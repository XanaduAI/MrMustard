# Copyright 2023 Xanadu Quantum Technologies Inc.

# Licensed under the Apache License, Version 2.0 (the "License");
# you may not use this file except in compliance with the License.
# You may obtain a copy of the License at

#     http://www.apache.org/licenses/LICENSE-2.0

# Unless required by applicable law or agreed to in writing, software
# distributed under the License is distributed on an "AS IS" BASIS,
# WITHOUT WARRANTIES OR CONDITIONS OF ANY KIND, either express or implied.
# See the License for the specific language governing permissions and
# limitations under the License.

"""
Unit tests for the :class:`BackendManager`.
"""

import numpy as np
import pytest
import tensorflow as tf
from jax import numpy as jnp
from jax.errors import TracerArrayConversionError
from scipy.special import loggamma as scipy_loggamma

from mrmustard import math, settings


class TestBackendManager:
    r"""
    Tests the BackendManager.
    """

    l1 = [1.0]
    l2 = [1.0 + 0.0j, -2.0 + 2.0j]
    l3 = [[1.0, 2.0], [-3.0, 4.0]]
    l4 = [l2, l2]
    l5 = [
        [[1.0, 2.0, 3.0 + 6], [3.0, 4.0, 5.0 - 10]],
        [[1.0, 2.0 + 1, 3.0], [3.0, 4.0, 5.0]],
    ]
    lists = [l1, l2, l3, l4, l5]

    types = ["None", "int32", "float32", "float64", "complex128"]

    def test_backend_error(self):
        r"""
        Tests the ``BackendError`` property.
        """
        assert math.BackendError is TracerArrayConversionError

    def test_get_backend(self):
        r"""
        Tests the ``get_backend`` method.
        """
        assert math.get_backend("numpy").name == "numpy"
        assert math.get_backend("tensorflow").name == "tensorflow"
        assert math.get_backend("jax").name == "jax"

    def test_einsum(self):
        r"""
        Tests the ``einsum`` method.
        """
        ar = math.astensor([[1, 2], [3, 4]])
        res = math.astensor([[7, 10], [15, 22]])

        assert math.allclose(math.einsum("ij,jk->ik", ar, ar), res)
        assert math.allclose(math.einsum("ij,jk->ik", ar, ar, backend="tensorflow"), res)

    def test_error(self):
        r"""
        Tests the error on `_apply`.
        """
        msg = f"Function ``ciao`` not implemented for backend ``{math.backend_name}``."
        with pytest.raises(NotImplementedError, match=msg):
            math._apply("ciao")

    def test_types(self):
        r"""
        Tests the types.
        """
        assert math.int32 is math.backend.int32
        assert math.float32 is math.backend.float32
        assert math.float64 is math.backend.float64
        assert math.complex128 is math.backend.complex128

    @pytest.mark.parametrize("l", lists)
    def test_abs(self, l):
        r"""
        Tests the ``abs`` method.
        """
        arr = np.array(l)
        res = math.asnumpy(math.abs(np.array(l)))
        assert math.allclose(res, np.abs(arr))

    def test_allclose(self):
        r"""
        Tests the ``allclose`` method.
        """
        arr1 = math.astensor([1, 2, 3])
        arr2 = math.astensor([1, 2, 3])
        arr3 = math.astensor([1.01, 2, 3])
        arr4 = math.astensor([2, 3, 1])

        assert math.allclose(arr1, arr2)
        assert not math.allclose(arr1, arr3)
        assert math.allclose(arr1, arr3, 1e-2)
        assert not math.allclose(arr1, arr4)

    def test_allclose_error(self):
        r"""
        Tests the error of ``allclose`` method.
        """
        arr1 = math.astensor([1, 2, 3])
        arr2 = math.astensor([[1, 2], [1, 2]])

        if math.backend_name == "numpy":
            with pytest.raises(ValueError, match="could not be broadcast"):
                math.allclose(arr1, arr2)
        elif math.backend_name == "jax":
            with pytest.raises(ValueError, match="Incompatible shapes"):
                math.allclose(arr2, arr1)

    def test_angle(self):
        r"""
        Tests the ``angle`` method.
        """
        arr = math.astensor([1.0 + 1.0j, 2.0 + 2.0j, 3.0 + 3.0j, 4.0 + 4.0j])
        assert math.allclose(math.asnumpy(math.angle(arr)), np.angle(arr))

    @pytest.mark.parametrize("l", lists)
    def test_any(self, l):
        r"""
        Tests the ``any`` method.
        """
        arr = np.array(l)
        assert math.allclose(math.asnumpy(math.any(arr)), np.any(arr))

    @pytest.mark.parametrize("t", ["float32", "float64"])
    def test_arange(self, t):
        r"""
        Tests the ``arange`` method.
        """
        dtype = getattr(math, t)
        params = (3, 20, 0.5, dtype)

        np_dtype = getattr(np, t)
        np_params = (3, 20, 0.5, np_dtype)

        res = math.asnumpy(math.arange(*params))
        assert math.allclose(res, np.arange(*np_params))

    @pytest.mark.parametrize("l", lists)
    def test_asnumpy(self, l):
        r"""
        Tests the ``asnumpy`` method.
        """
        arr = math.astensor(np.array(l), dtype=np.array(l).dtype)
        res = math.asnumpy(arr)
        assert math.allclose(res, np.array(l))

    def test_assign(self):
        r"""
        Tests the ``assign`` method.
        """
        arr = math.new_variable(np.eye(3), (None, None), "")
        value = math.astensor(2 * np.eye(3))
        arr = math.asnumpy(math.assign(arr, value))
        assert math.allclose(arr, value)

    @pytest.mark.parametrize("t", types)
    @pytest.mark.parametrize("l", [l1, l3])
    def test_astensor(self, t, l):
        r"""
        Tests the ``astensor`` method.
        """
        arr = np.array(l)
        dtype = getattr(math, t, None)
        res = math.astensor(arr, dtype)

        if math.backend_name == "numpy":
            assert math.allclose(res, arr.astype(dtype or np.float64))
        else:
            exp = tf.convert_to_tensor(arr, dtype=dtype or tf.float64)
            exp = exp.numpy()
            assert math.allclose(res, exp)

    @pytest.mark.parametrize("t", types)
    @pytest.mark.parametrize("l", [l1, l3, l5])
    @pytest.mark.parametrize("n", [1, 2, 3])
    def test_atleast_nd(self, t, l, n):
        r"""
        Tests the ``atleast_nd`` method.
        """
        dtype = getattr(math, t, None)
        arr = np.array(l)

        res = math.asnumpy(math.atleast_nd(arr, n, dtype=dtype))

        exp_shape = (1,) * (n - arr.ndim) + arr.shape if arr.ndim < n else arr.shape
        assert res.shape == exp_shape

    def test_block(self):
        r"""
        Tests the ``block`` method.
        """
        I = math.ones(shape=(4, 4), dtype=math.complex128)
        O = math.zeros(shape=(4, 4), dtype=math.complex128)
        R = math.block(
            [
                [I, 1j * I, O, O],
                [O, O, I, -1j * I],
                [I, -1j * I, O, O],
                [O, O, I, 1j * I],
            ],
        )
        assert R.shape == (16, 16)

    def test_broadcast_arrays(self):
        r"""
        Tests the ``broadcast_arrays`` method.
        """
        arr1 = math.astensor([[1, 2, 3]])
        arr2 = math.astensor([[4], [5], [6]])
        res = math.broadcast_arrays(arr1, arr2)
        assert math.allclose(res[0], math.astensor([[1, 2, 3], [1, 2, 3], [1, 2, 3]]))
        assert math.allclose(res[1], math.astensor([[4, 4, 4], [5, 5, 5], [6, 6, 6]]))

    def test_broadcast_to(self):
        r"""
        Tests the ``broadcast_to`` method.
        """
        arr = math.astensor([1, 2, 3])
        res = math.broadcast_to(arr, (3, 3))
        assert math.allclose(res, math.astensor([[1, 2, 3], [1, 2, 3], [1, 2, 3]]))

    @pytest.mark.parametrize("t", types)
    def test_cast(self, t):
        r"""
        Tests the ``cast`` method.
        """
        dtype = getattr(math, t, None)
        np_dtype = getattr(np, t, None)

        arr = np.array([[1, 2], [3, 4]])
        res = math.asnumpy(math.cast(arr, dtype))
        exp = arr.astype(np_dtype or np.float64)
        assert math.allclose(res, exp)

    @pytest.mark.parametrize("l", [l1, l3])
    def test_clip(self, l):
        r"""
        Tests the ``clip`` method.
        """
        arr = math.astensor(l)
        params = (arr, 0, 3)
        res = math.astensor(math.clip(*params))
        assert math.allclose(res, math.clip(*params))

    @pytest.mark.parametrize("axis", [0, 1])
    def test_concat(self, axis):
        r"""
        Tests the ``concat`` method.
        """
        arr1 = np.array([[1, 2], [3, 4]])
        arr2 = np.array([[5, 6], [7, 8]])
        params = ((arr1, arr2), axis)
        res = math.asnumpy(math.concat(*params))
        assert math.allclose(res, np.concatenate(*params))

    @pytest.mark.parametrize("l", lists)
    def test_conj(self, l):
        r"""
        Tests the ``conj`` method.
        """
        arr = np.array(l)
        res = math.asnumpy(math.conj(arr))
        assert math.allclose(res, np.conj(arr))

    @pytest.mark.parametrize("l", lists)
    def test_cos(self, l):
        r"""
        Tests the ``cos`` method.
        """
        arr = np.array(l)
        assert math.allclose(math.asnumpy(math.cos(arr)), np.cos(arr))

    @pytest.mark.parametrize("l", lists)
    def test_cosh(self, l):
        r"""
        Tests the ``cosh`` method.
        """
        arr = np.array(l)
        assert math.allclose(math.asnumpy(math.cosh(arr)), np.cosh(arr))

    def test_det(self):
        r"""
        Tests the ``det`` method.
        """
        arr = np.array([[1.0, 2.0], [3.0, 4.0]])
        assert math.allclose(math.det(arr), -2.0)

    def test_diag(self):
        r"""
        Tests the ``diag`` method.
        """
        d1 = math.ones(shape=(3,), dtype=math.float64)
        d2 = 2 * math.ones(shape=(2,), dtype=math.float64)
        d3 = 3 * math.ones(shape=(1,), dtype=math.float64)

        res = math.diag(d1, 0) + math.diag(d2, 1) + math.diag(d3, 2)
        res = math.asnumpy(res)
        exp = np.array([[1.0, 2.0, 3.0], [0.0, 1.0, 2.0], [0.0, 0.0, 1.0]])

        assert math.allclose(res, exp)

    def test_diag_part(self):
        r"""
        Tests the ``diag_part`` method.
        """
        arr = np.arange(9).reshape((3, 1, 3))

        dp1 = math.asnumpy(math.diag_part(arr, 0))
        exp1 = np.array([[0], [3], [6]])
        assert math.allclose(dp1, exp1)

        dp2 = math.asnumpy(math.diag_part(arr, 1))
        exp2 = np.array([[1], [4], [7]])
        assert math.allclose(dp2, exp2)

        dp3 = math.asnumpy(math.diag_part(arr, 2))
        exp3 = np.array([[2], [5], [8]])
        assert math.allclose(dp3, exp3)

    def test_eigvals(self):
        r"""
        Tests the ``eigvals`` method.
        """
        arr = np.arange(9, dtype=np.float64).reshape((3, 3))
        ev = math.asnumpy(math.eigvals(arr))
        exp = np.array([1.33484692e01, -1.34846923e00, 0.0])

        ev.sort()
        exp.sort()
        assert math.allclose(ev, exp)

    def test_eigh(self):
        r"""
        Tests the ``eigh`` method.
        """
        arr = np.eye(3)
        arr[1, 1] = 2
        arr[2, 2] = 3
        vals, vecs = math.eigh(arr)

        assert math.allclose(math.asnumpy(vals), np.array([1.0, 2.0, 3.0]))
        assert math.allclose(math.asnumpy(vecs), np.eye(3))

    def test_exp(self):
        r"""
        Tests the ``exp`` method.
        """
        arr = np.eye(3)
        arr[1, 1] = 2
        arr[2, 2] = 3
        res = math.asnumpy(math.exp(arr))
        exp = np.array(
            [[np.exp(0) if i != j else np.exp(i + 1) for i in range(3)] for j in range(3)],
        )
        assert math.allclose(res, exp)

    def test_eye(self):
        r"""
        Tests the ``eye`` method.
        """
        res = math.asnumpy(math.eye(3))
        exp = np.eye(3)
        assert math.allclose(res, exp)

    def test_eye_like(self):
        r"""
        Tests the ``eye_like`` method.
        """
        res = math.asnumpy(math.eye_like(math.zeros((3, 3))))
        exp = np.eye(3)
        assert math.allclose(res, exp)

    def test_from_backend(self):
        r"""
        Tests the ``expm`` method.
        """
        v1 = [1, 2]
        assert not math.from_backend(v1)

        v2 = np.array(v1)
        v3 = tf.constant(v1)
        v4 = jnp.array(v1)
        if math.backend_name == "numpy":
            assert math.from_backend(v2) and not math.from_backend(v3) and not math.from_backend(v4)
        elif math.backend_name == "tensorflow":
            assert math.from_backend(v3) and not math.from_backend(v2) and not math.from_backend(v4)
        elif math.backend_name == "jax":
            assert math.from_backend(v4) and not math.from_backend(v2) and not math.from_backend(v3)

    def test_gather(self):
        r"""
        Tests the ``gather`` method.
        """
        arr = np.arange(9).reshape((3, 3))

        res1 = math.asnumpy(math.gather(arr, 2, 1))
        exp1 = np.array([2, 5, 8])
        assert math.allclose(res1, exp1)

        res2 = math.asnumpy(math.gather(arr, 2, 0))
        exp2 = np.array([6, 7, 8])
        assert math.allclose(res2, exp2)

    def test_imag(self):
        r"""
        Tests the ``imag`` method.
        """
        arr = np.eye(3) + 2j * np.eye(3)
        assert math.allclose(math.asnumpy(math.imag(arr)), 2 * np.eye(3))

        assert math.allclose(math.asnumpy(math.imag(np.eye(3))), 0 * np.eye(3))

    def test_inv(self):
        r"""
        Tests the ``inv`` method.
        """
        arr = np.array([[1.0, 0], [0, 1j]])
        inv = math.inv(arr)
        assert math.allclose(math.asnumpy(arr @ inv), np.eye(2))

    def test_isnan(self):
        r"""
        Tests the ``isnan`` method.
        """
        arr = np.array([1.0, 2.0, 3.0, 4.0])
        assert not math.any(math.isnan(arr))

        arr_nan = np.array([1.0, 2.0, np.nan, 4.0])
        assert math.any(math.isnan(arr_nan))

    def test_is_trainable(self):
        r"""
        Tests the ``is_trainable`` method.
        """
        arr1 = np.array([1, 2])
        arr2 = tf.constant(arr1)
        arr3 = tf.Variable(arr1)
        arr4 = jnp.array(arr1)

        assert not math.is_trainable(arr1)
        assert not math.is_trainable(arr2)
        assert math.is_trainable(arr3) is (math.backend_name == "tensorflow")
        if math.backend_name == "jax":
            assert not math.is_trainable(arr4)

    def test_lgamma(self):
        r"""
        Tests the ``lgamma`` method.
        """
        arr = np.array([1.0, 2.0, 3.0, 4.0])
        assert math.allclose(math.asnumpy(math.lgamma(arr)), scipy_loggamma(arr))

    def test_log(self):
        r"""
        Tests the ``log`` method.
        """
        arr = np.array([1.0, 2.0, 3.0, 4.0])
        assert math.allclose(math.asnumpy(math.log(arr)), np.log(arr))

    def test_make_complex(self):
        r"""
        Tests the ``make_complex`` method.
        """
        r = 1.0
        i = 2.0
        assert math.asnumpy(math.make_complex(r, i)) == r + i * 1j

    def test_moveaxis(self):
        r"""
        Tests the ``moveaxis`` method.
        """
        arr1 = settings.rng.random(size=(1, 2, 3))
        arr2 = settings.rng.random(size=(2, 1, 3))
        arr2_moved = math.moveaxis(arr2, 0, 1)
        assert math.allclose(arr1.shape, arr2_moved.shape)

        arr1_moved1 = math.moveaxis(arr1, 0, 1)
        arr1_moved2 = math.moveaxis(arr1_moved1, 1, 0)
        assert math.allclose(arr1, arr1_moved2)

<<<<<<< HEAD
=======
    def test_max(self):
        r"""
        Tests the ``max`` method.
        """
        arr = np.array([1.0, 2.0, 3.0, 4.0, 5.0])
        assert math.allclose(math.max(arr), 5.0)

>>>>>>> d3ece62e
    def test_maximum(self):
        r"""
        Tests the ``maximum`` method.
        """
        arr1 = np.eye(3)
        arr2 = 2 * np.eye(3)
        res = math.asnumpy(math.maximum(arr1, arr2))
        assert math.allclose(res, arr2)

    def test_minimum(self):
        r"""
        Tests the ``minimum`` method.
        """
        arr1 = np.eye(3)
        arr2 = 2 * np.eye(3)
        res = math.asnumpy(math.minimum(arr1, arr2))
        assert math.allclose(res, arr1)

    @pytest.mark.parametrize("t", types)
    def test_new_variable(self, t):
        r"""
        Tests the ``new_variable`` method.
        """
        dtype = getattr(math, t, None)
        arr = np.eye(3)
        res = math.new_variable(arr, (0, 1), "my_var", dtype)

        if math.backend_name == "numpy":
            assert math.allclose(res, arr)
            assert not hasattr(res, "name")
            assert res.dtype == dtype
        elif math.backend_name == "tensorflow":
            assert isinstance(res, tf.Variable)
            assert math.allclose(math.asnumpy(res), arr)
            assert res.dtype == dtype or math.float64
        elif math.backend_name == "jax":
            assert isinstance(res, jnp.ndarray)
            assert math.allclose(res, arr)
            assert res.dtype == dtype or math.float64

    @pytest.mark.parametrize("t", types)
    def test_new_constant(self, t):
        r"""
        Tests the ``new_constant`` method.
        """
        dtype = getattr(math, t, None)
        arr = np.eye(3)
        res = math.new_constant(arr, "my_const", dtype)

        if math.backend_name == "numpy":
            assert math.allclose(res, arr)
            assert not hasattr(res, "name")
            assert res.dtype == dtype
        else:
            assert math.allclose(math.asnumpy(res), arr)

    def test_ones(self):
        r"""
        Tests the ``ones`` method.
        """
        arr = np.ones(3)
        res = math.asnumpy(math.ones(3))
        assert math.allclose(res, arr)

    def test_ones_like(self):
        r"""
        Tests the ``ones_like`` method.
        """
        arr = np.ones(3)
        res = math.asnumpy(math.ones_like(arr))
        assert math.allclose(res, arr)

    def test_pow(self):
        r"""
        Tests the ``pow`` method.
        """
        arr = np.array([1.0, 2.0, 3.0, 4.0])
        assert math.allclose(math.asnumpy(math.pow(arr, 2)), math.pow(arr, 2))

    def test_kron(self):
        r"""
        Tests the ``kron`` method.
        """
        t1 = math.astensor([[0, 1], [1, 0]])
        t2 = math.eye(2)
        kron = [[0, 0, 1, 0], [0, 0, 0, 1], [1, 0, 0, 0], [0, 1, 0, 0]]
        assert math.allclose(math.kron(t1, t2), kron)

    def test_prod(self):
        r"""
        Tests the ``prod`` method.
        """
        assert math.allclose(math.prod(math.astensor([1])), 1)
        assert math.allclose(math.prod(math.astensor([[2, 2], [3, 3]]), axis=0), [6, 6])
        assert math.allclose(math.prod(math.astensor([[2, 2], [3, 3]]), axis=1), [4, 9])

    def test_real(self):
        r"""
        Tests the ``real`` method.
        """
        arr = np.eye(3) + 2j * np.eye(3)
        assert math.allclose(math.asnumpy(math.real(arr)), np.eye(3))

        assert math.allclose(math.asnumpy(math.real(np.eye(3))), np.eye(3))

    def test_reshape(self):
        r"""
        Tests the ``reshape`` method.
        """
        arr = np.eye(3)
        shape = (1, 9)
        arr = math.reshape(arr, shape)
        assert arr.shape == shape

    @pytest.mark.parametrize("l", lists)
    def test_sin(self, l):
        r"""
        Tests the ``sin`` method.
        """
        arr = np.array(l)
        assert math.allclose(math.asnumpy(math.sin(arr)), np.sin(arr))

    @pytest.mark.parametrize("l", lists)
    def test_sinh(self, l):
        r"""
        Tests the ``sinh`` method.
        """
        arr = np.array(l)
        assert math.allclose(math.asnumpy(math.sinh(arr)), np.sinh(arr))

    def test_solve(self):
        r"""
        Tests the ``solve`` method.
        """
        arr = np.eye(3)
        vec = np.array([1.0, 2.0, 3.0])
        res = math.asnumpy(math.solve(arr, vec))
        assert math.allclose(arr @ res, vec)

    def test_sqrt(self):
        r"""
        Tests the ``sqrt`` method.
        """
        arr = 4 * np.eye(3)
        res = math.asnumpy(math.sqrt(arr))
        assert math.allclose(res, 2 * np.eye(3))

    def test_sqrtm(self):
        r"""
        Tests the ``sqrtm`` method.
        """
        arr = 4 * np.eye(3)
        res = math.asnumpy(math.sqrtm(arr))
        assert math.allclose(res, 2 * np.eye(3))

    def test_stack(self):
        r"""
        Tests the ``stack`` method.
        """
        arr1 = np.eye(3)
        arr2 = 2 * np.eye(3)
        res = math.asnumpy(math.stack([arr1, arr2], axis=0))
        exp = np.stack([arr1, arr2], axis=0)
        assert np.allclose(res, exp)

    def test_sum(self):
        r"""
        Tests the ``sum`` method.
        """
        arr = 4 * np.eye(3)
        res = math.asnumpy(math.sum(arr))
        assert math.allclose(res, 12)

    def test_swapaxes(self):
        r"""
        Tests the ``swapaxes`` method.
        """
        arr = np.array([[1.0, 1.0, 1.0], [2.0, 2.0, 2.0]])
        res = np.array([[1.0, 2.0], [1.0, 2.0], [1.0, 2.0]])
        assert math.allclose(res, math.swapaxes(arr, 0, 1))

    def test_displacement(self):
        r"""
        Tests the ``displacement`` method.
        """
        cutoff = 5
        alpha = 0.3 + 0.5 * 1j
        # This data is obtained by using qutip
        # np.array(displace(40,alpha).data.todense())[0:5,0:5]
        expected = np.array(
            [
                [
                    0.84366482 + 0.00000000e00j,
                    -0.25309944 + 4.21832408e-01j,
                    -0.09544978 - 1.78968334e-01j,
                    0.06819609 + 3.44424719e-03j,
                    -0.01109048 + 1.65323865e-02j,
                ],
                [
                    0.25309944 + 4.21832408e-01j,
                    0.55681878 + 0.00000000e00j,
                    -0.29708743 + 4.95145724e-01j,
                    -0.14658716 - 2.74850926e-01j,
                    0.12479885 + 6.30297236e-03j,
                ],
                [
                    -0.09544978 + 1.78968334e-01j,
                    0.29708743 + 4.95145724e-01j,
                    0.31873657 + 0.00000000e00j,
                    -0.29777767 + 4.96296112e-01j,
                    -0.18306015 - 3.43237787e-01j,
                ],
                [
                    -0.06819609 + 3.44424719e-03j,
                    -0.14658716 + 2.74850926e-01j,
                    0.29777767 + 4.96296112e-01j,
                    0.12389162 + 1.10385981e-17j,
                    -0.27646677 + 4.60777945e-01j,
                ],
                [
                    -0.01109048 - 1.65323865e-02j,
                    -0.12479885 + 6.30297236e-03j,
                    -0.18306015 + 3.43237787e-01j,
                    0.27646677 + 4.60777945e-01j,
                    -0.03277289 + 1.88440656e-17j,
                ],
            ],
        )
        D = math.displacement(math.real(alpha), math.imag(alpha), (cutoff, cutoff))
        assert math.allclose(math.asnumpy(D), expected, atol=1e-5, rtol=0)
        D_identity = math.displacement(0, 0, (cutoff, cutoff))
        assert math.allclose(math.asnumpy(D_identity), np.eye(cutoff), atol=1e-5, rtol=0)

    def test_beamsplitter(self):
        r"""
        Tests the ``beamsplitter`` method.
        """
        cutoffs = (5,) * 4
        theta = np.pi / 2
        phi = 0.8
        bs_vanilla = math.beamsplitter(theta, phi, cutoffs, "vanilla")
        bs_schwinger = math.beamsplitter(theta, phi, cutoffs, "schwinger")
        bs_stable = math.beamsplitter(theta, phi, cutoffs, "stable")
        assert math.allclose(bs_vanilla, bs_schwinger, atol=1e-5, rtol=0)
        assert math.allclose(bs_vanilla, bs_stable, atol=1e-5, rtol=0)<|MERGE_RESOLUTION|>--- conflicted
+++ resolved
@@ -493,8 +493,6 @@
         arr1_moved2 = math.moveaxis(arr1_moved1, 1, 0)
         assert math.allclose(arr1, arr1_moved2)
 
-<<<<<<< HEAD
-=======
     def test_max(self):
         r"""
         Tests the ``max`` method.
@@ -502,7 +500,6 @@
         arr = np.array([1.0, 2.0, 3.0, 4.0, 5.0])
         assert math.allclose(math.max(arr), 5.0)
 
->>>>>>> d3ece62e
     def test_maximum(self):
         r"""
         Tests the ``maximum`` method.
