--- conflicted
+++ resolved
@@ -190,16 +190,12 @@
     def cost_fn():
         amps = (state_in >> circ).ket(cutoffs=[3, 3, 3, 3])
         return (
-<<<<<<< HEAD
-            -tf.abs(tf.reduce_sum(amps[1, 1] * np.array([[0, 0, 1 / np.sqrt(2)], [0, 0, 0], [1 / np.sqrt(2), 0, 0]])))
-=======
             -tf.abs(
                 tf.reduce_sum(
                     amps[1, 1]
                     * np.array([[0, 0, 1 / np.sqrt(2)], [0, 0, 0], [1 / np.sqrt(2), 0, 0]])
                 )
             )
->>>>>>> e1257229
             ** 2
         )
 
