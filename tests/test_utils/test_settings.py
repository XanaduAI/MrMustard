# Copyright 2022 Xanadu Quantum Technologies Inc.

# Licensed under the Apache License, Version 2.0 (the "License");
# you may not use this file except in compliance with the License.
# You may obtain a copy of the License at

#     http://www.apache.org/licenses/LICENSE-2.0

# Unless required by applicable law or agreed to in writing, software
# distributed under the License is distributed on an "AS IS" BASIS,
# WITHOUT WARRANTIES OR CONDITIONS OF ANY KIND, either express or implied.
# See the License for the specific language governing permissions and
# limitations under the License.

"""
Tests for the Settings class.
"""

from mrmustard import math
from mrmustard.utils.settings import Settings
import pytest

from ..conftest import skip_np


class TestSettings:
    """Tests the Settings class"""

    def test_init(self):
        """Test the default values of the settings"""
        settings = Settings()

        assert settings.HBAR == 1.0
        assert settings.DEBUG is False
        assert settings.AUTOSHAPE_PROBABILITY == 0.99999
        assert settings.AUTOCUTOFF_MAX_CUTOFF == 100
        assert settings.AUTOCUTOFF_MIN_CUTOFF == 1
        assert settings.CIRCUIT_DECIMALS == 3
        assert settings.DISCRETIZATION_METHOD == "clenshaw"
        assert settings.EQ_TRANSFORMATION_CUTOFF == 3
        assert settings.EQ_TRANSFORMATION_RTOL_FOCK == 1e-3
        assert settings.EQ_TRANSFORMATION_RTOL_GAUSS == 1e-6
        assert settings.PNR_INTERNAL_CUTOFF == 50
        assert settings.HOMODYNE_SQUEEZING == 10.0
        assert settings.PRECISION_BITS_HERMITE_POLY == 128
        assert settings.PROGRESSBAR is True
        assert settings.BS_FOCK_METHOD == "vanilla"

    def test_setters(self):
        settings = Settings()

        cw = settings.COMPLEX_WARNING
        settings.COMPLEX_WARNING = not cw
        assert settings.COMPLEX_WARNING == (not cw)
        settings.COMPLEX_WARNING = cw

        s0 = settings.SEED
        settings.SEED = None
        assert settings.SEED is not None
        settings.SEED = s0

        p0 = settings.PRECISION_BITS_HERMITE_POLY
        settings.PRECISION_BITS_HERMITE_POLY = 256
        assert settings.PRECISION_BITS_HERMITE_POLY == 256
        settings.PRECISION_BITS_HERMITE_POLY = p0

        assert settings.HBAR == 1.0
        with pytest.raises(ValueError, match="Cannot change"):
            settings.HBAR = 3

        with pytest.raises(ValueError, match="precision_bits_hermite_poly"):
            settings.PRECISION_BITS_HERMITE_POLY = 9

    def test_settings_seed_randomness_at_init(self):
        """Test that the random seed is set randomly as MM is initialized."""
        settings = Settings()
        seed0 = settings.SEED
        del Settings._instance
        settings = Settings()
        seed1 = settings.SEED
        assert seed0 != seed1

    def test_reproducibility(self):
        """Test that the random state is reproducible."""
        settings = Settings()
        settings.SEED = 42
        seq0 = [settings.rng.integers(0, 2**31 - 1) for _ in range(10)]
        settings.SEED = 42
        seq1 = [settings.rng.integers(0, 2**31 - 1) for _ in range(10)]
        assert seq0 == seq1

    def test_complex_warnings(self, caplog):
        """Tests that complex warnings can be correctly activated and deactivated."""
        skip_np()

        settings = Settings()

        assert settings.COMPLEX_WARNING is False
        math.cast(1 + 1j, math.float64)
        assert len(caplog.records) == 0

        settings.COMPLEX_WARNING = True
        math.cast(1 + 1j, math.float64)
        assert len(caplog.records) == 1
        assert "You are casting an input of type complex128" in caplog.records[0].msg

        settings.COMPLEX_WARNING = False
        math.cast(1 + 1j, math.float64)
        assert len(caplog.records) == 1

<<<<<<< HEAD
    def test_cannot_add_new_settings(self):
        """Test that new settings are rejected (eg. typos)."""
        settings = Settings()
        with pytest.raises(AttributeError, match="unknown MrMustard setting: 'HBARR'"):
            settings.HBARR = 1.0
=======
    def test_context_manager(self):
        """Test that the context manager works correctly."""
        settings = Settings()

        with settings(AUTOSHAPE_PROBABILITY=0.1):
            assert settings.AUTOSHAPE_PROBABILITY == 0.1
        assert settings.AUTOSHAPE_PROBABILITY == 0.99999

    def test_context_manager_disallowed(self):
        """Test that the context manager disallows changing some settings."""
        settings = Settings()

        with pytest.raises(ValueError, match="Cannot change"):
            with settings(HBAR=0.5):
                pass
>>>>>>> 667c5164
<|MERGE_RESOLUTION|>--- conflicted
+++ resolved
@@ -108,13 +108,12 @@
         math.cast(1 + 1j, math.float64)
         assert len(caplog.records) == 1
 
-<<<<<<< HEAD
     def test_cannot_add_new_settings(self):
         """Test that new settings are rejected (eg. typos)."""
         settings = Settings()
         with pytest.raises(AttributeError, match="unknown MrMustard setting: 'HBARR'"):
             settings.HBARR = 1.0
-=======
+
     def test_context_manager(self):
         """Test that the context manager works correctly."""
         settings = Settings()
@@ -129,5 +128,4 @@
 
         with pytest.raises(ValueError, match="Cannot change"):
             with settings(HBAR=0.5):
-                pass
->>>>>>> 667c5164
+                pass