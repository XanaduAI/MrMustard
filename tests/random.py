# Copyright 2021 Xanadu Quantum Technologies Inc.

# Licensed under the Apache License, Version 2.0 (the "License");
# you may not use this file except in compliance with the License.
# You may obtain a copy of the License at

#     http://www.apache.org/licenses/LICENSE-2.0

# Unless required by applicable law or agreed to in writing, software
# distributed under the License is distributed on an "AS IS" BASIS,
# WITHOUT WARRANTIES OR CONDITIONS OF ANY KIND, either express or implied.
# See the License for the specific language governing permissions and
# limitations under the License.

import numpy as np
<<<<<<< HEAD
=======
from hypothesis import strategies as st
from hypothesis.extra.numpy import arrays

from mrmustard import settings
from mrmustard.lab import (
    Amplifier,
    Attenuator,
    BSgate,
    Coherent,
    CXgate,
    CZgate,
    Dgate,
    DisplacedSqueezed,
    GaussRandNoise,
    Ggate,
    Interferometer,
    MZgate,
    Pgate,
    Rgate,
    S2gate,
    Sgate,
    SqueezedVacuum,
    Thermal,
    TwoModeSqueezedVacuum,
    Vacuum,
)

# numbers
integer32bits = st.integers(min_value=0, max_value=2**31 - 1)
real = st.floats(allow_infinity=False, allow_nan=False)
positive = st.floats(min_value=0, exclude_min=True, allow_infinity=False, allow_nan=False)
negative = st.floats(max_value=0, exclude_max=True, allow_infinity=False, allow_nan=False)
real_not_zero = st.one_of(negative, positive)
small_float = st.floats(min_value=-0.1, max_value=0.1, allow_infinity=False, allow_nan=False)
medium_float = st.floats(min_value=-1.0, max_value=1.0, allow_infinity=False, allow_nan=False)
complex_nonzero = st.complex_numbers(
    allow_infinity=False,
    allow_nan=False,
    min_magnitude=1e-9,
    max_magnitude=1e2,
)

# physical parameters
nmodes = st.integers(min_value=1, max_value=10)
angle = st.floats(min_value=0, max_value=2 * np.pi)
r = st.floats(min_value=0, max_value=1.25, allow_infinity=False, allow_nan=False)
prob = st.floats(min_value=0, max_value=1, allow_infinity=False, allow_nan=False)
gain = st.floats(min_value=1, max_value=2, allow_infinity=False, allow_nan=False)

# Complex number strategy
complex_number = st.complex_numbers(
    min_magnitude=1e-9,
    max_magnitude=1,
    allow_infinity=False,
    allow_nan=False,
)

# Size strategy
size = st.integers(min_value=1, max_value=9)
>>>>>>> 965e620a


def Abc_triple(n: int, batch: tuple[int, ...] = ()):
    r"""
    Produces a random ``(A, b, c)`` triple for ``n`` modes.
    """
    min_magnitude = 1e-9
    max_magnitude = 1
    rng = settings.rng
    # complex symmetric matrix A
    A = rng.uniform(min_magnitude, max_magnitude, (*batch, n, n)) + 1.0j * rng.uniform(
        min_magnitude,
        max_magnitude,
        (*batch, n, n),
    )
    A = 0.5 * (A + np.swapaxes(A, -2, -1))  # make it symmetric

    # complex vector b
    b = rng.uniform(min_magnitude, max_magnitude, (*batch, n)) + 1.0j * rng.uniform(
        min_magnitude,
        max_magnitude,
        (*batch, n),
    )

    # complex scalar c
    c = rng.uniform(min_magnitude, max_magnitude, (*batch,)) + 1.0j * rng.uniform(
        min_magnitude,
        max_magnitude,
        (*batch,),
    )

<<<<<<< HEAD
    return A, b, c
=======
    return A, b, c


@st.composite
def vector(draw, length):
    r"""Return a vector of length `length`."""
    return draw(arrays(np.float64, (length,), elements=st.floats(min_value=-1.0, max_value=1.0)))


@st.composite
def list_of_ints(draw, N):
    r"""Return a list of N unique integers between 0 and N-1."""
    return draw(
        st.lists(st.integers(min_value=0, max_value=N), min_size=N, max_size=N, unique=True),
    )


@st.composite
def matrix(draw, rows, cols):
    """Return a strategy for generating matrices of shape `rows` x `cols`."""
    elements = st.floats(allow_infinity=False, allow_nan=False, max_value=1e10, min_value=-1e10)
    return draw(arrays(np.float64, (rows, cols), elements=elements))


@st.composite
def complex_matrix(draw, rows, cols):
    """Return a strategy for generating matrices of shape `rows` x `cols` with complex numbers."""
    max_abs_value = 1e10
    elements = st.complex_numbers(
        min_magnitude=0,
        max_magnitude=max_abs_value,
        allow_infinity=False,
        allow_nan=False,
    )
    return draw(arrays(complex, (rows, cols), elements=elements))


@st.composite
def complex_vector(draw, length=None):
    """Return a strategy for generating vectors of length `length` with complex numbers."""
    elements = st.complex_numbers(
        min_magnitude=0,
        max_magnitude=1,
        allow_infinity=False,
        allow_nan=False,
    )
    if length is None:
        length = draw(st.integers(min_value=1, max_value=10))
    return draw(arrays(complex, (length,), elements=elements))


def array_of_(strategy, minlen=0, maxlen=100):
    r"""Return a strategy that returns an array of values from `strategy`."""
    return arrays(
        shape=(st.integers(minlen, maxlen).example(),),
        elements=strategy,
        dtype=type(strategy.example()),
    )


def none_or_(strategy):
    r"""Return a strategy that returns either None or a value from `strategy`."""
    return st.one_of(st.just(None), strategy)


# bounds
def bounds_check(t):
    return t[0] < t[1] if t[0] is not None and t[1] is not None else True


angle_bounds = st.tuples(none_or_(angle), none_or_(angle)).filter(bounds_check)
positive_bounds = st.tuples(none_or_(positive), none_or_(positive)).filter(bounds_check)
real_bounds = st.tuples(none_or_(real), none_or_(real)).filter(bounds_check)
gain_bounds = st.tuples(none_or_(gain), none_or_(gain)).filter(bounds_check)
prob_bounds = st.tuples(none_or_(prob), none_or_(prob)).filter(bounds_check)


# gates
@st.composite
def random_Rgate(draw, trainable=False):
    r"""Return a random Rgate."""
    return Rgate(
        theta=draw(angle),
        theta_bounds=draw(angle_bounds),
        theta_trainable=trainable,
    )


@st.composite
def random_Sgate(draw, trainable=False):
    r"""Return a random Sgate."""
    return Sgate(
        0,
        r=draw(r),
        phi=draw(angle),
        r_bounds=draw(positive_bounds),
        phi_bounds=draw(angle_bounds),
        r_trainable=trainable,
        phi_trainable=trainable,
    )


@st.composite
def random_Dgate(draw, trainable=False):
    r"""Return a random Dgate."""
    x = draw(small_float)
    y = draw(small_float)
    return Dgate(
        0,
        x=x,
        y=y,
        x_bounds=draw(real_bounds),
        y_bounds=draw(real_bounds),
        x_trainable=trainable,
        y_trainable=trainable,
    )


@st.composite
def random_Pgate(draw, trainable=False):
    r"""Return a random Pgate."""
    return Pgate(
        0,
        shearing=draw(prob),
        shearing_bounds=draw(prob_bounds),
        shearing_trainable=trainable,
    )


@st.composite
def random_Attenuator(draw, trainable=False):
    r"""Return a random Attenuator."""
    return Attenuator(
        0,
        transmissivity=draw(prob),
        transmissivity_bounds=draw(prob_bounds),
        transmissivity_trainable=trainable,
    )


@st.composite
def random_Amplifier(draw, trainable=False):
    r"""Return a random Amplifier."""
    return Amplifier(
        0,
        gain=draw(gain),
        gain_bounds=draw(gain_bounds),
        gain_trainable=trainable,
    )


@st.composite
def random_GaussRandNoise(draw, trainable=False):
    r"""Return a random GaussRandNoise."""
    settings.SEED = draw(integer32bits)
    return GaussRandNoise(
        0,
        Y_trainable=trainable,
    )


@st.composite
def random_S2gate(draw, trainable=False):
    r"""Return a random S2gate."""
    return S2gate(
        (0, 1),
        r=draw(r),
        phi=draw(angle),
        r_bounds=draw(positive_bounds),
        phi_bounds=draw(angle_bounds),
        r_trainable=trainable,
        phi_trainable=trainable,
    )


@st.composite
def random_CXgate(draw, trainable=False):
    r"""Return a random CXgate."""
    return CXgate(
        (0, 1),
        s=draw(medium_float),
        s_bounds=draw(real_bounds),
        s_trainable=trainable,
    )


@st.composite
def random_CZgate(draw, trainable=False):
    r"""Return a random CZgate."""
    return CZgate(
        (0, 1),
        s=draw(medium_float),
        s_bounds=draw(real_bounds),
        s_trainable=trainable,
    )


@st.composite
def random_BSgate(draw, trainable=False):
    r"""Return a random BSgate."""
    return BSgate(
        (0, 1),
        theta=draw(angle),
        phi=draw(angle),
        theta_bounds=draw(angle_bounds),
        phi_bounds=draw(angle_bounds),
        theta_trainable=trainable,
        phi_trainable=trainable,
    )


@st.composite
def random_MZgate(draw, trainable=False):
    r"""Return a random MZgate."""
    return MZgate(
        (0, 1),
        phi_a=draw(angle),
        phi_b=draw(angle),
        phi_a_bounds=draw(angle_bounds),
        phi_b_bounds=draw(angle_bounds),
        phi_a_trainable=trainable,
        phi_b_trainable=trainable,
        internal=draw(st.booleans()),
    )


@st.composite
def random_Interferometer(draw, num_modes, trainable=False):
    r"""Return a random Interferometer."""
    settings.SEED = draw(integer32bits)
    return Interferometer(modes=list(range(num_modes)), unitary_trainable=trainable)


@st.composite
def random_Ggate(draw, num_modes, trainable=False):
    r"""Return a random Ggate."""
    settings.SEED = draw(integer32bits)
    return Ggate(modes=list(range(num_modes)), symplectic_trainable=trainable)


@st.composite
def single_mode_unitary_gate(draw):
    r"""Return a random single mode unitary gate."""
    return draw(
        st.one_of(
            random_Rgate(),
            random_Sgate(),
            random_Dgate(),
            random_Pgate(),
            random_Interferometer(num_modes=1),  # like Rgate
        ),
    )


@st.composite
def single_mode_cv_channel(draw):
    r"""Return a random single mode unitary gate."""
    return draw(
        st.one_of(
            random_Attenuator(),
            random_Amplifier(),
            random_GaussRandNoise(),
        ),
    )


@st.composite
def two_mode_unitary_gate(draw):
    r"""Return a random two mode unitary gate."""
    return draw(
        st.one_of(
            random_S2gate(),
            random_BSgate(),
            random_MZgate(),
            random_CXgate(),
            random_CZgate(),
            random_Ggate(num_modes=2),
            random_Interferometer(num_modes=2),
        ),
    )


@st.composite
def n_mode_unitary_gate(draw, num_modes=None):
    r"""Return a random n mode unitary gate."""
    return draw(st.one_of(random_Interferometer(num_modes), random_Ggate(num_modes)))


## states
@st.composite
def squeezed_vacuum(draw, num_modes):
    r"""Return a random squeezed vacuum state."""
    r_vec = draw(array_of_(r, num_modes, num_modes))
    phi = draw(array_of_(angle, num_modes, num_modes))
    state = SqueezedVacuum(0, r=r_vec[0], phi=phi[0])
    for i in range(1, num_modes):
        state = state >> SqueezedVacuum(i, r=r_vec[i], phi=phi[i])
    return state


@st.composite
def displacedsqueezed(draw, num_modes):
    r"""Return a random displaced squeezed state."""
    r_vec = draw(array_of_(r, num_modes, num_modes))
    phi = draw(array_of_(angle, num_modes, num_modes))
    x = draw(array_of_(medium_float, num_modes, num_modes))
    y = draw(array_of_(medium_float, num_modes, num_modes))
    state = DisplacedSqueezed(0, r=r_vec[0], phi=phi[0], x=x[0], y=y[0])
    for i in range(1, num_modes):
        state = state >> DisplacedSqueezed(i, r=r_vec[i], phi=phi[i], x=x[i], y=y[i])
    return state


@st.composite
def coherent(draw, num_modes):
    r"""Return a random coherent state."""
    x = draw(array_of_(medium_float, num_modes, num_modes))
    y = draw(array_of_(medium_float, num_modes, num_modes))
    state = Coherent(0, x=x[0], y=y[0])
    for i in range(1, num_modes):
        state = state >> Coherent(i, x=x[i], y=y[i])
    return state


@st.composite
def tmsv(draw, phi):
    r"""Return a random two-mode squeezed vacuum state."""
    return TwoModeSqueezedVacuum((0, 1), r=draw(r), phi=draw(phi))


@st.composite
def thermal(draw, num_modes):
    r"""Return a random thermal state."""
    n_mean = draw(array_of_(r, num_modes, num_modes))  # using r here
    state = Thermal(0, n_mean=n_mean[0])
    for i in range(1, num_modes):
        state = state >> Thermal(i, n_mean=n_mean[i])
    return state


# generic states
@st.composite
def n_mode_separable_pure_state(draw, num_modes):
    r"""Return a random n mode separable pure state."""
    return draw(
        st.one_of(
            squeezed_vacuum(num_modes),
            displacedsqueezed(num_modes),
            coherent(num_modes),
        ),
    )


@st.composite
def n_mode_separable_mixed_state(draw, num_modes):
    r"""Return a random n mode separable mixed state."""
    attenuator = Attenuator(draw(st.floats(min_value=0.2, max_value=0.9)))
    return (
        draw(
            st.one_of(
                squeezed_vacuum(num_modes),
                displacedsqueezed(num_modes),
                coherent(num_modes),
                thermal(num_modes),
            ),
        )
        >> attenuator
    )


@st.composite
def n_mode_pure_state(draw, num_modes=1):
    r"""Return a random n mode pure state."""
    S = draw(random_Sgate(num_modes))
    I = draw(random_Interferometer(num_modes))
    D = draw(random_Dgate(num_modes))
    return Vacuum(num_modes) >> S >> I >> D


@st.composite
def n_mode_mixed_state(draw, num_modes=1):
    r"""Return a random n mode pure state."""
    S = draw(random_Sgate(num_modes))
    I = draw(random_Interferometer(num_modes))
    D = draw(random_Dgate(num_modes))
    return Thermal([0.5] * num_modes) >> S >> I >> D
>>>>>>> 965e620a
<|MERGE_RESOLUTION|>--- conflicted
+++ resolved
@@ -13,68 +13,8 @@
 # limitations under the License.
 
 import numpy as np
-<<<<<<< HEAD
-=======
-from hypothesis import strategies as st
-from hypothesis.extra.numpy import arrays
 
 from mrmustard import settings
-from mrmustard.lab import (
-    Amplifier,
-    Attenuator,
-    BSgate,
-    Coherent,
-    CXgate,
-    CZgate,
-    Dgate,
-    DisplacedSqueezed,
-    GaussRandNoise,
-    Ggate,
-    Interferometer,
-    MZgate,
-    Pgate,
-    Rgate,
-    S2gate,
-    Sgate,
-    SqueezedVacuum,
-    Thermal,
-    TwoModeSqueezedVacuum,
-    Vacuum,
-)
-
-# numbers
-integer32bits = st.integers(min_value=0, max_value=2**31 - 1)
-real = st.floats(allow_infinity=False, allow_nan=False)
-positive = st.floats(min_value=0, exclude_min=True, allow_infinity=False, allow_nan=False)
-negative = st.floats(max_value=0, exclude_max=True, allow_infinity=False, allow_nan=False)
-real_not_zero = st.one_of(negative, positive)
-small_float = st.floats(min_value=-0.1, max_value=0.1, allow_infinity=False, allow_nan=False)
-medium_float = st.floats(min_value=-1.0, max_value=1.0, allow_infinity=False, allow_nan=False)
-complex_nonzero = st.complex_numbers(
-    allow_infinity=False,
-    allow_nan=False,
-    min_magnitude=1e-9,
-    max_magnitude=1e2,
-)
-
-# physical parameters
-nmodes = st.integers(min_value=1, max_value=10)
-angle = st.floats(min_value=0, max_value=2 * np.pi)
-r = st.floats(min_value=0, max_value=1.25, allow_infinity=False, allow_nan=False)
-prob = st.floats(min_value=0, max_value=1, allow_infinity=False, allow_nan=False)
-gain = st.floats(min_value=1, max_value=2, allow_infinity=False, allow_nan=False)
-
-# Complex number strategy
-complex_number = st.complex_numbers(
-    min_magnitude=1e-9,
-    max_magnitude=1,
-    allow_infinity=False,
-    allow_nan=False,
-)
-
-# Size strategy
-size = st.integers(min_value=1, max_value=9)
->>>>>>> 965e620a
 
 
 def Abc_triple(n: int, batch: tuple[int, ...] = ()):
@@ -106,393 +46,4 @@
         (*batch,),
     )
 
-<<<<<<< HEAD
-    return A, b, c
-=======
-    return A, b, c
-
-
-@st.composite
-def vector(draw, length):
-    r"""Return a vector of length `length`."""
-    return draw(arrays(np.float64, (length,), elements=st.floats(min_value=-1.0, max_value=1.0)))
-
-
-@st.composite
-def list_of_ints(draw, N):
-    r"""Return a list of N unique integers between 0 and N-1."""
-    return draw(
-        st.lists(st.integers(min_value=0, max_value=N), min_size=N, max_size=N, unique=True),
-    )
-
-
-@st.composite
-def matrix(draw, rows, cols):
-    """Return a strategy for generating matrices of shape `rows` x `cols`."""
-    elements = st.floats(allow_infinity=False, allow_nan=False, max_value=1e10, min_value=-1e10)
-    return draw(arrays(np.float64, (rows, cols), elements=elements))
-
-
-@st.composite
-def complex_matrix(draw, rows, cols):
-    """Return a strategy for generating matrices of shape `rows` x `cols` with complex numbers."""
-    max_abs_value = 1e10
-    elements = st.complex_numbers(
-        min_magnitude=0,
-        max_magnitude=max_abs_value,
-        allow_infinity=False,
-        allow_nan=False,
-    )
-    return draw(arrays(complex, (rows, cols), elements=elements))
-
-
-@st.composite
-def complex_vector(draw, length=None):
-    """Return a strategy for generating vectors of length `length` with complex numbers."""
-    elements = st.complex_numbers(
-        min_magnitude=0,
-        max_magnitude=1,
-        allow_infinity=False,
-        allow_nan=False,
-    )
-    if length is None:
-        length = draw(st.integers(min_value=1, max_value=10))
-    return draw(arrays(complex, (length,), elements=elements))
-
-
-def array_of_(strategy, minlen=0, maxlen=100):
-    r"""Return a strategy that returns an array of values from `strategy`."""
-    return arrays(
-        shape=(st.integers(minlen, maxlen).example(),),
-        elements=strategy,
-        dtype=type(strategy.example()),
-    )
-
-
-def none_or_(strategy):
-    r"""Return a strategy that returns either None or a value from `strategy`."""
-    return st.one_of(st.just(None), strategy)
-
-
-# bounds
-def bounds_check(t):
-    return t[0] < t[1] if t[0] is not None and t[1] is not None else True
-
-
-angle_bounds = st.tuples(none_or_(angle), none_or_(angle)).filter(bounds_check)
-positive_bounds = st.tuples(none_or_(positive), none_or_(positive)).filter(bounds_check)
-real_bounds = st.tuples(none_or_(real), none_or_(real)).filter(bounds_check)
-gain_bounds = st.tuples(none_or_(gain), none_or_(gain)).filter(bounds_check)
-prob_bounds = st.tuples(none_or_(prob), none_or_(prob)).filter(bounds_check)
-
-
-# gates
-@st.composite
-def random_Rgate(draw, trainable=False):
-    r"""Return a random Rgate."""
-    return Rgate(
-        theta=draw(angle),
-        theta_bounds=draw(angle_bounds),
-        theta_trainable=trainable,
-    )
-
-
-@st.composite
-def random_Sgate(draw, trainable=False):
-    r"""Return a random Sgate."""
-    return Sgate(
-        0,
-        r=draw(r),
-        phi=draw(angle),
-        r_bounds=draw(positive_bounds),
-        phi_bounds=draw(angle_bounds),
-        r_trainable=trainable,
-        phi_trainable=trainable,
-    )
-
-
-@st.composite
-def random_Dgate(draw, trainable=False):
-    r"""Return a random Dgate."""
-    x = draw(small_float)
-    y = draw(small_float)
-    return Dgate(
-        0,
-        x=x,
-        y=y,
-        x_bounds=draw(real_bounds),
-        y_bounds=draw(real_bounds),
-        x_trainable=trainable,
-        y_trainable=trainable,
-    )
-
-
-@st.composite
-def random_Pgate(draw, trainable=False):
-    r"""Return a random Pgate."""
-    return Pgate(
-        0,
-        shearing=draw(prob),
-        shearing_bounds=draw(prob_bounds),
-        shearing_trainable=trainable,
-    )
-
-
-@st.composite
-def random_Attenuator(draw, trainable=False):
-    r"""Return a random Attenuator."""
-    return Attenuator(
-        0,
-        transmissivity=draw(prob),
-        transmissivity_bounds=draw(prob_bounds),
-        transmissivity_trainable=trainable,
-    )
-
-
-@st.composite
-def random_Amplifier(draw, trainable=False):
-    r"""Return a random Amplifier."""
-    return Amplifier(
-        0,
-        gain=draw(gain),
-        gain_bounds=draw(gain_bounds),
-        gain_trainable=trainable,
-    )
-
-
-@st.composite
-def random_GaussRandNoise(draw, trainable=False):
-    r"""Return a random GaussRandNoise."""
-    settings.SEED = draw(integer32bits)
-    return GaussRandNoise(
-        0,
-        Y_trainable=trainable,
-    )
-
-
-@st.composite
-def random_S2gate(draw, trainable=False):
-    r"""Return a random S2gate."""
-    return S2gate(
-        (0, 1),
-        r=draw(r),
-        phi=draw(angle),
-        r_bounds=draw(positive_bounds),
-        phi_bounds=draw(angle_bounds),
-        r_trainable=trainable,
-        phi_trainable=trainable,
-    )
-
-
-@st.composite
-def random_CXgate(draw, trainable=False):
-    r"""Return a random CXgate."""
-    return CXgate(
-        (0, 1),
-        s=draw(medium_float),
-        s_bounds=draw(real_bounds),
-        s_trainable=trainable,
-    )
-
-
-@st.composite
-def random_CZgate(draw, trainable=False):
-    r"""Return a random CZgate."""
-    return CZgate(
-        (0, 1),
-        s=draw(medium_float),
-        s_bounds=draw(real_bounds),
-        s_trainable=trainable,
-    )
-
-
-@st.composite
-def random_BSgate(draw, trainable=False):
-    r"""Return a random BSgate."""
-    return BSgate(
-        (0, 1),
-        theta=draw(angle),
-        phi=draw(angle),
-        theta_bounds=draw(angle_bounds),
-        phi_bounds=draw(angle_bounds),
-        theta_trainable=trainable,
-        phi_trainable=trainable,
-    )
-
-
-@st.composite
-def random_MZgate(draw, trainable=False):
-    r"""Return a random MZgate."""
-    return MZgate(
-        (0, 1),
-        phi_a=draw(angle),
-        phi_b=draw(angle),
-        phi_a_bounds=draw(angle_bounds),
-        phi_b_bounds=draw(angle_bounds),
-        phi_a_trainable=trainable,
-        phi_b_trainable=trainable,
-        internal=draw(st.booleans()),
-    )
-
-
-@st.composite
-def random_Interferometer(draw, num_modes, trainable=False):
-    r"""Return a random Interferometer."""
-    settings.SEED = draw(integer32bits)
-    return Interferometer(modes=list(range(num_modes)), unitary_trainable=trainable)
-
-
-@st.composite
-def random_Ggate(draw, num_modes, trainable=False):
-    r"""Return a random Ggate."""
-    settings.SEED = draw(integer32bits)
-    return Ggate(modes=list(range(num_modes)), symplectic_trainable=trainable)
-
-
-@st.composite
-def single_mode_unitary_gate(draw):
-    r"""Return a random single mode unitary gate."""
-    return draw(
-        st.one_of(
-            random_Rgate(),
-            random_Sgate(),
-            random_Dgate(),
-            random_Pgate(),
-            random_Interferometer(num_modes=1),  # like Rgate
-        ),
-    )
-
-
-@st.composite
-def single_mode_cv_channel(draw):
-    r"""Return a random single mode unitary gate."""
-    return draw(
-        st.one_of(
-            random_Attenuator(),
-            random_Amplifier(),
-            random_GaussRandNoise(),
-        ),
-    )
-
-
-@st.composite
-def two_mode_unitary_gate(draw):
-    r"""Return a random two mode unitary gate."""
-    return draw(
-        st.one_of(
-            random_S2gate(),
-            random_BSgate(),
-            random_MZgate(),
-            random_CXgate(),
-            random_CZgate(),
-            random_Ggate(num_modes=2),
-            random_Interferometer(num_modes=2),
-        ),
-    )
-
-
-@st.composite
-def n_mode_unitary_gate(draw, num_modes=None):
-    r"""Return a random n mode unitary gate."""
-    return draw(st.one_of(random_Interferometer(num_modes), random_Ggate(num_modes)))
-
-
-## states
-@st.composite
-def squeezed_vacuum(draw, num_modes):
-    r"""Return a random squeezed vacuum state."""
-    r_vec = draw(array_of_(r, num_modes, num_modes))
-    phi = draw(array_of_(angle, num_modes, num_modes))
-    state = SqueezedVacuum(0, r=r_vec[0], phi=phi[0])
-    for i in range(1, num_modes):
-        state = state >> SqueezedVacuum(i, r=r_vec[i], phi=phi[i])
-    return state
-
-
-@st.composite
-def displacedsqueezed(draw, num_modes):
-    r"""Return a random displaced squeezed state."""
-    r_vec = draw(array_of_(r, num_modes, num_modes))
-    phi = draw(array_of_(angle, num_modes, num_modes))
-    x = draw(array_of_(medium_float, num_modes, num_modes))
-    y = draw(array_of_(medium_float, num_modes, num_modes))
-    state = DisplacedSqueezed(0, r=r_vec[0], phi=phi[0], x=x[0], y=y[0])
-    for i in range(1, num_modes):
-        state = state >> DisplacedSqueezed(i, r=r_vec[i], phi=phi[i], x=x[i], y=y[i])
-    return state
-
-
-@st.composite
-def coherent(draw, num_modes):
-    r"""Return a random coherent state."""
-    x = draw(array_of_(medium_float, num_modes, num_modes))
-    y = draw(array_of_(medium_float, num_modes, num_modes))
-    state = Coherent(0, x=x[0], y=y[0])
-    for i in range(1, num_modes):
-        state = state >> Coherent(i, x=x[i], y=y[i])
-    return state
-
-
-@st.composite
-def tmsv(draw, phi):
-    r"""Return a random two-mode squeezed vacuum state."""
-    return TwoModeSqueezedVacuum((0, 1), r=draw(r), phi=draw(phi))
-
-
-@st.composite
-def thermal(draw, num_modes):
-    r"""Return a random thermal state."""
-    n_mean = draw(array_of_(r, num_modes, num_modes))  # using r here
-    state = Thermal(0, n_mean=n_mean[0])
-    for i in range(1, num_modes):
-        state = state >> Thermal(i, n_mean=n_mean[i])
-    return state
-
-
-# generic states
-@st.composite
-def n_mode_separable_pure_state(draw, num_modes):
-    r"""Return a random n mode separable pure state."""
-    return draw(
-        st.one_of(
-            squeezed_vacuum(num_modes),
-            displacedsqueezed(num_modes),
-            coherent(num_modes),
-        ),
-    )
-
-
-@st.composite
-def n_mode_separable_mixed_state(draw, num_modes):
-    r"""Return a random n mode separable mixed state."""
-    attenuator = Attenuator(draw(st.floats(min_value=0.2, max_value=0.9)))
-    return (
-        draw(
-            st.one_of(
-                squeezed_vacuum(num_modes),
-                displacedsqueezed(num_modes),
-                coherent(num_modes),
-                thermal(num_modes),
-            ),
-        )
-        >> attenuator
-    )
-
-
-@st.composite
-def n_mode_pure_state(draw, num_modes=1):
-    r"""Return a random n mode pure state."""
-    S = draw(random_Sgate(num_modes))
-    I = draw(random_Interferometer(num_modes))
-    D = draw(random_Dgate(num_modes))
-    return Vacuum(num_modes) >> S >> I >> D
-
-
-@st.composite
-def n_mode_mixed_state(draw, num_modes=1):
-    r"""Return a random n mode pure state."""
-    S = draw(random_Sgate(num_modes))
-    I = draw(random_Interferometer(num_modes))
-    D = draw(random_Dgate(num_modes))
-    return Thermal([0.5] * num_modes) >> S >> I >> D
->>>>>>> 965e620a
+    return A, b, c