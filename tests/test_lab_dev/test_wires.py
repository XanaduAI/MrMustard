--- conflicted
+++ resolved
@@ -136,15 +136,11 @@
 
         w2 = Wires(set(), {2})
         assert w[2] == w2
-<<<<<<< HEAD
-        assert w._mode_cache == {(0,): w0, (1,): w1, (2,): w2}  # pylint: disable=protected-access
-=======
         assert w._mode_cache == {  # pylint: disable=protected-access
             (0,): w0,
             (1,): w1,
             (2,): w2,
         }
->>>>>>> bc238b90
 
         assert w[0].indices == (0, 2)
         assert w[1].indices == (1,)
