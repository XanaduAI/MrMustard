--- conflicted
+++ resolved
@@ -35,10 +35,8 @@
 from mrmustard.lab_dev.states import Coherent, DM
 from mrmustard.lab_dev.wires import Wires
 from mrmustard.lab_dev.states import Ket
-<<<<<<< HEAD
-=======
-
->>>>>>> d2a203d8
+from mrmustard.lab_dev.states import Ket
+
 
 # original settings
 autocutoff_max0 = settings.AUTOCUTOFF_MAX_CUTOFF
