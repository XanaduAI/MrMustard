--- conflicted
+++ resolved
@@ -117,13 +117,8 @@
         state_bargmann_triple = (A, b, c)
 
         # get new triple by right shift
-<<<<<<< HEAD
-        state_after = state >> _DsMap(modes=[0], s=0)  # pylint: disable=protected-access
+        state_after = state >> DsMap(modes=[0], s=0)  # pylint: disable=protected-access
         A1, b1, c1 = state_after.bargmann
-=======
-        state_after = state >> DsMap(modes=[0], s=0)  # pylint: disable=protected-access
-        A1, b1, c1 = state_after.bargmann_triple
->>>>>>> fb87c5a0
 
         # get new triple by contraction
         Ds_bargmann_triple = displacement_map_s_parametrized_Abc(s=0, n_modes=1)
@@ -150,13 +145,8 @@
         state_bargmann_triple = (A, b, c)
 
         # get new triple by right shift
-<<<<<<< HEAD
-        state_after = state >> _DsMap(modes=[0, 1], s=0)  # pylint: disable=protected-access
         A1, b1, c1 = state_after.bargmann
-=======
         state_after = state >> DsMap(modes=[0, 1], s=0)  # pylint: disable=protected-access
-        A1, b1, c1 = state_after.bargmann_triple
->>>>>>> fb87c5a0
 
         # get new triple by contraction
         Ds_bargmann_triple = displacement_map_s_parametrized_Abc(s=0, n_modes=2)
