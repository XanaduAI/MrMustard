# Copyright 2024 Xanadu Quantum Technologies Inc.

# Licensed under the Apache License, Version 2.0 (the "License");
# you may not use this file except in compliance with the License.
# You may obtain a copy of the License at

#     http://www.apache.org/licenses/LICENSE-2.0

# Unless required by applicable law or agreed to in writing, software
# distributed under the License is distributed on an "AS IS" BASIS,
# WITHOUT WARRANTIES OR CONDITIONS OF ANY KIND, either express or implied.
# See the License for the specific language governing permissions and
# limitations under the License.

"""Tests for circuit components utils."""

# pylint: disable=fixme, missing-function-docstring, protected-access, pointless-statement

import numpy as np
import pytest

from mrmustard import math, settings
from mrmustard.physics.triples import (
    identity_Abc,
    displacement_map_s_parametrized_Abc,
    complex_fourier_transform_Abc,
)
from mrmustard.physics.bargmann import wigner_to_bargmann_rho
from mrmustard.physics.gaussian_integrals import (
    contract_two_Abc,
    real_gaussian_integral,
    complex_gaussian_integral,
    join_Abc,
    join_Abc_real,
)
from mrmustard.physics.representations import Bargmann
<<<<<<< HEAD
from mrmustard.lab_dev.circuit_components_utils import TraceOut, DsMap, BtoQMap, CftMap
from mrmustard.lab_dev.states import Coherent, DM
=======
from mrmustard.lab_dev.circuit_components_utils import TraceOut, BtoPS, BtoQ
from mrmustard.lab_dev.circuit_components import CircuitComponent
from mrmustard.lab_dev.states import Coherent, DM, Vacuum
from mrmustard.lab_dev.transformations import Dgate
>>>>>>> c987f641
from mrmustard.lab_dev.wires import Wires


# original settings
autocutoff_max0 = settings.AUTOCUTOFF_MAX_CUTOFF


class TestTraceOut:
    r"""
    Tests ``TraceOut`` objects.
    """

    @pytest.mark.parametrize("modes", [[0], [1, 2], [3, 4, 5]])
    def test_init(self, modes):
        tr = TraceOut(modes)

        assert tr.name == "Tr"
        assert tr.wires == Wires(modes_in_bra=set(modes), modes_in_ket=set(modes))
        assert tr.representation == Bargmann(*identity_Abc(len(modes)))

    def test_trace_out_bargmann_states(self):
        state = Coherent([0, 1, 2], x=1)

        assert state >> TraceOut([0]) == Coherent([1, 2], x=1).dm()
        assert state >> TraceOut([1, 2]) == Coherent([0], x=1).dm()

        trace = state >> TraceOut([0, 1, 2])
        assert np.isclose(trace, 1.0)

    def test_trace_out_complex(self):
        cc = CircuitComponent.from_bargmann(
            (
                np.array([[0.1 + 0.2j, 0.3 + 0.4j], [0.3 + 0.4j, 0.5 - 0.6j]]),
                np.array([0.7 + 0.8j, -0.9 + 0.10j]),
                0.11 - 0.12j,
            ),
            modes_out_ket=[0],
            modes_out_bra=[0],
        )
        assert (cc >> TraceOut([0])).dtype == math.complex128

    def test_trace_out_fock_states(self):
        settings.AUTOCUTOFF_MAX_CUTOFF = 10

        state = Coherent([0, 1, 2], x=1).to_fock()
        assert state >> TraceOut([0]) == Coherent([1, 2], x=1).to_fock().dm()
        assert state >> TraceOut([1, 2]) == Coherent([0], x=1).to_fock().dm()

        no_state = state >> TraceOut([0, 1, 2])
        assert np.isclose(no_state, 1.0)

        settings.AUTOCUTOFF_MAX_CUTOFF = autocutoff_max0


class TestBtoPS:
    r"""
    Tests for the ``BtoPS`` class.
    """

    modes = [[0], [1, 2], [9, 7]]
    s = [0, -1, 1]

    @pytest.mark.parametrize("modes,s", zip(modes, s))
    def test_init(self, modes, s):
        dsmap = BtoPS(modes, s)  # pylint: disable=protected-access

        assert dsmap.name == "BtoPS"
        assert dsmap.modes == [modes] if not isinstance(modes, list) else sorted(modes)

    def test_representation(self):
        rep1 = BtoPS(modes=[0], s=0).representation  # pylint: disable=protected-access
        A_correct, b_correct, c_correct = displacement_map_s_parametrized_Abc(s=0, n_modes=1)
        assert math.allclose(rep1.A[0], A_correct)
        assert math.allclose(rep1.b[0], b_correct)
        assert math.allclose(rep1.c[0], c_correct)

        rep2 = BtoPS(modes=[5, 10], s=1).representation  # pylint: disable=protected-access
        A_correct, b_correct, c_correct = displacement_map_s_parametrized_Abc(s=1, n_modes=2)
        assert math.allclose(rep2.A[0], A_correct)
        assert math.allclose(rep2.b[0], b_correct)
        assert math.allclose(rep2.c[0], c_correct)

    def testBtoPS_contraction_with_state(self):
        # The init state cov and means comes from the random state 'state = Gaussian(1) >> Dgate([0.2], [0.3])'
        state_cov = np.array([[0.32210229, -0.99732956], [-0.99732956, 6.1926484]])
        state_means = np.array([0.4, 0.6])
        A, b, c = wigner_to_bargmann_rho(state_cov, state_means)
        state = DM.from_bargmann(modes=[0], triple=(A, b, c))
        state_bargmann_triple = (A, b, c)

        # get new triple by right shift
        state_after = state >> BtoPS(modes=[0], s=0)  # pylint: disable=protected-access
        A1, b1, c1 = state_after.bargmann

        # get new triple by contraction
        Ds_bargmann_triple = displacement_map_s_parametrized_Abc(s=0, n_modes=1)
        A2, b2, c2 = contract_two_Abc(
            state_bargmann_triple, Ds_bargmann_triple, idx1=[0, 1], idx2=[1, 3]
        )

        assert math.allclose(A1[0], A2)
        assert math.allclose(b1[0], b2)
        assert math.allclose(c1[0], c2)

        # The init state cov and means comes from the random state 'state = Gaussian(2) >> Dgate([0.2], [0.3])'
        state_cov = np.array(
            [
                [0.77969414, 0.10437996, 0.72706741, 0.29121535],
                [0.10437996, 0.22846619, 0.1211067, 0.45983868],
                [0.72706741, 0.1211067, 1.02215481, 0.16216756],
                [0.29121535, 0.45983868, 0.16216756, 2.10006],
            ]
        )
        state_means = np.array([0.28284271, 0.0, 0.42426407, 0.0])
        A, b, c = wigner_to_bargmann_rho(state_cov, state_means)
        state = DM.from_bargmann(modes=[0, 1], triple=(A, b, c))
        state_bargmann_triple = (A, b, c)

        # get new triple by right shift
        state_after = state >> BtoPS(modes=[0, 1], s=0)  # pylint: disable=protected-access
        A1, b1, c1 = state_after.bargmann

        # get new triple by contraction
        Ds_bargmann_triple = displacement_map_s_parametrized_Abc(s=0, n_modes=2)
        A2, b2, c2 = contract_two_Abc(
            state_bargmann_triple,
            Ds_bargmann_triple,
            idx1=[0, 1, 2, 3],
            idx2=[2, 3, 6, 7],
        )

        assert math.allclose(A1[0], A2)
        assert math.allclose(b1[0], b2)
        assert math.allclose(c1[0], c2)


class TestBtoQ:
    r"""
    Tests for the ``BtoQ`` class.
    """

    def testBtoQ_works_correctly_by_applying_it_twice_on_a_state(self):
        A0 = np.array([[0.5, 0.3], [0.3, 0.5]])
        b0 = np.zeros(2)
        c0 = 1.0 + 0j

        modes = [0, 1]
        BtoQ_CC1 = BtoQ(modes, 0.0)
        step1A, step1b, step1c = (
            BtoQ_CC1.representation.A[0],
            BtoQ_CC1.representation.b[0],
            BtoQ_CC1.representation.c[0],
        )
        Ainter, binter, cinter = complex_gaussian_integral(
            join_Abc((A0, b0, c0), (step1A, step1b, step1c)),
            idx_z=[0, 1],
            idx_zconj=[4, 5],
            measure=-1,
        )
        QtoBMap_CC2 = BtoQ(modes, 0.0).dual
        step2A, step2b, step2c = (
            QtoBMap_CC2.representation.A[0],
            QtoBMap_CC2.representation.b[0],
            QtoBMap_CC2.representation.c[0],
        )

        new_A, new_b, new_c = join_Abc_real(
            (Ainter, binter, cinter), (step2A, step2b, step2c), [0, 1], [2, 3]
        )

        Af, bf, cf = real_gaussian_integral((new_A, new_b, new_c), idx=[0, 1])

        assert math.allclose(A0, Af)
        assert math.allclose(b0, bf)
        assert math.allclose(c0, cf)

        A0 = np.array([[0.4895454]])
        b0 = np.zeros(1)
        c0 = 1.0 + 0j

        modes = [0]
        BtoQ_CC1 = BtoQ(modes, 0.0)
        step1A, step1b, step1c = (
            BtoQ_CC1.representation.A[0],
            BtoQ_CC1.representation.b[0],
            BtoQ_CC1.representation.c[0],
        )
        Ainter, binter, cinter = complex_gaussian_integral(
            join_Abc((A0, b0, c0), (step1A, step1b, step1c)),
            idx_z=[
                0,
            ],
            idx_zconj=[2],
            measure=-1,
        )
        QtoBMap_CC2 = BtoQ(modes, 0.0).dual
        step2A, step2b, step2c = (
            QtoBMap_CC2.representation.A[0],
            QtoBMap_CC2.representation.b[0],
            QtoBMap_CC2.representation.c[0],
        )

        new_A, new_b, new_c = join_Abc_real(
            (Ainter, binter, cinter), (step2A, step2b, step2c), [0], [1]
        )

        Af, bf, cf = real_gaussian_integral((new_A, new_b, new_c), idx=[0])

        assert math.allclose(A0, Af)
        assert math.allclose(b0, bf)
        assert math.allclose(c0, cf)

<<<<<<< HEAD

class TestCftMap:
    r"""
    Tests for the ``CftMap`` class.
    """

    def test_cftmap_contraction_with_state(self):
        # The init state cov and means comes from the random state 'state = Gaussian(1) >> Dgate([0.2], [0.3])'
        state_cov = np.array([[0.32210229, -0.99732956], [-0.99732956, 6.1926484]])
        state_means = np.array([0.4, 0.6])
        A, b, c = wigner_to_bargmann_rho(state_cov, state_means)
        state = DM.from_bargmann(modes=[0], triple=(A, b, c))
        state_bargmann_triple = (A, b, c)

        # get new triple by right shift
        state_after = state >> CftMap(modes=[0])
        A1, b1, c1 = state_after.bargmann_triple

        # get new triple by contraction
        Cft_bargmann_triple = complex_fourier_transform_Abc(n_modes=1)
        A2, b2, c2 = contract_two_Abc(
            state_bargmann_triple, Cft_bargmann_triple, idx1=[0, 1], idx2=[2, 3]
        )

        assert math.allclose(A1[0], A2)
        assert math.allclose(b1[0], b2)
        assert math.allclose(c1[0], c2)
=======
    def test_BtoQ_with_displacement(self):
        v = Vacuum([0])
        x = 2
        y = 1
        d = Dgate([0], x, y)
        state = v >> d
        btq_q = BtoQ([0], 0)
        btq_p = BtoQ([0], np.pi / 2)
        btq_nq = BtoQ([0], np.pi)
        btq_np = BtoQ([0], 3 * np.pi / 2)

        height = 1 / np.sqrt(2 * np.pi)
        obj_q = Bargmann(*(state >> btq_q).representation.data)
        obj_p = Bargmann(*(state >> btq_p).representation.data)
        obj_nq = Bargmann(*(state >> btq_nq).representation.data)
        obj_np = Bargmann(*(state >> btq_np).representation.data)

        assert np.allclose(np.abs(obj_q(2 * x)) ** 2, height)
        assert np.allclose(np.abs(obj_p(2 * y)) ** 2, height)
        assert np.allclose(np.abs(obj_nq(2 * (-x))) ** 2, height)
        assert np.allclose(np.abs(obj_np(2 * (-y))) ** 2, height)
>>>>>>> c987f641
<|MERGE_RESOLUTION|>--- conflicted
+++ resolved
@@ -34,15 +34,10 @@
     join_Abc_real,
 )
 from mrmustard.physics.representations import Bargmann
-<<<<<<< HEAD
-from mrmustard.lab_dev.circuit_components_utils import TraceOut, DsMap, BtoQMap, CftMap
-from mrmustard.lab_dev.states import Coherent, DM
-=======
-from mrmustard.lab_dev.circuit_components_utils import TraceOut, BtoPS, BtoQ
+from mrmustard.lab_dev.circuit_components_utils import TraceOut, BtoPS, BtoQ, CFT
 from mrmustard.lab_dev.circuit_components import CircuitComponent
 from mrmustard.lab_dev.states import Coherent, DM, Vacuum
 from mrmustard.lab_dev.transformations import Dgate
->>>>>>> c987f641
 from mrmustard.lab_dev.wires import Wires
 
 
@@ -254,36 +249,7 @@
         assert math.allclose(A0, Af)
         assert math.allclose(b0, bf)
         assert math.allclose(c0, cf)
-
-<<<<<<< HEAD
-
-class TestCftMap:
-    r"""
-    Tests for the ``CftMap`` class.
-    """
-
-    def test_cftmap_contraction_with_state(self):
-        # The init state cov and means comes from the random state 'state = Gaussian(1) >> Dgate([0.2], [0.3])'
-        state_cov = np.array([[0.32210229, -0.99732956], [-0.99732956, 6.1926484]])
-        state_means = np.array([0.4, 0.6])
-        A, b, c = wigner_to_bargmann_rho(state_cov, state_means)
-        state = DM.from_bargmann(modes=[0], triple=(A, b, c))
-        state_bargmann_triple = (A, b, c)
-
-        # get new triple by right shift
-        state_after = state >> CftMap(modes=[0])
-        A1, b1, c1 = state_after.bargmann_triple
-
-        # get new triple by contraction
-        Cft_bargmann_triple = complex_fourier_transform_Abc(n_modes=1)
-        A2, b2, c2 = contract_two_Abc(
-            state_bargmann_triple, Cft_bargmann_triple, idx1=[0, 1], idx2=[2, 3]
-        )
-
-        assert math.allclose(A1[0], A2)
-        assert math.allclose(b1[0], b2)
-        assert math.allclose(c1[0], c2)
-=======
+        
     def test_BtoQ_with_displacement(self):
         v = Vacuum([0])
         x = 2
@@ -305,4 +271,30 @@
         assert np.allclose(np.abs(obj_p(2 * y)) ** 2, height)
         assert np.allclose(np.abs(obj_nq(2 * (-x))) ** 2, height)
         assert np.allclose(np.abs(obj_np(2 * (-y))) ** 2, height)
->>>>>>> c987f641
+
+
+class TestCFT:
+    r"""
+    Tests for the ``CFT`` class.
+    """
+
+    def test_cftmap_contraction_with_state(self):
+        # The init state cov and means comes from the random state 'state = Gaussian(1) >> Dgate([0.2], [0.3])'
+        state_cov = np.array([[0.32210229, -0.99732956], [-0.99732956, 6.1926484]])
+        state_means = np.array([0.4, 0.6])
+        Abc = wigner_to_bargmann_rho(state_cov, state_means)
+        state = DM.from_bargmann(modes=[0], triple=Abc)
+
+        # get new triple by right shift
+        state_after = state >> CFT(modes=[0])
+        A1, b1, c1 = state_after.triple
+
+        # get new triple by contraction
+        Cft_bargmann_triple = complex_fourier_transform_Abc(n_modes=1)
+        A2, b2, c2 = contract_two_Abc(
+            state_bargmann_triple, Cft_bargmann_triple, idx1=[0, 1], idx2=[2, 3]
+        )
+
+        assert math.allclose(A1[0], A2)
+        assert math.allclose(b1[0], b2)
+        assert math.allclose(c1[0], c2)