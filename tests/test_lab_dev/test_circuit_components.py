# Copyright 2021 Xanadu Quantum Technologies Inc.

# Licensed under the Apache License, Version 2.0 (the "License");
# you may not use this file except in compliance with the License.
# You may obtain a copy of the License at

#     http://www.apache.org/licenses/LICENSE-2.0

# Unless required by applicable law or agreed to in writing, software
# distributed under the License is distributed on an "AS IS" BASIS,
# WITHOUT WARRANTIES OR CONDITIONS OF ANY KIND, either express or implied.
# See the License for the specific language governing permissions and
# limitations under the License.

"""Tests for circuit components."""

# pylint: disable=fixme, missing-function-docstring, protected-access, pointless-statement

from unittest.mock import patch

import numpy as np
import pytest
from ipywidgets import HTML, Box, HBox, VBox

from mrmustard import math, settings
<<<<<<< HEAD
from mrmustard.lab_dev import Circuit
from mrmustard.lab_dev.circuit_components import CircuitComponent
from mrmustard.lab_dev.states import (
=======
from mrmustard.math.parameters import Constant, Variable
from mrmustard.physics.triples import displacement_gate_Abc
from mrmustard.physics.representations import Bargmann, Fock
from mrmustard.lab_dev import (
    CircuitComponent,
    Ket,
>>>>>>> 242c8069
    DM,
    Coherent,
    DisplacedSqueezed,
    Ket,
    Number,
    SqueezedVacuum,
<<<<<<< HEAD
    Vacuum,
)
from mrmustard.lab_dev.transformations import Attenuator, Channel, Dgate, Sgate, Unitary
from mrmustard.lab_dev.wires import Wires
from mrmustard.math.parameters import Constant, Variable
from mrmustard.physics.representations import Bargmann, Fock
from mrmustard.physics.triples import displacement_gate_Abc
from mrmustard.training import Optimizer
=======
    BSgate,
    Dgate,
    Attenuator,
    Unitary,
    Sgate,
    Channel,
    Wires,
)
from ..random import Abc_triple
>>>>>>> 242c8069

from ..random import Abc_triple

# original settings
autocutoff_max0 = settings.AUTOCUTOFF_MAX_CUTOFF


# pylint: disable=too-many-public-methods
class TestCircuitComponent:
    r"""
    Tests ``CircuitComponent`` objects.
    """

    @pytest.mark.parametrize("x", [0.1, [0.2, 0.3]])
    @pytest.mark.parametrize("y", [0.4, [0.5, 0.6]])
    def test_init(self, x, y):
        name = "my_component"
        representation = Bargmann(*displacement_gate_Abc(x, y))
        cc = CircuitComponent(representation, wires=[(), (), (1, 8), (1, 8)], name=name)

        assert cc.name == name
        assert list(cc.modes) == [1, 8]
        assert cc.wires == Wires(modes_out_ket={1, 8}, modes_in_ket={1, 8})
        assert cc.representation == representation
        assert cc.manual_shape == [None] * 4

    def test_missing_name(self):
        cc = CircuitComponent(
            Bargmann(*displacement_gate_Abc(0.1, 0.2)), wires=[(), (), (1, 8), (1, 8)]
        )
        cc._name = None
        assert cc.name == "CC18"

    def test_from_bargmann(self):
        cc = CircuitComponent.from_bargmann(displacement_gate_Abc(0.1, 0.2), {}, {}, {0}, {0})
        assert cc.representation == Bargmann(*displacement_gate_Abc(0.1, 0.2))

    def test_modes_init_out_of_order(self):
        m1 = (8, 1)
        m2 = (1, 8)

        r1 = Bargmann(*displacement_gate_Abc(x=[0.1, 0.2]))
        r2 = Bargmann(*displacement_gate_Abc(x=[0.2, 0.1]))

        cc1 = CircuitComponent(r1, wires=[(), (), m1, m1])
        cc2 = CircuitComponent(r2, wires=[(), (), m2, m2])
        assert cc1 == cc2

        r3 = (cc1.adjoint @ cc1).representation
        cc3 = CircuitComponent(r3, wires=[m2, m2, m2, m1])
        cc4 = CircuitComponent(r3, wires=[m2, m2, m2, m2])
        assert cc3.representation == cc4.representation.reorder([0, 1, 2, 3, 4, 5, 7, 6])

    @pytest.mark.parametrize("x", [0.1, [0.2, 0.3]])
    @pytest.mark.parametrize("y", [0.4, [0.5, 0.6]])
    def test_from_attributes(self, x, y):
        cc = Dgate([1, 8], x=x, y=y)

        cc1 = Dgate._from_attributes(cc.representation, cc.wires, cc.name)
        cc2 = Unitary._from_attributes(cc.representation, cc.wires, cc.name)
        cc3 = CircuitComponent._from_attributes(cc.representation, cc.wires, cc.name)

        assert cc1 == cc
        assert cc2 == cc
        assert cc3 == cc

        assert isinstance(cc1, Unitary) and not isinstance(cc2, Dgate)
        assert isinstance(cc2, Unitary) and not isinstance(cc2, Dgate)
        assert isinstance(cc3, CircuitComponent) and not isinstance(cc3, Unitary)

    def test_from_to_quadrature(self):
        c = Dgate([0], x=0.1, y=0.2) >> Sgate([0], r=1.0, phi=0.1)
        cc = CircuitComponent._from_attributes(c.representation, c.wires, c.name)
        ccc = CircuitComponent.from_quadrature(tuple(), tuple(), (0,), (0,), cc.quadrature_triple())
        assert cc == ccc

    def test_adjoint(self):
        d1 = Dgate([1, 8], x=0.1, y=0.2)
        d1_adj = d1.adjoint

        assert isinstance(d1_adj, CircuitComponent)
        assert d1_adj.name == d1.name
        assert d1_adj.wires == d1.wires.adjoint
        assert d1_adj.parameter_set == d1.parameter_set
        assert (
            d1_adj.representation == d1.representation.conj()
        )  # this holds for the Dgate but not in general

        d1_adj_adj = d1_adj.adjoint
        assert isinstance(d1_adj_adj, CircuitComponent)
        assert d1_adj_adj.wires == d1.wires
        assert d1_adj_adj.parameter_set == d1_adj.parameter_set
        assert d1_adj_adj.parameter_set == d1.parameter_set
        assert d1_adj_adj.representation == d1.representation

    def test_dual(self):
        d1 = Dgate([1, 8], x=0.1, y=0.2)
        d1_dual = d1.dual
        vac = Vacuum([1, 8])

        assert isinstance(d1_dual, CircuitComponent)
        assert d1_dual.name == d1.name
        assert d1_dual.wires == d1.wires.dual
        assert d1_dual.parameter_set == d1.parameter_set
        assert (vac >> d1 >> d1_dual).representation == vac.representation
        assert (vac >> d1_dual >> d1).representation == vac.representation

        d1_dual_dual = d1_dual.dual
        assert isinstance(d1_dual_dual, CircuitComponent)
        assert d1_dual_dual.parameter_set == d1_dual.parameter_set
        assert d1_dual_dual.parameter_set == d1.parameter_set
        assert d1_dual_dual.wires == d1.wires
        assert d1_dual_dual.representation == d1.representation

    def test_light_copy(self):
        d1 = CircuitComponent(
            Bargmann(*displacement_gate_Abc(0.1, 0.1)), wires=[(), (), (1,), (1,)]
        )
        d1_cp = d1._light_copy()

        assert d1_cp.parameter_set is d1.parameter_set
        assert d1_cp.representation is d1.representation
        assert d1_cp.wires is not d1.wires

    def test_on(self):
        assert Vacuum([1, 2]).on([3, 4]).modes == [3, 4]
        assert Number([3], n=4).on([9]).modes == [9]

        d89 = DisplacedSqueezed([8, 9], x=[1, 2], y=3, r_trainable=True)
        d67 = d89.on([6, 7])
        assert isinstance(d67.x, Constant)
        assert math.allclose(d89.x.value, d67.x.value)
        assert isinstance(d67.y, Constant)
        assert math.allclose(d89.y.value, d67.y.value)
        assert isinstance(d67.r, Variable)
        assert math.allclose(d89.r.value, d67.r.value)
        assert bool(d67.parameter_set) is True
        assert d67._representation is d89._representation

    def test_on_error(self):
        with pytest.raises(ValueError):
            Vacuum([1, 2]).on([3])

    def test_to_fock_ket(self):
        vac = Vacuum([1, 2])
        vac_fock = vac.to_fock(shape=[1, 2])
        assert vac_fock.representation == Fock(np.array([[1], [0]]))

    def test_to_fock_Number(self):
        num = Number([3], n=4)
        num_f = num.to_fock(shape=(6,))
        assert num_f.representation == Fock(np.array([0, 0, 0, 0, 1, 0]))

    def test_to_fock_Dgate(self):
        d = Dgate([1], x=0.1, y=0.1)
        d_fock = d.to_fock(shape=(4, 6))
        assert d_fock.representation == Fock(
            math.hermite_renormalized(*displacement_gate_Abc(x=0.1, y=0.1), shape=(4, 6))
        )

    def test_to_fock_bargmann_Dgate(self):
        d = Dgate([1], x=0.1, y=0.1)
        d_fock = d.to_fock(shape=(4, 6))
        d_barg = d_fock.to_bargmann()
        assert d_fock.representation.ansatz._original_abc_data == d.representation.triple
        assert d_barg == d

    def test_to_fock_poly_exp(self):
        A, b, _ = Abc_triple(3)
        c = np.random.random((1, 5))
        barg = Bargmann(A, b, c)
        fock_cc = CircuitComponent(barg, wires=[(), (), (0, 1), ()]).to_fock(shape=(10, 10))
        poly = math.hermite_renormalized(A, b, 1, (10, 10, 5))
        assert fock_cc.representation.ansatz._original_abc_data is None
        assert np.allclose(fock_cc.representation.data, np.einsum("ijk,k", poly, c[0]))

    def test_add(self):
        d1 = Dgate([1], x=0.1, y=0.1)
        d2 = Dgate([1], x=0.2, y=0.2)

        d12 = d1 + d2
        assert d12.representation == d1.representation + d2.representation

    def test_sub(self):
        s1 = DisplacedSqueezed([1], x=1.0, y=0.5, r=0.1)
        s2 = DisplacedSqueezed([1], x=0.5, y=0.2, r=0.2)
        s12 = s1 - s2
        assert s12.representation == s1.representation - s2.representation

    def test_mul(self):
        d1 = Dgate([1], x=0.1, y=0.1)

        assert (d1 * 3).representation == d1.representation * 3
        assert (3 * d1).representation == d1.representation * 3
        assert isinstance(d1 * 3, Unitary)

    def test_truediv(self):
        d1 = Dgate([1], x=0.1, y=0.1)

        assert (d1 / 3).representation == d1.representation / 3
        assert isinstance(d1 / 3, Unitary)

    def test_add_error(self):
        d1 = Dgate([1], x=0.1, y=0.1)
        d2 = Dgate([2], x=0.2, y=0.2)

        with pytest.raises(ValueError):
            d1 + d2

    def test_eq(self):
        d1 = Dgate([1], x=0.1, y=0.1)
        d2 = Dgate([2], x=0.1, y=0.1)

        assert d1 == d1._light_copy()
        assert d1 != d2

    def test_matmul(self):
        vac012 = Vacuum([0, 1, 2])
        d012 = Dgate([0, 1, 2], x=0.1, y=0.1)
        a0 = Attenuator([0], 0.8)
        a1 = Attenuator([1], 0.8)
        a2 = Attenuator([2], 0.7)

        result = vac012 @ d012
        result = result @ result.adjoint @ a0 @ a1 @ a2

        assert result.wires == Wires(modes_out_bra={0, 1, 2}, modes_out_ket={0, 1, 2})
        assert np.allclose(result.representation.A, 0)
        assert np.allclose(
            result.representation.b,
            [
                0.08944272 - 0.08944272j,
                0.08944272 - 0.08944272j,
                0.083666 - 0.083666j,
                0.08944272 + 0.08944272j,
                0.08944272 + 0.08944272j,
                0.083666 + 0.083666j,
            ],
        )
        assert np.allclose(result.representation.c, 0.95504196)

    def test_matmul_one_mode_Dgate_contraction(self):
        r"""
        Tests that ``__matmul__`` produces the correct outputs for two Dgate with the formula well-known.
        """
        alpha = 1.5 + 0.7888 * 1j
        beta = -0.1555 + 1j * 2.1

        d1 = Dgate([0], x=alpha.real, y=alpha.imag)
        d2 = Dgate([0], x=beta.real, y=beta.imag)

        result1 = d2 @ d1
        correct_c = np.exp(-0.5 * (abs(alpha + beta) ** 2)) * np.exp(
            (alpha * np.conj(beta) - np.conj(alpha) * beta) / 2
        )

        assert np.allclose(result1.representation.c, correct_c)

    def test_matmul_is_associative(self):
        d0 = Dgate([0], x=0.1, y=0.1)
        d1 = Dgate([1], x=0.1, y=0.1)
        d2 = Dgate([2], x=0.1, y=0.1)
        a0 = Attenuator([0], transmissivity=0.8)
        a1 = Attenuator([1], transmissivity=0.8)
        a2 = Attenuator([2], transmissivity=0.7)

        result1 = d0 @ d1 @ a0 @ a1 @ a2 @ d2
        result2 = d0 @ (d1 @ a0) @ a1 @ (a2 @ d2)
        result3 = d0 @ (d1 @ a0 @ a1) @ a2 @ d2
        result4 = d0 @ (d1 @ (a0 @ (a1 @ (a2 @ d2))))

        assert result1 == result2
        assert result1 == result3
        assert result1 == result4

    def test_matmul_scalar(self):
        d0 = Dgate([0], x=0.1, y=0.1)
        result = d0 @ 0.8
        assert math.allclose(result.representation.A, d0.representation.A)
        assert math.allclose(result.representation.b, d0.representation.b)
        assert math.allclose(result.representation.c, 0.8 * d0.representation.c)
        result2 = 0.8 @ d0
        assert math.allclose(result2.representation.A, d0.representation.A)
        assert math.allclose(result2.representation.b, d0.representation.b)
        assert math.allclose(result2.representation.c, 0.8 * d0.representation.c)

    def test_rshift_all_bargmann(self):
        vac012 = Vacuum([0, 1, 2])
        d0 = Dgate([0], x=0.1, y=0.1)
        d1 = Dgate([1], x=0.1, y=0.1)
        d2 = Dgate([2], x=0.1, y=0.1)
        a0 = Attenuator([0], transmissivity=0.8)
        a1 = Attenuator([1], transmissivity=0.8)
        a2 = Attenuator([2], transmissivity=0.7)

        result = vac012 >> d0 >> d1 >> d2 >> a0 >> a1 >> a2

        assert result.wires == Wires(modes_out_bra={0, 1, 2}, modes_out_ket={0, 1, 2})
        assert np.allclose(result.representation.A, 0)
        assert np.allclose(
            result.representation.b,
            [
                0.08944272 - 0.08944272j,
                0.08944272 - 0.08944272j,
                0.083666 - 0.083666j,
                0.08944272 + 0.08944272j,
                0.08944272 + 0.08944272j,
                0.083666 + 0.083666j,
            ],
        )
        assert np.allclose(result.representation.c, 0.95504196)

    def test_rshift_all_fock(self):
        vac012 = Vacuum([0, 1, 2])
        d0 = Dgate([0], x=0.1, y=0.1)
        d1 = Dgate([1], x=0.1, y=0.1)
        d2 = Dgate([2], x=0.1, y=0.1)
        a0 = Attenuator([0], transmissivity=0.8)
        a1 = Attenuator([1], transmissivity=0.8)
        a2 = Attenuator([2], transmissivity=0.7)

        N = 10
        r1 = (vac012 >> d0 >> d1 >> d2 >> a0 >> a1 >> a2).to_fock(N)
        r2 = (
            vac012.to_fock(N)
            >> d0.to_fock(N)
            >> d1.to_fock(N)
            >> d2.to_fock(N)
            >> a0.to_fock(N)
            >> a1.to_fock(N)
            >> a2.to_fock(N)
        ).to_fock(N)

        assert r1 == r2

    @pytest.mark.parametrize("shape", [5, 6])
    def test_rshift_bargmann_and_fock(self, shape):
        settings.AUTOSHAPE_MAX = shape
        vac12 = Vacuum([1, 2])
        d1 = Dgate([1], x=0.4, y=0.1)
        d2 = Dgate([2], x=0.1, y=0.5)
        a1 = Attenuator([1], transmissivity=0.9)
        n12 = Number([1, 2], n=1).dual

        # bargmann >> fock
        r1 = vac12 >> d1 >> d2 >> a1 >> n12

        # fock >> bargmann
        r2 = vac12.to_fock(shape) >> d1 >> d2 >> a1 >> n12

        # bargmann >> fock >> bargmann
        r3 = vac12 >> d1.to_fock(shape) >> d2 >> a1 >> n12

        assert np.allclose(r1, r2)
        assert np.allclose(r1, r3)

        settings.AUTOSHAPE_MAX = 50

    def test_rshift_error(self):
        vac012 = Vacuum([0, 1, 2])
        d0 = Dgate([0], x=0.1, y=0.1)
        d0._wires = Wires()

        with pytest.raises(ValueError, match="not clear"):
            vac012 >> d0

    def test_rshift_is_associative(self):
        vac012 = Vacuum([0, 1, 2])
        d0 = Dgate([0], x=0.1, y=0.1)
        d1 = Dgate([1], x=0.1, y=0.1)
        d2 = Dgate([2], x=0.1, y=0.1)
        a0 = Attenuator([0], transmissivity=0.8)
        a1 = Attenuator([1], transmissivity=0.8)
        a2 = Attenuator([2], transmissivity=0.7)

        result1 = vac012 >> d0 >> d1 >> a0 >> a1 >> a2 >> d2
        result2 = (vac012 >> d0) >> (d1 >> a0) >> a1 >> (a2 >> d2)
        result3 = vac012 >> (d0 >> (d1 >> a0 >> a1) >> a2 >> d2)
        result4 = vac012 >> (d0 >> (d1 >> (a0 >> (a1 >> (a2 >> d2)))))

        assert result1 == result2
        assert result1 == result3
        assert result1 == result4

    def test_rshift_ketbra_with_ket(self):
        a1 = Attenuator([1], transmissivity=0.8)
        n1 = Number([1, 2], n=1).dual

        assert a1 >> n1 == a1 @ (n1 @ n1.adjoint)

    def test_rshift_perm_order(self):
        rng = np.random.default_rng(seed=2334255467567)
        r = [rng.random(), -rng.random()]
        theta = rng.random() * 2 * np.pi
        pnr_cutoff = rng.integers(1, 25)
        out_loss = rng.random()
        pnr_loss = rng.random()

        outcome = rng.integers(0, pnr_cutoff)

        mm_state = (
            SqueezedVacuum([0, 1], r)
            >> BSgate([0, 1], theta)
            >> Attenuator([0, 1], [1 - out_loss, 1 - pnr_loss])
            >> Number([1], outcome).dual
        )

        mm_state_dm = (
            SqueezedVacuum([0, 1], r)
            >> BSgate([0, 1], theta)
            >> Attenuator([0, 1], [1 - out_loss, 1 - pnr_loss])
            >> Number([1], outcome).dm().dual
        )
        assert mm_state.representation == mm_state_dm.representation

    def test_rshift_scalar(self):
        d0 = Dgate([0], x=0.1, y=0.1)
        result = 0.8 >> d0
        assert math.allclose(result, 0.8 * d0.representation.c)

        result2 = d0 >> 0.8
        assert math.allclose(result2.representation.c, 0.8 * d0.representation.c)

    def test_repr(self):
        c1 = CircuitComponent(wires=Wires(modes_out_ket=(0, 1, 2)))
        c2 = CircuitComponent(wires=Wires(modes_out_ket=(0, 1, 2)), name="my_component")

        assert repr(c1) == "CircuitComponent(modes=[0, 1, 2], name=CC012)"
        assert repr(c2) == "CircuitComponent(modes=[0, 1, 2], name=my_component)"

    def test_to_fock_keeps_bargmann(self):
        "tests that to_fock doesn't lose the bargmann representation"
        coh = Coherent([0], x=1.0)
        coh.to_fock(20)
        assert coh.bargmann_triple() == Coherent([0], x=1.0).bargmann_triple()

    def test_fock_component_no_bargmann(self):
        "tests that a fock component doesn't have a bargmann representation by default"
        coh = Coherent([0], x=1.0)
        CC = Ket.from_fock([0], coh.fock(20), batched=False)
        with pytest.raises(AttributeError):
            CC.bargmann_triple()  # pylint: disable=pointless-statement

    def test_quadrature_ket(self):
        "tests that transforming to quadrature and back gives the same ket"
        ket = SqueezedVacuum([0], 0.4, 0.5) >> Dgate([0], 0.3, 0.2)
        back = Ket.from_quadrature([0], ket.quadrature_triple())
        assert ket == back

    def test_quadrature_dm(self):
        "tests that transforming to quadrature and back gives the same density matrix"
        dm = SqueezedVacuum([0], 0.4, 0.5) >> Dgate([0], 0.3, 0.2) >> Attenuator([0], 0.9)
        back = DM.from_quadrature([0], dm.quadrature_triple())
        assert dm == back

    def test_quadrature_unitary(self):
        U = Sgate([0], 0.5, 0.4) >> Dgate([0], 0.3, 0.2)
        back = Unitary.from_quadrature([0], [0], U.quadrature_triple())
        assert U == back

    def test_quadrature_channel(self):
        C = Sgate([0], 0.5, 0.4) >> Dgate([0], 0.3, 0.2) >> Attenuator([0], 0.9)
        back = Channel.from_quadrature([0], [0], C.quadrature_triple())
        assert C == back

    @pytest.mark.parametrize("is_fock,widget_cls", [(False, Box), (True, HBox)])
    @patch("mrmustard.lab_dev.circuit_components.display")
    def test_ipython_repr(self, mock_display, is_fock, widget_cls):
        """Test the IPython repr function."""
        dgate = Dgate([1], x=0.1, y=0.1)
        if is_fock:
            dgate = dgate.to_fock()
        dgate._ipython_display_()  # pylint:disable=protected-access
        [box] = mock_display.call_args.args
        assert isinstance(box, Box)
        [wires_widget, rep_widget] = box.children
        assert isinstance(wires_widget, HTML)
        assert type(rep_widget) is widget_cls

    @patch("mrmustard.lab_dev.circuit_components.display")
    def test_ipython_repr_invalid_obj(self, mock_display):
        """Test the IPython repr function."""
        dgate = Dgate([1, 2], x=0.1, y=0.1).to_fock()
        dgate._ipython_display_()  # pylint:disable=protected-access
        [box] = mock_display.call_args.args
        assert isinstance(box, VBox)
        [title_widget, wires_widget] = box.children
        assert isinstance(title_widget, HTML)
        assert isinstance(wires_widget, HTML)

    def test_serialize_default_behaviour(self):
        """Test the default serializer."""
        name = "my_component"
        rep = Bargmann(*displacement_gate_Abc(0.1, 0.4))
        cc = CircuitComponent(rep, wires=[(), (), (1, 8), (1, 8)], name=name)
        kwargs, arrays = cc._serialize()
        assert kwargs == {
            "class": f"{CircuitComponent.__module__}.CircuitComponent",
            "wires": cc.wires.sorted_args,
            "rep_class": f"{Bargmann.__module__}.Bargmann",
            "name": name,
        }
        assert arrays == {"A": rep.A, "b": rep.b, "c": rep.c}

    def test_serialize_fail_when_no_modes_input(self):
        """Test that the serializer fails if no modes or name+wires are present."""

        class MyComponent(CircuitComponent):
            """A dummy class without a valid modes kwarg."""

            def __init__(self, rep, custom_modes):
                super().__init__(rep, wires=[custom_modes] * 4, name="my_component")

        cc = MyComponent(Bargmann(*displacement_gate_Abc(0.1, 0.4)), [0, 1])
        with pytest.raises(
            TypeError, match="MyComponent does not seem to have any wires construction method"
        ):
            cc._serialize()

    def test_hermite_renormalized_with_custom_shape(self):
        """Test hermite_renormalized with a custom non-zero shape"""

        S = SqueezedVacuum([0], r=1.0, phi=0, r_trainable=True, phi_trainable=True)

        # made up, means nothing
        def cost():
            ket = S.fock(shape=[3])
            return -math.real(ket[2])

        circuit = Circuit([S])

        opt = Optimizer()

        if math.backend_name == "tensorflow":
            assert opt.minimize(cost, by_optimizing=[circuit], max_steps=5) is None
        else:
            with pytest.raises(NotImplementedError, match="not implemented for backend ``numpy``"):
                opt.minimize(cost, by_optimizing=[circuit], max_steps=5)<|MERGE_RESOLUTION|>--- conflicted
+++ resolved
@@ -23,44 +23,28 @@
 from ipywidgets import HTML, Box, HBox, VBox
 
 from mrmustard import math, settings
-<<<<<<< HEAD
-from mrmustard.lab_dev import Circuit
-from mrmustard.lab_dev.circuit_components import CircuitComponent
-from mrmustard.lab_dev.states import (
-=======
-from mrmustard.math.parameters import Constant, Variable
-from mrmustard.physics.triples import displacement_gate_Abc
-from mrmustard.physics.representations import Bargmann, Fock
 from mrmustard.lab_dev import (
+    DM,
+    Attenuator,
+    BSgate,
+    Channel,
+    Circuit,
     CircuitComponent,
-    Ket,
->>>>>>> 242c8069
-    DM,
     Coherent,
+    Dgate,
     DisplacedSqueezed,
     Ket,
     Number,
+    Sgate,
     SqueezedVacuum,
-<<<<<<< HEAD
+    Unitary,
     Vacuum,
+    Wires,
 )
-from mrmustard.lab_dev.transformations import Attenuator, Channel, Dgate, Sgate, Unitary
-from mrmustard.lab_dev.wires import Wires
 from mrmustard.math.parameters import Constant, Variable
 from mrmustard.physics.representations import Bargmann, Fock
 from mrmustard.physics.triples import displacement_gate_Abc
 from mrmustard.training import Optimizer
-=======
-    BSgate,
-    Dgate,
-    Attenuator,
-    Unitary,
-    Sgate,
-    Channel,
-    Wires,
-)
-from ..random import Abc_triple
->>>>>>> 242c8069
 
 from ..random import Abc_triple
 
