--- conflicted
+++ resolved
@@ -58,11 +58,7 @@
         assert list(cc.modes) == [1, 8]
         assert cc.wires == Wires(modes_out_ket={1, 8}, modes_in_ket={1, 8})
         assert cc.representation == representation
-<<<<<<< HEAD
-        assert cc._custom_shape == [None] * 4
-=======
         assert cc._fock_shape == [None] * 4
->>>>>>> 465f0325
 
     def test_missing_name(self):
         cc = CircuitComponent(
