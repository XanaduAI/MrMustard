--- conflicted
+++ resolved
@@ -140,22 +140,11 @@
 
     def test_mul(self):
         d1 = Dgate([1], x=0.1, y=0.1)
-<<<<<<< HEAD
-        d2 = Dgate([2], x=0.2, y=0.2)
-=======
->>>>>>> e06c0c16
 
         assert (d1 * 3).representation == d1.representation * 3
         assert (3 * d1).representation == d1.representation * 3
         assert isinstance(d1 * 3, Unitary)
 
-<<<<<<< HEAD
-        d12 = d1 * d2
-        assert d12.representation == d1.representation * d2.representation
-        assert isinstance(d12 * 3, Unitary)
-
-=======
->>>>>>> e06c0c16
     def test_truediv(self):
         d1 = Dgate([1], x=0.1, y=0.1)
 
