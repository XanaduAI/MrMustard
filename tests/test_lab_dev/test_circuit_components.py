--- conflicted
+++ resolved
@@ -23,12 +23,6 @@
 from ipywidgets import HTML, Box, HBox, VBox
 
 from mrmustard import math, settings
-<<<<<<< HEAD
-from mrmustard.math.parameters import Constant, Variable
-from mrmustard.physics.triples import displacement_gate_Abc
-from mrmustard.physics.ansatz import PolyExpAnsatz, ArrayAnsatz
-=======
->>>>>>> 43d18555
 from mrmustard.lab_dev import (
     DM,
     Attenuator,
@@ -40,28 +34,20 @@
     Dgate,
     DisplacedSqueezed,
     Ket,
+    Map,
     Number,
+    Operation,
     Sgate,
     SqueezedVacuum,
     Unitary,
-<<<<<<< HEAD
-    Sgate,
-    Channel,
-    Operation,
-    Map,
-)
-from mrmustard.physics.wires import Wires
-from mrmustard.physics.representations import Representation
-from ..random import Abc_triple
-=======
     Vacuum,
-    Wires,
 )
 from mrmustard.math.parameters import Constant, Variable
-from mrmustard.physics.representations import Bargmann, Fock
+from mrmustard.physics.ansatz import ArrayAnsatz, PolyExpAnsatz
+from mrmustard.physics.representations import Representation
 from mrmustard.physics.triples import displacement_gate_Abc
+from mrmustard.physics.wires import Wires
 from mrmustard.training import Optimizer
->>>>>>> 43d18555
 
 from ..random import Abc_triple
 
