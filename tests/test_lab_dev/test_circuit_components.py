--- conflicted
+++ resolved
@@ -58,11 +58,7 @@
         assert list(cc.modes) == [1, 8]
         assert cc.wires == Wires(modes_out_ket={1, 8}, modes_in_ket={1, 8})
         assert cc.representation == representation
-<<<<<<< HEAD
-        assert cc._fock_shape == [None] * 4
-=======
         assert cc.manual_shape == [None] * 4
->>>>>>> bc238b90
 
     def test_missing_name(self):
         cc = CircuitComponent(
@@ -361,19 +357,11 @@
 
         # bargmann >> fock >> bargmann
         r3 = vac12 >> d1.to_fock(shape) >> d2 >> a1 >> n12
-<<<<<<< HEAD
-
-        assert math.allclose(r1, r2)
-        assert math.allclose(r1, r3)
-
-        settings.AUTOSHAPE_MAX = autocutoff_max0
-=======
 
         assert np.allclose(r1, r2)
         assert np.allclose(r1, r3)
 
         settings.AUTOSHAPE_MAX = 50
->>>>>>> bc238b90
 
     def test_rshift_ketbra_with_ket(self):
         a1 = Attenuator([1], transmissivity=0.8)
@@ -403,8 +391,8 @@
         c1 = CircuitComponent(modes_out_ket=(0, 1, 2))
         c2 = CircuitComponent(modes_out_ket=(0, 1, 2), name="my_component")
 
-        assert repr(c1) == "CircuitComponent(modes=[0, 1, 2], name=CC012, repr=NoneType)"
-        assert repr(c2) == "CircuitComponent(modes=[0, 1, 2], name=my_component, repr=NoneType)"
+        assert repr(c1) == "CircuitComponent(modes=[0, 1, 2], name=CC012)"
+        assert repr(c2) == "CircuitComponent(modes=[0, 1, 2], name=my_component)"
 
     def test_to_fock_keeps_bargmann(self):
         "tests that to_fock doesn't lose the bargmann representation"
@@ -463,11 +451,8 @@
         c1 = CircuitComponent(modes_out_ket=(0, 1, 2))
         c2 = CircuitComponent(modes_out_ket=(0, 1, 2), name="my_component")
 
-        assert repr(c1.adjoint) == "CircuitComponent(modes=[0, 1, 2], name=CC012, repr=NoneType)"
-        assert (
-            repr(c2.adjoint)
-            == "CircuitComponent(modes=[0, 1, 2], name=my_component, repr=NoneType)"
-        )
+        assert repr(c1.adjoint) == "CircuitComponent(modes=[0, 1, 2], name=CC012)"
+        assert repr(c2.adjoint) == "CircuitComponent(modes=[0, 1, 2], name=my_component)"
 
     def test_parameters_point_to_original_parameters(self):
         r"""
@@ -507,10 +492,8 @@
         c1 = CircuitComponent(modes_out_ket=(0, 1, 3))
         c2 = CircuitComponent(modes_out_ket=(0, 1, 3), name="my_component")
 
-        assert repr(c1.dual) == "CircuitComponent(modes=[0, 1, 3], name=CC013, repr=NoneType)"
-        assert (
-            repr(c2.dual) == "CircuitComponent(modes=[0, 1, 3], name=my_component, repr=NoneType)"
-        )
+        assert repr(c1.dual) == "CircuitComponent(modes=[0, 1, 3], name=CC013)"
+        assert repr(c2.dual) == "CircuitComponent(modes=[0, 1, 3], name=my_component)"
 
     def test_parameters_point_to_original_parameters(self):
         r"""
