--- conflicted
+++ resolved
@@ -160,21 +160,6 @@
 
     def test_expectation_bargmann(self):
         ket = Coherent([0, 1], x=1, y=[2, 3])
-<<<<<<< HEAD
-        dm = ket.dm()
-
-        op0 = Dgate([1], x=0.1)
-        op1 = Dgate([0], x=0.2)
-        op01 = Dgate([0, 1], x=[0.3, 0.4])
-
-        res0 = ((dm @ op0) >> TraceOut(dm.modes)).representation.c
-        res1 = ((dm @ op1) >> TraceOut(dm.modes)).representation.c
-        res01 = ((dm @ op01) >> TraceOut(dm.modes)).representation.c
-
-        assert math.allclose(ket.expectation(op0), res0)
-        assert math.allclose(ket.expectation(op1), res1)
-        assert math.allclose(ket.expectation(op01), res01)
-=======
 
         assert math.allclose(ket.expectation(ket), [1])
 
@@ -213,27 +198,11 @@
         assert math.allclose(ket.expectation(u0), res_u0)
         assert math.allclose(ket.expectation(u1), res_u1)
         assert math.allclose(ket.expectation(u01), res_u01)
->>>>>>> a3ab9031
 
     def test_expectation_fock(self):
         settings.AUTOCUTOFF_MAX_CUTOFF = 10
 
         ket = Coherent([0, 1], x=1, y=[2, 3]).to_fock_component()
-<<<<<<< HEAD
-        dm = ket.dm()
-
-        op0 = Dgate([1], x=0.1)
-        op1 = Dgate([0], x=0.2)
-        op01 = Dgate([0, 1], x=[0.3, 0.4])
-
-        res0 = ((dm @ op0) >> TraceOut(dm.modes)).representation.array
-        res1 = ((dm @ op1) >> TraceOut(dm.modes)).representation.array
-        res01 = ((dm @ op01) >> TraceOut(dm.modes)).representation.array
-
-        assert math.allclose(ket.expectation(op0), res0)
-        assert math.allclose(ket.expectation(op1), res1)
-        assert math.allclose(ket.expectation(op01), res01)
-=======
         
         assert math.allclose(ket.expectation(ket), (ket @ ket.dual).representation.array)
 
@@ -272,7 +241,6 @@
         assert math.allclose(ket.expectation(u0), res_u0)
         assert math.allclose(ket.expectation(u1), res_u1)
         assert math.allclose(ket.expectation(u01), res_u01)
->>>>>>> a3ab9031
 
         settings.AUTOCUTOFF_MAX_CUTOFF = autocutoff_max0
 
@@ -280,11 +248,7 @@
         ket = Coherent([0, 1], x=1, y=[2, 3])
 
         op1 = Attenuator([0])
-<<<<<<< HEAD
-        with pytest.raises(ValueError, match="wires on the bra side"):
-=======
         with pytest.raises(ValueError, match="Cannot calculate the expectation value"):
->>>>>>> a3ab9031
             ket.expectation(op1)
 
         op2 = CircuitComponent("", None, modes_in_ket=[0], modes_out_ket=[1])
@@ -292,11 +256,7 @@
             ket.expectation(op2)
 
         op3 = Dgate([2])
-<<<<<<< HEAD
-        with pytest.raises(ValueError, match="Expected an observable defined for modes"):
-=======
         with pytest.raises(ValueError, match="Expected an operator defined on"):
->>>>>>> a3ab9031
             ket.expectation(op3)
 
     def test_rshift(self):
@@ -452,19 +412,6 @@
         ket = Coherent([0, 1], x=1, y=[2, 3])
         dm = ket.dm()
 
-<<<<<<< HEAD
-        op0 = Dgate([1], x=0.1)
-        op1 = Dgate([0], x=0.2)
-        op01 = Dgate([0, 1], x=[0.3, 0.4])
-
-        res0 = ((dm @ op0) >> TraceOut(dm.modes)).representation.c
-        res1 = ((dm @ op1) >> TraceOut(dm.modes)).representation.c
-        res01 = ((dm @ op01) >> TraceOut(dm.modes)).representation.c
-
-        assert math.allclose(dm.expectation(op0), res0)
-        assert math.allclose(dm.expectation(op1), res1)
-        assert math.allclose(dm.expectation(op01), res01)
-=======
         k0 = Coherent([0], x=1, y=2)
         k1 = Coherent([1], x=1, y=3)
         k01 = Coherent([0, 1], x=1, y=[2, 3])
@@ -500,7 +447,6 @@
         assert math.allclose(dm.expectation(u0), res_u0)
         assert math.allclose(dm.expectation(u1), res_u1)
         assert math.allclose(dm.expectation(u01), res_u01)
->>>>>>> a3ab9031
 
     def test_expectation_fock(self):
         settings.AUTOCUTOFF_MAX_CUTOFF = 10
@@ -508,19 +454,6 @@
         ket = Coherent([0, 1], x=1, y=[2, 3]).to_fock_component()
         dm = ket.dm()
 
-<<<<<<< HEAD
-        op0 = Dgate([1], x=0.1)
-        op1 = Dgate([0], x=0.2)
-        op01 = Dgate([0, 1], x=[0.3, 0.4])
-
-        res0 = ((dm @ op0) >> TraceOut(dm.modes)).representation.array
-        res1 = ((dm @ op1) >> TraceOut(dm.modes)).representation.array
-        res01 = ((dm @ op01) >> TraceOut(dm.modes)).representation.array
-
-        assert math.allclose(dm.expectation(op0), res0)
-        assert math.allclose(dm.expectation(op1), res1)
-        assert math.allclose(dm.expectation(op01), res01)
-=======
         k0 = Coherent([0], x=1, y=2)
         k1 = Coherent([1], x=1, y=3)
         k01 = Coherent([0, 1], x=1, y=[2, 3])
@@ -556,7 +489,6 @@
         assert math.allclose(dm.expectation(u0), res_u0)
         assert math.allclose(dm.expectation(u1), res_u1)
         assert math.allclose(dm.expectation(u01), res_u01)
->>>>>>> a3ab9031
 
         settings.AUTOCUTOFF_MAX_CUTOFF = autocutoff_max0
 
@@ -564,11 +496,7 @@
         dm = Coherent([0, 1], x=1, y=[2, 3]).dm()
 
         op1 = Attenuator([0])
-<<<<<<< HEAD
-        with pytest.raises(ValueError, match="wires on the bra side"):
-=======
         with pytest.raises(ValueError, match="Cannot calculate the expectation value"):
->>>>>>> a3ab9031
             dm.expectation(op1)
 
         op2 = CircuitComponent("", None, modes_in_ket=[0], modes_out_ket=[1])
@@ -576,11 +504,7 @@
             dm.expectation(op2)
 
         op3 = Dgate([2])
-<<<<<<< HEAD
-        with pytest.raises(ValueError, match="Expected an observable defined for modes"):
-=======
         with pytest.raises(ValueError, match="Expected an operator defined on"):
->>>>>>> a3ab9031
             dm.expectation(op3)
 
     def test_rshift(self):
