--- conflicted
+++ resolved
@@ -160,7 +160,6 @@
 
     def test_expectation_bargmann(self):
         ket = Coherent([0, 1], x=1, y=[2, 3])
-<<<<<<< HEAD
 
         k0 = Coherent([0], x=1, y=2)
         k1 = Coherent([1], x=1, y=3)
@@ -178,9 +177,9 @@
         dm1 = Coherent([1], x=1, y=3).dm()
         dm01 = Coherent([0, 1], x=1, y=[2, 3]).dm()
 
-        res_dm0 = (ket @ ket.adjoint @ dm0).representation.c
-        res_dm1 = (ket @ ket.adjoint @ dm1).representation.c
-        res_dm01 = (ket @ ket.adjoint @ dm01).representation.c
+        res_dm0 = (ket @ ket.adjoint @ dm0.dual).representation.c
+        res_dm1 = (ket @ ket.adjoint @ dm1.dual).representation.c
+        res_dm01 = (ket @ ket.adjoint @ dm01.dual).representation.c
 
         assert math.allclose(ket.expectation(dm0), res_dm0)
         assert math.allclose(ket.expectation(dm1), res_dm1)
@@ -190,34 +189,18 @@
         u1 = Dgate([0], x=0.2)
         u01 = Dgate([0, 1], x=[0.3, 0.4])
 
-        res_u0 = ((ket @ ket.dual @ u0) >> TraceOut(ket.modes)).representation.c
-        res_u1 = ((ket @ ket.dual @ u1) >> TraceOut(ket.modes)).representation.c
-        res_u01 = ((ket @ ket.dual @ u01) >> TraceOut(ket.modes)).representation.c
+        res_u0 = (ket @ u0 @ ket.dual).representation.c
+        res_u1 = (ket @ u1 @ ket.dual).representation.c
+        res_u01 = (ket @ u01 @ ket.dual).representation.c
 
         assert math.allclose(ket.expectation(u0), res_u0)
         assert math.allclose(ket.expectation(u1), res_u1)
         assert math.allclose(ket.expectation(u01), res_u01)
-=======
-        dm = ket.dm()
-
-        op0 = Dgate([1], x=0.1)
-        op1 = Dgate([0], x=0.2)
-        op01 = Dgate([0, 1], x=[0.3, 0.4])
-
-        res0 = ((dm @ op0) >> TraceOut(dm.modes)).representation.c
-        res1 = ((dm @ op1) >> TraceOut(dm.modes)).representation.c
-        res01 = ((dm @ op01) >> TraceOut(dm.modes)).representation.c
-
-        assert math.allclose(ket.expectation(op0), res0)
-        assert math.allclose(ket.expectation(op1), res1)
-        assert math.allclose(ket.expectation(op01), res01)
->>>>>>> f479998d
 
     def test_expectation_fock(self):
         settings.AUTOCUTOFF_MAX_CUTOFF = 10
 
         ket = Coherent([0, 1], x=1, y=[2, 3]).to_fock_component()
-<<<<<<< HEAD
 
         k0 = Coherent([0], x=1, y=2)
         k1 = Coherent([1], x=1, y=3)
@@ -235,9 +218,9 @@
         dm1 = Coherent([1], x=1, y=3).dm()
         dm01 = Coherent([0, 1], x=1, y=[2, 3]).dm()
 
-        res_dm0 = (ket @ ket.adjoint @ dm0).representation.array
-        res_dm1 = (ket @ ket.adjoint @ dm1).representation.array
-        res_dm01 = (ket @ ket.adjoint @ dm01).representation.array
+        res_dm0 = (ket @ ket.adjoint @ dm0.dual).representation.array
+        res_dm1 = (ket @ ket.adjoint @ dm1.dual).representation.array
+        res_dm01 = (ket @ ket.adjoint @ dm01.dual).representation.array
 
         assert math.allclose(ket.expectation(dm0), res_dm0)
         assert math.allclose(ket.expectation(dm1), res_dm1)
@@ -247,28 +230,13 @@
         u1 = Dgate([0], x=0.2)
         u01 = Dgate([0, 1], x=[0.3, 0.4])
 
-        res_u0 = ((ket @ ket.dual @ u0) >> TraceOut(ket.modes)).representation.array
-        res_u1 = ((ket @ ket.dual @ u1) >> TraceOut(ket.modes)).representation.array
-        res_u01 = ((ket @ ket.dual @ u01) >> TraceOut(ket.modes)).representation.array
+        res_u0 = (ket @ u0 @ ket.dual).representation.array
+        res_u1 = (ket @ u1 @ ket.dual).representation.array
+        res_u01 = (ket @ u01 @ ket.dual).representation.array
 
         assert math.allclose(ket.expectation(u0), res_u0)
         assert math.allclose(ket.expectation(u1), res_u1)
         assert math.allclose(ket.expectation(u01), res_u01)
-=======
-        dm = ket.dm()
-
-        op0 = Dgate([1], x=0.1)
-        op1 = Dgate([0], x=0.2)
-        op01 = Dgate([0, 1], x=[0.3, 0.4])
-
-        res0 = ((dm @ op0) >> TraceOut(dm.modes)).representation.array
-        res1 = ((dm @ op1) >> TraceOut(dm.modes)).representation.array
-        res01 = ((dm @ op01) >> TraceOut(dm.modes)).representation.array
-
-        assert math.allclose(ket.expectation(op0), res0)
-        assert math.allclose(ket.expectation(op1), res1)
-        assert math.allclose(ket.expectation(op01), res01)
->>>>>>> f479998d
 
         settings.AUTOCUTOFF_MAX_CUTOFF = autocutoff_max0
 
@@ -276,11 +244,7 @@
         ket = Coherent([0, 1], x=1, y=[2, 3])
 
         op1 = Attenuator([0])
-<<<<<<< HEAD
         with pytest.raises(ValueError, match="Cannot calculate the expectation value"):
-=======
-        with pytest.raises(ValueError, match="wires on the bra side"):
->>>>>>> f479998d
             ket.expectation(op1)
 
         op2 = CircuitComponent("", None, modes_in_ket=[0], modes_out_ket=[1])
@@ -288,7 +252,7 @@
             ket.expectation(op2)
 
         op3 = Dgate([2])
-        with pytest.raises(ValueError, match="Expected an observable defined for modes"):
+        with pytest.raises(ValueError, match="Expected an operator defined on"):
             ket.expectation(op3)
 
     def test_rshift(self):
@@ -444,11 +408,52 @@
         ket = Coherent([0, 1], x=1, y=[2, 3])
         dm = ket.dm()
 
-<<<<<<< HEAD
         k0 = Coherent([0], x=1, y=2)
         k1 = Coherent([1], x=1, y=3)
         k01 = Coherent([0, 1], x=1, y=[2, 3])
 
+        res_k0 = (dm @ k0.dual @ k0.dual.adjoint).representation.c
+        res_k1 = (dm @ k1.dual @ k1.dual.adjoint).representation.c
+        res_k01 = (dm @ k01.dual @ k01.dual.adjoint).representation.c
+
+        assert math.allclose(dm.expectation(k0), res_k0)
+        assert math.allclose(dm.expectation(k1), res_k1)
+        assert math.allclose(dm.expectation(k01), res_k01)
+
+        dm0 = Coherent([0], x=1, y=2).dm()
+        dm1 = Coherent([1], x=1, y=3).dm()
+        dm01 = Coherent([0, 1], x=1, y=[2, 3]).dm()
+
+        res_dm0 = (dm @ dm0.dual).representation.c
+        res_dm1 = (dm @ dm1.dual).representation.c
+        res_dm01 = (dm @ dm01.dual).representation.c
+
+        assert math.allclose(dm.expectation(dm0), res_dm0)
+        assert math.allclose(dm.expectation(dm1), res_dm1)
+        assert math.allclose(dm.expectation(dm01), res_dm01)
+
+        u0 = Dgate([1], x=0.1)
+        u1 = Dgate([0], x=0.2)
+        u01 = Dgate([0, 1], x=[0.3, 0.4])
+
+        res_u0 = ((dm @ u0) >> TraceOut(dm.modes)).representation.c
+        res_u1 = ((dm @ u1) >> TraceOut(dm.modes)).representation.c
+        res_u01 = ((dm @ u01) >> TraceOut(dm.modes)).representation.c
+
+        assert math.allclose(dm.expectation(u0), res_u0)
+        assert math.allclose(dm.expectation(u1), res_u1)
+        assert math.allclose(dm.expectation(u01), res_u01)
+
+    def test_expectation_fock(self):
+        settings.AUTOCUTOFF_MAX_CUTOFF = 10
+
+        ket = Coherent([0, 1], x=1, y=[2, 3]).to_fock_component()
+        dm = ket.dm()
+
+        k0 = Coherent([0], x=1, y=2)
+        k1 = Coherent([1], x=1, y=3)
+        k01 = Coherent([0, 1], x=1, y=[2, 3])
+
         res_k0 = (dm @ k0.dual @ k0.dual.adjoint).representation.array
         res_k1 = (dm @ k1.dual @ k1.dual.adjoint).representation.array
         res_k01 = (dm @ k01.dual @ k01.dual.adjoint).representation.array
@@ -480,75 +485,6 @@
         assert math.allclose(dm.expectation(u0), res_u0)
         assert math.allclose(dm.expectation(u1), res_u1)
         assert math.allclose(dm.expectation(u01), res_u01)
-=======
-        op0 = Dgate([1], x=0.1)
-        op1 = Dgate([0], x=0.2)
-        op01 = Dgate([0, 1], x=[0.3, 0.4])
-
-        res0 = ((dm @ op0) >> TraceOut(dm.modes)).representation.c
-        res1 = ((dm @ op1) >> TraceOut(dm.modes)).representation.c
-        res01 = ((dm @ op01) >> TraceOut(dm.modes)).representation.c
-
-        assert math.allclose(dm.expectation(op0), res0)
-        assert math.allclose(dm.expectation(op1), res1)
-        assert math.allclose(dm.expectation(op01), res01)
->>>>>>> f479998d
-
-    def test_expectation_fock(self):
-        settings.AUTOCUTOFF_MAX_CUTOFF = 10
-
-        ket = Coherent([0, 1], x=1, y=[2, 3]).to_fock_component()
-        dm = ket.dm()
-
-<<<<<<< HEAD
-        k0 = Coherent([0], x=1, y=2)
-        k1 = Coherent([1], x=1, y=3)
-        k01 = Coherent([0, 1], x=1, y=[2, 3])
-
-        res_k0 = (dm @ k0.dual @ k0.dual.adjoint).representation.array
-        res_k1 = (dm @ k1.dual @ k1.dual.adjoint).representation.array
-        res_k01 = (dm @ k01.dual @ k01.dual.adjoint).representation.array
-
-        assert math.allclose(dm.expectation(k0), res_k0)
-        assert math.allclose(dm.expectation(k1), res_k1)
-        assert math.allclose(dm.expectation(k01), res_k01)
-
-        dm0 = Coherent([0], x=1, y=2).dm()
-        dm1 = Coherent([1], x=1, y=3).dm()
-        dm01 = Coherent([0, 1], x=1, y=[2, 3]).dm()
-
-        res_dm0 = (dm @ dm0.dual).representation.array
-        res_dm1 = (dm @ dm1.dual).representation.array
-        res_dm01 = (dm @ dm01.dual).representation.array
-
-        assert math.allclose(dm.expectation(dm0), res_dm0)
-        assert math.allclose(dm.expectation(dm1), res_dm1)
-        assert math.allclose(dm.expectation(dm01), res_dm01)
-
-        u0 = Dgate([1], x=0.1)
-        u1 = Dgate([0], x=0.2)
-        u01 = Dgate([0, 1], x=[0.3, 0.4])
-
-        res_u0 = ((dm @ u0) >> TraceOut(dm.modes)).representation.array
-        res_u1 = ((dm @ u1) >> TraceOut(dm.modes)).representation.array
-        res_u01 = ((dm @ u01) >> TraceOut(dm.modes)).representation.array
-
-        assert math.allclose(dm.expectation(u0), res_u0)
-        assert math.allclose(dm.expectation(u1), res_u1)
-        assert math.allclose(dm.expectation(u01), res_u01)
-=======
-        op0 = Dgate([1], x=0.1)
-        op1 = Dgate([0], x=0.2)
-        op01 = Dgate([0, 1], x=[0.3, 0.4])
-
-        res0 = ((dm @ op0) >> TraceOut(dm.modes)).representation.array
-        res1 = ((dm @ op1) >> TraceOut(dm.modes)).representation.array
-        res01 = ((dm @ op01) >> TraceOut(dm.modes)).representation.array
-
-        assert math.allclose(dm.expectation(op0), res0)
-        assert math.allclose(dm.expectation(op1), res1)
-        assert math.allclose(dm.expectation(op01), res01)
->>>>>>> f479998d
 
         settings.AUTOCUTOFF_MAX_CUTOFF = autocutoff_max0
 
@@ -556,11 +492,7 @@
         dm = Coherent([0, 1], x=1, y=[2, 3]).dm()
 
         op1 = Attenuator([0])
-<<<<<<< HEAD
         with pytest.raises(ValueError, match="Cannot calculate the expectation value"):
-=======
-        with pytest.raises(ValueError, match="wires on the bra side"):
->>>>>>> f479998d
             dm.expectation(op1)
 
         op2 = CircuitComponent("", None, modes_in_ket=[0], modes_out_ket=[1])
@@ -568,7 +500,7 @@
             dm.expectation(op2)
 
         op3 = Dgate([2])
-        with pytest.raises(ValueError, match="Expected an observable defined for modes"):
+        with pytest.raises(ValueError, match="Expected an operator defined on"):
             dm.expectation(op3)
 
     def test_rshift(self):
