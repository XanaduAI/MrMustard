# Copyright 2023 Xanadu Quantum Technologies Inc.

# Licensed under the Apache License, Version 2.0 (the "License");
# you may not use this file except in compliance with the License.
# You may obtain a copy of the License at

#     http://www.apache.org/licenses/LICENSE-2.0

# Unless required by applicable law or agreed to in writing, software
# distributed under the License is distributed on an "AS IS" BASIS,
# WITHOUT WARRANTIES OR CONDITIONS OF ANY KIND, either express or implied.
# See the License for the specific language governing permissions and
# limitations under the License.

"""Tests for the ``Circuit`` class."""

# pylint: disable=protected-access, missing-function-docstring, expression-not-assigned

import pytest

from mrmustard.lab_dev.circuit_components import CircuitComponent
from mrmustard.lab_dev.circuits import Circuit
<<<<<<< HEAD
from mrmustard.lab_dev.states import Vacuum, Number, SqueezedVacuum
=======
from mrmustard.lab_dev.states import Vacuum, Number, Coherent, SqueezedVacuum
>>>>>>> 465f0325
from mrmustard.lab_dev.transformations import (
    BSgate,
    Sgate,
    Dgate,
    Attenuator,
)


class TestCircuit:
    r"""
    Tests for the ``Circuit`` class.
    """

    def test_init(self):
        vac = Vacuum([0, 1, 2])
        s01 = Sgate([0, 1])
        bs01 = BSgate([0, 1])
        bs12 = BSgate([1, 2])

        circ1 = Circuit([vac, s01, bs01, bs12])
        assert circ1.components == [vac, s01, bs01, bs12]
        assert circ1.path == []

        circ2 = Circuit() >> vac >> s01 >> bs01 >> bs12
        assert circ2.components == [vac, s01, bs01, bs12]
        assert circ2.path == []

    def test_propagate_shapes(self):
        circ = Circuit([Coherent([0], x=1.0), Dgate([0], 0.1)])
        assert [op.auto_shape() for op in circ] == [(5,), (100, 100)]
        circ.propagate_shapes()
        assert [op.auto_shape() for op in circ] == [(5,), (100, 5)]

        circ = Circuit([SqueezedVacuum([0, 1], r=[0.5, -0.5]), BSgate([0, 1], 0.9)])
        assert [op.auto_shape() for op in circ] == [(6, 6), (100, 100, 100, 100)]
        circ.propagate_shapes()
        assert [op.auto_shape() for op in circ] == [(6, 6), (12, 12, 6, 6)]

    def test_make_path(self):
        vac = Vacuum([0, 1, 2])
        s01 = Sgate([0, 1])
        bs01 = BSgate([0, 1])
        bs12 = BSgate([1, 2])

        circ = Circuit([vac, s01, bs01, bs12])

        circ.make_path("l2r")
        assert circ.path == [(0, 1), (0, 2), (0, 3)]

        circ.make_path("r2l")
        assert circ.path == [(2, 3), (1, 2), (0, 1)]

        with pytest.raises(ValueError):
            circ.make_path("my_strategy")

    def test_lookup_path(self, capfd):
        vac = Vacuum([0, 1, 2])
        s01 = Sgate([0, 1])
        bs01 = BSgate([0, 1])
        bs12 = BSgate([1, 2])

        circ = Circuit([vac, s01, bs01, bs12])
        circ.lookup_path()
        out1, _ = capfd.readouterr()
        exp1 = "\n"
        exp1 += "→ index: 0\n"
        exp1 += "mode 0:     ◖Vac◗\n"
        exp1 += "mode 1:     ◖Vac◗\n"
        exp1 += "mode 2:     ◖Vac◗\n\n\n"
        exp1 += "→ index: 1\n"
        exp1 += "mode 0:   ──Sgate(0.0,0.0)\n"
        exp1 += "mode 1:   ──Sgate(0.0,0.0)\n\n\n"
        exp1 += "→ index: 2\n"
        exp1 += "mode 0:   ──╭•──────────────\n"
        exp1 += "mode 1:   ──╰BSgate(0.0,0.0)\n\n\n"
        exp1 += "→ index: 3\n"
        exp1 += "mode 1:   ──╭•──────────────\n"
        exp1 += "mode 2:   ──╰BSgate(0.0,0.0)\n\n\n\n"
        assert out1 == exp1

        circ.path += [(0, 1)]
        circ.lookup_path()
        out2, _ = capfd.readouterr()
        exp2 = "\n"
        exp2 += "→ index: 0\n"
        exp2 += "mode 0:     ◖Vac◗──Sgate(0.0,0.0)\n"
        exp2 += "mode 1:     ◖Vac◗──Sgate(0.0,0.0)\n"
        exp2 += "mode 2:     ◖Vac◗────────────────\n\n\n"
        exp2 += "→ index: 2\n"
        exp2 += "mode 0:   ──╭•──────────────\n"
        exp2 += "mode 1:   ──╰BSgate(0.0,0.0)\n\n\n"
        exp2 += "→ index: 3\n"
        exp2 += "mode 1:   ──╭•──────────────\n"
        exp2 += "mode 2:   ──╰BSgate(0.0,0.0)\n\n\n\n"
        assert out2 == exp2

    @pytest.mark.parametrize("path", [[(0, 1), (2, 3)], [(0, 1), (2, 3), (0, 2), (0, 4), (0, 5)]])
    def test_path(self, path):
        vac12 = Vacuum([1, 2])
        d1 = Dgate([1], x=0.1, y=0.1)
        d2 = Dgate([2], x=0.1, y=0.2)
        d12 = Dgate([1, 2], x=0.1, y=[0.1, 0.2])
        a1 = Attenuator([1], transmissivity=0.8)
        n12 = Number([1, 2], n=1).dual

        circuit = Circuit([vac12, d1, d2, d12, a1, n12])
        circuit.path = path

        assert circuit.path == path

    def test_path_errors(self):
        vac12 = Vacuum([1, 2])
        d1 = Dgate([1], x=0.1, y=0.1)
        d12 = Dgate([1, 2], x=0.1, y=[0.1, 0.2])

        circuit1 = Circuit([vac12, vac12])
        with pytest.raises(ValueError, match="Dangling wires cannot be overwritten."):
            circuit1.path += [(0, 1)]

        circuit2 = Circuit([vac12.adjoint, vac12.adjoint])
        with pytest.raises(ValueError, match="Dangling wires cannot be overwritten."):
            circuit2.path += [(0, 1)]

        circuit3 = Circuit([vac12, d1, d12])
        with pytest.raises(ValueError, match="is invalid."):
            circuit3.path += [(0, 2)]

        circuit4 = Circuit([vac12.adjoint, d1.adjoint, d12.adjoint])
        with pytest.raises(ValueError, match="is invalid."):
            circuit4.path += [(0, 2)]

    def test_graph(self):
        vac12 = Vacuum([1, 2])
        d1 = Dgate([1], x=0.1, y=0.1)
        d2 = Dgate([2], x=0.1, y=0.2)
        d12 = Dgate([1, 2], x=0.1, y=[0.1, 0.2])
        a1 = Attenuator([1], transmissivity=0.8)
        n12 = Number([1, 2], n=1).dual

        circuit = Circuit([vac12, d1, d2, d12, a1, n12])
        assert not circuit._graph  # pylint: disable=protected-access

        circuit.make_path("l2r")
        graph1 = circuit._graph  # pylint: disable=protected-access

        c0 = circuit.components[0]
        c1 = circuit.components[1]
        assert graph1[c0.wires.output.ket[1].ids[0]] == c1.wires.input.ket[1].ids[0]

        circuit.make_path("r2l")
        graph2 = circuit._graph  # pylint: disable=protected-access
        assert graph1 == graph2

        circuit.path = [(0, 1), (2, 3)]
        graph3 = circuit._graph  # pylint: disable=protected-access
        assert graph1 == graph3

    def test_eq(self):
        vac = Vacuum([0, 1, 2])
        s01 = Sgate([0, 1])
        bs01 = BSgate([0, 1])

        assert Circuit([vac, s01]) == Circuit([vac, s01])
        assert Circuit([vac, s01]) != Circuit([vac, s01, bs01])

    def test_len(self):
        vac = Vacuum([0, 1, 2])
        s01 = Sgate([0, 1])

        assert len(Circuit([vac])) == 1
        assert len(Circuit([vac, s01])) == 2
        assert len(Circuit([vac, s01, s01])) == 3

    def test_get_item(self):
        vac = Vacuum([0, 1, 2])
        s01 = Sgate([0, 1])
        bs01 = BSgate([0, 1])
        bs12 = BSgate([1, 2])

        circ = Circuit([vac, s01, bs01, bs12])
        assert circ.components[0] == vac
        assert circ.components[1] == s01
        assert circ.components[2] == bs01
        assert circ.components[3] == bs12

    def test_rshift(self):
        vac = Vacuum([0, 1, 2])
        s01 = Sgate([0, 1])
        bs01 = BSgate([0, 1])
        bs12 = BSgate([1, 2])

        circ1 = Circuit([vac]) >> s01
        circ2 = Circuit([bs01, bs12])

        assert circ1 >> circ2 == Circuit([vac, s01, bs01, bs12])

    def test_repr(self):
        vac01 = Vacuum([0, 1])
        vac1 = Vacuum([1])
        vac2 = Vacuum([2])
        vac012 = Vacuum([0, 1, 2])
        s01 = Sgate([0, 1], r=[0.0, 1.0], phi=[2.0, 3.0])
        bs01 = BSgate([0, 1])
        bs12 = BSgate([1, 2])
        n12 = Number([0, 1], n=3)
        n2 = Number([2], n=3)
        cc = CircuitComponent._from_attributes(
            bs01.representation, bs01.wires, "my_cc"
        )  # pylint: disable=protected-access

        assert repr(Circuit()) == ""

        circ1 = Circuit([vac012])
        r1 = ""
        r1 += "\nmode 0:     ◖Vac◗"
        r1 += "\nmode 1:     ◖Vac◗"
        r1 += "\nmode 2:     ◖Vac◗"
        assert repr(circ1) == r1 + "\n\n"

        circ2 = Circuit([vac012, s01, bs01, bs12, cc, n12.dual])
        r2 = ""
        r2 += "\nmode 0:     ◖Vac◗──Sgate(0.0,2.0)──╭•──────────────────────────────────my_cc──|3)="
        r2 += "\nmode 1:     ◖Vac◗──Sgate(1.0,3.0)──╰BSgate(0.0,0.0)──╭•────────────────my_cc──|3)="
        r2 += "\nmode 2:     ◖Vac◗────────────────────────────────────╰BSgate(0.0,0.0)─────────────"
        assert repr(circ2) == r2 + "\n\n"

        circ3 = Circuit([bs01, bs01, bs01, bs01, bs01, bs01, bs01, bs01, bs01, bs01, bs01])
        r3 = ""
        r3 += "\nmode 0:   ──╭•────────────────╭•────────────────╭•────────────────╭•────────────── ---"
        r3 += "\nmode 1:   ──╰BSgate(0.0,0.0)──╰BSgate(0.0,0.0)──╰BSgate(0.0,0.0)──╰BSgate(0.0,0.0) ---"
        r3 += "\n\n"
        r3 += "\nmode 0:   --- ──╭•────────────────╭•────────────────╭•────────────────╭•────────────── ---"
        r3 += "\nmode 1:   --- ──╰BSgate(0.0,0.0)──╰BSgate(0.0,0.0)──╰BSgate(0.0,0.0)──╰BSgate(0.0,0.0) ---"
        r3 += "\n\n"
        r3 += "\nmode 0:   --- ──╭•────────────────╭•────────────────╭•──────────────"
        r3 += "\nmode 1:   --- ──╰BSgate(0.0,0.0)──╰BSgate(0.0,0.0)──╰BSgate(0.0,0.0)"
        assert repr(circ3) == r3 + "\n\n"

        circ4 = Circuit([vac01, s01, vac2, bs01, bs12, n2.dual, cc, n12.dual])
        r4 = ""
        r4 += "\nmode 0:     ◖Vac◗──Sgate(0.0,2.0)──╭•──────────────────────────────────my_cc──|3)="
        r4 += "\nmode 1:     ◖Vac◗──Sgate(1.0,3.0)──╰BSgate(0.0,0.0)──╭•────────────────my_cc──|3)="
        r4 += "\nmode 2:            ◖Vac◗─────────────────────────────╰BSgate(0.0,0.0)──|3)=       "
        assert repr(circ4) == r4 + "\n\n"

        circ5 = Circuit() >> vac1 >> bs01 >> vac1.dual >> vac1 >> bs01 >> vac1.dual
        r5 = ""
        r5 += "\nmode 0:          ──╭•───────────────────────────────╭•──────────────────────"
        r5 += "\nmode 1:     ◖Vac◗──╰BSgate(0.0,0.0)──|Vac)=  ◖Vac◗──╰BSgate(0.0,0.0)──|Vac)="
        assert repr(circ5) == r5 + "\n\n"

    def test_repr_issue_334(self):
        r"""
        Tests the bug reported in GH issue #334.
        """
        circ1 = Circuit([Sgate([0, 1], [1.0, -1.0], [2.0, -2.0])])
        r1 = ""
        r1 += "\nmode 0:   ──Sgate(1.0,2.0)──"
        r1 += "\nmode 1:   ──Sgate(-1.0,-2.0)"
        r1 += "\n\n"
        assert repr(circ1) == r1<|MERGE_RESOLUTION|>--- conflicted
+++ resolved
@@ -20,11 +20,7 @@
 
 from mrmustard.lab_dev.circuit_components import CircuitComponent
 from mrmustard.lab_dev.circuits import Circuit
-<<<<<<< HEAD
-from mrmustard.lab_dev.states import Vacuum, Number, SqueezedVacuum
-=======
 from mrmustard.lab_dev.states import Vacuum, Number, Coherent, SqueezedVacuum
->>>>>>> 465f0325
 from mrmustard.lab_dev.transformations import (
     BSgate,
     Sgate,
