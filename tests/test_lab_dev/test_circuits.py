--- conflicted
+++ resolved
@@ -27,10 +27,7 @@
     Dgate,
     Attenuator,
 )
-<<<<<<< HEAD
-=======
 from mrmustard import settings
->>>>>>> bc238b90
 
 
 class TestCircuit:
@@ -53,15 +50,6 @@
         assert circ2.path == []
 
     def test_propagate_shapes(self):
-<<<<<<< HEAD
-        circ = Circuit([Coherent([0], x=1.0), Dgate([0], 0.1)])
-        assert [op.auto_shape() for op in circ] == [(5,), (100, 100)]
-        circ.propagate_shapes()
-        assert [op.auto_shape() for op in circ] == [(5,), (100, 5)]
-
-        circ = Circuit([SqueezedVacuum([0, 1], r=[0.5, -0.5]), BSgate([0, 1], 0.9)])
-        assert [op.auto_shape() for op in circ] == [(6, 6), (100, 100, 100, 100)]
-=======
         MAX = settings.AUTOSHAPE_MAX
         circ = Circuit([Coherent([0], x=1.0), Dgate([0], 0.1)])
         assert [op.auto_shape() for op in circ] == [(5,), (MAX, MAX)]
@@ -70,7 +58,6 @@
 
         circ = Circuit([SqueezedVacuum([0, 1], r=[0.5, -0.5]), BSgate([0, 1], 0.9)])
         assert [op.auto_shape() for op in circ] == [(6, 6), (MAX, MAX, MAX, MAX)]
->>>>>>> bc238b90
         circ.propagate_shapes()
         assert [op.auto_shape() for op in circ] == [(6, 6), (12, 12, 6, 6)]
 
@@ -257,15 +244,9 @@
 
         circ2 = Circuit([vac012, s01, bs01, bs12, cc, n12.dual])
         r2 = ""
-<<<<<<< HEAD
-        r2 += "\nmode 0:     ◖Vac◗──Sgate(0.0,2.0)──╭•──────────────────────────────────my_cc──|3)="
-        r2 += "\nmode 1:     ◖Vac◗──Sgate(1.0,3.0)──╰BSgate(0.0,0.0)──╭•────────────────my_cc──|3)="
-        r2 += "\nmode 2:     ◖Vac◗────────────────────────────────────╰BSgate(0.0,0.0)─────────────"
-=======
         r2 += "\nmode 0:     ◖Vac◗──S(0.0,2.0)──╭•──────────────────────────CC──|3)="
         r2 += "\nmode 1:     ◖Vac◗──S(1.0,3.0)──╰BS(0.0,0.0)──╭•────────────CC──|3)="
         r2 += "\nmode 2:     ◖Vac◗────────────────────────────╰BS(0.0,0.0)──────────"
->>>>>>> bc238b90
         assert repr(circ2) == r2 + "\n\n"
 
         circ3 = Circuit([bs01, bs01, bs01, bs01, bs01, bs01, bs01, bs01, bs01, bs01, bs01])
@@ -283,15 +264,9 @@
 
         circ4 = Circuit([vac01, s01, vac2, bs01, bs12, n2.dual, cc, n12.dual])
         r4 = ""
-<<<<<<< HEAD
-        r4 += "\nmode 0:     ◖Vac◗──Sgate(0.0,2.0)──╭•──────────────────────────────────my_cc──|3)="
-        r4 += "\nmode 1:     ◖Vac◗──Sgate(1.0,3.0)──╰BSgate(0.0,0.0)──╭•────────────────my_cc──|3)="
-        r4 += "\nmode 2:            ◖Vac◗─────────────────────────────╰BSgate(0.0,0.0)──|3)=       "
-=======
         r4 += "\nmode 0:     ◖Vac◗──S(0.0,2.0)──╭•──────────────────────────CC────|3)="
         r4 += "\nmode 1:     ◖Vac◗──S(1.0,3.0)──╰BS(0.0,0.0)──╭•────────────CC────|3)="
         r4 += "\nmode 2:            ◖Vac◗─────────────────────╰BS(0.0,0.0)──|3)=      "
->>>>>>> bc238b90
         assert repr(circ4) == r4 + "\n\n"
 
         circ5 = Circuit() >> vac1 >> bs01 >> vac1.dual >> vac1 >> bs01 >> vac1.dual
