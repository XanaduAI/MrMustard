--- conflicted
+++ resolved
@@ -19,7 +19,7 @@
 import numpy as np
 import pytest
 
-from mrmustard import math, settings
+from mrmustard import math
 from mrmustard.lab_dev.circuit_components import CircuitComponent
 from mrmustard.lab_dev.states import Coherent, Vacuum
 from mrmustard.lab_dev.transformations import (
@@ -223,22 +223,17 @@
 
     def test_from_fock(self):
         # Here we test our from_fock method by a PhaseNoise example
-<<<<<<< HEAD
-        with settings(AUTOSHAPE_PROBABILITY=0.99999999):
-            cutoff = 20
-            ph_n = np.zeros((cutoff, cutoff, cutoff, cutoff))
-            sigma = 1
-=======
         cutoff = 6
         ph_n = np.zeros((cutoff, cutoff, cutoff, cutoff))
         sigma = 1
->>>>>>> 564dd221
-
-            for m in range(cutoff):
-                for n in range(cutoff):
-                    ph_n[m, m, n, n] = math.exp(-0.5 * (m - n) ** 2 * sigma**2)
-
-            phi = Channel.from_fock((0,), (0,), ph_n)
-            psi = Coherent(0, 2) >> phi
-
-            assert psi == (Coherent(0, 2) >> PhaseNoise(0, sigma)).to_fock((cutoff, cutoff))+
+        for m in range(cutoff):
+            for n in range(cutoff):
+                ph_n[m, m, n, n] = math.exp(-0.5 * (m - n) ** 2 * sigma**2)
+
+        phi = Channel.from_fock((0,), (0,), ph_n)
+        psi = Coherent(0, 2) >> phi
+
+        assert psi.to_fock((cutoff, cutoff)) == (Coherent(0, 2) >> PhaseNoise(0, sigma)).to_fock(
+            (cutoff, cutoff)
+        )