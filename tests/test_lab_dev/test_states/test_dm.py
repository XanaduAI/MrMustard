--- conflicted
+++ resolved
@@ -611,9 +611,5 @@
         sigma.ansatz._lin_sup = False
         core, phi = sigma.physical_stellar_decomposition_mixed([0, 1])
 
-<<<<<<< HEAD
-        assert core.dm().contract(phi, mode="zip") == sigma
-=======
         assert math.allclose(core.dm().contract(phi, mode="zip").ansatz.A, sigma.ansatz.A)
-        assert math.allclose(core.dm().contract(phi, mode="zip").ansatz.b, sigma.ansatz.b)
->>>>>>> c6800e82
+        assert math.allclose(core.dm().contract(phi, mode="zip").ansatz.b, sigma.ansatz.b)