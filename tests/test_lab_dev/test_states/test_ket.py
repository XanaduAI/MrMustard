--- conflicted
+++ resolved
@@ -554,7 +554,7 @@
 
     def test_is_physical(self):
         assert Ket.random((0, 1)).is_physical
-<<<<<<< HEAD
+        assert Coherent(0, x=[1, 1, 1]).is_physical
 
     def test_physical_stellar_decomposition(self):
         r"""
@@ -594,7 +594,4 @@
 
         assert psi == core1 >> phi1
         assert psi == core12 >> phi12
-        assert (core12 >> Vacuum((0)).dual).normalize() == Vacuum((1, 2))
-=======
-        assert Coherent(0, x=[1, 1, 1]).is_physical
->>>>>>> bdb07eed
+        assert (core12 >> Vacuum((0)).dual).normalize() == Vacuum((1, 2))