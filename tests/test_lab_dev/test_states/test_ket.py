--- conflicted
+++ resolved
@@ -24,16 +24,14 @@
 
 from mrmustard import math, settings
 from mrmustard.lab_dev import (
+    DM,
     DM,
     Attenuator,
     BSgate,
     CircuitComponent,
     Coherent,
     Dgate,
-<<<<<<< HEAD
     Identity,
-=======
->>>>>>> 7869f88a
     Ket,
     Number,
     QuadratureEigenstate,
