# Copyright 2023 Xanadu Quantum Technologies Inc.

# Licensed under the Apache License, Version 2.0 (the "License");
# you may not use this file except in compliance with the License.
# You may obtain a copy of the License at

#     http://www.apache.org/licenses/LICENSE-2.0

# Unless required by applicable law or agreed to in writing, software
# distributed under the License is distributed on an "AS IS" BASIS,
# WITHOUT WARRANTIES OR CONDITIONS OF ANY KIND, either express or implied.
# See the License for the specific language governing permissions and
# limitations under the License.

"""Tests for the ket."""

# pylint: disable=unspecified-encoding, missing-function-docstring, expression-not-assigned, pointless-statement

from itertools import product

import numpy as np
import pytest
from ipywidgets import HTML, Box, HBox, VBox
from plotly.graph_objs import FigureWidget

from mrmustard import math, settings
<<<<<<< HEAD
from mrmustard.lab_dev.circuit_components import CircuitComponent
from mrmustard.lab_dev.circuit_components_utils import TraceOut
from mrmustard.lab_dev.states import DM, Coherent, DisplacedSqueezed, Ket, Number, Vacuum
from mrmustard.lab_dev.transformations import Attenuator, Dgate, Sgate, Identity
from mrmustard.math.parameters import Constant, Variable
=======

from mrmustard.lab_dev import (
    Attenuator,
    CircuitComponent,
    Coherent,
    Dgate,
    DM,
    Ket,
    Number,
    Sgate,
    TraceOut,
    Vacuum,
)
>>>>>>> 22937d19
from mrmustard.physics.gaussian import squeezed_vacuum_cov, vacuum_cov, vacuum_means
from mrmustard.physics.representations import Representation
from mrmustard.physics.triples import coherent_state_Abc
from mrmustard.physics.wires import Wires
from mrmustard.widgets import state as state_widget


def coherent_state_quad(q, x, y, phi=0):
    """From https://en.wikipedia.org/wiki/Coherent_state#The_wavefunction_of_a_coherent_state"""
    scale = np.sqrt(2 * settings.HBAR)
    alpha = (x + 1j * y) * np.exp(-1j * phi)
    phase = np.sin(2 * phi + 2 * np.arctan2(x, y)) * (x**2 + y**2) / 2
    return (
        math.exp(-1j * phase)  # This global phase allows Coherent >> BtoQ to be equal
        * math.exp(1j * q * alpha.imag * 2 / scale)
        * math.exp(-((q - scale * alpha.real) ** 2) / (scale**2))
        / (np.pi * settings.HBAR) ** 0.25
    )


class TestKet:  # pylint: disable=too-many-public-methods
    r"""
    Tests for the ``Ket`` class.
    """

    @pytest.mark.parametrize("name", [None, "my_ket"])
    @pytest.mark.parametrize("modes", [(0,), (0, 1), (2, 3, 19)])
    def test_init(self, name, modes):
        state = Ket.from_ansatz(modes, None, name)

        assert state.name in ("Ket0", "Ket01", "Ket2319") if not name else name
        assert state.modes == modes
        assert state.wires == Wires(modes_out_ket=set(modes))

    def test_manual_shape(self):
        ket = Coherent(0, x=1)
        assert ket.manual_shape == [None]
        ket.manual_shape[0] = 19
        assert ket.manual_shape == [19]

    def test_auto_shape(self):
        ket = Coherent(0, x=1)
        assert ket.auto_shape() == (8,)
        ket.manual_shape[0] = 19
        assert ket.auto_shape() == (19,)

        ket = Coherent(0, x=1) >> Number(1, 10).dual
        assert ket.auto_shape() == (settings.AUTOSHAPE_MAX, settings.AUTOSHAPE_MAX)

    @pytest.mark.parametrize("modes", [0, 1, 7])
    def test_to_from_bargmann(self, modes):
        x = 1
        y = 2

        state_in = Coherent(modes, x, y)
        triple_in = state_in.bargmann_triple()  # automatically batched

        assert np.allclose(triple_in[0], coherent_state_Abc(x, y)[0])
        assert np.allclose(triple_in[1], coherent_state_Abc(x, y)[1])
        assert np.allclose(triple_in[2], coherent_state_Abc(x, y)[2])

        state_out = Ket.from_bargmann((modes,), triple_in, "my_ket")
        assert state_in == state_out

    def test_from_bargmann_error(self):
        state01 = Coherent(0, 1) >> Coherent(1, 2)
        with pytest.raises(ValueError):
            Ket.from_bargmann((0,), state01.bargmann_triple(), "my_ket")

    def test_bargmann_triple_error(self):
        with pytest.raises(AttributeError):
            Number(0, n=10).bargmann_triple()

    @pytest.mark.parametrize("coeff", [0.5, 0.3])
    def test_normalize(self, coeff):
        state = Coherent(0, 1, 1) + Coherent(0, -1, -1)
        state = coeff * state
        # Bargmann
        normalized = state.normalize()
        assert np.isclose(normalized.probability, 1.0)
        # Fock
        state = state.to_fock(5)  # truncated
        normalized = state.normalize()
        assert np.isclose(normalized.probability, 1.0)

    @pytest.mark.parametrize("modes", [0, 1, 7])
    def test_to_from_fock(self, modes):
        state_in = Coherent(modes, x=1, y=2)
        state_in_fock = state_in.to_fock(5)
        array_in = state_in.fock_array(5, batched=True)

        assert math.allclose(array_in, state_in_fock.ansatz.array)

        state_out = Ket.from_fock((modes,), array_in, "my_ket", True)
        assert state_in_fock == state_out

    @pytest.mark.parametrize("modes", [(0,), (0, 1), (2, 3, 19)])
    def test_to_from_phase_space(self, modes):
        cov, means, coeff = Coherent(0, x=1, y=2).phase_space(s=0)
        assert math.allclose(coeff[0], 1.0)
        assert math.allclose(cov[0], np.eye(2) * settings.HBAR / 2)
        assert math.allclose(means[0], np.array([1.0, 2.0]) * np.sqrt(2 * settings.HBAR))
        n_modes = len(modes)

        state1 = Ket.from_phase_space(modes, (vacuum_cov(n_modes), vacuum_means(n_modes), 1.0))
        assert state1 == Vacuum(modes)

        r = [i / 10 for i in range(n_modes)]
        phi = [(i + 1) / 10 for i in range(n_modes)]
        state2 = Ket.from_phase_space(
            modes, (squeezed_vacuum_cov(r, phi), vacuum_means(n_modes), 1.0)
        )
        exp_state = Vacuum(modes)
        for mode, r_i, phi_i in zip(modes, r, phi):
            exp_state = exp_state >> Sgate(mode, r_i, phi_i)
        assert state2 == exp_state

    def test_to_from_quadrature(self):
        modes = (0,)
        A0 = np.array([[0]])
        b0 = np.array([0.2j])
        c0 = np.exp(-0.5 * 0.04)  # z^*

        state0 = Ket.from_bargmann(modes, (A0, b0, c0))
        Atest, btest, ctest = state0.quadrature_triple()
        state1 = Ket.from_quadrature(modes, (Atest[0], btest[0], ctest[0]))
        Atest2, btest2, ctest2 = state1.bargmann_triple()
        assert math.allclose(Atest2, A0)
        assert math.allclose(btest2, b0)
        assert math.allclose(ctest2, c0)

    def test_L2_norm(self):
        state = Coherent(0, x=1)
        assert math.allclose(state.L2_norm, 1)

    def test_probability(self):
        state1 = Coherent(0, x=1) / 3
        assert math.allclose(state1.probability, 1 / 9)
        assert math.allclose(state1.to_fock(20).probability, 1 / 9)

        state2 = Coherent(0, x=1) / 2**0.5 + Coherent(0, x=-1) / 2**0.5
        assert math.allclose(state2.probability, 1.13533528)
        assert math.allclose(state2.to_fock(20).probability, 1.13533528)

        state3 = Number(0, n=1, cutoff=2) / 2**0.5 + Number(0, n=2) / 2**0.5
        assert math.allclose(state3.probability, 1)

    @pytest.mark.parametrize("modes", [(0,), (0, 1), (2, 3, 19)])
    def test_purity(self, modes):
        state = Ket.from_ansatz(modes, None, "my_ket")
        assert state.purity == 1
        assert state.is_pure

    def test_dm(self):
        ket = Coherent(0, x=1, y=2)
        dm = ket.dm()

        assert dm.name == ket.name
        assert dm.ansatz == (ket @ ket.adjoint).ansatz
        assert dm.wires == (ket @ ket.adjoint).wires

    @pytest.mark.parametrize("phi", [0, 0.3, np.pi / 4, np.pi / 2])
    def test_quadrature_single_mode_ket(self, phi):
        x, y = 1, 2
        state = Coherent(mode=0, x=x, y=y)
        q = np.linspace(-10, 10, 100)
        quad = math.transpose(math.astensor([q]))
        psi_phi = coherent_state_quad(q, x, y, phi)
        assert math.allclose(state.quadrature(quad, phi=phi), psi_phi)
        assert math.allclose(state.quadrature_distribution(q, phi=phi), abs(psi_phi) ** 2)
        assert math.allclose(state.to_fock(40).quadrature(quad, phi=phi), psi_phi)
        assert math.allclose(
            state.to_fock(40).quadrature_distribution(q, phi=phi), abs(psi_phi) ** 2
        )

    def test_quadrature_multimode_ket(self):
        x, y = 1, 2
        state = Coherent(0, x=x, y=y) >> Coherent(1, x=x, y=y)
        q = np.linspace(-10, 10, 100)
        quad = math.astensor(list(product(q, repeat=state.n_modes)))
        psi_q = math.kron(coherent_state_quad(q, x, y), coherent_state_quad(q, x, y))
        assert math.allclose(state.quadrature(quad), psi_q)
        assert math.allclose(state.quadrature_distribution(q), abs(psi_q) ** 2)
        assert math.allclose(state.to_fock(100).quadrature(quad), psi_q)
        assert math.allclose(state.to_fock(100).quadrature_distribution(q), abs(psi_q) ** 2)

    def test_quadrature_multivariable_ket(self):
        x, y = 1, 2
        state = Coherent(0, x=x, y=y) >> Coherent(1, x=x, y=y)
        q1 = np.linspace(-10, 10, 100)
        q2 = np.linspace(-10, 10, 100)
        quad = np.array([[qa, qb] for qa in q1 for qb in q2])
        psi_q = math.outer(coherent_state_quad(q1, x, y), coherent_state_quad(q2, x, y))
        assert math.allclose(state.quadrature_distribution(quad).reshape(100, 100), abs(psi_q) ** 2)

    def test_quadrature_batch(self):
        x1, y1, x2, y2 = 1, 2, -1, -2
        state = Coherent(mode=0, x=x1, y=y1) + Coherent(mode=0, x=x2, y=y2)
        q = np.linspace(-10, 10, 100)
        quad = math.transpose(math.astensor([q]))
        psi_q = coherent_state_quad(q, x1, y1) + coherent_state_quad(q, x2, y2)
        assert math.allclose(state.quadrature(quad), psi_q)
        assert math.allclose(state.quadrature_distribution(q), abs(psi_q) ** 2)
        assert math.allclose(state.to_fock(40).quadrature(quad), psi_q)
        assert math.allclose(state.to_fock(40).quadrature_distribution(q), abs(psi_q) ** 2)

    def test_expectation_bargmann(self):
        ket = Coherent(0, x=1, y=2) >> Coherent(1, x=1, y=3)

        assert math.allclose(ket.expectation(ket), 1.0)

        k0 = Coherent(0, x=1, y=2)
        k1 = Coherent(1, x=1, y=3)
        k01 = Coherent(0, x=1, y=2) >> Coherent(1, x=1, y=3)

        res_k0 = (ket @ k0.dual) >> TraceOut(1)
        res_k1 = (ket @ k1.dual) >> TraceOut(0)
        res_k01 = ket @ k01.dual

        assert math.allclose(ket.expectation(k0), res_k0)
        assert math.allclose(ket.expectation(k1), res_k1)
        assert math.allclose(ket.expectation(k01), math.sum(res_k01.ansatz.c))

        dm0 = Coherent(0, x=1, y=2).dm()
        dm1 = Coherent(1, x=1, y=3).dm()
        dm01 = (Coherent(0, x=1, y=2) >> Coherent(1, x=1, y=3)).dm()

        res_dm0 = (ket @ ket.adjoint @ dm0.dual) >> TraceOut(1)
        res_dm1 = (ket @ ket.adjoint @ dm1.dual) >> TraceOut(0)
        res_dm01 = ket @ ket.adjoint @ dm01.dual

        assert math.allclose(ket.expectation(dm0), res_dm0)
        assert math.allclose(ket.expectation(dm1), res_dm1)
        assert math.allclose(ket.expectation(dm01), math.sum(res_dm01.ansatz.c))

        u0 = Dgate(0, x=0.1)
        u1 = Dgate(1, x=0.2)
        u01 = Dgate(0, x=0.3) >> Dgate(1, x=0.4)

        res_u0 = ket @ u0 >> ket.dual
        res_u1 = ket @ u1 >> ket.dual
        res_u01 = ket @ u01 >> ket.dual

        assert math.allclose(ket.expectation(u0), res_u0)
        assert math.allclose(ket.expectation(u1), res_u1)
        assert math.allclose(ket.expectation(u01), res_u01)

    def test_expectation_fock(self):
        ket = (Coherent(0, x=1, y=2) >> Coherent(1, x=1, y=3)).to_fock(10)

        assert math.allclose(ket.expectation(ket), np.abs(ket >> ket.dual) ** 2)

        k0 = Coherent(0, x=1, y=2).to_fock(10)
        k1 = Coherent(1, x=1, y=3).to_fock(10)
        k01 = (Coherent(0, x=1, y=2) >> Coherent(1, x=1, y=3)).to_fock(10)

        res_k0 = (ket @ k0.dual) >> TraceOut(1)
        res_k1 = (ket @ k1.dual) >> TraceOut(0)
        res_k01 = (ket >> k01.dual) ** 2

        assert math.allclose(ket.expectation(k0), res_k0)
        assert math.allclose(ket.expectation(k1), res_k1)
        assert math.allclose(ket.expectation(k01), res_k01)

        dm0 = Coherent(0, x=1, y=0.2).dm().to_fock(10)
        dm1 = Coherent(1, x=1, y=0.3).dm().to_fock(10)
        dm01 = (Coherent(0, x=1, y=0.2) >> Coherent(1, x=1, y=0.3)).dm().to_fock(10)

        res_dm0 = (ket @ ket.adjoint @ dm0.dual) >> TraceOut(1)
        res_dm1 = (ket @ ket.adjoint @ dm1.dual) >> TraceOut(0)
        res_dm01 = (ket @ ket.adjoint @ dm01.dual).to_fock(10).ansatz.array

        assert math.allclose(ket.expectation(dm0), res_dm0)
        assert math.allclose(ket.expectation(dm1), res_dm1)
        assert math.allclose(ket.expectation(dm01), res_dm01[0])

        u0 = Dgate(1, x=0.1)
        u1 = Dgate(0, x=0.2)
        u01 = Dgate(0, x=0.3) >> Dgate(1, x=0.4)

        res_u0 = (ket @ u0 @ ket.dual).to_fock(10).ansatz.array
        res_u1 = (ket @ u1 @ ket.dual).to_fock(10).ansatz.array
        res_u01 = (ket @ u01 @ ket.dual).to_fock(10).ansatz.array

        assert math.allclose(ket.expectation(u0), res_u0[0])
        assert math.allclose(ket.expectation(u1), res_u1[0])
        assert math.allclose(ket.expectation(u01), res_u01[0])

    def test_expectation_error(self):
        ket = Coherent(0, x=1, y=2) >> Coherent(1, x=1, y=3)

        op1 = Attenuator(0)
        with pytest.raises(ValueError, match="Cannot calculate the expectation value"):
            ket.expectation(op1)

        op2 = CircuitComponent(Representation(wires=Wires(set(), set(), {1}, {0})))
        with pytest.raises(ValueError, match="different modes"):
            ket.expectation(op2)

        op3 = Dgate(2)
        with pytest.raises(ValueError, match="Expected an operator defined on"):
            ket.expectation(op3)

    def test_rshift(self):
        ket = Coherent(0, 1) >> Coherent(1, 1)
        unitary = Dgate(0, 1)
        u_component = CircuitComponent(unitary.representation, unitary.name)
        channel = Attenuator(1, 1)
        ch_component = CircuitComponent(
            channel.representation,
            channel.name,
        )

        # gates
        assert isinstance(ket >> unitary, Ket)
        assert isinstance(ket >> channel, DM)
        assert isinstance(ket >> unitary >> channel, DM)
        assert isinstance(ket >> channel >> unitary, DM)
        assert isinstance(ket >> u_component, CircuitComponent)
        assert isinstance(ket >> ch_component, CircuitComponent)

        # measurements
        assert isinstance(ket >> Coherent(0, 1).dual, Ket)
        assert isinstance(ket >> Coherent(0, 1).dm().dual, DM)

    @pytest.mark.parametrize("m", [[3], [30], [98], [3, 98]])
    def test_get_item(self, m):
        ket = Vacuum((3, 30, 98)) >> Dgate(3, x=0) >> Dgate(30, 1) >> Dgate(98, x=2)
        dm = ket.dm()
        assert ket[m] == dm[m]

    def test_private_batched_properties(self):
        cat = Coherent(0, x=1.0) + Coherent(0, x=-1.0)  # used as a batch
        assert math.allclose(cat._probabilities, math.ones(2))
        assert math.allclose(cat._L2_norms, math.ones(2))

    def test_unsafe_batch_zipping(self):
        cat = Coherent(0, x=1.0) + Coherent(0, x=-1.0)  # used as a batch
        displacements = Dgate(0, x=1.0) + Dgate(0, x=-1.0)
        settings.UNSAFE_ZIP_BATCH = True
        better_cat = cat >> displacements
        settings.UNSAFE_ZIP_BATCH = False
        assert better_cat == Coherent(0, x=2.0) + Coherent(0, x=-2.0)

    @pytest.mark.parametrize("max_sq", [1, 2, 3])
    def test_random_states(self, max_sq):
        psi = Ket.random((1, 22), max_sq)
        A = psi.ansatz.A[0]
        assert math.allclose(psi.probability, 1)  # checks if the state is normalized
        assert math.allclose(
            A - math.transpose(A), math.zeros((2, 2))
        )  # checks if the A matrix is symmetric

    def test_ipython_repr(self):
        """
        Test the widgets.state function.
        Note: could not mock display because of the states.py file name conflict.
        """
        hbox = state_widget(Number(0, n=1), True, True)
        assert isinstance(hbox, HBox)

        [left, viz_2d] = hbox.children
        assert isinstance(left, VBox)
        assert isinstance(viz_2d, FigureWidget)

        [table, dm] = left.children
        assert isinstance(table, HTML)
        assert isinstance(dm, FigureWidget)

    def test_ipython_repr_too_many_dims(self):
        """Test the widgets.state function when the Ket has too many dims."""
        vbox = state_widget(Vacuum((0, 1)), True, False)
        assert isinstance(vbox, Box)

        [table, wires] = vbox.children
        assert isinstance(table, HTML)
        assert isinstance(wires, HTML)

    def test_is_physical(self):
<<<<<<< HEAD
        assert Ket.random([0, 1]).is_physical

    def test_physical_stellar_decomposition(self):
        r"""
        Tests the physical stellar decomposition.
        """
        # two-mode example:
        psi = Ket.random([0, 1])
        core, U = psi.physical_stellar_decomposition([0])
        assert psi == core >> U

        A_c, _, _ = core.ansatz.triple
        assert A_c[-1][0, 0] == 0

        assert U >> U.dual == Identity([0])

        # many-mode example:
        phi = Ket.random(list(range(5)))
        core, U = phi.physical_stellar_decomposition([0, 2])
        assert phi == core >> U

        A_c, _, _ = core.ansatz.triple
        A_c = A_c[-1]
        A_c_reordered = A_c[[0, 2], :]
        A_c_reordered = A_c_reordered[:, [0, 2]]
        assert math.allclose(A_c_reordered, math.zeros((2, 2)))

        # weird ordering example:
        xi = Ket.random([1, 4, 6])
        core, U = xi.physical_stellar_decomposition([1])

        assert xi == core >> U

        Ac, _, _ = core.ansatz.triple
        Ac = Ac[-1]
        assert Ac[0, 0] == 0

    def test_formal_stellar_decomposition(self):
        psi = Ket.random([0, 1, 2])
        core1, phi1 = psi.formal_stellar_decomposition([1])
        core12, phi12 = psi.formal_stellar_decomposition([1, 2])

        A1, _, _ = phi1.ansatz.triple
        A1 = A1[-1]
        assert math.allclose(A1[1, 1], 0.0)

        A12, _, _ = phi12.ansatz.triple
        A12 = A12[-1]
        assert math.allclose(A1[1:, 1:], math.zeros((2, 2), dtype=math.complex128))

        assert psi == core1 >> phi1
        assert psi == core12 >> phi12
=======
        assert Ket.random((0, 1)).is_physical
>>>>>>> 22937d19
<|MERGE_RESOLUTION|>--- conflicted
+++ resolved
@@ -24,13 +24,6 @@
 from plotly.graph_objs import FigureWidget
 
 from mrmustard import math, settings
-<<<<<<< HEAD
-from mrmustard.lab_dev.circuit_components import CircuitComponent
-from mrmustard.lab_dev.circuit_components_utils import TraceOut
-from mrmustard.lab_dev.states import DM, Coherent, DisplacedSqueezed, Ket, Number, Vacuum
-from mrmustard.lab_dev.transformations import Attenuator, Dgate, Sgate, Identity
-from mrmustard.math.parameters import Constant, Variable
-=======
 
 from mrmustard.lab_dev import (
     Attenuator,
@@ -44,7 +37,6 @@
     TraceOut,
     Vacuum,
 )
->>>>>>> 22937d19
 from mrmustard.physics.gaussian import squeezed_vacuum_cov, vacuum_cov, vacuum_means
 from mrmustard.physics.representations import Representation
 from mrmustard.physics.triples import coherent_state_Abc
@@ -424,59 +416,4 @@
         assert isinstance(wires, HTML)
 
     def test_is_physical(self):
-<<<<<<< HEAD
-        assert Ket.random([0, 1]).is_physical
-
-    def test_physical_stellar_decomposition(self):
-        r"""
-        Tests the physical stellar decomposition.
-        """
-        # two-mode example:
-        psi = Ket.random([0, 1])
-        core, U = psi.physical_stellar_decomposition([0])
-        assert psi == core >> U
-
-        A_c, _, _ = core.ansatz.triple
-        assert A_c[-1][0, 0] == 0
-
-        assert U >> U.dual == Identity([0])
-
-        # many-mode example:
-        phi = Ket.random(list(range(5)))
-        core, U = phi.physical_stellar_decomposition([0, 2])
-        assert phi == core >> U
-
-        A_c, _, _ = core.ansatz.triple
-        A_c = A_c[-1]
-        A_c_reordered = A_c[[0, 2], :]
-        A_c_reordered = A_c_reordered[:, [0, 2]]
-        assert math.allclose(A_c_reordered, math.zeros((2, 2)))
-
-        # weird ordering example:
-        xi = Ket.random([1, 4, 6])
-        core, U = xi.physical_stellar_decomposition([1])
-
-        assert xi == core >> U
-
-        Ac, _, _ = core.ansatz.triple
-        Ac = Ac[-1]
-        assert Ac[0, 0] == 0
-
-    def test_formal_stellar_decomposition(self):
-        psi = Ket.random([0, 1, 2])
-        core1, phi1 = psi.formal_stellar_decomposition([1])
-        core12, phi12 = psi.formal_stellar_decomposition([1, 2])
-
-        A1, _, _ = phi1.ansatz.triple
-        A1 = A1[-1]
-        assert math.allclose(A1[1, 1], 0.0)
-
-        A12, _, _ = phi12.ansatz.triple
-        A12 = A12[-1]
-        assert math.allclose(A1[1:, 1:], math.zeros((2, 2), dtype=math.complex128))
-
-        assert psi == core1 >> phi1
-        assert psi == core12 >> phi12
-=======
-        assert Ket.random((0, 1)).is_physical
->>>>>>> 22937d19
+        assert Ket.random((0, 1)).is_physical