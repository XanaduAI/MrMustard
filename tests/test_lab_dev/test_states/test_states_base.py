# Copyright 2023 Xanadu Quantum Technologies Inc.

# Licensed under the Apache License, Version 2.0 (the "License");
# you may not use this file except in compliance with the License.
# You may obtain a copy of the License at

#     http://www.apache.org/licenses/LICENSE-2.0

# Unless required by applicable law or agreed to in writing, software
# distributed under the License is distributed on an "AS IS" BASIS,
# WITHOUT WARRANTIES OR CONDITIONS OF ANY KIND, either express or implied.
# See the License for the specific language governing permissions and
# limitations under the License.

"""Tests for the base state subpackage."""

# pylint: disable=protected-access, unspecified-encoding, missing-function-docstring, expression-not-assigned, pointless-statement

import numpy as np
import pytest

from mrmustard import math, settings
from mrmustard.math.parameters import Constant, Variable
from mrmustard.physics.gaussian import vacuum_cov, vacuum_means, squeezed_vacuum_cov
from mrmustard.physics.triples import coherent_state_Abc
from mrmustard.lab_dev.circuit_components import CircuitComponent
from mrmustard.lab_dev.circuit_components_utils import TraceOut
from mrmustard.lab_dev.states import (
    Coherent,
    DisplacedSqueezed,
    DM,
    Ket,
    Number,
    Vacuum,
)
from mrmustard.lab_dev.transformations import Attenuator, Dgate, Sgate
from mrmustard.lab_dev.wires import Wires

# original settings
autocutoff_max0 = int(settings.AUTOCUTOFF_MAX_CUTOFF)


class TestKet:  # pylint: disable=too-many-public-methods
    r"""
    Tests for the ``Ket`` class.
    """

    modes = [[[0]], [[0]]]
    x = [[1.0], [1.0, -1.0]]
    y = [[1.0], [1.0, -1.0]]
    coeff = [0.5, 0.3]

    @pytest.mark.parametrize("name", [None, "my_ket"])
    @pytest.mark.parametrize("modes", [[0], [0, 1], [3, 19, 2]])
    def test_init(self, name, modes):
        state = Ket(modes, None, name)

        assert state.name in ("Ket0", "Ket01", "Ket2319") if not name else name
        assert list(state.modes) == sorted(modes)
        assert state.wires == Wires(modes_out_ket=set(modes))

<<<<<<< HEAD
    def test_fock_shape(self):
        ket = Coherent([0, 1], x=[1, 2])
        assert ket.fock_shape == [None, None]
        ket.fock_shape[0] = 19
        assert ket.fock_shape == [19, None]
=======
    def test_manual_shape(self):
        ket = Coherent([0, 1], x=[1, 2])
        assert ket.manual_shape == [None, None]
        ket.manual_shape[0] = 19
        assert ket.manual_shape == [19, None]
>>>>>>> bc238b90

    def test_auto_shape(self):
        ket = Coherent([0, 1], x=[1, 2])
        assert ket.auto_shape() == (5, 11)
<<<<<<< HEAD
        ket.fock_shape[0] = 19
=======
        ket.manual_shape[0] = 19
>>>>>>> bc238b90
        assert ket.auto_shape() == (19, 11)

    @pytest.mark.parametrize("modes", [[0], [0, 1], [3, 19, 2]])
    def test_to_from_bargmann(self, modes):
        x = 1
        y = 2
        xs = [x] * len(modes)
        ys = [y] * len(modes)

        state_in = Coherent(modes, x, y)
        triple_in = state_in.bargmann

        assert np.allclose(triple_in[0], coherent_state_Abc(xs, ys)[0])
        assert np.allclose(triple_in[1], coherent_state_Abc(xs, ys)[1])
        assert np.allclose(triple_in[2], coherent_state_Abc(xs, ys)[2])

        state_out = Ket.from_bargmann(modes, triple_in, "my_ket")
        assert state_in == state_out

    def test_from_bargmann_error(self):
        state01 = Coherent([0, 1], 1)
        with pytest.raises(ValueError):
            Ket.from_bargmann([0], state01.bargmann, "my_ket")

    def test_bargmann_triple_error(self):
        with pytest.raises(AttributeError):
            Number([0], n=10).bargmann

    @pytest.mark.parametrize("modes,x,y,coeff", zip(modes, x, y, coeff))
    def test_normalize(self, modes, x, y, coeff):
        state = Coherent(modes[0], x[0], y[0])
        for i in range(1, len(modes)):
            state += Coherent(modes[i], x[i], y[i])
        state = coeff * state
        # Bargmann
        normalized = state.normalize()
        assert np.isclose(normalized.probability, 1.0)
        # Fock
        state = state.to_fock(5)  # truncated
        normalized = state.normalize()
        assert np.isclose(normalized.probability, 1.0)

    @pytest.mark.parametrize("modes", [[0], [0, 1], [3, 19, 2]])
    def test_to_from_fock(self, modes):
        state_in = Coherent(modes, x=1, y=2)
        state_in_fock = state_in.to_fock(5)
        array_in = state_in.fock(5, batched=True)

        assert math.allclose(array_in, state_in_fock.representation.array)

        state_out = Ket.from_fock(modes, array_in, "my_ket", True)
        assert state_in_fock == state_out

    @pytest.mark.parametrize("modes", [[0], [0, 1], [3, 19, 2]])
    def test_to_from_phase_space(self, modes):
        cov, means, coeff = Coherent([0], x=1, y=2).phase_space(s=0)
        assert math.allclose(coeff[0], 1.0)
        assert math.allclose(cov[0], np.eye(2))
        assert math.allclose(means[0], np.array([2.0, 4.0]))

        n_modes = len(modes)

        state1 = Ket.from_phase_space(
            modes, (vacuum_cov(n_modes), vacuum_means(n_modes), 1.0)
        )
        assert state1 == Vacuum(modes)

        r = [i / 10 for i in range(n_modes)]
        phi = [(i + 1) / 10 for i in range(n_modes)]
        state2 = Ket.from_phase_space(
            modes, (squeezed_vacuum_cov(r, phi), vacuum_means(n_modes), 1.0)
        )
        assert state2 == Vacuum(modes) >> Sgate(modes, r, phi)

    def test_to_from_quadrature(self):
        modes = [0]
        A0 = np.array([[0]])
        b0 = np.array([0.2j])
        c0 = np.exp(-0.5 * 0.04)  # z^*

        state0 = Ket.from_bargmann(modes, (A0, b0, c0))
        Atest, btest, ctest = state0.quadrature()
        state1 = Ket.from_quadrature(modes, (Atest[0], btest[0], ctest[0]))
        Atest2, btest2, ctest2 = state1.bargmann
        assert math.allclose(Atest2[0], A0)
        assert math.allclose(btest2[0], b0)
        assert math.allclose(ctest2[0], c0)

    def test_L2_norm(self):
        state = Coherent([0], x=1)
        assert state.L2_norm == 1

    def test_probability(self):
        state1 = Coherent([0], x=1) / 3
        assert math.allclose(state1.probability, 1 / 9)
        assert math.allclose(state1.to_fock(20).probability, 1 / 9)

        state2 = Coherent([0], x=1) / 2**0.5 + Coherent([0], x=-1) / 2**0.5
        assert math.allclose(state2.probability, 1.13533528)
        assert math.allclose(state2.to_fock(20).probability, 1.13533528)

        state3 = Number([0], n=1, cutoffs=2) / 2**0.5 + Number([0], n=2) / 2**0.5
        assert math.allclose(state3.probability, 1)

    @pytest.mark.parametrize("modes", [[0], [0, 1], [3, 19, 2]])
    def test_purity(self, modes):
        state = Ket(modes, None, "my_ket")
        assert state.purity == 1
        assert state.is_pure

    def test_dm(self):
        ket = Coherent([0, 1], x=1, y=[2, 3])
        dm = ket.dm()

        assert dm.name == ket.name
        assert dm.representation == (ket @ ket.adjoint).representation
        assert dm.wires == (ket @ ket.adjoint).wires

    def test_expectation_bargmann(self):
        ket = Coherent([0, 1], x=1, y=[2, 3])

        assert math.allclose(ket.expectation(ket), 1.0)

        k0 = Coherent([0], x=1, y=2)
        k1 = Coherent([1], x=1, y=3)
        k01 = Coherent([0, 1], x=1, y=[2, 3])

        res_k0 = (ket @ k0.dual) >> TraceOut([1])
        res_k1 = (ket @ k1.dual) >> TraceOut([0])
        res_k01 = ket @ k01.dual

        assert math.allclose(ket.expectation(k0), res_k0)
        assert math.allclose(ket.expectation(k1), res_k1)
        assert math.allclose(ket.expectation(k01), math.sum(res_k01.representation.c))

        dm0 = Coherent([0], x=1, y=2).dm()
        dm1 = Coherent([1], x=1, y=3).dm()
        dm01 = Coherent([0, 1], x=1, y=[2, 3]).dm()

        res_dm0 = (ket @ ket.adjoint @ dm0.dual) >> TraceOut([1])
        res_dm1 = (ket @ ket.adjoint @ dm1.dual) >> TraceOut([0])
        res_dm01 = ket @ ket.adjoint @ dm01.dual

        assert math.allclose(ket.expectation(dm0), res_dm0)
        assert math.allclose(ket.expectation(dm1), res_dm1)
        assert math.allclose(ket.expectation(dm01), math.sum(res_dm01.representation.c))

        u0 = Dgate([1], x=0.1)
        u1 = Dgate([0], x=0.2)
        u01 = Dgate([0, 1], x=[0.3, 0.4])

        res_u0 = ket @ u0 >> ket.dual
        res_u1 = ket @ u1 >> ket.dual
        res_u01 = ket @ u01 >> ket.dual

        assert math.allclose(ket.expectation(u0), res_u0)
        assert math.allclose(ket.expectation(u1), res_u1)
        assert math.allclose(ket.expectation(u01), res_u01)

    def test_expectation_fock(self):
        ket = Coherent([0, 1], x=1, y=[2, 3]).to_fock(10)
<<<<<<< HEAD
=======

>>>>>>> bc238b90
        assert math.allclose(ket.expectation(ket), np.abs(ket >> ket.dual) ** 2)

        k0 = Coherent([0], x=1, y=2).to_fock(10)
        k1 = Coherent([1], x=1, y=3).to_fock(10)
        k01 = Coherent([0, 1], x=1, y=[2, 3]).to_fock(10)

        res_k0 = (ket @ k0.dual) >> TraceOut([1])
        res_k1 = (ket @ k1.dual) >> TraceOut([0])
        res_k01 = (ket >> k01.dual) ** 2

        assert math.allclose(ket.expectation(k0), res_k0)
        assert math.allclose(ket.expectation(k1), res_k1)
        assert math.allclose(ket.expectation(k01), res_k01)

        dm0 = Coherent([0], x=1, y=0.2).dm()
        dm1 = Coherent([1], x=1, y=0.3).dm()
        dm01 = Coherent([0, 1], x=1, y=[0.2, 0.3]).dm()

        res_dm0 = (ket @ ket.adjoint @ dm0.dual) >> TraceOut([1])
        res_dm1 = (ket @ ket.adjoint @ dm1.dual) >> TraceOut([0])
        res_dm01 = (ket @ ket.adjoint @ dm01.dual).representation.array

        assert math.allclose(ket.expectation(dm0), res_dm0)
        assert math.allclose(ket.expectation(dm1), res_dm1)
        assert math.allclose(ket.expectation(dm01), res_dm01[0])

        u0 = Dgate([1], x=0.1)
        u1 = Dgate([0], x=0.2)
        u01 = Dgate([0, 1], x=[0.3, 0.4])

        res_u0 = (ket @ u0 @ ket.dual).representation.array
        res_u1 = (ket @ u1 @ ket.dual).representation.array
        res_u01 = (ket @ u01 @ ket.dual).representation.array

        assert math.allclose(ket.expectation(u0), res_u0[0])
        assert math.allclose(ket.expectation(u1), res_u1[0])
        assert math.allclose(ket.expectation(u01), res_u01[0])

        settings.AUTOCUTOFF_MAX_CUTOFF = autocutoff_max0

    def test_expectation_error(self):
        ket = Coherent([0, 1], x=1, y=[2, 3])

        op1 = Attenuator([0])
        with pytest.raises(ValueError, match="Cannot calculate the expectation value"):
            ket.expectation(op1)

        op2 = CircuitComponent(None, modes_in_ket=[0], modes_out_ket=[1])
        with pytest.raises(ValueError, match="different modes"):
            ket.expectation(op2)

        op3 = Dgate([2])
        with pytest.raises(ValueError, match="Expected an operator defined on"):
            ket.expectation(op3)

    def test_rshift(self):
        ket = Coherent([0, 1], 1)
        unitary = Dgate([0], 1)
        u_component = CircuitComponent._from_attributes(
            unitary.representation, unitary.wires, unitary.name
        )  # pylint: disable=protected-access
        channel = Attenuator([1], 1)
        ch_component = CircuitComponent._from_attributes(
            channel.representation,
            channel.wires,
            channel.name,
        )  # pylint: disable=protected-access

        # gates
        assert isinstance(ket >> unitary, Ket)
        assert isinstance(ket >> channel, DM)
        assert isinstance(ket >> unitary >> channel, DM)
        assert isinstance(ket >> channel >> unitary, DM)
        assert isinstance(ket >> u_component, CircuitComponent)
        assert isinstance(ket >> ch_component, CircuitComponent)

        # measurements
        assert isinstance(ket >> Coherent([0], 1).dual, Ket)
        assert isinstance(ket >> Coherent([0], 1).dm().dual, DM)

    @pytest.mark.parametrize("modes", [[3, 30, 98]])
    @pytest.mark.parametrize("m", [[3], [30], [98], [3, 98]])
    def test_get_item(self, modes, m):
        ket = Vacuum(modes) >> Dgate(modes, x=[0, 1, 2])
        dm = ket.dm()

        assert ket[m] == dm[m]

    @pytest.mark.parametrize("modes", [[3, 30, 98]])
    @pytest.mark.parametrize("m", [[3], [30], [98], [3, 98]])
    def test_get_item_builtin_kets(self, modes, m):
        idx = [modes.index(s) for s in m]

        x = math.asnumpy([0, 1, 2])
        s = DisplacedSqueezed(modes, x=x, y=3, y_trainable=True, y_bounds=(0, 6))

        assert np.all(s.y.value == 3)
        assert s.y.value.shape == (len(modes),)
        assert s.r.value.shape == (len(modes),)
        assert s.phi.value.shape == (len(modes),)

        si = s[m]
        assert isinstance(si, DisplacedSqueezed)
        assert si == DisplacedSqueezed(
            m, x=x[idx], y=3, y_trainable=True, y_bounds=(0, 6)
        )

        assert isinstance(si.x, Constant)
        assert math.allclose(si.x.value, x[idx])

        assert isinstance(si.y, Variable)
        assert np.all(si.y.value == 3)
        assert si.y.value.shape == (len(idx),)
        assert si.y.bounds == s.y.bounds

        assert isinstance(si.r, Constant)
        assert np.all(si.r.value == 0)
        assert si.r.value.shape == (len(idx),)

        assert isinstance(si.phi, Constant)
        assert np.all(si.phi.value == 0)
        assert si.phi.value.shape == (len(idx),)

    def test_private_batched_properties(self):
        cat = Coherent([0], x=1.0) + Coherent([0], x=-1.0)  # used as a batch
        assert np.allclose(cat._purities, np.ones(2))
        assert np.allclose(cat._probabilities, np.ones(2))
        assert np.allclose(cat._L2_norms, np.ones(2))

    def test_unsafe_batch_zipping(self):
        cat = Coherent([0], x=1.0) + Coherent([0], x=-1.0)  # used as a batch
        displacements = Dgate([0], x=1.0) + Dgate([0], x=-1.0)
        settings.UNSAFE_ZIP_BATCH = True
        better_cat = cat >> displacements
        settings.UNSAFE_ZIP_BATCH = False
        assert better_cat == Coherent([0], x=2.0) + Coherent([0], x=-2.0)


class TestDM:
    r"""
    Tests for the ``DM`` class.
    """

    modes = [[[0]], [[0]]]
    x = [[1], [1, -1]]
    y = [[1], [1, -1]]
    coeff = [0.5, 0.3]

    @pytest.mark.parametrize("name", [None, "my_dm"])
    @pytest.mark.parametrize("modes", [{0}, {0, 1}, {3, 19, 2}])
    def test_init(self, name, modes):
        state = DM(modes, None, name)

        assert state.name in ("DM0", "DM01", "DM2319") if not name else name
        assert list(state.modes) == sorted(modes)
        assert state.wires == Wires(modes_out_bra=modes, modes_out_ket=modes)

<<<<<<< HEAD
    def test_fock_shape(self):
        dm = Coherent([0, 1], x=[1, 2]).dm()
        assert dm.fock_shape == [None, None, None, None]
        dm.fock_shape[0] = 19
        assert dm.fock_shape == [19, None, None, None]
=======
    def test_manual_shape(self):
        dm = Coherent([0, 1], x=[1, 2]).dm()
        assert dm.manual_shape == [None, None, None, None]
        dm.manual_shape[0] = 19
        assert dm.manual_shape == [19, None, None, None]
>>>>>>> bc238b90

    def test_auto_shape(self):
        dm = Coherent([0, 1], x=[1, 2]).dm()
        assert dm.auto_shape() == (5, 11, 5, 11)
<<<<<<< HEAD
        dm.fock_shape[0] = 1
=======
        dm.manual_shape[0] = 1
>>>>>>> bc238b90
        assert dm.auto_shape() == (1, 11, 5, 11)

    @pytest.mark.parametrize("modes", [[0], [0, 1], [3, 19, 2]])
    def test_to_from_bargmann(self, modes):
        state_in = Coherent(modes, 1, 2) >> Attenuator([modes[0]], 0.7)
        triple_in = state_in.bargmann

        state_out = DM.from_bargmann(modes, triple_in, "my_dm")
        assert state_in == state_out

    def test_from_bargmann_error(self):
        state01 = Coherent([0, 1], 1).dm()
        with pytest.raises(ValueError):
            DM.from_bargmann(
                [0],
                state01.bargmann,
                "my_dm",
            )

    def test_from_fock_error(self):
        state01 = Coherent([0, 1], 1).dm()
        state01 = state01.to_fock(2)
        with pytest.raises(ValueError):
            DM.from_fock([0], state01.fock(5), "my_dm", True)

    def test_bargmann_triple_error(self):
        fock = Number([0], n=10).dm()
        with pytest.raises(AttributeError):
            fock.bargmann

    @pytest.mark.parametrize("modes,x,y,coeff", zip(modes, x, y, coeff))
    def test_normalize(self, modes, x, y, coeff):
        state = Coherent(modes[0], x[0], y[0]).dm()
        for i in range(1, len(modes)):
            state += Coherent(modes[i], x[i], y[i]).dm()
        state *= coeff
        # Bargmann
        normalized = state.normalize()
        assert np.isclose(normalized.probability, 1.0)
        # Fock
        state = state.to_fock(5)  # truncated
        normalized = state.normalize()
        assert np.isclose(normalized.probability, 1.0)

    @pytest.mark.parametrize("modes", [[0], [0, 1], [3, 19, 2]])
    def test_to_from_fock(self, modes):
        state_in = Coherent(modes, x=1, y=2) >> Attenuator([modes[0]], 0.8)
        state_in_fock = state_in.to_fock(5)
        array_in = state_in.fock(5, batched=True)

        assert math.allclose(array_in, state_in_fock.representation.array)

        state_out = DM.from_fock(modes, array_in, "my_dm", True)
        assert state_in_fock == state_out

    def test_to_from_phase_space(self):
        state0 = Coherent([0], x=1, y=2) >> Attenuator([0], 1.0)
        cov, means, coeff = state0.phase_space(s=0)  # batch = 1
        assert coeff[0] == 1.0
        assert math.allclose(cov[0], np.eye(2))
        assert math.allclose(means[0], np.array([2.0, 4.0]))

        # test error
        with pytest.raises(ValueError):
            DM.from_phase_space([0, 1], (cov, means, 1.0))

        cov = vacuum_cov(1)
        means = [1.78885438, 3.57770876]
        state1 = DM.from_phase_space([0], (cov, means, 1.0))
        assert state1 == Coherent([0], 1, 2) >> Attenuator([0], 0.8)

    def test_to_from_quadrature(self):
        modes = [0]
        A0 = np.array([[0, 0], [0, 0]])
        b0 = np.array([0.1 - 0.2j, 0.1 + 0.2j])
        c0 = 0.951229424500714  # z, z^*

        state0 = DM.from_bargmann(modes, (A0, b0, c0))
        Atest, btest, ctest = state0.quadrature()
        state1 = DM.from_quadrature(modes, (Atest[0], btest[0], ctest[0]))
        Atest2, btest2, ctest2 = state1.bargmann
        assert math.allclose(Atest2[0], A0)
        assert math.allclose(btest2[0], b0)
        assert math.allclose(ctest2[0], c0)

    def test_L2_norms(self):
        state = Coherent([0], x=1).dm() + Coherent([0], x=-1).dm()  # incoherent
        assert len(state._L2_norms) == 2

    def test_L2_norm(self):
        state = Coherent([0], x=1).dm()
        assert state.L2_norm == 1

    def test_probability(self):
        state1 = Coherent([0], x=1).dm()
        assert state1.probability == 1
        assert state1.to_fock(20).probability == 1

        state2 = Coherent([0], x=1).dm() / 3 + 2 * Coherent([0], x=-1).dm() / 3
        assert state2.probability == 1
        assert math.allclose(state2.to_fock(20).probability, 1)

        state3 = Number([0], n=1, cutoffs=2).dm() / 2 + Number([0], n=2).dm() / 2
        assert math.allclose(state3.probability, 1)

    def test_purity(self):
        state = Coherent([0], 1, 2).dm()
        assert math.allclose(state.purity, 1)
        assert state.is_pure

    def test_expectation_bargmann_ket(self):
        ket = Coherent([0, 1], x=1, y=[2, 3])
        dm = ket.dm()

        k0 = Coherent([0], x=1, y=2)
        k1 = Coherent([1], x=1, y=3)
        k01 = Coherent([0, 1], x=1, y=[2, 3])

        res_k0 = (dm @ k0.dual @ k0.dual.adjoint) >> TraceOut([1])
        res_k1 = (dm @ k1.dual @ k1.dual.adjoint) >> TraceOut([0])
        res_k01 = dm @ k01.dual @ k01.dual.adjoint

        assert math.allclose(dm.expectation(k0), res_k0)
        assert math.allclose(dm.expectation(k1), res_k1)
        assert math.allclose(dm.expectation(k01), res_k01.representation.c[0])

    def test_expectation_bargmann_dm(self):
        dm0 = Coherent([0], x=1, y=2).dm()
        dm1 = Coherent([1], x=1, y=3).dm()
        dm01 = Coherent([0, 1], x=1, y=[2, 3]).dm()

        res_dm0 = (dm01 @ dm0.dual) >> TraceOut([1])
        res_dm1 = (dm01 @ dm1.dual) >> TraceOut([0])
        res_dm01 = dm01 >> dm01.dual

        assert math.allclose(dm01.expectation(dm0), res_dm0)
        assert math.allclose(dm01.expectation(dm1), res_dm1)
        assert math.allclose(dm01.expectation(dm01), res_dm01)

    def test_expectation_bargmann_u(self):
        dm = Coherent([0, 1], x=1, y=[2, 3]).dm()
        u0 = Dgate([0], x=0.1)
        u1 = Dgate([1], x=0.2)
        u01 = Dgate([0, 1], x=[0.3, 0.4])

        res_u0 = (dm @ u0) >> TraceOut([0, 1])
        res_u1 = (dm @ u1) >> TraceOut([0, 1])
        res_u01 = (dm @ u01) >> TraceOut([0, 1])

        assert math.allclose(dm.expectation(u0), res_u0)
        assert math.allclose(dm.expectation(u1), res_u1)
        assert math.allclose(dm.expectation(u01), res_u01)

    def test_expectation_fock(self):
        ket = Coherent([0, 1], x=1, y=[2, 3]).to_fock(10)
        dm = ket.dm()

        k0 = Coherent([0], x=1, y=2).to_fock(10)
        k1 = Coherent([1], x=1, y=3).to_fock(10)
        k01 = Coherent([0, 1], x=1, y=[2, 3]).to_fock(10)

        res_k0 = (dm @ k0.dual @ k0.dual.adjoint) >> TraceOut([1])
        res_k1 = (dm @ k1.dual @ k1.dual.adjoint) >> TraceOut([0])
        res_k01 = dm @ k01.dual >> k01.dual.adjoint

        assert math.allclose(dm.expectation(k0), res_k0)
        assert math.allclose(dm.expectation(k1), res_k1)
        assert math.allclose(dm.expectation(k01), res_k01)

        dm0 = Coherent([0], x=1, y=2).to_fock(10).dm()
        dm1 = Coherent([1], x=1, y=3).to_fock(10).dm()
        dm01 = Coherent([0, 1], x=1, y=[2, 3]).to_fock(10).dm()

        res_dm0 = (dm @ dm0.dual) >> TraceOut([1])
        res_dm1 = (dm @ dm1.dual) >> TraceOut([0])
        res_dm01 = dm >> dm01.dual

        assert math.allclose(dm.expectation(dm0), res_dm0)
        assert math.allclose(dm.expectation(dm1), res_dm1)
        assert math.allclose(dm.expectation(dm01), res_dm01)

        u0 = Dgate([0], x=0.1).to_fock(10)
        u1 = Dgate([1], x=0.2).to_fock(10)
        u01 = Dgate([0, 1], x=[0.3, 0.4]).to_fock(10)

        res_u0 = (dm @ u0) >> TraceOut([0, 1])
        res_u1 = (dm @ u1) >> TraceOut([0, 1])
        res_u01 = (dm @ u01) >> TraceOut([0, 1])

        assert math.allclose(dm.expectation(u0), res_u0)
        assert math.allclose(dm.expectation(u1), res_u1)
        assert math.allclose(dm.expectation(u01), res_u01)

        settings.AUTOCUTOFF_MAX_CUTOFF = autocutoff_max0

    def test_expectation_error(self):
        dm = Coherent([0, 1], x=1, y=[2, 3]).dm()

        op1 = Attenuator([0])
        with pytest.raises(ValueError, match="Cannot calculate the expectation value"):
            dm.expectation(op1)

        op2 = CircuitComponent(None, modes_in_ket=[0], modes_out_ket=[1])
        with pytest.raises(ValueError, match="different modes"):
            dm.expectation(op2)

        op3 = Dgate([2])
        with pytest.raises(ValueError, match="Expected an operator defined on"):
            dm.expectation(op3)

    def test_rshift(self):
        ket = Coherent([0, 1], 1)
        unitary = Dgate([0], 1)
        u_component = CircuitComponent._from_attributes(
            unitary.representation, unitary.wires, unitary.name
        )  # pylint: disable=protected-access
        channel = Attenuator([1], 1)
        ch_component = CircuitComponent._from_attributes(
            channel.representation, channel.wires, channel.name
        )  # pylint: disable=protected-access

        dm = ket >> channel

        # gates
        assert isinstance(dm, DM)
        assert isinstance(dm >> unitary >> channel, DM)
        assert isinstance(dm >> channel >> unitary, DM)
        assert isinstance(dm >> u_component, CircuitComponent)
        assert isinstance(dm >> ch_component, CircuitComponent)

        # measurements
        assert isinstance(dm >> Coherent([0], 1).dual, DM)
        assert isinstance(dm >> Coherent([0], 1).dm().dual, DM)<|MERGE_RESOLUTION|>--- conflicted
+++ resolved
@@ -59,28 +59,16 @@
         assert list(state.modes) == sorted(modes)
         assert state.wires == Wires(modes_out_ket=set(modes))
 
-<<<<<<< HEAD
-    def test_fock_shape(self):
-        ket = Coherent([0, 1], x=[1, 2])
-        assert ket.fock_shape == [None, None]
-        ket.fock_shape[0] = 19
-        assert ket.fock_shape == [19, None]
-=======
     def test_manual_shape(self):
         ket = Coherent([0, 1], x=[1, 2])
         assert ket.manual_shape == [None, None]
         ket.manual_shape[0] = 19
         assert ket.manual_shape == [19, None]
->>>>>>> bc238b90
 
     def test_auto_shape(self):
         ket = Coherent([0, 1], x=[1, 2])
         assert ket.auto_shape() == (5, 11)
-<<<<<<< HEAD
-        ket.fock_shape[0] = 19
-=======
         ket.manual_shape[0] = 19
->>>>>>> bc238b90
         assert ket.auto_shape() == (19, 11)
 
     @pytest.mark.parametrize("modes", [[0], [0, 1], [3, 19, 2]])
@@ -143,9 +131,7 @@
 
         n_modes = len(modes)
 
-        state1 = Ket.from_phase_space(
-            modes, (vacuum_cov(n_modes), vacuum_means(n_modes), 1.0)
-        )
+        state1 = Ket.from_phase_space(modes, (vacuum_cov(n_modes), vacuum_means(n_modes), 1.0))
         assert state1 == Vacuum(modes)
 
         r = [i / 10 for i in range(n_modes)]
@@ -242,10 +228,7 @@
 
     def test_expectation_fock(self):
         ket = Coherent([0, 1], x=1, y=[2, 3]).to_fock(10)
-<<<<<<< HEAD
-=======
-
->>>>>>> bc238b90
+
         assert math.allclose(ket.expectation(ket), np.abs(ket >> ket.dual) ** 2)
 
         k0 = Coherent([0], x=1, y=2).to_fock(10)
@@ -349,9 +332,7 @@
 
         si = s[m]
         assert isinstance(si, DisplacedSqueezed)
-        assert si == DisplacedSqueezed(
-            m, x=x[idx], y=3, y_trainable=True, y_bounds=(0, 6)
-        )
+        assert si == DisplacedSqueezed(m, x=x[idx], y=3, y_trainable=True, y_bounds=(0, 6))
 
         assert isinstance(si.x, Constant)
         assert math.allclose(si.x.value, x[idx])
@@ -403,28 +384,16 @@
         assert list(state.modes) == sorted(modes)
         assert state.wires == Wires(modes_out_bra=modes, modes_out_ket=modes)
 
-<<<<<<< HEAD
-    def test_fock_shape(self):
-        dm = Coherent([0, 1], x=[1, 2]).dm()
-        assert dm.fock_shape == [None, None, None, None]
-        dm.fock_shape[0] = 19
-        assert dm.fock_shape == [19, None, None, None]
-=======
     def test_manual_shape(self):
         dm = Coherent([0, 1], x=[1, 2]).dm()
         assert dm.manual_shape == [None, None, None, None]
         dm.manual_shape[0] = 19
         assert dm.manual_shape == [19, None, None, None]
->>>>>>> bc238b90
 
     def test_auto_shape(self):
         dm = Coherent([0, 1], x=[1, 2]).dm()
         assert dm.auto_shape() == (5, 11, 5, 11)
-<<<<<<< HEAD
-        dm.fock_shape[0] = 1
-=======
         dm.manual_shape[0] = 1
->>>>>>> bc238b90
         assert dm.auto_shape() == (1, 11, 5, 11)
 
     @pytest.mark.parametrize("modes", [[0], [0, 1], [3, 19, 2]])
