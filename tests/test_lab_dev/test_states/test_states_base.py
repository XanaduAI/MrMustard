--- conflicted
+++ resolved
@@ -15,11 +15,8 @@
 """Tests for the base state subpackage."""
 
 # pylint: disable=protected-access, unspecified-encoding, missing-function-docstring, expression-not-assigned, pointless-statement
-<<<<<<< HEAD
-=======
 
 from ipywidgets import Box, HBox, VBox, HTML
->>>>>>> c483c0e6
 import numpy as np
 from plotly.graph_objs import FigureWidget
 import pytest
