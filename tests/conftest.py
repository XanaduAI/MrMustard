--- conflicted
+++ resolved
@@ -74,10 +74,7 @@
 def requires_backend(request, backend):
     r"""
     Skips test if backend is not a required backend.
-<<<<<<< HEAD
-=======
     If no backend is specified skips test entirely.
->>>>>>> a0950155
     """
     if request.node.get_closest_marker("requires_backend"):
         if backend not in request.node.get_closest_marker("requires_backend").args:
