--- conflicted
+++ resolved
@@ -21,10 +21,6 @@
 
 from mrmustard import math
 
-<<<<<<< HEAD
-
-=======
->>>>>>> 6fbd1892
 print("pytest.conf -----------------------")
 
 # ~~~~~~~~~~
