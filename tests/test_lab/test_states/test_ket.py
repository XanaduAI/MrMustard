# Copyright 2023 Xanadu Quantum Technologies Inc.

# Licensed under the Apache License, Version 2.0 (the "License");
# you may not use this file except in compliance with the License.
# You may obtain a copy of the License at

#     http://www.apache.org/licenses/LICENSE-2.0

# Unless required by applicable law or agreed to in writing, software
# distributed under the License is distributed on an "AS IS" BASIS,
# WITHOUT WARRANTIES OR CONDITIONS OF ANY KIND, either express or implied.
# See the License for the specific language governing permissions and
# limitations under the License.

"""Tests for the ket."""

import numpy as np
import pytest
from ipywidgets import HTML, Box, HBox, VBox
from plotly.graph_objs import FigureWidget

from mrmustard import math, settings
from mrmustard.lab import (
    DM,
    Attenuator,
    BSgate,
    CircuitComponent,
    Coherent,
    Dgate,
    Ggate,
    Identity,
    Ket,
    Number,
    QuadratureEigenstate,
    SqueezedVacuum,
    Vacuum,
)

# Representation class has been removed - functionality moved to CircuitComponent
from mrmustard.physics.triples import coherent_state_Abc
from mrmustard.physics.wigner import wigner_discretized
from mrmustard.physics.wires import Wires
from mrmustard.widgets import state as state_widget

from ...random import Abc_triple


def coherent_state_quad(q, x, y, phi=0):
    """From https://en.wikipedia.org/wiki/Coherent_state#The_wavefunction_of_a_coherent_state"""
    scale = np.sqrt(2 * settings.HBAR)
    alpha = (x + 1j * y) * np.exp(-1j * phi)
    phase = np.sin(2 * phi + 2 * np.arctan2(x, y)) * (x**2 + y**2) / 2
    return (
        math.exp(-1j * phase)  # This global phase allows Coherent >> BtoQ to be equal
        * math.exp(1j * q * alpha.imag * 2 / scale)
        * math.exp(-((q - scale * alpha.real) ** 2) / (scale**2))
        / (np.pi * settings.HBAR) ** 0.25
    )


class TestKet:
    r"""
    Tests for the ``Ket`` class.
    """

    @pytest.mark.parametrize("name", [None, "my_ket"])
    @pytest.mark.parametrize("modes", [(0,), (0, 1), (2, 3, 19)])
    def test_init(self, name, modes):
        state = Ket.from_ansatz(modes, None, name)

        assert name if name else state.name in ("Ket0", "Ket01", "Ket2319")
        assert state.modes == modes
        assert state.wires == Wires(modes_out_ket=set(modes))

    def test_manual_shape(self):
<<<<<<< HEAD
        ket = Coherent(0, 1)
        assert ket.manual_shape == [None]
        ket.manual_shape[0] = 19
        assert ket.manual_shape == [19]
=======
        ket = Coherent(0, x=1)
        assert ket.manual_shape == (None,)
        ket.manual_shape = (19,)
        assert ket.manual_shape == (19,)
>>>>>>> 9fb99305

    def test_auto_shape(self):
        ket = Coherent(0, 1)
        assert ket.auto_shape() == (8,)

        ket.manual_shape = (19,)
        assert ket.auto_shape() == (19,)
        assert ket.auto_shape(respect_manual_shape=False) == (8,)

        ket = Coherent(0, 1) >> Number(1, 10).dual
        assert ket.auto_shape() == (8, 11)

    @pytest.mark.parametrize("modes", [0, 1, 7])
    @pytest.mark.parametrize("batch_shape", [(), (2,), (2, 3)])
    def test_to_from_bargmann(self, modes, batch_shape):
        x = math.broadcast_to(1, batch_shape)
        y = math.broadcast_to(2, batch_shape)

        state_in = Coherent(modes, x + 1j * y)
        A, b, c = state_in.bargmann_triple()
        A_expected, b_expected, c_expected = coherent_state_Abc(x + 1j * y)

        assert math.allclose(A, A_expected)
        assert math.allclose(b, b_expected)
        assert math.allclose(c, c_expected)

        state_out = Ket.from_bargmann((modes,), (A, b, c), "my_ket")
        assert state_in == state_out

    def test_from_bargmann_error(self):
        state01 = Coherent(0, 1) >> Coherent(1, 2)
        with pytest.raises(ValueError):
            Ket.from_bargmann((0,), state01.bargmann_triple(), "my_ket")

    def test_bargmann_triple_error(self):
        with pytest.raises(AttributeError):
            Number(0, n=10).bargmann_triple()

    @pytest.mark.parametrize("coeff", [0.5, 0.3])
    @pytest.mark.parametrize("batch_shape", [(), (2,), (2, 3)])
    def test_normalize(self, coeff, batch_shape):
        x = math.broadcast_to(1, batch_shape)
        y = math.broadcast_to(2, batch_shape)
        state = Coherent(0, x + 1j * y)
        state = coeff * state
        normalized = state.normalize()
        assert math.allclose(normalized.probability, 1.0)
        fock_state = state.to_fock(5)
        normalized = fock_state.normalize()
        assert math.allclose(normalized.probability, 1.0)

    @pytest.mark.parametrize("coeff", [0.5, 0.3])
    def test_normalize_lin_sup(self, coeff):
        state = Coherent(0, 1 + 1j) + Coherent(0, -1 - 1j)
        state = coeff * state
        normalized = state.normalize()
        assert math.allclose(normalized.probability, 1.0)
        fock_state = state.to_fock(5)
        normalized = fock_state.normalize()
        assert math.allclose(normalized.probability, 1.0)

        # batch
        A, b, c = state.ansatz.triple
        A_batch = math.astensor([A, A, A])
        b_batch = math.astensor([b, b, b])
        c_batch = math.astensor([c, c, c])
        lin_sup_state_batch = Ket.from_bargmann((0,), (A_batch, b_batch, c_batch), lin_sup=True)
        normalized_batch = lin_sup_state_batch.normalize()
        assert math.allclose(normalized_batch.probability, 1.0)
        fock_state = state.to_fock(5)
        normalized = fock_state.normalize()
        assert math.allclose(normalized.probability, 1.0)

    def test_normalize_poly_dim(self):
        # https://github.com/XanaduAI/MrMustard/issues/481
        with settings(AUTOSHAPE_PROBABILITY=0.99999999):
            state = (
                SqueezedVacuum(mode=0, r=0.75)
                >> SqueezedVacuum(mode=1, r=-0.75)
                >> BSgate(modes=(0, 1), theta=0.9)
            ) >> Number(mode=0, n=20).dual

        state = state.to_bargmann().normalize()

        # # Breed 1st round
        state2 = (
            (state.on(0) >> state.on(1))
            >> BSgate(modes=(0, 1), theta=np.pi / 4)
            >> QuadratureEigenstate(mode=1, phi=np.pi / 2).dual
        )

        # # Breed 2nd round
        state3 = (
            (state2.on(0) >> state2.on(1))
            >> BSgate(modes=(0, 1), theta=np.pi / 4)
            >> QuadratureEigenstate(mode=1, phi=np.pi / 2).dual
        )
        state3 = state3.normalize()
        assert math.allclose(state3.probability, 1.0)

    @pytest.mark.parametrize("modes", [0, 1, 7])
    @pytest.mark.parametrize("batch_shape", [(), (2,), (2, 3)])
    def test_to_from_fock(self, modes, batch_shape):
        x = math.broadcast_to(1, batch_shape)
        y = math.broadcast_to(2, batch_shape)
        state_in = Coherent(modes, x + 1j * y)
        state_in_fock = state_in.to_fock(5)
        array_in = state_in.fock_array(5)

        assert math.allclose(array_in, state_in_fock.ansatz.array)

        state_out = Ket.from_fock(
            (modes,),
            array_in,
            "my_ket",
            batch_dims=state_in_fock.ansatz.batch_dims,
        )
        assert state_in_fock == state_out

    @pytest.mark.parametrize("batch_shape", [(), (2,), (2, 3)])
    def test_phase_space(self, batch_shape):
        x = math.broadcast_to(1, batch_shape)
        y = math.broadcast_to(2, batch_shape)
        state = Coherent(0, x + 1j * y)
        cov, means, coeff = state.phase_space(s=0)
        assert cov.shape[:-2] == state.ansatz.batch_shape
        assert means.shape[:-1] == state.ansatz.batch_shape
        assert coeff.shape == state.ansatz.batch_shape
        assert math.allclose(coeff, 1.0)
        assert math.allclose(cov, math.eye(2) * settings.HBAR / 2)
        assert math.allclose(means, math.astensor([1.0, 2.0]) * math.sqrt(2 * settings.HBAR))

    @pytest.mark.parametrize("modes", [(0,), (0, 1), (2, 3, 19)])
    def test_from_phase_space(self, modes):
        rnd = Ket.random(modes)
        cov, means, coeff = rnd.phase_space(s=0)
        rnd2 = Ket.from_phase_space(modes, (cov, means, coeff))
        assert rnd == rnd2

        rnd = DM.random(modes)
        cov, means, coeff = rnd.phase_space(s=0)
        rnd2 = DM.from_phase_space(modes, (cov, means, coeff))
        assert rnd == rnd2

    def test_to_from_phase_space(self):
        modes = (0,)
        state = Coherent(0, 1 + 2j)
        cov, means, coeff = state.phase_space(s=0)
        state2 = Ket.from_phase_space(modes, (cov, means, coeff))
        assert state == state2

    @pytest.mark.parametrize("modes", [(0,), (0, 1), (2, 3, 19)])
    @pytest.mark.parametrize("batch_shape", [(1,), (2, 3)])
    def test_to_from_quadrature(self, modes, batch_shape):
        A, b, c = Abc_triple(len(modes), batch_shape)
        state0 = Ket.from_bargmann(modes, (A, b, c))
        Atest, btest, ctest = state0.quadrature_triple()
        state1 = Ket.from_quadrature(modes, (Atest, btest, ctest))
        Atest2, btest2, ctest2 = state1.bargmann_triple()
        assert math.allclose(Atest2, A)
        assert math.allclose(btest2, b)
        assert math.allclose(ctest2, c)

    @pytest.mark.parametrize("batch_shape", [(), (2,), (2, 3)])
    def test_L2_norm(self, batch_shape):
        x = math.broadcast_to(1, batch_shape)
        y = math.broadcast_to(2, batch_shape)
        state = Coherent(0, x + 1j * y)
        assert math.allclose(state.L2_norm, 1)

    def test_L2_norm_lin_sup(self):
        state = Coherent(mode=0, alpha=0.1) + Coherent(mode=0, alpha=0.2)
        L2_norm = state.L2_norm
        assert L2_norm.shape == ()
        assert math.allclose(L2_norm, 3.99002496)

        A, b, c = state.ansatz.triple
        A_batch = math.astensor([A, A, A])
        b_batch = math.astensor([b, b, b])
        c_batch = math.astensor([c, c, c])
        state_batch = Ket.from_bargmann((0,), (A_batch, b_batch, c_batch), lin_sup=True)
        L2_norm = state_batch.L2_norm
        assert L2_norm.shape == (3,)
        assert math.allclose(L2_norm, 3.99002496)

    @pytest.mark.parametrize("batch_shape", [(), (2,), (2, 3)])
    def test_probability(self, batch_shape):
        x = math.broadcast_to(1, batch_shape)
        y = math.broadcast_to(2, batch_shape)
        state = Coherent(0, x + 1j * y) / 3
        probability = state.probability
        assert probability.shape == state.ansatz.batch_shape
        assert math.allclose(probability, 1 / 9)
        assert math.allclose(state.to_fock(20).probability, 1 / 9)

    def test_probability_lin_sup(self):
        state = Coherent(0, 1) / 2**0.5 + Coherent(0, -1) / 2**0.5
        probability = state.probability
        assert probability.shape == ()
        assert math.allclose(probability, 1.13533528)
        assert math.allclose(state.to_fock(20).probability, 1.13533528)

        A, b, c = state.ansatz.triple
        A_batch = math.astensor([A, A, A])
        b_batch = math.astensor([b, b, b])
        c_batch = math.astensor([c, c, c])
        state_batch = Ket.from_bargmann((0,), (A_batch, b_batch, c_batch), lin_sup=True)

        probability_batch = state_batch.probability
        assert probability_batch.shape == (3,)
        assert math.allclose(probability_batch, 1.13533528)
        assert math.allclose(state_batch.to_fock(20).probability, 1.13533528)

    @pytest.mark.parametrize("batch_shape", [(), (2,), (2, 3)])
    def test_purity(self, batch_shape):
        x = math.broadcast_to(1, batch_shape)
        y = math.broadcast_to(2, batch_shape)
        state = Coherent(0, x + 1j * y)
        purity = state.purity
        assert purity.shape == state.ansatz.batch_shape
        assert math.allclose(purity, 1)
        assert state.is_pure

        assert math.allclose(Ket.from_ansatz((0,), None).purity, 1)

    def test_purity_lin_sup(self):
        state = Coherent(0, 1) + Coherent(0, -1)
        purity = state.purity
        assert purity.shape == ()
        assert math.allclose(purity, 1)
        assert state.is_pure

        A, b, c = state.ansatz.triple
        A_batch = math.astensor([A, A, A])
        b_batch = math.astensor([b, b, b])
        c_batch = math.astensor([c, c, c])
        state_batch = Ket.from_bargmann((0,), (A_batch, b_batch, c_batch), lin_sup=True)
        purity_batch = state_batch.purity
        assert purity_batch.shape == (3,)
        assert math.allclose(purity_batch, 1)
        assert state_batch.is_pure

    @pytest.mark.parametrize("batch_shape", [(), (2,), (2, 3)])
    def test_dm(self, batch_shape):
        x = math.broadcast_to(1, batch_shape)
        y = math.broadcast_to(2, batch_shape)
        ket = Coherent(0, x + 1j * y)
        dm = ket.dm()

        assert dm.ansatz.batch_shape == ket.ansatz.batch_shape
        assert dm.name == ket.name
        assert dm.ansatz == (ket.contract(ket.adjoint, "zip")).ansatz
        assert dm.wires == (ket.contract(ket.adjoint, "zip")).wires

    def test_dm_lin_sup(self):
        state = Coherent(0, 1) + Coherent(0, -1)
        dm = state.dm()
        assert dm.ansatz.batch_shape == (4,)
        assert dm.name == state.name
        assert dm.wires == (state.contract(state.adjoint, "zip")).wires

    @pytest.mark.parametrize("phi", [0, 0.3, np.pi / 4, np.pi / 2])
    def test_quadrature_single_mode_ket(self, phi):
        x, y = 1, 2
        state = Coherent(mode=0, alpha=x + 1j * y)
        q = np.linspace(-10, 10, 100)
        psi_phi = coherent_state_quad(q, x, y, phi)
        assert math.allclose(state.quadrature(q, phi=phi), psi_phi)
        assert math.allclose(state.quadrature_distribution(q, phi=phi), abs(psi_phi) ** 2)
        assert math.allclose(state.to_fock(40).quadrature(q, phi=phi), psi_phi)
        assert math.allclose(
            state.to_fock(40).quadrature_distribution(q, phi=phi),
            abs(psi_phi) ** 2,
        )

    def test_quadrature_multimode_ket(self):
        x, y = 1, 2
        state = Coherent(0, x + 1j * y) >> Coherent(1, x + 1j * y)
        q = np.linspace(-10, 10, 100)
        psi_q = math.kron(coherent_state_quad(q, x, y), coherent_state_quad(q, x, y))
        assert math.allclose(state.quadrature(q, q), psi_q)
        assert math.allclose(state.quadrature_distribution(q), abs(psi_q) ** 2)
        assert math.allclose(state.to_fock(40).quadrature(q, q), psi_q)
        assert math.allclose(state.to_fock(40).quadrature_distribution(q), abs(psi_q) ** 2)

    def test_quadrature_multivariable_ket(self):
        x, y = 1, 2
        state = Coherent(0, x + 1j * y) >> Coherent(1, x + 1j * y)
        q1 = np.linspace(-10, 10, 100)
        q2 = np.linspace(-10, 10, 100)
        psi_q = math.outer(coherent_state_quad(q1, x, y), coherent_state_quad(q2, x, y))
        assert math.allclose(
            state.quadrature_distribution(q1, q2).reshape(100, 100),
            abs(psi_q) ** 2,
        )

    def test_quadrature_batch(self):
        x1, y1, x2, y2 = 1, 2, -1, -2
        A1, b1, c1 = coherent_state_Abc(x1 + 1j * y1)
        A2, b2, c2 = coherent_state_Abc(x2 + 1j * y2)
        A, b, c = math.astensor([A1, A2]), math.astensor([b1, b2]), math.astensor([c1, c2])
        state = Ket.from_bargmann((0,), (A, b, c))
        q = np.linspace(-10, 10, 100)
        psi_q = math.astensor([coherent_state_quad(q, x1, y1), coherent_state_quad(q, x2, y2)]).T
        assert math.allclose(state.quadrature(q), psi_q)
        assert math.allclose(state.quadrature_distribution(q), abs(psi_q) ** 2)
        assert math.allclose(state.to_fock(40).quadrature(q), psi_q)
        assert math.allclose(state.to_fock(40).quadrature_distribution(q), abs(psi_q) ** 2)

    @pytest.mark.parametrize("fock", [False, True])
    @pytest.mark.parametrize("batch_shape", [(), (3,), (2, 3)])
    def test_expectation(self, batch_shape, fock):
        alpha_0 = math.broadcast_to(1 + 2j, batch_shape)
        alpha_1 = math.broadcast_to(1 + 3j, batch_shape)

        coh_0 = Coherent(0, alpha=alpha_0)
        coh_1 = Coherent(1, alpha=alpha_1)
        # TODO: clean this up once we have a better way to create batched multimode states
        ket = Ket.from_ansatz((0, 1), coh_0.contract(coh_1, "zip").ansatz)
        ket = ket.to_fock(40) if fock else ket

        # ket operator
        exp_coh_0 = ket.expectation(coh_0)
        exp_coh_1 = ket.expectation(coh_1)
        exp_ket = ket.expectation(ket)

        assert exp_coh_0.shape == batch_shape * 2
        assert exp_coh_1.shape == batch_shape * 2
        assert exp_ket.shape == batch_shape * 2

        assert math.allclose(exp_coh_0, 1)
        assert math.allclose(exp_coh_1, 1)
        assert math.allclose(exp_ket, 1)

        # dm operator
        dm0 = coh_0.dm()
        dm1 = coh_1.dm()
        dm01 = ket.dm()

        exp_dm0 = ket.expectation(dm0)
        exp_dm1 = ket.expectation(dm1)
        exp_dm01 = ket.expectation(dm01)

        assert exp_dm0.shape == batch_shape * 2
        assert exp_dm1.shape == batch_shape * 2
        assert exp_dm01.shape == batch_shape * 2

        assert math.allclose(exp_dm0, 1)
        assert math.allclose(exp_dm1, 1)
        assert math.allclose(exp_dm01, 1)

        # u operator
        beta_0 = 0.1
        beta_1 = 0.2

        u0 = Dgate(0, alpha=beta_0)
        u1 = Dgate(1, alpha=beta_1)
        u01 = u0 >> u1

        exp_u0 = ket.expectation(u0)
        exp_u1 = ket.expectation(u1)
        exp_u01 = ket.expectation(u01)

        assert exp_u0.shape == batch_shape
        assert exp_u1.shape == batch_shape
        assert exp_u01.shape == batch_shape

        expected_u0 = math.exp(-(math.abs(beta_0) ** 2) / 2) * math.exp(
            beta_0 * math.conj(alpha_0) - math.conj(beta_0) * alpha_0,
        )
        expected_u1 = math.exp(-(math.abs(beta_1) ** 2) / 2) * math.exp(
            beta_1 * math.conj(alpha_1) - math.conj(beta_1) * alpha_1,
        )

        assert math.allclose(exp_u0, expected_u0)
        assert math.allclose(exp_u1, expected_u1)

        exp_u0_coh = coh_0.expectation(u0)
        exp_u1_coh = coh_1.expectation(u1)

        assert math.allclose(exp_u0, exp_u0_coh)
        assert math.allclose(exp_u1, exp_u1_coh)
        assert math.allclose(exp_u01, exp_u0_coh * exp_u1_coh)

    @pytest.mark.parametrize("batch_shape", [(2,), (2, 3)])
    @pytest.mark.parametrize("batch_shape_2", [(7,), (4, 5, 7)])
    def test_expectation_diff_batch_shapes(self, batch_shape, batch_shape_2):
        alpha_0 = math.broadcast_to(1 + 2j, batch_shape)
        coh_0 = Coherent(0, alpha=alpha_0)

        # ket operator
        alpha_1 = math.broadcast_to(0.3 + 0.2j, batch_shape_2)
        coh_1 = Coherent(0, alpha=alpha_1)
        exp_coh_1 = coh_0.expectation(coh_1)
        assert exp_coh_1.shape == batch_shape + batch_shape_2

        # dm operator
        dm1 = coh_1.dm()
        exp_dm1 = coh_0.expectation(dm1)
        assert exp_dm1.shape == batch_shape + batch_shape_2

        # u operator
        beta_0 = math.broadcast_to(0.3, batch_shape_2)
        u0 = Dgate(0, alpha=beta_0)
        exp_u0 = coh_0.expectation(u0)
        assert exp_u0.shape == batch_shape + batch_shape_2

    def test_expectation_lin_sup(self):
        cat = (Coherent(0, alpha=1 + 2j) + Coherent(0, alpha=-1 + 2j)).normalize()
        assert math.allclose(cat.expectation(cat, mode="zip"), 1.0)
        assert math.allclose(cat.expectation(cat.dm(), mode="zip"), 1.0)
        assert math.allclose(
            cat.expectation(Dgate(0, alpha=[0.1, 0.2, 0.3])),
            [
                cat.expectation(Dgate(0, alpha=0.1)),
                cat.expectation(Dgate(0, alpha=0.2)),
                cat.expectation(Dgate(0, alpha=0.3)),
            ],
        )

    def test_expectation_error(self):
        ket = Coherent(0, 1 + 2j) >> Coherent(1, 1 + 3j)

        op1 = Attenuator(0)
        with pytest.raises(ValueError, match="Cannot calculate the expectation value"):
            ket.expectation(op1)

        op2 = CircuitComponent._from_attributes(None, Wires(set(), set(), {1}, {0}))
        with pytest.raises(ValueError, match="different modes"):
            ket.expectation(op2)

        op3 = Dgate(2)
        with pytest.raises(ValueError, match="Expected an operator defined on"):
            ket.expectation(op3)

    def test_rshift(self):
        ket = Coherent(0, 1) >> Coherent(1, 1)
        unitary = Dgate(0, 1)
        u_component = CircuitComponent(unitary.ansatz, unitary.wires, unitary.name)
        channel = Attenuator(1, 1)
        ch_component = CircuitComponent(
            channel.ansatz,
            channel.wires,
            channel.name,
        )

        # gates
        assert isinstance(ket >> unitary, Ket)
        assert isinstance(ket >> channel, DM)
        assert isinstance(ket >> unitary >> channel, DM)
        assert isinstance(ket >> channel >> unitary, DM)
        assert isinstance(ket >> u_component, CircuitComponent)
        assert isinstance(ket >> ch_component, CircuitComponent)

        # measurements
        assert isinstance(ket >> Coherent(0, 1).dual, Ket)
        assert isinstance(ket >> Coherent(0, 1).dm().dual, DM)

    @pytest.mark.parametrize("m", [[3], [30], [98], [3, 98]])
    @pytest.mark.parametrize("x", [(0, 1, 2), ([0, 0], [1, 1], [2, 2])])
    def test_get_item(self, m, x):
        x3, x30, x98 = x
        ket = Vacuum((3, 30, 98)) >> Dgate(3, x3) >> Dgate(30, x30) >> Dgate(98, x98)
        dm = ket.dm()
        assert ket[m] == dm[m]

    def test_contract_zip(self):
        coh = Coherent(0, [1.0, -1.0])
        displacements = Dgate(0, [1.0, -1.0])
        better_cat = coh.contract(displacements, mode="zip")
        assert better_cat == Coherent(0, [2.0, -2.0])

    @pytest.mark.parametrize("max_sq", [1, 2, 3])
    def test_random_states(self, max_sq):
        psi = Ket.random((1, 22), max_sq)
        A = psi.ansatz.A
        assert math.allclose(psi.probability, 1)  # checks if the state is normalized
        assert math.allclose(
            A - math.transpose(A),
            math.zeros((2, 2)),
        )  # checks if the A matrix is symmetric

    def test_ipython_repr(self):
        """
        Test the widgets.state function.
        Note: could not mock display because of the states.py file name conflict.
        """
        hbox = state_widget(Number(0, n=1), True, True)
        assert isinstance(hbox, HBox)

        [left, viz_2d] = hbox.children
        assert isinstance(left, VBox)
        assert isinstance(viz_2d, FigureWidget)

        [table, dm] = left.children
        assert isinstance(table, HTML)
        assert isinstance(dm, FigureWidget)

    def test_ipython_repr_too_many_dims(self):
        """Test the widgets.state function when the Ket has too many dims."""
        vbox = state_widget(Vacuum((0, 1)), True, False)
        assert isinstance(vbox, Box)

        [table, wires] = vbox.children
        assert isinstance(table, HTML)
        assert isinstance(wires, HTML)

    def test_is_physical(self):
        assert Ket.random((0, 1)).is_physical
        assert Coherent(0, [1, 1, 1]).is_physical

    def test_physical_stellar_decomposition(self):
        r"""
        Tests the physical stellar decomposition.
        """
        # two-mode example:
        psi = Ket.random([0, 1])
        core, U = psi.physical_stellar_decomposition([0])
        assert psi == core >> U

        A_c, _, _ = core.ansatz.triple
        assert math.allclose(A_c[0, 0], 0)

        assert U >> U.dual == Identity([0])

        # many-mode example:
        phi = Ket.random(list(range(5)))
        core, U = phi.physical_stellar_decomposition([0, 2])
        assert phi == core >> U
        assert (core >> Vacuum((1, 3, 4)).dual).normalize() == Vacuum((0, 2))

        A_c, _, _ = core.ansatz.triple
        A_c_reordered = A_c[[0, 2], :]
        A_c_reordered = A_c_reordered[:, [0, 2]]
        assert math.allclose(A_c_reordered, math.zeros((2, 2)))

        # batching test:
        psi = Ket.random([0, 1, 2])
        phi = Ket.random([0, 1, 2])

        sigma = psi + phi
        sigma.ansatz._lin_sup = False
        core, U = sigma.physical_stellar_decomposition([0])
        assert sigma == core.contract(U, mode="zip")

        # displacement test
        phi = Ket.random(list(range(5))) >> Dgate(0, 2) >> Dgate(1, 1)
        core, U = phi.physical_stellar_decomposition([0, 2])
        assert phi == core >> U
        assert (core >> Vacuum((1, 3, 4)).dual).normalize().dm() == Vacuum((0, 2)).dm()

    def test_formal_stellar_decomposition(self):
        psi = Ket.random((0, 1, 2))
        core1, phi1 = psi.formal_stellar_decomposition([1])
        core12, phi12 = psi.formal_stellar_decomposition([1, 2])

        A1, _, _ = phi1.ansatz.triple
        assert math.allclose(A1[1, 1], 0.0)

        A12, _, _ = phi12.ansatz.triple
        assert math.allclose(A12[2:, 2:], math.zeros((2, 2), dtype=math.complex128))

        assert psi == core1 >> phi1
        assert psi == core12 >> phi12
        assert (core12 >> Vacuum(0).dual).normalize() == Vacuum((1, 2))

        psi = Ket.random([0, 1, 2])
        phi = Ket.random([0, 1, 2])

        sigma = psi + phi
        core, U = sigma.formal_stellar_decomposition([0])

        assert sigma == core.contract(U, mode="zip")

    def test_wigner(self):
        ans = Vacuum(0).wigner
        x = np.linspace(0, 1, 100)
        solution = np.exp(-(x**2)) / np.pi

        assert math.allclose(ans(x, 0), solution)

    @pytest.mark.parametrize("n", [1, 2, 3])
    def test_wigner_poly_exp(self, n):
        psi = (Number(0, n).dm().to_bargmann()) >> Ggate(0)
        xs = np.linspace(-5, 5, 100)
        poly_exp_wig = math.real(psi.wigner(xs, 0))
        wig = wigner_discretized(psi.fock_array(), xs, 0)
        assert math.allclose(poly_exp_wig[:, None], wig[0], atol=3e-3)<|MERGE_RESOLUTION|>--- conflicted
+++ resolved
@@ -73,17 +73,10 @@
         assert state.wires == Wires(modes_out_ket=set(modes))
 
     def test_manual_shape(self):
-<<<<<<< HEAD
-        ket = Coherent(0, 1)
-        assert ket.manual_shape == [None]
-        ket.manual_shape[0] = 19
-        assert ket.manual_shape == [19]
-=======
         ket = Coherent(0, x=1)
         assert ket.manual_shape == (None,)
         ket.manual_shape = (19,)
         assert ket.manual_shape == (19,)
->>>>>>> 9fb99305
 
     def test_auto_shape(self):
         ket = Coherent(0, 1)
