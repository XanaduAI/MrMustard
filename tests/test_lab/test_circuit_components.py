--- conflicted
+++ resolved
@@ -346,13 +346,8 @@
         assert math.allclose(result.ansatz.c, 0.8 * d0.ansatz.c)
 
     def test_contract_diff_representations(self):
-<<<<<<< HEAD
-        coh0 = Coherent(0, x=0.1, y=0.1)
-        coh1 = Coherent(1, x=0.2, y=0.2).to_fock()
-=======
         coh0 = Coherent(0, alpha=0.1 + 0.1j)
         coh1 = Coherent(1, alpha=0.2 + 0.2j).to_fock()
->>>>>>> a4e85ddf
 
         with settings(DEFAULT_REPRESENTATION="Bargmann"):
             result1 = coh0.contract(coh1)
@@ -362,8 +357,6 @@
             result2 = coh0.contract(coh1)
             assert isinstance(result2.ansatz, ArrayAnsatz)
 
-<<<<<<< HEAD
-=======
     def test_to_fock_shape_error(self):
         state = Coherent(0, alpha=0.1 + 0.1j)
         with pytest.raises(ValueError, match="non-zero"):
@@ -371,7 +364,6 @@
         with pytest.raises(ValueError, match="Fock shape of"):
             state.to_fock(shape=(1, 1, 1, 1))
 
->>>>>>> a4e85ddf
     def test_rshift_all_bargmann(self):
         vac012 = Vacuum((0, 1, 2))
         d0 = Dgate(0, alpha=0.1 + 0.1j)
