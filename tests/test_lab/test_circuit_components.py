# Copyright 2021 Xanadu Quantum Technologies Inc.

# Licensed under the Apache License, Version 2.0 (the "License");
# you may not use this file except in compliance with the License.
# You may obtain a copy of the License at

#     http://www.apache.org/licenses/LICENSE-2.0

# Unless required by applicable law or agreed to in writing, software
# distributed under the License is distributed on an "AS IS" BASIS,
# WITHOUT WARRANTIES OR CONDITIONS OF ANY KIND, either express or implied.
# See the License for the specific language governing permissions and
# limitations under the License.

"""Tests for circuit components."""

from unittest.mock import patch

import numpy as np
import pytest
from ipywidgets import HTML, Box, HBox, VBox

from mrmustard import math, settings
from mrmustard.lab import (
    DM,
    Attenuator,
    BSgate,
    Channel,
    CircuitComponent,
    Coherent,
    Dgate,
    DisplacedSqueezed,
    Interferometer,
    Ket,
    Map,
    Number,
    Operation,
    Sgate,
    SqueezedVacuum,
    Unitary,
    Vacuum,
)
from mrmustard.lab.circuit_components import ReprEnum
from mrmustard.math.parameters import Constant, Variable
from mrmustard.physics.ansatz import ArrayAnsatz, PolyExpAnsatz
from mrmustard.physics.triples import displacement_gate_Abc, identity_Abc
from mrmustard.physics.wires import Wires

from ..random import Abc_triple


class TestCircuitComponent:
    r"""
    Tests ``CircuitComponent`` objects.
    """

    @pytest.mark.parametrize("x", [0.1, [0.2, 0.3]])
    @pytest.mark.parametrize("y", [0.4, [0.5, 0.6]])
    def test_init(self, x, y):
        name = "my_component"
        x = math.astensor(x, dtype=math.complex128)
        y = math.astensor(y, dtype=math.complex128)
        ansatz = PolyExpAnsatz(*displacement_gate_Abc(x + 1j * y))
        cc = CircuitComponent(ansatz, Wires(set(), set(), {1, 8}, {1, 8}), name=name)

        assert cc.name == name
        assert cc.modes == (1, 8)
        assert cc.wires == Wires(modes_out_ket={1, 8}, modes_in_ket={1, 8})
        assert cc.ansatz == ansatz
        assert cc.manual_shape == (None,) * 4

    def test_missing_name(self):
        cc = CircuitComponent(
            PolyExpAnsatz(*displacement_gate_Abc(0.1 + 0.2j)),
            Wires(set(), set(), {1, 8}, {1, 8}),
        )
        cc._name = None
        assert cc.name == "CC18"

    def test_from_bargmann(self):
        cc = CircuitComponent.from_bargmann(displacement_gate_Abc(0.1 + 0.2j), {}, {}, {0}, {0})
        assert cc.ansatz == PolyExpAnsatz(*displacement_gate_Abc(0.1 + 0.2j))

    def test_from_attributes(self):
        cc = Dgate(1, alpha=0.1 + 0.2j)

        cc1 = Dgate._from_attributes(cc.ansatz, cc.wires, cc.name)
        cc2 = Unitary._from_attributes(cc.ansatz, cc.wires, cc.name)
        cc3 = CircuitComponent._from_attributes(cc.ansatz, cc.wires, cc.name)

        assert cc1 == cc
        assert cc2 == cc
        assert cc3 == cc

        assert isinstance(cc1, Unitary) and not isinstance(cc2, Dgate)
        assert isinstance(cc2, Unitary) and not isinstance(cc2, Dgate)
        assert isinstance(cc3, CircuitComponent) and not isinstance(cc3, Unitary)

    def test_from_to_quadrature(self):
        c = Dgate(0, alpha=0.1 + 0.2j) >> Sgate(0, r=1.0, phi=0.1)
        cc = CircuitComponent(ansatz=c.ansatz, wires=c.wires, name=c.name)
        ccc = CircuitComponent.from_quadrature((), (), (0,), (0,), cc.quadrature_triple())
        assert cc == ccc

    def test_adjoint(self):
        d1 = Dgate(1, alpha=0.1 + 0.2j)
        d1_adj = d1.adjoint

        assert isinstance(d1_adj, CircuitComponent)
        assert d1_adj.name == d1.name
        assert d1_adj.wires == d1.wires.adjoint
        assert d1_adj.parameters == d1.parameters
        assert d1_adj.ansatz == d1.ansatz.conj  # this holds for the Dgate but not in general

        d1_adj_adj = d1_adj.adjoint
        assert isinstance(d1_adj_adj, CircuitComponent)
        assert d1_adj_adj.wires == d1.wires
        assert d1_adj_adj.parameters == d1_adj.parameters
        assert d1_adj_adj.parameters == d1.parameters
        assert d1_adj_adj.ansatz == d1.ansatz

    def test_dual(self):
        d1 = Dgate(1, alpha=0.1 + 0.2j)
        d1_dual = d1.dual
        vac = Vacuum(1)

        assert isinstance(d1_dual, CircuitComponent)
        assert d1_dual.name == d1.name
        assert d1_dual.wires == d1.wires.dual
        assert d1_dual.parameters == d1.parameters
        assert (vac >> d1 >> d1_dual).ansatz == vac.ansatz
        assert (vac >> d1_dual >> d1).ansatz == vac.ansatz

        d1_dual_dual = d1_dual.dual
        assert isinstance(d1_dual_dual, CircuitComponent)
        assert d1_dual_dual.parameters == d1_dual.parameters
        assert d1_dual_dual.parameters == d1.parameters
        assert d1_dual_dual.wires == d1.wires
        assert d1_dual_dual.ansatz == d1.ansatz

    def test_light_copy(self):
        ansatz = PolyExpAnsatz(*displacement_gate_Abc(0.1 + 0.1j))
        wires = Wires(set(), set(), {1}, {1})
        d1 = CircuitComponent(ansatz=ansatz, wires=wires)
        d1_cp = d1._light_copy()

        assert d1_cp.parameters is d1.parameters
        assert d1_cp.ansatz is d1.ansatz
        assert d1_cp.wires is not d1.wires

    def test_on(self):
        assert Vacuum([1, 2]).on([3, 4]).modes == (3, 4)
        assert Number(3, n=4).on(9).modes == (9,)

        d89 = DisplacedSqueezed(8, alpha=1 + 3j, r_trainable=True)
        d67 = d89.on(6)
        assert isinstance(d67.parameters.alpha, Constant)
        assert math.allclose(d89.parameters.alpha.value, d67.parameters.alpha.value)
        assert isinstance(d67.parameters.r, Variable)
        assert math.allclose(d89.parameters.r.value, d67.parameters.r.value)
        assert bool(d67.parameters) is True
        assert d67.ansatz is d89.ansatz

    def test_on_error(self):
        with pytest.raises(ValueError):
            Vacuum((1, 2)).on(3)

    def test_to_fock_ket(self):
        vac = Vacuum((1, 2))
        vac_fock = vac.to_fock(shape=(1, 2))
        assert vac_fock.ansatz == ArrayAnsatz(np.array([[1], [0]]))

    def test_to_fock_bargmann_Number(self):
        num = Number(3, n=4)
        num_f = num.to_fock(shape=(6,))
        assert num_f.ansatz == ArrayAnsatz(np.array([0, 0, 0, 0, 1, 0]))

        num_barg = num_f.to_bargmann()
        A_exp, b_exp, _ = identity_Abc(1)
        assert math.allclose(num_barg.ansatz.A, A_exp)
        assert math.allclose(num_barg.ansatz.b, b_exp)
        assert math.allclose(num_barg.ansatz.c, num_f.ansatz.array)

    def test_to_fock_bargmann_Dgate(self):
        d = Dgate(1, alpha=0.1 + 0.1j)
        d_barg = d.to_bargmann()
        assert d is d_barg

        d_fock = d.to_fock(shape=(4, 6))
        assert d_fock.ansatz == ArrayAnsatz(
            math.hermite_renormalized(*displacement_gate_Abc(0.1 + 0.1j), shape=(4, 6)),
        )
        for w in d_fock.wires.quantum:
            assert w.repr == ReprEnum.FOCK
            assert w.fock_cutoff == d_fock.ansatz.core_shape[w.index]

        d_fock_barg = d_fock.to_bargmann()
        assert d_fock.ansatz._original_abc_data == d.ansatz.triple
        assert d_fock_barg == d
        for w in d_fock_barg.wires.quantum:
            assert w.repr == ReprEnum.BARGMANN

    def test_to_fock_bargmann_poly_exp(self):
        A, b, _ = Abc_triple(3)
        c = settings.rng.random(5) + 0.0j
        polyexp = PolyExpAnsatz(A, b, c)
        fock_cc = CircuitComponent(
            ansatz=polyexp,
            wires=Wires(set(), set(), {0, 1}, set()),
        ).to_fock(shape=(10, 10))
        poly = math.hermite_renormalized(A, b, 1, (10, 10, 5))
        assert fock_cc.ansatz._original_abc_data is None
        assert math.allclose(fock_cc.ansatz.data, math.einsum("ijk,k", poly, c))

        barg_cc = fock_cc.to_bargmann()
        A_expected, b_expected, _ = identity_Abc(2)
        assert math.allclose(barg_cc.ansatz.A, A_expected)
        assert math.allclose(barg_cc.ansatz.b, b_expected)
        assert math.allclose(barg_cc.ansatz.c, fock_cc.ansatz.data)

    def test_add(self):
<<<<<<< HEAD
        d1 = Dgate(1, alpha=0.1 + 0.1j)
        d2 = Dgate(1, alpha=0.2 + 0.2j)
=======
        cc1 = CircuitComponent.from_bargmann(Abc_triple(1), modes_out_ket=(0,))
        cc2 = CircuitComponent.from_bargmann(Abc_triple(1), modes_out_ket=(0,))

        cc12 = cc1 + cc2

        assert isinstance(cc12, CircuitComponent)
        assert cc12.ansatz == cc1.ansatz + cc2.ansatz
        assert cc12.ansatz._lin_sup is True

    def test_add_built_in(self):
        d1 = Dgate(1, x=0.1, y=0.1, x_trainable=True, x_bounds=(0, 1))
        d2 = Dgate(1, x=0.2, y=0.2, x_trainable=True, x_bounds=(0, 1))
>>>>>>> 9fb99305

        d12 = d1 + d2

        assert isinstance(d12, Dgate)
        assert isinstance(d12.parameters.x, Variable)
        assert d12.parameters.x.bounds == (0, 1)
        assert math.allclose(d12.parameters.x.value, [0.1, 0.2])
        assert math.allclose(d12.parameters.y.value, [0.1, 0.2])
        assert d12.ansatz._lin_sup is True
        assert d12.ansatz == d1.ansatz + d2.ansatz

    def test_add_error(self):
        d1 = Dgate(1, x=0.1, y=0.1)
        d2 = Dgate(2, x=0.2, y=0.2)
        d3 = Dgate(1, x=0.1, y=0.1, x_trainable=True)
        d4 = Dgate(1, x=0.1, y=0.1, x_trainable=True, x_bounds=(0, 1))
        d_batched = Dgate(1, x=[0.1, 0.2])

        with pytest.raises(ValueError, match="different wires"):
            d1 + d2

        with pytest.raises(ValueError, match="Parameter 'x' is a"):
            d1 + d3

        with pytest.raises(ValueError, match="batched"):
            d1 + d_batched

        with pytest.raises(ValueError, match="Parameter 'x' has bounds"):
            d3 + d4

    def test_sub(self):
        s1 = DisplacedSqueezed(1, alpha=1.0 + 0.5j, r=0.1)
        s2 = DisplacedSqueezed(1, alpha=0.5 + 0.2j, r=0.2)
        s12 = s1 - s2
        assert s12.ansatz == s1.ansatz - s2.ansatz

    def test_mul(self):
        d1 = Dgate(1, alpha=0.1 + 0.1j)

        assert (d1 * 3).ansatz == d1.ansatz * 3
        assert (3 * d1).ansatz == d1.ansatz * 3
        assert isinstance(d1 * 3, Unitary)

    def test_truediv(self):
        d1 = Dgate(1, alpha=0.1 + 0.1j)

        assert (d1 / 3).ansatz == d1.ansatz / 3
        assert isinstance(d1 / 3, Unitary)

<<<<<<< HEAD
    def test_add_error(self):
        d1 = Dgate(1, alpha=0.1 + 0.1j)
        d2 = Dgate(2, alpha=0.2 + 0.2j)

        with pytest.raises(ValueError):
            d1 + d2

=======
>>>>>>> 9fb99305
    def test_eq(self):
        d1 = Dgate(1, alpha=0.1 + 0.1j)
        d2 = Dgate(2, alpha=0.1 + 0.1j)

        assert d1 == d1._light_copy()
        assert d1 != d2

    def test_contract(self):
        vac012 = Vacuum((0, 1, 2))
        d012 = (
            Dgate(0, alpha=0.1 + 0.1j) >> Dgate(1, alpha=0.1 + 0.1j) >> Dgate(2, alpha=0.1 + 0.1j)
        )
        a0 = Attenuator(0, 0.8)
        a1 = Attenuator(1, 0.8)
        a2 = Attenuator(2, 0.7)

        result = vac012.contract(d012)
        result = result.contract(result.adjoint).contract(a0).contract(a1).contract(a2)

        assert result.wires == Wires(modes_out_bra={0, 1, 2}, modes_out_ket={0, 1, 2})
        assert math.allclose(result.ansatz.A, math.zeros_like(result.ansatz.A))
        assert math.allclose(
            result.ansatz.b,
            [
                [
                    0.08944272 - 0.08944272j,
                    0.08944272 - 0.08944272j,
                    0.083666 - 0.083666j,
                    0.08944272 + 0.08944272j,
                    0.08944272 + 0.08944272j,
                    0.083666 + 0.083666j,
                ],
            ],
        )
        assert math.allclose(result.ansatz.c, [0.95504196])

    def test_contract_one_mode_Dgate(self):
        r"""
        Tests that ``contract`` produces the correct outputs for two Dgate with the formula well-known.
        """
        alpha = 1.5 + 0.7888 * 1j
        beta = -0.1555 + 1j * 2.1

        d1 = Dgate(0, alpha)
        d2 = Dgate(0, beta)

        result1 = d2.contract(d1)
        correct_c = np.exp(-0.5 * (abs(alpha + beta) ** 2)) * np.exp(
            (alpha * np.conj(beta) - np.conj(alpha) * beta) / 2,
        )

        assert math.allclose(result1.ansatz.c, correct_c)

    def test_matmul_is_associative(self):
        d0 = Dgate(0, alpha=0.1 + 0.1j)
        d1 = Dgate(1, alpha=0.1 + 0.1j)
        d2 = Dgate(2, alpha=0.1 + 0.1j)
        a0 = Attenuator(0, transmissivity=0.8)
        a1 = Attenuator(1, transmissivity=0.8)
        a2 = Attenuator(2, transmissivity=0.7)

        result1 = d0.contract(d1).contract(a0).contract(a1).contract(a2).contract(d2)
        result2 = d0.contract(d1.contract(a0)).contract(a1).contract(a2).contract(d2)
        result3 = d0.contract(d1.contract(a0).contract(a1)).contract(a2).contract(d2)
        result4 = d0.contract(d1.contract(a0).contract(a1).contract(a2)).contract(d2)

        assert result1 == result2
        assert result1 == result3
        assert result1 == result4

    def test_matmul_scalar(self):
        d0 = Dgate(0, alpha=0.1 + 0.1j)
        result = d0.contract(0.8)
        assert math.allclose(result.ansatz.A, d0.ansatz.A)
        assert math.allclose(result.ansatz.b, d0.ansatz.b)
        assert math.allclose(result.ansatz.c, 0.8 * d0.ansatz.c)

    def test_contract_diff_representations(self):
        coh0 = Coherent(0, alpha=0.1 + 0.1j)
        coh1 = Coherent(1, alpha=0.2 + 0.2j).to_fock()

        with settings(DEFAULT_REPRESENTATION="Bargmann"):
            result1 = coh0.contract(coh1)
            assert isinstance(result1.ansatz, PolyExpAnsatz)

        with settings(DEFAULT_REPRESENTATION="Fock"):
            result2 = coh0.contract(coh1)
            assert isinstance(result2.ansatz, ArrayAnsatz)

    def test_rshift_all_bargmann(self):
        vac012 = Vacuum((0, 1, 2))
        d0 = Dgate(0, alpha=0.1 + 0.1j)
        d1 = Dgate(1, alpha=0.1 + 0.1j)
        d2 = Dgate(2, alpha=0.1 + 0.1j)
        a0 = Attenuator(0, transmissivity=0.8)
        a1 = Attenuator(1, transmissivity=0.8)
        a2 = Attenuator(2, transmissivity=0.7)

        result = vac012 >> d0 >> d1 >> d2 >> a0 >> a1 >> a2

        assert result.wires == Wires(modes_out_bra={0, 1, 2}, modes_out_ket={0, 1, 2})
        assert math.allclose(result.ansatz.A, math.zeros_like(result.ansatz.A))
        assert math.allclose(
            result.ansatz.b,
            [
                [
                    0.08944272 - 0.08944272j,
                    0.08944272 - 0.08944272j,
                    0.083666 - 0.083666j,
                    0.08944272 + 0.08944272j,
                    0.08944272 + 0.08944272j,
                    0.083666 + 0.083666j,
                ],
            ],
        )
        assert math.allclose(result.ansatz.c, [0.95504196])

    def test_rshift_all_fock(self):
        vac012 = Vacuum((0, 1, 2))
        d0 = Dgate(0, alpha=0.1 + 0.1j)
        d1 = Dgate(1, alpha=0.1 + 0.1j)
        d2 = Dgate(2, alpha=0.1 + 0.1j)
        a0 = Attenuator(0, transmissivity=0.8)
        a1 = Attenuator(1, transmissivity=0.8)
        a2 = Attenuator(2, transmissivity=0.7)

        N = 10
        r1 = (vac012 >> d0 >> d1 >> d2 >> a0 >> a1 >> a2).to_fock(N)
        r2 = (
            vac012.to_fock(N)
            >> d0.to_fock(N)
            >> d1.to_fock(N)
            >> d2.to_fock(N)
            >> a0.to_fock(N)
            >> a1.to_fock(N)
            >> a2.to_fock(N)
        ).to_fock(N)

        assert r1 == r2

    @pytest.mark.parametrize("shape", [5, 6])
    def test_rshift_bargmann_and_fock(self, shape):
        with settings(AUTOSHAPE_MAX=shape):
            vac12 = Vacuum((1, 2))
            d1 = Dgate(1, alpha=0.4 + 0.1j)
            d2 = Dgate(2, alpha=0.1 + 0.5j)
            a1 = Attenuator(1, transmissivity=0.9)
            n1 = Number(1, n=1).dual
            n2 = Number(2, n=1).dual

            # bargmann >> fock
            r1 = vac12 >> d1 >> d2 >> a1 >> n1 >> n2

            # bargmann >> fock
            r1 = vac12 >> d1 >> d2 >> a1 >> n1 >> n2

            # bargmann >> fock
            r1 = vac12 >> d1 >> d2 >> a1 >> n1 >> n2

            # fock >> bargmann
            r2 = vac12.to_fock(shape) >> d1 >> d2 >> a1 >> n1 >> n2

            # bargmann >> fock >> bargmann
            r3 = vac12 >> d1.to_fock(shape) >> d2 >> a1 >> n1 >> n2

            assert math.allclose(r1, r2)
            assert math.allclose(r1, r3)

    def test_rshift_error(self):
        vac012 = Vacuum((0, 1, 2))
        d0 = Dgate(0, alpha=0.1 + 0.1j)
        d0._wires = Wires()

        with pytest.raises(ValueError, match="not clear"):
            vac012 >> d0

    def test_rshift_is_associative(self):
        vac012 = Vacuum((0, 1, 2))
        d0 = Dgate(0, alpha=0.1 + 0.1j)
        d1 = Dgate(1, alpha=0.1 + 0.1j)
        d2 = Dgate(2, alpha=0.1 + 0.1j)
        a0 = Attenuator(0, transmissivity=0.8)
        a1 = Attenuator(1, transmissivity=0.8)
        a2 = Attenuator(2, transmissivity=0.7)

        result1 = vac012 >> d0 >> d1 >> a0 >> a1 >> a2 >> d2
        result2 = (vac012 >> d0) >> (d1 >> a0) >> a1 >> (a2 >> d2)
        result3 = vac012 >> (d0 >> (d1 >> a0 >> a1) >> a2 >> d2)
        result4 = vac012 >> (d0 >> (d1 >> (a0 >> (a1 >> (a2 >> d2)))))

        assert result1 == result2
        assert result1 == result3
        assert result1 == result4

    def test_rshift_ketbra_with_ket(self):
        a1 = Attenuator(1, transmissivity=0.8)
        n1 = Number(1, n=1).dual >> Number(2, n=1).dual
        assert a1 >> n1 == a1.contract(n1.contract(n1.adjoint))

    def test_rshift_perm_order(self):
        rng = np.random.default_rng(seed=2334255467567)
        r = [rng.random(), -rng.random()]
        theta = rng.random() * 2 * np.pi
        pnr_cutoff = rng.integers(1, 25)
        out_loss = rng.random()
        pnr_loss = rng.random()

        outcome = rng.integers(0, pnr_cutoff)

        mm_state = (
            SqueezedVacuum(0, r[0])
            >> SqueezedVacuum(1, r[1])
            >> BSgate((0, 1), theta)
            >> Attenuator(0, 1 - out_loss)
            >> Attenuator(1, 1 - pnr_loss)
            >> Number(1, outcome).dual
        )

        mm_state_dm = (
            SqueezedVacuum(0, r[0])
            >> SqueezedVacuum(1, r[1])
            >> BSgate((0, 1), theta)
            >> Attenuator(0, 1 - out_loss)
            >> Attenuator(1, 1 - pnr_loss)
            >> Number(1, outcome).dm().dual
        )
        assert mm_state == mm_state_dm

    def test_rshift_scalar(self):
        d0 = Dgate(0, alpha=0.1 + 0.1j)
        result = 0.8 >> d0
        assert math.allclose(result, 0.8 * d0.ansatz.c)

        result2 = d0 >> 0.8
        assert math.allclose(result2.ansatz.c, 0.8 * d0.ansatz.c)

    def test_repr(self):
        c1 = CircuitComponent(ansatz=None, wires=Wires(modes_out_ket={0, 1, 2}))
        c2 = CircuitComponent(
            ansatz=None,
            wires=Wires(modes_out_ket={0, 1, 2}),
            name="my_component",
        )

        assert repr(c1) == "CircuitComponent(modes=(0, 1, 2), name=CC012)"
        assert repr(c2) == "CircuitComponent(modes=(0, 1, 2), name=my_component)"

    def test_to_fock_shape_lookahead(self):
        r = settings.rng.uniform(-0.5, 0.5, 3)
        interf = Interferometer([0, 1])
        gaussian_part = SqueezedVacuum(0, r[0]) >> SqueezedVacuum(1, r[1]) >> interf
        gauss_auto_shape = gaussian_part.auto_shape()
        fock_explicit_shape = gaussian_part.to_fock((gauss_auto_shape[0], 7)) >> Number(1, 6).dual
        fock_lookahead_shape = gaussian_part >> Number(1, 6).dual
        assert fock_lookahead_shape == fock_explicit_shape

    def test_to_fock_keeps_bargmann(self):
        "tests that to_fock doesn't lose the bargmann representation"
        coh = Coherent(0, alpha=1.0)
        coh.to_fock(20)
        assert coh.bargmann_triple() == Coherent(0, alpha=1.0).bargmann_triple()

    def test_fock_component_no_bargmann(self):
        "tests that a fock component doesn't have a bargmann representation by default"
        coh = Coherent(0, alpha=1.0)
        CC = Ket.from_fock((0,), coh.fock_array(20))
        with pytest.raises(AttributeError):
            CC.bargmann_triple()

    def test_quadrature_ket(self):
        "tests that transforming to quadrature and back gives the same ket"
        ket = SqueezedVacuum(0, 0.4, 0.5) >> Dgate(0, 0.3, 0.2)
        back = Ket.from_quadrature((0,), ket.quadrature_triple())
        assert ket == back

        ket_fock = Number(0, n=1)
        back2 = Ket.from_quadrature((0,), ket_fock.quadrature_triple())
        assert ket_fock.to_bargmann() == back2

    def test_quadrature_channel(self):
        C = Sgate(0, 0.5, 0.4) >> Dgate(0, 0.3 + 0.2j) >> Attenuator(0, 0.9)
        back = Channel.from_quadrature((0,), (0,), C.quadrature_triple())
        assert back == C

    def test_quadrature_dm(self):
        "tests that transforming to quadrature and back gives the same density matrix"
        dm = SqueezedVacuum(0, 0.4, 0.5) >> Dgate(0, 0.3 + 0.2j) >> Attenuator(0, 0.9)
        back = DM.from_quadrature((0,), dm.quadrature_triple())
        assert dm == back

    def test_quadrature_map(self):
        C = Sgate(0, 0.5, 0.4) >> Dgate(0, 0.3 + 0.2j) >> Attenuator(0, 0.9)
        back = Map.from_quadrature((0,), (0,), C.quadrature_triple())
        assert back == C

    def test_quadrature_operation(self):
        U = Sgate(0, 0.5, 0.4) >> Dgate(0, 0.3 + 0.2j)
        back = Operation.from_quadrature((0,), (0,), U.quadrature_triple())
        assert back == U

    def test_quadrature_unitary(self):
        U = Sgate(0, 0.5, 0.4) >> Dgate(0, 0.3 + 0.2j)
        back = Unitary.from_quadrature((0,), (0,), U.quadrature_triple())
        assert back == U

    @pytest.mark.parametrize("is_fock,widget_cls", [(False, Box), (True, HBox)])
    @patch("mrmustard.lab.circuit_components.display")
    def test_ipython_repr(self, mock_display, is_fock, widget_cls):
        """Test the IPython repr function."""
        dgate = Dgate(1, alpha=0.1 + 0.1j)
        if is_fock:
            dgate = dgate.to_fock()
        dgate._ipython_display_()
        [box] = mock_display.call_args.args
        assert isinstance(box, Box)
        [wires_widget, rep_widget] = box.children
        assert isinstance(wires_widget, HTML)
        assert isinstance(rep_widget, widget_cls)

    @patch("mrmustard.lab.circuit_components.display")
    def test_ipython_repr_invalid_obj(self, mock_display):
        """Test the IPython repr function."""
        dgate = (Dgate(1, alpha=0.1 + 0.1j) >> Dgate(2, alpha=0.1 + 0.1j)).to_fock()
        dgate._ipython_display_()
        [box] = mock_display.call_args.args
        assert isinstance(box, VBox)
        [title_widget, wires_widget] = box.children
        assert isinstance(title_widget, HTML)
        assert isinstance(wires_widget, HTML)

    @patch("mrmustard.widgets.IN_INTERACTIVE_SHELL", True)
    def test_ipython_repr_interactive(self, capsys):
        """Test the IPython repr function."""
        dgate = (Dgate(1, alpha=0.1 + 0.1j) >> Dgate(2, alpha=0.1 + 0.1j)).to_fock()
        dgate._ipython_display_()
        captured = capsys.readouterr()
        assert captured.out.rstrip() == repr(dgate)

    def test_serialize_default_behaviour(self):
        """Test the default serializer."""
        name = "my_component"
        ansatz = PolyExpAnsatz(*displacement_gate_Abc(0.1 + 0.4j))
        cc = CircuitComponent(ansatz, Wires(set(), set(), {1, 8}, {1, 8}), name=name)
        kwargs, arrays = cc._serialize()
        assert kwargs == {
            "class": f"{CircuitComponent.__module__}.CircuitComponent",
            "wires": tuple(tuple(w) for w in cc.wires.args),
            "ansatz_cls": f"{PolyExpAnsatz.__module__}.PolyExpAnsatz",
            "name": name,
        }
        assert arrays == {
            "A": ansatz.A,
            "b": ansatz.b,
            "c": ansatz.c,
        }

    def test_serialize_fail_when_no_modes_input(self):
        """Test that the serializer fails if no modes or name+wires are present."""

        class MyComponent(CircuitComponent):
            """A dummy class without a valid modes kwarg."""

            def __init__(self, ansatz, custom_modes):
                super().__init__(
                    ansatz,
                    Wires(*tuple(set(m) for m in [custom_modes] * 4)),
                    name="my_component",
                )

        cc = MyComponent(PolyExpAnsatz(*displacement_gate_Abc(0.1 + 0.4j)), [0, 1])
        with pytest.raises(
            TypeError,
            match="MyComponent does not seem to have any wires construction method",
        ):
            cc._serialize()<|MERGE_RESOLUTION|>--- conflicted
+++ resolved
@@ -219,23 +219,8 @@
         assert math.allclose(barg_cc.ansatz.c, fock_cc.ansatz.data)
 
     def test_add(self):
-<<<<<<< HEAD
         d1 = Dgate(1, alpha=0.1 + 0.1j)
         d2 = Dgate(1, alpha=0.2 + 0.2j)
-=======
-        cc1 = CircuitComponent.from_bargmann(Abc_triple(1), modes_out_ket=(0,))
-        cc2 = CircuitComponent.from_bargmann(Abc_triple(1), modes_out_ket=(0,))
-
-        cc12 = cc1 + cc2
-
-        assert isinstance(cc12, CircuitComponent)
-        assert cc12.ansatz == cc1.ansatz + cc2.ansatz
-        assert cc12.ansatz._lin_sup is True
-
-    def test_add_built_in(self):
-        d1 = Dgate(1, x=0.1, y=0.1, x_trainable=True, x_bounds=(0, 1))
-        d2 = Dgate(1, x=0.2, y=0.2, x_trainable=True, x_bounds=(0, 1))
->>>>>>> 9fb99305
 
         d12 = d1 + d2
 
@@ -285,7 +270,6 @@
         assert (d1 / 3).ansatz == d1.ansatz / 3
         assert isinstance(d1 / 3, Unitary)
 
-<<<<<<< HEAD
     def test_add_error(self):
         d1 = Dgate(1, alpha=0.1 + 0.1j)
         d2 = Dgate(2, alpha=0.2 + 0.2j)
@@ -293,8 +277,6 @@
         with pytest.raises(ValueError):
             d1 + d2
 
-=======
->>>>>>> 9fb99305
     def test_eq(self):
         d1 = Dgate(1, alpha=0.1 + 0.1j)
         d2 = Dgate(2, alpha=0.1 + 0.1j)
