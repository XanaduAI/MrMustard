--- conflicted
+++ resolved
@@ -271,64 +271,40 @@
 
 
 def test_ket_probability():
-<<<<<<< HEAD
-    "test that the probability of a ket is correct"
-=======
     "Test that the probability of a ket is calculated correctly."
->>>>>>> 0655361b
     state = State(ket=np.array([0.5, 0.5]))
     assert np.isclose(state.probability, 2 * 0.5**2)
 
 
 def test_dm_probability():
-<<<<<<< HEAD
-    "test that the probability of a dm is correct"
-=======
     "Test that the probability of a density matrix is calculated correctly."
->>>>>>> 0655361b
     state = State(dm=np.array([[0.4, 0.1], [0.1, 0.4]]))
     assert np.isclose(state.probability, 0.8)
 
 
 def test_padding_ket():
-<<<<<<< HEAD
-    "test that padding a ket works"
-=======
     "Test that padding a ket works correctly."
->>>>>>> 0655361b
     state = State(ket=SqueezedVacuum(r=1.0).ket(cutoffs=[20]))
     assert len(state.ket(cutoffs=[10])) == 10
     assert len(state._ket) == 20  # pylint: disable=protected-access
 
 
 def test_padding_dm():
-<<<<<<< HEAD
-    "test that padding a dm works"
-=======
     "Test that padding a density matrix works correctly."
->>>>>>> 0655361b
     state = State(dm=(SqueezedVacuum(r=1.0) >> Attenuator(0.6)).dm(cutoffs=[20]))
     assert tuple(int(c) for c in state.dm(cutoffs=[10]).shape) == (10, 10)
     assert tuple(int(c) for c in state._dm.shape) == (20, 20)  # pylint: disable=protected-access
 
 
 def test_state_repr_small_prob():
-<<<<<<< HEAD
-    "test that small prob are displayed correctly"
-=======
     "test that small probabilities are displayed correctly"
->>>>>>> 0655361b
     state = State(ket=np.array([0.0001, 0.0001]))
     table = state._repr_markdown_()  # pylint: disable=protected-access
     assert "2.000e-06 %" in table
 
 
 def test_state_repr_big_prob():
-<<<<<<< HEAD
-    "test that big prob are displayed correctly"
-=======
     "test that big probabilities are displayed correctly"
->>>>>>> 0655361b
     state = State(ket=np.array([0.5, 0.5]))
     table = state._repr_markdown_()  # pylint: disable=protected-access
     assert "50.000%" in table