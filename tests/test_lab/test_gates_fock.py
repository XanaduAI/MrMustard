--- conflicted
+++ resolved
@@ -12,13 +12,6 @@
 # See the License for the specific language governing permissions and
 # limitations under the License.
 
-<<<<<<< HEAD
-from mrmustard import settings
-from mrmustard.lab.circuit import Circuit
-from mrmustard.lab.states import Fock
-from mrmustard.lab.gates import Dgate, Sgate, BSgate, MZgate, S2gate, Attenuator
-
-=======
 import pytest
 from mrmustard.lab.circuit import Circuit
 from mrmustard.lab.states import Fock, State, SqueezedVacuum, TMSV
@@ -35,7 +28,6 @@
     Attenuator,
     Interferometer,
 )
->>>>>>> fdb39764
 from hypothesis import given, strategies as st
 from mrmustard.physics import fock
 from thewalrus.fock_gradients import (
