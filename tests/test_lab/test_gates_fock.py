--- conflicted
+++ resolved
@@ -114,11 +114,8 @@
 
     via_fock_space_dm = (fock_state >> gate >> Attenuator(0.1)).dm([10])
     via_phase_space_dm = (gaussian_state >> gate >> Attenuator(0.1)).dm([10])
-<<<<<<< HEAD
-    assert np.allclose(via_fock_space_dm, via_phase_space_dm)
-=======
     assert np.allclose(via_fock_space_dm, via_phase_space_dm, atol=1e-5)
->>>>>>> 2b9b1827
+
 
 
 @given(gate=two_mode_unitary_gate())
