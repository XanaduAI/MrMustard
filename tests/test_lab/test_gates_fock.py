--- conflicted
+++ resolved
@@ -305,7 +305,6 @@
     assert output.cutoffs == [5, 8]  # cutoffs are respected by the gate
 
 
-<<<<<<< HEAD
 @pytest.mark.parametrize("gate", [Sgate(1), Rgate(0.1), Dgate(0.1)])
 @pytest.mark.parametrize("cutoff", [2, 5])
 @pytest.mark.parametrize("modes", [[0], [1, 2]])
@@ -324,9 +323,7 @@
 
     assert np.allclose(expected, choi)
 
-
-=======
->>>>>>> df94d492
+    
 def test_measure_with_fock():
     "tests that the autocutoff respects the fock projection cutoff"
     cov = np.array(
@@ -351,7 +348,6 @@
     U_vanilla = BSgate(theta, phi).U([10, 10, 10, 10], method="vanilla")
     U_schwinger = BSgate(theta, phi).U([10, 10, 10, 10], method="schwinger")
 
-<<<<<<< HEAD
     assert np.allclose(U_vanilla, U_schwinger, atol=1e-6)
 
 
@@ -394,7 +390,4 @@
     "tests that zero phase noise is equal to the identity"
     G1 = Gaussian(1)
     P = PhaseNoise(0.0)
-    assert (G1 >> P) == State(dm=G1.dm())
-=======
-    assert np.allclose(U_vanilla, U_schwinger, atol=1e-6)
->>>>>>> df94d492
+    assert (G1 >> P) == State(dm=G1.dm())