# Copyright 2021 Xanadu Quantum Technologies Inc.

# Licensed under the Apache License, Version 2.0 (the "License");
# you may not use this file except in compliance with the License.
# You may obtain a copy of the License at

#     http://www.apache.org/licenses/LICENSE-2.0

# Unless required by applicable law or agreed to in writing, software
# distributed under the License is distributed on an "AS IS" BASIS,
# WITHOUT WARRANTIES OR CONDITIONS OF ANY KIND, either express or implied.
# See the License for the specific language governing permissions and
# limitations under the License.

import numpy as np
import pytest
from hypothesis import given
from thewalrus.fock_gradients import (
    beamsplitter,
    mzgate,
    squeezing,
    two_mode_squeezing,
)

from mrmustard import settings
from mrmustard.lab import (
    Attenuator,
    BSgate,
    Coherent,
    Dgate,
    Gaussian,
    Interferometer,
    MZgate,
<<<<<<< HEAD
    PhaseNoise,
=======
>>>>>>> 1abad670
    RealInterferometer,
    Rgate,
    S2gate,
    Sgate,
    Thermal,
)
from mrmustard.lab.states import TMSV, Fock, SqueezedVacuum, State
from mrmustard.math import Math
from mrmustard.physics import fock
from tests.random import (
    angle,
    array_of_,
    medium_float,
    n_mode_pure_state,
    r,
    single_mode_cv_channel,
    single_mode_unitary_gate,
    two_mode_unitary_gate,
)

math = Math()


@given(state=n_mode_pure_state(num_modes=1), x=medium_float, y=medium_float)
def test_Dgate_1mode(state, x, y):
    state_out = state >> Dgate(x, y) >> Dgate(-x, -y)
    assert state_out == state


def test_attenuator_on_fock():
    "tests that attenuating a fock state makes it mixed"
    assert not (Fock(10) >> Attenuator(0.5)).is_pure


@given(state=n_mode_pure_state(num_modes=2), xxyy=array_of_(medium_float, minlen=4, maxlen=4))
def test_Dgate_2mode(state, xxyy):
    x1, x2, y1, y2 = xxyy
    state_out = state >> Dgate([x1, x2], [y1, y2]) >> Dgate([-x1, -x2], [-y1, -y2])
    assert state_out == state


@given(gate=single_mode_cv_channel())
def test_single_mode_fock_equals_gaussian_dm(gate):
    """Test same state is obtained via fock representation or phase space
    for single mode circuits."""
    cutoffs = [60]
    gaussian_state = SqueezedVacuum(0.5) >> Attenuator(0.5)
    fock_state = State(dm=gaussian_state.dm(cutoffs))

    via_fock_space_dm = (fock_state >> gate).dm(cutoffs)
    via_phase_space_dm = (gaussian_state >> gate).dm(cutoffs)
    assert np.allclose(via_fock_space_dm, via_phase_space_dm)


@given(gate=single_mode_cv_channel())
def test_single_mode_fock_equals_gaussian_ket_dm(gate):
    """Test same state is obtained via fock representation or phase space
    for single mode circuits."""
    cutoffs = [60]
    gaussian_state = SqueezedVacuum(0.5)
    fock_state = State(ket=gaussian_state.ket(cutoffs))

    via_fock_space_dm = (fock_state >> gate).dm([10])
    via_phase_space_dm = (gaussian_state >> gate).dm([10])
    assert np.allclose(via_fock_space_dm, via_phase_space_dm)


@given(gate=single_mode_unitary_gate())
def test_single_mode_fock_equals_gaussian_ket(gate):
    """Test same state is obtained via fock representation or phase space
    for single mode circuits."""
    cutoffs = [60]
    gaussian_state = SqueezedVacuum(0.5)
    fock_state = State(ket=gaussian_state.ket(cutoffs))

    via_fock_space_ket = (fock_state >> gate).ket([10])
    via_phase_space_ket = (gaussian_state >> gate).ket([10])
    phase = np.exp(1j * np.angle(via_fock_space_ket[0]))
    assert np.allclose(via_fock_space_ket, phase * via_phase_space_ket)


@given(gate=single_mode_unitary_gate())
def test_single_mode_fock_equals_gaussian_ket_dm_2(gate):
    """Test same state is obtained via fock representation or phase space
    for single mode circuits."""
    cutoffs = [50]
    gaussian_state = SqueezedVacuum(-0.1)
    fock_state = State(ket=gaussian_state.ket(cutoffs))

    via_fock_space_dm = (fock_state >> gate >> Attenuator(0.1)).dm([10])
    via_phase_space_dm = (gaussian_state >> gate >> Attenuator(0.1)).dm([10])
    assert np.allclose(via_fock_space_dm, via_phase_space_dm, atol=1e-5)


@given(gate=two_mode_unitary_gate())
def test_two_mode_fock_equals_gaussian(gate):
    """Test same state is obtained via fock representation or phase space
    for two modes circuits."""
    cutoffs = [20, 20]
    gaussian_state = TMSV(0.1) >> BSgate(np.pi / 2) >> Attenuator(0.5)
    fock_state = State(dm=gaussian_state.dm(cutoffs))

    via_fock_space_dm = (fock_state >> gate).dm(cutoffs)
    via_phase_space_dm = (gaussian_state >> gate).dm(cutoffs)
    assert np.allclose(via_fock_space_dm, via_phase_space_dm)


@pytest.mark.parametrize(
    "cutoffs,x,y",
    [
        [[5], 0.3, 0.5],
        [[5], 0.0, 0.0],
        [[2, 2], [0.1, 0.1], [0.25, -0.2]],
        [[3, 3], [0.0, 0.0], [0.0, 0.0]],
        [[2, 5, 1], [0.1, 5.0, 1.0], [-0.3, 0.1, 0.0]],
        [[3, 3, 3, 3], [0.1, 0.2, 0.3, 0.4], [-0.5, -4, 3.1, 4.2]],
    ],
)
def test_fock_representation_displacement(cutoffs, x, y):
    """Tests that DGate returns the correct unitary."""

    # apply gate
    dgate = Dgate(x, y)
    Ud = dgate.U(cutoffs)

    # compare with the standard way of calculating
    # transformation unitaries using the Choi isomorphism
    X = np.eye(2 * len(cutoffs))
    expected_Ud = fock.wigner_to_fock_U(X, dgate.XYd[-1], cutoffs * 2)

    assert np.allclose(Ud, expected_Ud, atol=1e-5)


@given(r=r, phi=angle)
def test_fock_representation_squeezing(r, phi):
    S = Sgate(r=r, phi=phi)
    expected = squeezing(r=r, theta=phi, cutoff=20)
    assert np.allclose(expected, S.U(cutoffs=[20]), atol=1e-5)


@given(theta=angle, phi=angle)
def test_fock_representation_beamsplitter(theta, phi):
    BS = BSgate(theta=theta, phi=phi)
    expected = beamsplitter(theta=theta, phi=phi, cutoff=20)
    assert np.allclose(expected, BS.U(cutoffs=[20, 20]), atol=1e-5)


@given(r=r, phi=angle)
def test_fock_representation_two_mode_squeezing(r, phi):
    S2 = S2gate(r=r, phi=phi)
    expected = two_mode_squeezing(r=r, theta=phi, cutoff=20)
    assert np.allclose(expected, S2.U(cutoffs=[20, 20]), atol=1e-5)


@given(phi_a=angle, phi_b=angle)
def test_fock_representation_mzgate(phi_a, phi_b):
    MZ = MZgate(phi_a=phi_a, phi_b=phi_b, internal=False)
    expected = mzgate(theta=phi_b, phi=phi_a, cutoff=20)
    assert np.allclose(expected, MZ.U(cutoffs=[20, 20]), atol=1e-5)


@pytest.mark.parametrize(
    "cutoffs,angles,modes",
    [
        [[5, 4, 3], [np.pi, np.pi / 2, np.pi / 4], None],
        [[3, 4], [np.pi / 3, np.pi / 2], [0, 1]],
        [[3], np.pi / 6, [0]],
    ],
)
def test_fock_representation_rgate(cutoffs, angles, modes):
    """Tests that DGate returns the correct unitary."""

    # apply gate
    rgate = Rgate(angles, modes=modes)
    R = rgate.U(cutoffs)

    # compare with the standard way of calculating
    # transformation unitaries using the Choi isomorphism
    d = np.zeros(2 * len(cutoffs))
    expected_R = fock.wigner_to_fock_U(rgate.XYd[0], d, cutoffs * 2)
    assert np.allclose(R, expected_R, atol=1e-5)


def test_raise_interferometer_error():
    """test Interferometer raises an error when both `modes` and `num_modes` don't match"""
    num_modes = 3
    modes = [0, 2]
    with pytest.raises(ValueError):
        Interferometer(num_modes=num_modes, modes=modes)
    with pytest.raises(ValueError):
        RealInterferometer(num_modes=num_modes, modes=modes)
    modes = [2, 5, 6, 7]
    with pytest.raises(ValueError):
        Interferometer(num_modes=num_modes, modes=modes)
    with pytest.raises(ValueError):
        RealInterferometer(num_modes=num_modes, modes=modes)


<<<<<<< HEAD
@given(phase_stdev=medium_float.filter(lambda x: x > 0))
def test_phasenoise_creates_dm(phase_stdev):
    """test that the phase noise gate is correctly applied"""
    assert (Coherent(1.0) >> PhaseNoise(phase_stdev))._dm is not None
    assert (Fock(10) >> PhaseNoise(phase_stdev))._dm is not None


@given(phase_stdev=medium_float.filter(lambda x: x > 0))
def test_phasenoise_symmetry(phase_stdev):
    assert (Fock(1) >> PhaseNoise(phase_stdev)) == Fock(1)
    settings.AUTOCUTOFF_MIN_CUTOFF = 100
    assert (Thermal(1) >> PhaseNoise(phase_stdev)) == Thermal(1)
    settings.AUTOCUTOFF_MIN_CUTOFF = 1


@given(phase_stdev=medium_float.filter(lambda x: x > 0))
def test_phasenoise_on_multimode(phase_stdev):
    G2 = Gaussian(2) >> Attenuator(0.1, modes=[0, 1])
    P = PhaseNoise(phase_stdev, modes=[1])
    settings.AUTOCUTOFF_MIN_CUTOFF = 20
    assert (G2 >> P).get_modes(0) == G2.get_modes(0)
    assert (G2 >> P).get_modes(1) == G2.get_modes(1) >> P
    settings.AUTOCUTOFF_MIN_CUTOFF = 1


def test_phasenoise_large_noise():
    G1 = Gaussian(1)
    P = PhaseNoise(1000)
    assert (G1 >> P) == State(dm=math.diag(math.diag_part(G1.dm())))


def test_phasenoise_zero_noise():
    G1 = Gaussian(1)
    P = PhaseNoise(0.0)
    assert (G1 >> P) == State(dm=G1.dm())
=======
def test_choi_cutoffs():
    output = State(dm=Coherent([1.0, 1.0]).dm([5, 8])) >> Attenuator(0.5, modes=[1])
    assert output.cutoffs == [5, 8]  # cutoffs are respected by the gate
>>>>>>> 1abad670
<|MERGE_RESOLUTION|>--- conflicted
+++ resolved
@@ -31,10 +31,7 @@
     Gaussian,
     Interferometer,
     MZgate,
-<<<<<<< HEAD
     PhaseNoise,
-=======
->>>>>>> 1abad670
     RealInterferometer,
     Rgate,
     S2gate,
@@ -232,8 +229,6 @@
     with pytest.raises(ValueError):
         RealInterferometer(num_modes=num_modes, modes=modes)
 
-
-<<<<<<< HEAD
 @given(phase_stdev=medium_float.filter(lambda x: x > 0))
 def test_phasenoise_creates_dm(phase_stdev):
     """test that the phase noise gate is correctly applied"""
@@ -269,8 +264,7 @@
     G1 = Gaussian(1)
     P = PhaseNoise(0.0)
     assert (G1 >> P) == State(dm=G1.dm())
-=======
+
 def test_choi_cutoffs():
     output = State(dm=Coherent([1.0, 1.0]).dm([5, 8])) >> Attenuator(0.5, modes=[1])
     assert output.cutoffs == [5, 8]  # cutoffs are respected by the gate
->>>>>>> 1abad670
