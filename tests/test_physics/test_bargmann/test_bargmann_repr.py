--- conflicted
+++ resolved
@@ -6,9 +6,6 @@
 from mrmustard.physics.representations import Bargmann
 from tests.random import random_Ggate, single_mode_unitary_gate, n_mode_mixed_state, Abc_triple
 from hypothesis import given
-
-<<<<<<< HEAD
-=======
 
 def test_make_cat():
     r"test adding two coherent states via the Bargmann representation"
@@ -65,7 +62,6 @@
     assert np.allclose(cat.b[0], -cat.b[1])
 
 
->>>>>>> cc8e6ae1
 def test_abc_contraction_2mode_psi_U():
     "tests that the abc contraction works for U|psi>"
     psi = Gaussian(2)
