--- conflicted
+++ resolved
@@ -444,7 +444,7 @@
 
         A, b, _ = Abc_triple(4)
         c = np.random.random(size=(1, 3, 3, 3))
-        ansatz = DiffOpPolyExpAnsatz(A, b, c)
+        ansatz = PolyExpAnsatz(A, b, c)
         z = np.random.uniform(-10, 10, size=(7, 2))
         with pytest.raises(
             ValueError, match="The sum of the dimension of the argument and polynomial"
@@ -524,13 +524,8 @@
     def test_polynomial_shape(self):
         A, b, _ = Abc_triple(4)
         c = np.array([[1, 2, 3]])
-<<<<<<< HEAD
-        ansatz = PolyExpAnsatz(A, b, c)
-        poly_dim, poly_shape = ansatz.polynomial_degrees
-=======
-        ansatz = DiffOpPolyExpAnsatz(A, b, c)
+        ansatz = PolyExpAnsatz(A, b, c)
         poly_dim, poly_shape = ansatz.polynomial_shape
->>>>>>> dd1bb9f3
         assert np.allclose(poly_dim, 1)
         assert np.allclose(poly_shape, (3,))
 
