--- conflicted
+++ resolved
@@ -359,15 +359,9 @@
         assert math.allclose(new_state_coeff22[0], 1.0)
 
 
-<<<<<<< HEAD
 class TestPolyExpAnsatz:
     r"""
     Tests the ``PolyExpAnsatz`` class.
-=======
-class TestDiffOpPolyExpAnsatz:
-    r"""
-    Tests the ``DiffOpPolyExpAnsatz`` class.
->>>>>>> 25a97a87
     """
 
     Abc_n1 = Abc_triple(1)
@@ -377,11 +371,8 @@
     @pytest.mark.parametrize("triple", [Abc_n1, Abc_n2, Abc_n3])
     def test_init(self, triple):
         A, b, c = triple
-<<<<<<< HEAD
-        ansatz = PolyExpAnsatz(A, b, c)
-=======
-        ansatz = DiffOpPolyExpAnsatz(A, b, c)
->>>>>>> 25a97a87
+        ansatz = PolyExpAnsatz(A, b, c)
+
         assert np.allclose(ansatz.mat[0], A)
         assert np.allclose(ansatz.vec[0], b)
         assert np.allclose(ansatz.array[0], c)
@@ -392,13 +383,10 @@
         A2, b2, _ = Abc_triple(5)
         c2 = np.random.random(size=(1, 2, 2))
 
-<<<<<<< HEAD
         ansatz = PolyExpAnsatz(A1, b1, c1)
         ansatz2 = PolyExpAnsatz(A2, b2, c2)
-=======
-        ansatz = DiffOpPolyExpAnsatz(A1, b1, c1)
-        ansatz2 = DiffOpPolyExpAnsatz(A2, b2, c2)
->>>>>>> 25a97a87
+
+
         ansatz3 = ansatz + ansatz2
 
         assert np.allclose(ansatz3.mat[0], A1)
@@ -414,14 +402,9 @@
         A2, b2, _ = Abc_triple(2)
         c2 = np.random.random(size=(1, 4))
 
-<<<<<<< HEAD
         ansatz = PolyExpAnsatz(A1, b1, c1)
         ansatz2 = PolyExpAnsatz(A2, b2, c2)
-=======
-        ansatz = DiffOpPolyExpAnsatz(A1, b1, c1)
-        ansatz2 = DiffOpPolyExpAnsatz(A2, b2, c2)
->>>>>>> 25a97a87
-        ansatz3 = ansatz * ansatz2
+
 
         A3 = np.block(
             [
@@ -452,11 +435,8 @@
         A, b, c = Abc_triple(5)
         d = 0.1
 
-<<<<<<< HEAD
-        ansatz = PolyExpAnsatz(A, b, c)
-=======
-        ansatz = DiffOpPolyExpAnsatz(A, b, c)
->>>>>>> 25a97a87
+        ansatz = PolyExpAnsatz(A, b, c)
+
         ansatz2 = ansatz * d
 
         assert np.allclose(ansatz2.mat[0], A)
@@ -467,13 +447,9 @@
         A1, b1, c1 = Abc_triple(5)
         A2, b2, c2 = Abc_triple(5)
 
-<<<<<<< HEAD
         ansatz = PolyExpAnsatz(A1, b1, c1)
         ansatz2 = PolyExpAnsatz(A2, b2, c2)
-=======
-        ansatz = DiffOpPolyExpAnsatz(A1, b1, c1)
-        ansatz2 = DiffOpPolyExpAnsatz(A2, b2, c2)
->>>>>>> 25a97a87
+
         ansatz3 = ansatz / ansatz2
 
         assert np.allclose(ansatz3.mat[0], A1 - A2)
@@ -484,11 +460,8 @@
         A, b, c = Abc_triple(5)
         d = 0.1
 
-<<<<<<< HEAD
-        ansatz = PolyExpAnsatz(A, b, c)
-=======
-        ansatz = DiffOpPolyExpAnsatz(A, b, c)
->>>>>>> 25a97a87
+        ansatz = PolyExpAnsatz(A, b, c)
+
         ansatz2 = ansatz / d
 
         assert np.allclose(ansatz2.mat[0], A)
@@ -497,41 +470,26 @@
 
     def test_call(self):
         A, b, c = Abc_triple(5)
-<<<<<<< HEAD
-        ansatz = PolyExpAnsatz(A, b, c)
-=======
-        ansatz = DiffOpPolyExpAnsatz(A, b, c)
->>>>>>> 25a97a87
+        ansatz = PolyExpAnsatz(A, b, c)
+
 
         assert np.allclose(ansatz(z=math.zeros_like(b)), c)
 
         A, b, _ = Abc_triple(4)
         c = np.random.random(size=(1, 3, 3, 3))
-<<<<<<< HEAD
         ansatz = PolyExpAnsatz(A, b, c)
         z = np.random.uniform(-10, 10, size=(7, 2))
         with pytest.raises(
             Exception, match="The sum of the dimension of the argument and polynomial"
-=======
-        ansatz = DiffOpPolyExpAnsatz(A, b, c)
-        z = np.random.uniform(-10, 10, size=(7, 2))
-        with pytest.raises(
-            ValueError, match="The sum of the dimension of the argument and polynomial"
->>>>>>> 25a97a87
         ):
             ansatz(z)
 
         A = np.array([[0, 1], [1, 0]])
         b = np.zeros(2)
-<<<<<<< HEAD
         c = c = np.zeros(10, dtype=complex).reshape(1, -1)
         c[0, -1] = 1
         obj1 = PolyExpAnsatz(A, b, c)
-=======
-        c = np.zeros(10, dtype=complex).reshape(1, -1)
-        c[0, -1] = 1
-        obj1 = DiffOpPolyExpAnsatz(A, b, c)
->>>>>>> 25a97a87
+
         nine_factorial = np.prod(np.arange(1, 9))
         assert np.allclose(obj1(np.array([[0.1]])), 0.1**9 / np.sqrt(nine_factorial))
 
@@ -541,13 +499,9 @@
         A2, b2, _ = Abc_triple(6)
         c2 = np.random.random(size=(1, 4, 4))
 
-<<<<<<< HEAD
         ansatz = PolyExpAnsatz(A1, b1, c1)
         ansatz2 = PolyExpAnsatz(A2, b2, c2)
-=======
-        ansatz = DiffOpPolyExpAnsatz(A1, b1, c1)
-        ansatz2 = DiffOpPolyExpAnsatz(A2, b2, c2)
->>>>>>> 25a97a87
+
         ansatz3 = ansatz & ansatz2
 
         A3 = np.block(
@@ -587,13 +541,9 @@
     def test_eq(self):
         A, b, c = Abc_triple(5)
 
-<<<<<<< HEAD
         ansatz = PolyExpAnsatz(A, b, c)
         ansatz2 = PolyExpAnsatz(2 * A, 2 * b, 2 * c)
-=======
-        ansatz = DiffOpPolyExpAnsatz(A, b, c)
-        ansatz2 = DiffOpPolyExpAnsatz(2 * A, 2 * b, 2 * c)
->>>>>>> 25a97a87
+
 
         assert ansatz == ansatz
         assert ansatz2 == ansatz2
@@ -603,11 +553,8 @@
     def test_simplify(self):
         A, b, c = Abc_triple(5)
 
-<<<<<<< HEAD
-        ansatz = PolyExpAnsatz(A, b, c)
-=======
-        ansatz = DiffOpPolyExpAnsatz(A, b, c)
->>>>>>> 25a97a87
+        ansatz = PolyExpAnsatz(A, b, c)
+
         ansatz = ansatz + ansatz
 
         assert np.allclose(ansatz.A[0], ansatz.A[1])
@@ -623,11 +570,8 @@
     def test_simplify_v2(self):
         A, b, c = Abc_triple(5)
 
-<<<<<<< HEAD
-        ansatz = PolyExpAnsatz(A, b, c)
-=======
-        ansatz = DiffOpPolyExpAnsatz(A, b, c)
->>>>>>> 25a97a87
+        ansatz = PolyExpAnsatz(A, b, c)
+
         ansatz = ansatz + ansatz
 
         assert np.allclose(ansatz.A[0], ansatz.A[1])
@@ -641,11 +585,8 @@
         assert np.allclose(ansatz.c, 2 * c)
 
     def test_order_batch(self):
-<<<<<<< HEAD
         ansatz = PolyExpAnsatz(
-=======
-        ansatz = DiffOpPolyExpAnsatz(
->>>>>>> 25a97a87
+
             A=[np.array([[0]]), np.array([[1]])],
             b=[np.array([1]), np.array([0])],
             c=[1, 2],
@@ -662,30 +603,20 @@
     def test_polynomial_shape(self):
         A, b, _ = Abc_triple(4)
         c = np.array([[1, 2, 3]])
-<<<<<<< HEAD
-        ansatz = PolyExpAnsatz(A, b, c)
-=======
-        ansatz = DiffOpPolyExpAnsatz(A, b, c)
->>>>>>> 25a97a87
+        ansatz = PolyExpAnsatz(A, b, c)
+
         poly_dim, poly_shape = ansatz.polynomial_shape
         assert np.allclose(poly_dim, 1)
         assert np.allclose(poly_shape, (3,))
 
         A1, b1, _ = Abc_triple(4)
         c1 = np.array([[1, 2, 3]])
-<<<<<<< HEAD
         ansatz1 = PolyExpAnsatz(A1, b1, c1)
 
         A2, b2, _ = Abc_triple(4)
         c2 = np.array([[1, 2, 3]])
         ansatz2 = PolyExpAnsatz(A2, b2, c2)
-=======
-        ansatz1 = DiffOpPolyExpAnsatz(A1, b1, c1)
-
-        A2, b2, _ = Abc_triple(4)
-        c2 = np.array([[1, 2, 3]])
-        ansatz2 = DiffOpPolyExpAnsatz(A2, b2, c2)
->>>>>>> 25a97a87
+
 
         ansatz3 = ansatz1 * ansatz2
 
@@ -696,11 +627,8 @@
     def test_decompose_ansatz(self):
         A, b, _ = Abc_triple(4)
         c = np.random.uniform(-10, 10, size=(1, 3, 3, 3))
-<<<<<<< HEAD
-        ansatz = PolyExpAnsatz(A, b, c)
-=======
-        ansatz = DiffOpPolyExpAnsatz(A, b, c)
->>>>>>> 25a97a87
+        ansatz = PolyExpAnsatz(A, b, c)
+
         decomp_ansatz = ansatz.decompose_ansatz()
         z = np.random.uniform(-10, 10, size=(1, 1))
         assert np.allclose(ansatz(z), decomp_ansatz(z))
@@ -714,11 +642,8 @@
         c1 = np.random.uniform(-10, 10, size=(3, 3, 3))
         A2, b2, _ = Abc_triple(4)
         c2 = np.random.uniform(-10, 10, size=(3, 3, 3))
-<<<<<<< HEAD
         ansatz = PolyExpAnsatz([A1, A2], [b1, b2], [c1, c2])
-=======
-        ansatz = DiffOpPolyExpAnsatz([A1, A2], [b1, b2], [c1, c2])
->>>>>>> 25a97a87
+
         decomp_ansatz = ansatz.decompose_ansatz()
         z = np.random.uniform(-10, 10, size=(3, 1))
         assert np.allclose(ansatz(z), decomp_ansatz(z))
@@ -730,11 +655,8 @@
         c1 = np.random.uniform(-10, 10, size=(3, 3, 3))
         A2, b2, _ = Abc_triple(5)
         c2 = np.random.uniform(-10, 10, size=(3, 3, 3))
-<<<<<<< HEAD
         ansatz = PolyExpAnsatz([A1, A2], [b1, b2], [c1, c2])
-=======
-        ansatz = DiffOpPolyExpAnsatz([A1, A2], [b1, b2], [c1, c2])
->>>>>>> 25a97a87
+
         decomp_ansatz = ansatz.decompose_ansatz()
         z = np.random.uniform(-10, 10, size=(3, 2))
         assert np.allclose(ansatz(z), decomp_ansatz(z))
