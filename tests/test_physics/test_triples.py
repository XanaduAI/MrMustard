# Copyright 2023 Xanadu Quantum Technologies Inc.

# Licensed under the Apache License, Version 2.0 (the "License");
# you may not use this file except in compliance with the License.
# You may obtain a copy of the License at

#     http://www.apache.org/licenses/LICENSE-2.0

# Unless required by applicable law or agreed to in writing, software
# distributed under the License is distributed on an "AS IS" BASIS,
# WITHOUT WARRANTIES OR CONDITIONS OF ANY KIND, either express or implied.
# See the License for the specific language governing permissions and
# limitations under the License.

"""Tests the Bargmann triples."""

import numpy as np
import pytest

from mrmustard import math
from mrmustard.physics import triples
from mrmustard.physics.ansatz import PolyExpAnsatz


# pylint: disable = missing-function-docstring
class TestTriples:
    r"""
    Tests the Bargmann triples.
    """

    def test_incompatible_shapes(self):
        match = "incompatible shape"

        with pytest.raises(ValueError, match=match):
            triples.coherent_state_Abc([1, 2], [3, 4, 5])

        with pytest.raises(ValueError, match=match):
            triples.coherent_state_Abc([1, 2], [3, 4, 5])

        with pytest.raises(ValueError, match=match):
            triples.squeezed_vacuum_state_Abc([1, 2], [3, 4, 5])

        with pytest.raises(ValueError, match=match):
            triples.displaced_squeezed_vacuum_state_Abc([1, 2], [3, 4, 5], 6, 7)

    @pytest.mark.parametrize("n_modes", [1, 3])
    def test_vacuum_state_Abc(self, n_modes):
        A, b, c = triples.vacuum_state_Abc(n_modes)

        assert math.allclose(A, math.zeros((n_modes, n_modes)))
        assert math.allclose(b, math.zeros(n_modes))
        assert math.allclose(c, 1.0)

    def test_coherent_state_Abc(self):
        A1, b1, c1 = triples.coherent_state_Abc(0.1, 0.2)
        assert math.allclose(A1, math.zeros((1, 1)))
        assert math.allclose(b1, [0.1 + 0.2j])
        assert math.allclose(c1, 0.97530991)

        A2, b2, c2 = triples.coherent_state_Abc(0.1, [0.2, 0.3])
        assert math.allclose(A2, math.zeros((2, 2)))
        assert math.allclose(b2, [0.1 + 0.2j, 0.1 + 0.3j])
        assert math.allclose(c2, 0.9277434863)

        A3, b3, c3 = triples.coherent_state_Abc(0.1)
        assert math.allclose(A3, math.zeros((1, 1)))
        assert math.allclose(b3, [0.1])
        assert math.allclose(c3, 0.9950124791926823)

    def test_squeezed_vacuum_state_Abc(self):
        A1, b1, c1 = triples.squeezed_vacuum_state_Abc(0.1, 0.2)
        assert math.allclose(A1, [[-0.09768127 - 0.01980097j]])
        assert math.allclose(b1, math.zeros(1))
        assert math.allclose(c1, 0.9975072676192522)

        A2, b2, c2 = triples.squeezed_vacuum_state_Abc(0.1, [0.2, 0.3])
        assert math.allclose(A2, [[-0.09768127 - 0.01980097j, 0], [0, -0.09521647 - 0.02945391j]])
        assert math.allclose(b2, math.zeros(2))
        assert math.allclose(c2, 0.9950207489532265)

        A3, b3, c3 = triples.squeezed_vacuum_state_Abc(0.1)
        assert math.allclose(A3, [[-0.09966799]])
        assert math.allclose(b3, math.zeros(1))
        assert math.allclose(c3, 0.9975072676192522)

    def test_displaced_squeezed_vacuum_state_Abc(self):
        A1, b1, c1 = triples.displaced_squeezed_vacuum_state_Abc(0.1, 0.2, 0.3, 0.4)
        assert math.allclose(A1, [[-0.26831668 - 0.11344247j]])
        assert math.allclose(b1, [0.14952016 + 0.15768091j])
        assert math.allclose(c1, 0.95557745 + 0.00675411j)

        A2, b2, c2 = triples.displaced_squeezed_vacuum_state_Abc(0.1, 0.2, 0.3, [0.4, 0.5])
        assert math.allclose(A2, [[-0.26831668 - 0.11344247j, 0], [0, -0.25565087 - 0.13966271j]])
        assert math.allclose(b2, [0.14952016 + 0.15768091j, 0.15349763 + 0.1628361j])
        assert math.allclose(c2, 0.912428762764038 + 0.013026652993991094j)

        A3, b3, c3 = triples.displaced_squeezed_vacuum_state_Abc([0.1, 0.2])
        A3_correct, b3_correct, c3_correct = triples.coherent_state_Abc([0.1, 0.2])
        assert math.allclose(A3, A3_correct)
        assert math.allclose(b3, b3_correct)
        assert math.allclose(c3, c3_correct)

    def test_thermal_state_Abc(self):
        A1, b1, c1 = triples.thermal_state_Abc(0.1)
        assert math.allclose(A1, [[0, 0.09090909], [0.09090909, 0]])
        assert math.allclose(b1, math.zeros(2))
        assert math.allclose(c1, 1 / (0.1 + 1))

        A2, b2, c2 = triples.thermal_state_Abc([0.1, 0.2])
        assert math.allclose(
            A2,
            [
                [0, 0.09090909, 0, 0],
                [0.09090909, 0, 0, 0],
                [0, 0, 0, 0.16666667],
                [0, 0, 0.16666667, 0],
            ],
        )
        assert math.allclose(b2, math.zeros(4))
        assert math.allclose(c2, 1 / (0.1 + 1) / (0.2 + 1))

    def test_rotation_gate_Abc(self):
        A1, b1, c1 = triples.rotation_gate_Abc(0.1)
        assert math.allclose(A1, [[0, 0.99500417 + 0.09983342j], [0.99500417 + 0.09983342j, 0]])
        assert math.allclose(b1, math.zeros(2))
        assert math.allclose(c1, 1.0)

        A2, b2, c2 = triples.rotation_gate_Abc([0.1, 0.2])
        g1 = 0.99500417 + 0.09983342j
        g2 = 0.98006658 + 0.19866933j
        assert math.allclose(A2, [[0, 0, g1, 0], [0, 0, 0, g2], [g1, 0, 0, 0], [0, g2, 0, 0]])
        assert math.allclose(b2, math.zeros(4))
        assert math.allclose(c2, 1.0)

    def test_displacement_gate_Abc(self):
        A1, b1, c1 = triples.displacement_gate_Abc(0.1, 0.1)
        assert math.allclose(A1, [[0, 1], [1, 0]])
        assert math.allclose(b1, [0.1 + 0.1j, -0.1 + 0.1j])
        assert math.allclose(c1, 0.990049833749168)

        A2, b2, c2 = triples.displacement_gate_Abc([0.1, 0.2], 0.1)
        assert math.allclose(A2, [[0, 0, 1, 0], [0, 0, 0, 1], [1, 0, 0, 0], [0, 1, 0, 0]])
        assert math.allclose(b2, [0.1 + 0.1j, 0.2 + 0.1j, -0.1 + 0.1j, -0.2 + 0.1j])
        assert math.allclose(c2, 0.9656054162575665)

        A3, b3, c3 = triples.displacement_gate_Abc(x=[0.1, 0.2])
        assert math.allclose(A3, [[0, 0, 1, 0], [0, 0, 0, 1], [1, 0, 0, 0], [0, 1, 0, 0]])
        assert math.allclose(b3, [0.1, 0.2, -0.1, -0.2])
        assert math.allclose(c3, 0.9753099120283327)

    def test_squeezing_gate_Abc(self):
        A1, b1, c1 = triples.squeezing_gate_Abc(0.1, 0.2)
        assert math.allclose(
            A1,
            [
                [-0.09768127 - 1.98009738e-02j, 0.99502075],
                [0.99502075, 0.09768127 - 0.01980097j],
            ],
        )
        assert math.allclose(b1, math.zeros(2))
        assert math.allclose(c1, 0.9975072676192522)

        A2, b2, c2 = triples.squeezing_gate_Abc([0.1, 0.3], 0.2)
        assert math.allclose(
            A2,
            [
                [-0.09768127 - 1.98009738e-02j, 0, 0.99502075, 0],
                [0, -0.28550576 - 5.78748818e-02j, 0, 0.95662791],
                [0.99502075, 0, 0.09768127 - 1.98009738e-02j, 0],
                [0, 0.95662791, 0, 0.28550576 - 5.78748818e-02j],
            ],
        )
        assert math.allclose(b2, math.zeros(4))
        assert math.allclose(c2, 0.9756354961606032)

        A3, b3, c3 = triples.squeezing_gate_Abc(0.1)
        assert math.allclose(
            A3,
            [
                [-0.09966799 + 0.0j, 0.99502075 + 0.0j],
                [0.99502075 + 0.0j, 0.09966799 + 0.0j],
            ],
        )
        assert math.allclose(b3, math.zeros(2))
        assert math.allclose(c3, 0.9975072676192522)

    def test_beamsplitter_gate_Abc(self):
        A1, b1, c1 = triples.beamsplitter_gate_Abc(0.1, 0.2)
        A_exp = [
            [0, 0, 0.99500417, -0.0978434 + 0.01983384j],
            [0.0, 0, 0.0978434 + 0.01983384j, 0.99500417],
            [0.99500417, 0.0978434 + 0.01983384j, 0, 0],
            [-0.0978434 + 0.01983384j, 0.99500417, 0, 0],
        ]
        assert math.allclose(A1, A_exp)
        assert math.allclose(b1, math.zeros((4)))
        assert math.allclose(c1, 1)

        A2, b2, c2 = triples.beamsplitter_gate_Abc(0.1, [0.2, 0.2])
        O_4 = math.zeros((4, 4))
        V = np.array(
            [
                [0.99500417, 0, -0.0978434 + 0.01983384j, 0],
                [0, 0.99500417, 0, -0.0978434 + 0.01983384j],
                [0.0978434 + 0.01983384j, 0, 0.99500417, 0],
                [0, 0.0978434 + 0.01983384j, 0, 0.99500417],
            ]
        )
        A_exp = np.block([[O_4, V], [V.T, O_4]])
        assert math.allclose(A2, A_exp)
        assert math.allclose(b2, math.zeros((8)))
        assert math.allclose(c2, 1)

        A3, b3, c3 = triples.beamsplitter_gate_Abc(0.1)
        A_exp = [
            [0, 0, 9.95004165e-01, -9.98334166e-02],
            [0.0, 0, 9.98334166e-02, 9.95004165e-01],
            [9.95004165e-01, 9.98334166e-02, 0, 0],
            [-9.98334166e-02, 9.95004165e-01, 0, 0],
        ]
        assert math.allclose(A3, A_exp)
        assert math.allclose(b3, math.zeros((4)))
        assert math.allclose(c3, 1)

    def test_identity_Abc(self):
        A1, b1, c1 = triples.identity_Abc(1)
        assert math.allclose(A1, [[0, 1], [1, 0]])
        assert math.allclose(b1, [0, 0])
        assert math.allclose(c1, 1)

        A2, b2, c2 = triples.identity_Abc(2)
        assert math.allclose(A2, [[0, 0, 1, 0], [0, 0, 0, 1], [1, 0, 0, 0], [0, 1, 0, 0]])
        assert math.allclose(b2, [0, 0, 0, 0])
        assert math.allclose(c2, 1)

    def test_attenuator_Abc(self):
        A1, b1, c1 = triples.attenuator_Abc(0.1)
        e = 0.31622777
        assert math.allclose(A1, [[0, e, 0, 0], [e, 0, 0, 0.9], [0, 0, 0, e], [0, 0.9, e, 0]])
        assert math.allclose(b1, math.zeros((4)))
        assert math.allclose(c1, 1.0)

        A2, b2, c2 = triples.attenuator_Abc([0.1, 1])
        e = 0.31622777
        assert math.allclose(
            A2,
            [
                [0.0, 0.0, e, 0.0, 0.0, 0.0, 0.0, 0.0],
                [0.0, 0.0, 0.0, 1.0, 0.0, 0.0, 0.0, 0.0],
                [e, 0.0, 0.0, 0.0, 0.0, 0.0, 0.9, 0.0],
                [0.0, 1.0, 0.0, 0.0, 0.0, 0.0, 0.0, 0.0],
                [0.0, 0.0, 0.0, 0.0, 0.0, 0.0, e, 0.0],
                [0.0, 0.0, 0.0, 0.0, 0.0, 0.0, 0.0, 1.0],
                [0.0, 0.0, 0.9, 0.0, e, 0.0, 0.0, 0.0],
                [0.0, 0.0, 0.0, 0.0, 0.0, 1.0, 0.0, 0.0],
            ],
        )
        assert math.allclose(b2, math.zeros(8))
        assert math.allclose(c2, 1.0)

    def test_attenuator_Abc_error(self):
        with pytest.raises(ValueError, match="in the interval"):
            triples.attenuator_Abc(2)

        with pytest.raises(ValueError, match="in the interval"):
            triples.attenuator_Abc(-2)

    def test_amplifier_Abc(self):
        A1, b1, c1 = triples.amplifier_Abc(2)
        assert math.allclose(
            A1,
            [
                [0, 0.70710678, 0.5, 0],
                [0.70710678, 0, 0, 0],
                [0.5, 0, 0, 0.70710678],
                [0.0, 0, 0.70710678, 0],
            ],
        )
        assert math.allclose(b1, math.zeros(4))
        assert math.allclose(c1, 0.5)

        A2, b2, c2 = triples.amplifier_Abc([2, 1])
        assert math.allclose(
            A2,
            [
                [0.0, 0.0, 0.70710678, 0.0, 0.5, 0.0, 0.0, 0.0],
                [0.0, 0.0, 0.0, 1.0, 0.0, 0.0, 0.0, 0.0],
                [0.70710678, 0.0, 0.0, 0.0, 0.0, 0.0, 0.0, 0.0],
                [0.0, 1.0, 0.0, 0.0, 0.0, 0.0, 0.0, 0.0],
                [0.5, 0.0, 0.0, 0.0, 0.0, 0.0, 0.70710678, 0.0],
                [0.0, 0.0, 0.0, 0.0, 0.0, 0.0, 0.0, 1.0],
                [0.0, 0.0, 0.0, 0.0, 0.70710678, 0.0, 0.0, 0.0],
                [0.0, 0.0, 0.0, 0.0, 0.0, 1.0, 0.0, 0.0],
            ],
        )
        assert math.allclose(b2, math.zeros(8))
        assert math.allclose(c2, 0.5)

    def test_amplifier_Abc_error(self):
        with pytest.raises(ValueError, match="smaller than"):
            triples.amplifier_Abc(0.1)

    def test_fock_damping_Abc(self):
        A1, b1, c1 = triples.fock_damping_Abc(0.5)
        assert math.allclose(
            A1,
            [
                [0, 0.60653065],
                [0.60653065, 0],
            ],
        )
        assert math.allclose(b1, math.zeros(2))
        assert math.allclose(c1, 1)

    def test_displacement_gate_s_parametrized_Abc(self):
        A1, b1, c1 = triples.displacement_map_s_parametrized_Abc(s=0, n_modes=1)
        A1_correct = np.array([[0, -0.5, -1, 0], [-0.5, 0, 0, 1], [-1, 0, 0, 1], [0, 1, 1, 0]])
        assert math.allclose(A1, A1_correct[[0, 3, 1, 2], :][:, [0, 3, 1, 2]])
        assert math.allclose(b1, math.zeros(4))
        assert math.allclose(c1, 1.0)

        A2, b2, c2 = triples.displacement_map_s_parametrized_Abc(s=1, n_modes=1)
        A2_correct = np.array([[0, 0, -1, 0], [0, 0, 0, 1], [-1, 0, 0, 1], [0, 1, 1, 0]])
        assert math.allclose(A2, A2_correct[[0, 3, 1, 2], :][:, [0, 3, 1, 2]])
        assert math.allclose(b2, math.zeros(4))
        assert math.allclose(c2, 1.0)

        A3, b3, c3 = triples.displacement_map_s_parametrized_Abc(s=-1, n_modes=1)
        A3_correct = np.array([[0, -1, -1, 0], [-1, 0, 0, 1], [-1, 0, 0, 1], [0, 1, 1, 0]])
        assert math.allclose(A3, A3_correct[[0, 3, 1, 2], :][:, [0, 3, 1, 2]])
        assert math.allclose(b3, math.zeros(4))
        assert math.allclose(c3, 1.0)

    @pytest.mark.parametrize("eta", [0.0, 0.1, 0.5, 0.9, 1.0])
    def test_attenuator_kraus_Abc(self, eta):
<<<<<<< HEAD
        B = PolyExpAnsatz(*triples.attenuator_kraus_Abc(eta))
        Att = PolyExpAnsatz(*triples.attenuator_Abc(eta))
        assert B[2] @ B[2] == Att
=======
        B = Bargmann(*triples.attenuator_kraus_Abc(eta))
        Att = Bargmann(*triples.attenuator_Abc(eta))
        assert B[2] @ B[2] == Att

    def test_gaussian_random_noise_Abc(self):

        A, b, c = triples.gaussian_random_noise_Abc(np.eye(2))
        A_by_hand = np.array(
            [
                [0.0, 0.5, 0.5, 0.0],
                [0.5, 0.0, 0.0, 0.5],
                [0.5, 0.0, 0.0, 0.5],
                [0.0, 0.5, 0.5, 0.0],
            ]
        )
        b_by_hand = np.zeros(4)
        c_by_hand = 0.5

        assert math.allclose(A, A_by_hand)
        assert math.allclose(b, b_by_hand)
        assert math.allclose(c, c_by_hand)
>>>>>>> 67b86240
<|MERGE_RESOLUTION|>--- conflicted
+++ resolved
@@ -333,13 +333,8 @@
 
     @pytest.mark.parametrize("eta", [0.0, 0.1, 0.5, 0.9, 1.0])
     def test_attenuator_kraus_Abc(self, eta):
-<<<<<<< HEAD
         B = PolyExpAnsatz(*triples.attenuator_kraus_Abc(eta))
         Att = PolyExpAnsatz(*triples.attenuator_Abc(eta))
-        assert B[2] @ B[2] == Att
-=======
-        B = Bargmann(*triples.attenuator_kraus_Abc(eta))
-        Att = Bargmann(*triples.attenuator_Abc(eta))
         assert B[2] @ B[2] == Att
 
     def test_gaussian_random_noise_Abc(self):
@@ -358,5 +353,4 @@
 
         assert math.allclose(A, A_by_hand)
         assert math.allclose(b, b_by_hand)
-        assert math.allclose(c, c_by_hand)
->>>>>>> 67b86240
+        assert math.allclose(c, c_by_hand)