# Copyright 2021 Xanadu Quantum Technologies Inc.

# Licensed under the Apache License, Version 2.0 (the "License");
# you may not use this file except in compliance with the License.
# You may obtain a copy of the License at

#     http://www.apache.org/licenses/LICENSE-2.0

# Unless required by applicable law or agreed to in writing, software
# distributed under the License is distributed on an "AS IS" BASIS,
# WITHOUT WARRANTIES OR CONDITIONS OF ANY KIND, either express or implied.
# See the License for the specific language governing permissions and
# limitations under the License.

from hypothesis import settings, given, strategies as st

import numpy as np
from scipy.special import factorial
from thewalrus.quantum import total_photon_number_distribution
from mrmustard.lab import *


# helper strategies
st_angle = st.floats(min_value=0, max_value=2 * np.pi)


@given(n_mean=st.floats(0, 3), phi=st_angle)
def test_two_mode_squeezing_fock(n_mean, phi):
    """Tests that perfect number correlations are obtained for a two-mode squeezed vacuum state
    Note that this is consistent with the Strawberryfields convention"""
    cutoff = 4
    circ = Circuit()
    r = np.arcsinh(np.sqrt(n_mean))
    circ.append(S2gate(r=r, phi=phi))
    amps = (Vacuum(num_modes=2) >> circ).ket(cutoffs=[cutoff, cutoff])
    diag = (1 / np.cosh(r)) * (np.exp(1j * phi) * np.tanh(r)) ** np.arange(cutoff)
    expected = np.diag(diag)
    assert np.allclose(amps, expected)


@given(n_mean=st.floats(0, 3), phi=st_angle, varphi=st_angle)
def test_hong_ou_mandel(n_mean, phi, varphi):
    """Tests that perfect number correlations are obtained for a two-mode squeezed vacuum state"""
    cutoff = 2
    circ = Circuit()
    r = np.arcsinh(np.sqrt(n_mean))
    circ.append(S2gate(r=r, phi=phi)[0, 1])
    circ.append(S2gate(r=r, phi=phi)[2, 3])
    circ.append(BSgate(theta=np.pi / 4, phi=varphi)[1, 2])
    amps = (Vacuum(4) >> circ).ket(cutoffs=[cutoff, cutoff, cutoff, cutoff])
    assert np.allclose(amps[1, 1, 1, 1], 0.0, atol=1e-6)


@given(alpha=st.complex_numbers(min_magnitude=0, max_magnitude=2))
def test_coherent_state(alpha):
    """Test that coherent states have the correct photon number statistics"""
    cutoff = 10
    amps = Coherent(x=alpha.real, y=alpha.imag).ket(cutoffs=[cutoff])
    expected = np.exp(-0.5 * np.abs(alpha) ** 2) * np.array(
        [alpha ** n / np.sqrt(factorial(n)) for n in range(cutoff)]
    )
    assert np.allclose(amps, expected, atol=1e-6)


@given(r=st.floats(0, 2), phi=st_angle)
def test_squeezed_state(r, phi):
    """Test that squeezed states have the correct photon number statistics
    Note that we use the same sign with respect to SMSV in https://en.wikipedia.org/wiki/Squeezed_coherent_state"""
    cutoff = 10
    amps = SqueezedVacuum(r=r, phi=phi).ket(cutoffs=[cutoff])
    assert np.allclose(amps[1::2], 0.0)
    non_zero_amps = amps[0::2]
    len_non_zero = len(non_zero_amps)
    amp_pairs = (
        1
        / np.sqrt(np.cosh(r))
        * np.array(
            [
<<<<<<< HEAD
                (-np.exp(1j * phi) * np.tanh(r)) ** n * np.sqrt(factorial(2 * n)) / (2 ** n * factorial(n))
=======
                (-np.exp(1j * phi) * np.tanh(r)) ** n
                * np.sqrt(factorial(2 * n))
                / (2 ** n * factorial(n))
>>>>>>> e1257229
                for n in range(len_non_zero)
            ]
        )
    )
    assert np.allclose(non_zero_amps, amp_pairs)


@given(n_mean=st.floats(0, 3), phi=st_angle)
def test_two_mode_squeezing_fock_mean_and_covar(n_mean, phi):
    """Tests that perfect number correlations are obtained for a two-mode squeezed vacuum state"""
    r = np.arcsinh(np.sqrt(n_mean))
    state = Vacuum(num_modes=2) >> S2gate(r=r, phi=phi)
    meanN = state.number_means
    covN = state.number_cov
    expectedN = np.array([n_mean, n_mean])
    expectedCov = n_mean * (n_mean + 1) * np.ones([2, 2])
    assert np.allclose(meanN, expectedN)
    assert np.allclose(covN, expectedCov)


@given(n_mean=st.floats(0, 2), phi=st_angle, eta=st.floats(min_value=0, max_value=1))
def test_lossy_squeezing(n_mean, phi, eta):
    """Tests the total photon number distribution of a lossy squeezed state"""
    r = np.arcsinh(np.sqrt(n_mean))
    cutoff = 40
    ps = (SqueezedVacuum(r=r, phi=phi) >> Attenuator(transmissivity=eta)).fock_probabilities([cutoff])
    expected = np.array([total_photon_number_distribution(n, 1, r, eta) for n in range(cutoff)])
    assert np.allclose(ps, expected, atol=1e-6)


@given(n_mean=st.floats(0, 2), phi=st_angle, eta_0=st.floats(0, 1), eta_1=st.floats(0, 1))
def test_lossy_two_mode_squeezing(n_mean, phi, eta_0, eta_1):
    """Tests the photon number distribution of a lossy two-mode squeezed state"""
    cutoff = 40
    n = np.arange(cutoff)
    L = Attenuator(transmissivity=[eta_0, eta_1])
    state = TMSV(r=np.arcsinh(np.sqrt(n_mean)), phi=phi) >> L
    ps0 = state.get_modes(0).fock_probabilities([cutoff])
    ps1 = state.get_modes(1).fock_probabilities([cutoff])
    mean_0 = np.sum(n * ps0)
    mean_1 = np.sum(n * ps1)
    assert np.allclose(mean_0, n_mean * eta_0, atol=1e-5)
    assert np.allclose(mean_1, n_mean * eta_1, atol=1e-5)


@given(num_modes=st.integers(1, 3))
def test_density_matrix(num_modes):
    """Tests the density matrix of a pure state is equal to |psi><psi|"""
    modes = list(range(num_modes))
    cutoffs = [num_modes + 1] * num_modes
    G = Ggate(num_modes=num_modes)
    L = Attenuator(transmissivity=1.0)
    rho_legit = (Vacuum(num_modes) >> G >> L[modes]).dm(cutoffs=cutoffs)
    rho_made = (Vacuum(num_modes) >> G).dm(cutoffs=cutoffs)
    # rho_legit = L[modes](G(Vacuum(num_modes))).dm(cutoffs=cutoffs)
    # rho_built = G(Vacuum(num_modes=num_modes)).dm(cutoffs=cutoffs)
    assert np.allclose(rho_legit, rho_made)<|MERGE_RESOLUTION|>--- conflicted
+++ resolved
@@ -76,13 +76,9 @@
         / np.sqrt(np.cosh(r))
         * np.array(
             [
-<<<<<<< HEAD
-                (-np.exp(1j * phi) * np.tanh(r)) ** n * np.sqrt(factorial(2 * n)) / (2 ** n * factorial(n))
-=======
                 (-np.exp(1j * phi) * np.tanh(r)) ** n
                 * np.sqrt(factorial(2 * n))
                 / (2 ** n * factorial(n))
->>>>>>> e1257229
                 for n in range(len_non_zero)
             ]
         )
