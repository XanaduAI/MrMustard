--- conflicted
+++ resolved
@@ -158,36 +158,4 @@
     mean_0 = np.sum(n * ps0)
     mean_1 = np.sum(n * ps1)
     assert np.allclose(mean_0, n_mean * eta_0, atol=1e-5)
-<<<<<<< HEAD
-    assert np.allclose(mean_1, n_mean * eta_1, atol=1e-5)
-=======
-    assert np.allclose(mean_1, n_mean * eta_1, atol=1e-5)
-
-
-@given(x=st.floats(-1, 1), y=st.floats(-1, 1))
-def test_number_means(x, y):
-    """Tests the mean photon number."""
-    ket = Coherent(0, x, y).fock_array(80)
-    dm = Coherent(0, x, y).dm().fock_array(80)
-    assert np.allclose(fock_utils.number_means(ket, False), x * x + y * y)
-    assert np.allclose(fock_utils.number_means(dm, True), x * x + y * y)
-
-
-@given(x=st.floats(-1, 1), y=st.floats(-1, 1))
-def test_number_variances_coh(x, y):
-    """Tests the variance of the number operator."""
-    assert np.allclose(
-        fock_utils.number_variances(Coherent(0, x, y).fock_array(80), False)[0],
-        x * x + y * y,
-    )
-    assert np.allclose(
-        fock_utils.number_variances(Coherent(0, x, y).dm().fock_array(80), True)[0],
-        x * x + y * y,
-    )
-
-
-def test_number_variances_fock():
-    """Tests the variance of the number operator in Fock."""
-    assert np.allclose(fock_utils.number_variances(Number(0, 1).fock_array(100), False), 0)
-    assert np.allclose(fock_utils.number_variances(Number(0, 1).dm().fock_array(100), True), 0)
->>>>>>> 965e620a
+    assert np.allclose(mean_1, n_mean * eta_1, atol=1e-5)