--- conflicted
+++ resolved
@@ -7,13 +7,6 @@
 from mrmustard.lab import Coherent, Fock, State
 from mrmustard.physics import fock as fp
 from mrmustard.physics import gaussian as gp
-import mrmustard.math as math
-
-<<<<<<< HEAD
-hbar0 = settings.HBAR
-=======
-math = Math()
->>>>>>> b5975f6f
 
 
 class TestGaussianStates:
