--- conflicted
+++ resolved
@@ -151,15 +151,6 @@
         with pytest.raises(ValueError):
             u @ v  # pylint: disable=pointless-statement
 
-<<<<<<< HEAD
-    def test_contracted_labels(self):
-        w1 = Wires({0, 1}, {}, {0, 1}, {})
-        w2 = Wires({}, {0}, {}, {0})
-        idx1, idx2, idx_out = w1.contracted_labels(w2)
-        assert idx1 == [0, 1, 2, 3]
-        assert idx2 == [0, 2]
-        assert idx_out == [1, 3]
-=======
     def test_contracted_labels1(self):
         w1 = Wires({0}, {0}, {2}, {2})
         w2 = Wires({1}, {}, {3}, {2, 3})
@@ -167,7 +158,6 @@
         assert idx1 == [0, 1, 2, 3]
         assert idx2 == [4, 5, 2, 7]
         assert idx_out == [0, 4, 1, 5, 3, 7]
->>>>>>> c9148864
 
 
 class TestWiresDisplay:
