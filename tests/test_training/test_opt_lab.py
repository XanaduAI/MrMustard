--- conflicted
+++ resolved
@@ -547,29 +547,18 @@
 
     def test_displacement_grad_from_fock(self):
         """Test that the gradient of a displacement gate is computed from the fock representation."""
-<<<<<<< HEAD
-        disp = Dgate(0, 1.0 + 0.5j, alpha_trainable=True)
-        og_alpha = math.asnumpy(disp.parameters.alpha.value)
-=======
-        skip_np()
-        skip_jax()
 
         disp = Dgate(0, x=1.0, y=0.5, x_trainable=True, y_trainable=True)
         og_x = math.asnumpy(disp.parameters.x.value)
         og_y = math.asnumpy(disp.parameters.y.value)
->>>>>>> c9d753c3
 
         def cost_fn():
             return -((Number(0, 2) >> disp >> Vacuum(0).dual) ** 2)
 
         opt = Optimizer(euclidean_lr=0.05)
         opt.minimize(cost_fn, by_optimizing=[disp], max_steps=100)
-<<<<<<< HEAD
-        assert og_alpha != disp.parameters.alpha.value
-=======
         assert og_x != disp.parameters.x.value
         assert og_y != disp.parameters.y.value
->>>>>>> c9d753c3
 
     def test_bsgate_grad_from_fock(self):
         """Test that the gradient of a beamsplitter gate is computed from the fock representation."""
