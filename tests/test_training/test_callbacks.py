--- conflicted
+++ resolved
@@ -46,17 +46,10 @@
 
         free_var = math.new_variable([1.1, -0.2], None, "free_var")
 
-<<<<<<< HEAD
         def cost_fn():
             return tf.abs(
-                circ.contract().fock_array((cutoff,) * 4)[i, 1, i + k - 1, k]
+                circ.contract().fock_array((cutoff,) * 4)[i, 1, i + k - 1, k],
             ) ** 2 + tf.reduce_sum(free_var**2)
-=======
-    def cost_fn():
-        return tf.abs(
-            circ.contract().fock_array((cutoff,) * 4)[i, 1, i + k - 1, k],
-        ) ** 2 + tf.reduce_sum(free_var**2)
->>>>>>> 965e620a
 
         tbcb = TensorboardCallback(
             steps_per_call=2,
