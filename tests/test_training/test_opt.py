# Copyright 2022 Xanadu Quantum Technologies Inc.

# Licensed under the Apache License, Version 2.0 (the "License");
# you may not use this file except in compliance with the License.
# You may obtain a copy of the License at

#     http://www.apache.org/licenses/LICENSE-2.0

# Unless required by applicable law or agreed to in writing, software
# distributed under the License is distributed on an "AS IS" BASIS,
# WITHOUT WARRANTIES OR CONDITIONS OF ANY KIND, either express or implied.
# See the License for the specific language governing permissions and
# limitations under the License.

"""optimization tests"""

import numpy as np
<<<<<<< HEAD
import tensorflow as tf
=======
>>>>>>> 2a6a6546
from hypothesis import given
from hypothesis import strategies as st
from thewalrus.symplectic import two_mode_squeezing

from mrmustard import settings
from mrmustard.lab.circuit import Circuit
from mrmustard.lab.gates import (
    BSgate,
    Ggate,
    Interferometer,
    RealInterferometer,
    Rgate,
    S2gate,
    Sgate,
)
from mrmustard.lab.states import SqueezedVacuum, Vacuum
from mrmustard.math import Math
from mrmustard.physics import fidelity
from mrmustard.physics.gaussian import trace, von_neumann_entropy
from mrmustard.training import Optimizer, Parametrized
<<<<<<< HEAD
from mrmustard.training.callbacks import Callback
=======
>>>>>>> 2a6a6546

math = Math()


@given(n=st.integers(0, 3))
def test_S2gate_coincidence_prob(n):
    """Testing the optimal probability of obtaining |n,n> from a two mode squeezed vacuum"""
    settings.SEED = 40
    S = S2gate(
        r=abs(settings.rng.normal(loc=1.0, scale=0.1)),
        r_trainable=True,
    )

    def cost_fn():
        return -math.abs((Vacuum(2) >> S[0, 1]).ket(cutoffs=[n + 1, n + 1])[n, n]) ** 2

    def cb(optimizer, cost, trainables, **kwargs):  # pylint: disable=unused-argument
        return {
            "cost": cost,
            "lr": optimizer.learning_rate["euclidean"],
            "num_trainables": len(trainables),
        }

    opt = Optimizer(euclidean_lr=0.01)
    opt.minimize(cost_fn, by_optimizing=[S], max_steps=300, callbacks=cb)

    expected = 1 / (n + 1) * (n / (n + 1)) ** n
    assert np.allclose(-cost_fn(), expected, atol=1e-5)

    cb_result = opt.callback_history.get("cb")
    assert {res["num_trainables"] for res in cb_result} == {2}
    assert {res["lr"] for res in cb_result} == {0.01}
    assert [res["cost"] for res in cb_result] == opt.opt_history


@given(i=st.integers(1, 5), k=st.integers(1, 5))
def test_hong_ou_mandel_optimizer(i, k):
    """Finding the optimal beamsplitter transmission to get Hong-Ou-Mandel dip
    This generalizes the single photon Hong-Ou-Mandel effect to the many photon setting
    see Eq. 20 of https://journals.aps.org/prresearch/pdf/10.1103/PhysRevResearch.3.043065
    which lacks a square root in the right hand side.
    """
    settings.SEED = 40
    r = np.arcsinh(1.0)
    s2_0, s2_1, bs = (
        S2gate(r=r, phi=0.0, phi_trainable=True)[0, 1],
        S2gate(r=r, phi=0.0, phi_trainable=True)[2, 3],
        BSgate(
            theta=np.arccos(np.sqrt(k / (i + k))) + 0.1 * settings.rng.normal(),
            phi=settings.rng.normal(),
            theta_trainable=True,
            phi_trainable=True,
        )[1, 2],
    )
    circ = Circuit([s2_0, s2_1, bs])
    state_in = Vacuum(num_modes=4)
    cutoff = 1 + i + k

    def cost_fn():
        return math.abs((state_in >> circ).ket(cutoffs=[cutoff] * 4)[i, 1, i + k - 1, k]) ** 2

    opt = Optimizer(euclidean_lr=0.01)
    opt.minimize(
        cost_fn,
        by_optimizing=[circ],
        max_steps=300,
        callbacks=[Callback(tag="null_cb", steps_per_call=3)],
    )
    assert np.allclose(np.cos(bs.theta.value) ** 2, k / (i + k), atol=1e-2)
    assert "null_cb" in opt.callback_history
    assert len(opt.callback_history["null_cb"]) == len(opt.opt_history) // 3


def test_learning_two_mode_squeezing():
    """Finding the optimal beamsplitter transmission to make a pair of single photons"""
    settings.SEED = 42
    ops = [
        Sgate(
            r=abs(settings.rng.normal(size=(2))),
            phi=settings.rng.normal(size=(2)),
            r_trainable=True,
            phi_trainable=True,
        ),
        BSgate(
            theta=settings.rng.normal(),
            phi=settings.rng.normal(),
            theta_trainable=True,
            phi_trainable=True,
        ),
    ]
    circ = Circuit(ops)
    state_in = Vacuum(num_modes=2)

    def cost_fn():
        amps = (state_in >> circ).ket(cutoffs=[2, 2])
        return -math.abs(amps[1, 1]) ** 2 + math.abs(amps[0, 1]) ** 2

    opt = Optimizer(euclidean_lr=0.05)

    opt.minimize(cost_fn, by_optimizing=[circ], max_steps=300)
    assert np.allclose(-cost_fn(), 0.25, atol=1e-5)


def test_learning_two_mode_Ggate():
    """Finding the optimal Ggate to make a pair of single photons"""
    settings.SEED = 40
    G = Ggate(num_modes=2, symplectic_trainable=True)

    def cost_fn():
        amps = (Vacuum(2) >> G).ket(cutoffs=[2, 2])
        return -math.abs(amps[1, 1]) ** 2 + math.abs(amps[0, 1]) ** 2

    opt = Optimizer(symplectic_lr=0.5, euclidean_lr=0.01)

    opt.minimize(cost_fn, by_optimizing=[G], max_steps=500)
    assert np.allclose(-cost_fn(), 0.25, atol=1e-4)


def test_learning_two_mode_Interferometer():
    """Finding the optimal Interferometer to make a pair of single photons"""
    settings.SEED = 40
    ops = [
        Sgate(
            r=settings.rng.normal(size=(2)) ** 2,
            phi=settings.rng.normal(size=(2)),
            r_trainable=True,
            phi_trainable=True,
        ),
        Interferometer(num_modes=2, unitary_trainable=True),
    ]
    circ = Circuit(ops)
    state_in = Vacuum(num_modes=2)

    def cost_fn():
        amps = (state_in >> circ).ket(cutoffs=[2, 2])
        return -math.abs(amps[1, 1]) ** 2 + math.abs(amps[0, 1]) ** 2

    opt = Optimizer(unitary_lr=0.5, euclidean_lr=0.01)

    opt.minimize(cost_fn, by_optimizing=[circ], max_steps=1000)
    assert np.allclose(-cost_fn(), 0.25, atol=1e-5)


def test_learning_two_mode_RealInterferometer():
    """Finding the optimal Interferometer to make a pair of single photons"""
    settings.SEED = 2
    ops = [
        Sgate(
            r=settings.rng.normal(size=(2)) ** 2,
            phi=settings.rng.normal(size=(2)),
            r_trainable=True,
            phi_trainable=True,
        ),
        RealInterferometer(num_modes=2, orthogonal_trainable=True),
    ]
    circ = Circuit(ops)
    state_in = Vacuum(num_modes=2)

    def cost_fn():
        amps = (state_in >> circ).ket(cutoffs=[2, 2])
        return -math.abs(amps[1, 1]) ** 2 + math.abs(amps[0, 1]) ** 2

    opt = Optimizer(orthogonal_lr=0.5, euclidean_lr=0.01)

    opt.minimize(cost_fn, by_optimizing=[circ], max_steps=1000)
    assert np.allclose(-cost_fn(), 0.25, atol=1e-5)


def test_learning_four_mode_Interferometer():
    """Finding the optimal Interferometer to make a NOON state with N=2"""
<<<<<<< HEAD
    settings.SEED = 41
=======
    settings.SEED = 4
    solution_U = np.array(
        [
            [
                -0.47541806 + 0.00045878j,
                -0.41513474 - 0.27218387j,
                -0.11065812 - 0.39556922j,
                -0.29912017 + 0.51900235j,
            ],
            [
                -0.05246398 + 0.5209089j,
                -0.29650069 - 0.40653082j,
                0.57434638 - 0.04417284j,
                0.28230532 - 0.24738672j,
            ],
            [
                0.28437557 + 0.08773767j,
                0.18377764 - 0.66496587j,
                -0.5874942 - 0.19866946j,
                0.2010813 - 0.10210844j,
            ],
            [
                -0.63173183 - 0.11057324j,
                -0.03468292 + 0.15245454j,
                -0.25390362 - 0.2244298j,
                0.18706333 - 0.64375049j,
            ],
        ]
    )
    perturbed = (
        Interferometer(num_modes=4, unitary=solution_U)
        >> BSgate(settings.rng.normal(scale=0.01), modes=[0, 1])
        >> BSgate(settings.rng.normal(scale=0.01), modes=[2, 3])
        >> BSgate(settings.rng.normal(scale=0.01), modes=[1, 2])
        >> BSgate(settings.rng.normal(scale=0.01), modes=[0, 3])
    )
    X = math.cast(perturbed.XYd[0], "complex128")
    perturbed_U = X[:4, :4] + 1j * X[4:, :4]

>>>>>>> 2a6a6546
    ops = [
        Sgate(
            r=settings.rng.normal(loc=np.arcsinh(1.0), scale=0.01, size=4),
            r_trainable=True,
        ),
        Interferometer(unitary=perturbed_U, num_modes=4, unitary_trainable=True),
    ]
    circ = Circuit(ops)

    def cost_fn():
        amps = (Vacuum(num_modes=4) >> circ).ket(cutoffs=[3, 3, 3, 3])
        return -math.abs((amps[1, 1, 2, 0] + amps[1, 1, 0, 2]) / np.sqrt(2)) ** 2

    opt = Optimizer(unitary_lr=0.05)
    opt.minimize(cost_fn, by_optimizing=[circ], max_steps=200)
    assert np.allclose(-cost_fn(), 0.0625, atol=1e-5)


def test_learning_four_mode_RealInterferometer():
    """Finding the optimal Interferometer to make a NOON state with N=2"""
<<<<<<< HEAD
    settings.SEED = 40
=======
    settings.SEED = 6
    solution_O = np.array(
        [
            [0.5, -0.5, 0.5, 0.5],
            [-0.5, -0.5, -0.5, 0.5],
            [0.5, 0.5, -0.5, 0.5],
            [0.5, -0.5, -0.5, -0.5],
        ]
    )
    solution_S = (np.arcsinh(1.0), np.array([0.0, np.pi / 2, -np.pi, -np.pi / 2]))
    pertubed = (
        RealInterferometer(orthogonal=solution_O, num_modes=4)
        >> BSgate(settings.rng.normal(scale=0.01), modes=[0, 1])
        >> BSgate(settings.rng.normal(scale=0.01), modes=[2, 3])
        >> BSgate(settings.rng.normal(scale=0.01), modes=[1, 2])
        >> BSgate(settings.rng.normal(scale=0.01), modes=[0, 3])
    )
    perturbed_O = pertubed.XYd[0][:4, :4]

>>>>>>> 2a6a6546
    ops = [
        Sgate(
            r=solution_S[0] + settings.rng.normal(scale=0.01, size=4),
            phi=solution_S[1] + settings.rng.normal(scale=0.01, size=4),
            r_trainable=True,
            phi_trainable=True,
        ),
        RealInterferometer(orthogonal=perturbed_O, num_modes=4, orthogonal_trainable=True),
    ]
    circ = Circuit(ops)

    def cost_fn():
        amps = (Vacuum(num_modes=4) >> circ).ket(cutoffs=[2, 2, 3, 3])
        return -math.abs((amps[1, 1, 0, 2] + amps[1, 1, 2, 0]) / np.sqrt(2)) ** 2

    opt = Optimizer()

    opt.minimize(cost_fn, by_optimizing=[circ], max_steps=200)
    assert np.allclose(-cost_fn(), 0.0625, atol=1e-5)


def test_squeezing_hong_ou_mandel_optimizer():
    """Finding the optimal squeezing parameter to get Hong-Ou-Mandel dip in time
    see https://www.pnas.org/content/117/52/33107/tab-article-info
    """
    settings.SEED = 42
    r = np.arcsinh(1.0)

    S_01 = S2gate(r=r, phi=0.0, phi_trainable=True)[0, 1]
    S_23 = S2gate(r=r, phi=0.0, phi_trainable=True)[2, 3]
    S_12 = S2gate(r=1.0, phi=settings.rng.normal(), r_trainable=True, phi_trainable=True)[1, 2]

    circ = Circuit([S_01, S_23, S_12])

    def cost_fn():
        return math.abs((Vacuum(4) >> circ).ket(cutoffs=[2, 2, 2, 2])[1, 1, 1, 1]) ** 2

    opt = Optimizer(euclidean_lr=0.001)
    opt.minimize(cost_fn, by_optimizing=[circ], max_steps=300)
    assert np.allclose(np.sinh(S_12.r.value) ** 2, 1, atol=1e-2)


def test_parameter_passthrough():
    """Same as the test above, but with param passthrough"""
    settings.SEED = 42
    r = np.arcsinh(1.0)
    par = Parametrized(
        r=math.new_variable(r, (0.0, None), "r"),
        phi=math.new_variable(settings.rng.normal(), (None, None), "phi"),
    )
    ops = [
        S2gate(r=r, phi=0.0, phi_trainable=True)[0, 1],
        S2gate(r=r, phi=0.0, phi_trainable=True)[2, 3],
        S2gate(r=par.r.value, phi=par.phi.value)[1, 2],
    ]
    circ = Circuit(ops)

    def cost_fn():
        return math.abs((Vacuum(4) >> circ).ket(cutoffs=[2, 2, 2, 2])[1, 1, 1, 1]) ** 2

    opt = Optimizer(euclidean_lr=0.001)
    opt.minimize(cost_fn, by_optimizing=[par], max_steps=300)
    assert np.allclose(np.sinh(par.r.value) ** 2, 1, atol=1e-2)


def test_making_thermal_state_as_one_half_two_mode_squeezed_vacuum():
    """Optimizes a Ggate on two modes so as to prepare a state with the same entropy
    and mean photon number as a thermal state"""
    settings.SEED = 42
    S_init = two_mode_squeezing(np.arcsinh(1.0), 0.0)

    nbar = 1.4

    def thermal_entropy(nbar):
        return -(nbar * np.log((nbar) / (1 + nbar)) - np.log(1 + nbar))

    G = Ggate(num_modes=2, symplectic_trainable=True, symplectic=S_init)

    def cost_fn():
        state = Vacuum(2) >> G
        cov1, _ = trace(state.cov, state.means, [0])
        mean1 = state.number_means[0]
        mean2 = state.number_means[1]
        entropy = von_neumann_entropy(cov1, settings.HBAR)
        S = thermal_entropy(nbar)
        return (mean1 - nbar) ** 2 + (entropy - S) ** 2 + (mean2 - nbar) ** 2

    opt = Optimizer(symplectic_lr=0.1)
    opt.minimize(cost_fn, by_optimizing=[G], max_steps=50)
    S = G.symplectic.value.numpy()
    cov = S @ S.T
    assert np.allclose(cov, two_mode_squeezing(2 * np.arcsinh(np.sqrt(nbar)), 0.0))


def test_opt_backend_param():
    """Test the optimization of a backend parameter defined outside a gate."""
    # rotated displaced squeezed state
    settings.SEED = 42
    rotation_angle = np.pi / 2
    target_state = SqueezedVacuum(r=1.0, phi=rotation_angle)

    # angle of rotation gate
    r_angle = math.new_variable(0, bounds=(0, np.pi), name="r_angle")
    # trainable squeezing
    S = Sgate(r=0.1, phi=0, r_trainable=True, phi_trainable=False)

    def cost_fn_sympl():
        state_out = Vacuum(1) >> S >> Rgate(angle=r_angle)
        return 1 - fidelity(state_out, target_state)

    opt = Optimizer(symplectic_lr=0.1, euclidean_lr=0.05)
    opt.minimize(cost_fn_sympl, by_optimizing=[S, r_angle])

    assert np.allclose(r_angle.numpy(), rotation_angle / 2, atol=1e-4)<|MERGE_RESOLUTION|>--- conflicted
+++ resolved
@@ -15,14 +15,8 @@
 """optimization tests"""
 
 import numpy as np
-<<<<<<< HEAD
-import tensorflow as tf
-=======
->>>>>>> 2a6a6546
 from hypothesis import given
 from hypothesis import strategies as st
-from thewalrus.symplectic import two_mode_squeezing
-
 from mrmustard import settings
 from mrmustard.lab.circuit import Circuit
 from mrmustard.lab.gates import (
@@ -39,10 +33,8 @@
 from mrmustard.physics import fidelity
 from mrmustard.physics.gaussian import trace, von_neumann_entropy
 from mrmustard.training import Optimizer, Parametrized
-<<<<<<< HEAD
 from mrmustard.training.callbacks import Callback
-=======
->>>>>>> 2a6a6546
+from thewalrus.symplectic import two_mode_squeezing
 
 math = Math()
 
@@ -213,9 +205,6 @@
 
 def test_learning_four_mode_Interferometer():
     """Finding the optimal Interferometer to make a NOON state with N=2"""
-<<<<<<< HEAD
-    settings.SEED = 41
-=======
     settings.SEED = 4
     solution_U = np.array(
         [
@@ -255,7 +244,6 @@
     X = math.cast(perturbed.XYd[0], "complex128")
     perturbed_U = X[:4, :4] + 1j * X[4:, :4]
 
->>>>>>> 2a6a6546
     ops = [
         Sgate(
             r=settings.rng.normal(loc=np.arcsinh(1.0), scale=0.01, size=4),
@@ -276,9 +264,6 @@
 
 def test_learning_four_mode_RealInterferometer():
     """Finding the optimal Interferometer to make a NOON state with N=2"""
-<<<<<<< HEAD
-    settings.SEED = 40
-=======
     settings.SEED = 6
     solution_O = np.array(
         [
@@ -298,7 +283,6 @@
     )
     perturbed_O = pertubed.XYd[0][:4, :4]
 
->>>>>>> 2a6a6546
     ops = [
         Sgate(
             r=solution_S[0] + settings.rng.normal(scale=0.01, size=4),
