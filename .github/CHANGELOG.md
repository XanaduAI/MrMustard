# Release 0.7.0 (development release)

### New features
* Added the classes and methods to create, contract, and draw tensor networks with `mrmustard.math`.
  [(#284)](https://github.com/XanaduAI/MrMustard/pull/284)

### Breaking changes

### Improvements

* Calculating Fock representations using the "vanilla strategy" is now more numerically stable (i.e. numerical blowups 
that result from repeatedly applying the recurrence relation are now postponed to higher cutoff values).
This is done by representing Fock amplitudes with a higher precision than complex128 
(which counters the accumulation of floating-point errors). We run Julia code via PyJulia (where Numba was used before)
to keep the code fast.
  [(#274)](https://github.com/XanaduAI/MrMustard/pull/274)

### Bug fixes

### Documentation

### Contributors
[Robbe De Prins](https://github.com/rdprins),
[Samuele Ferracin](https://github.com/SamFerracin)

# Release 0.6.0 (current release)

### New features

* Added a new method to discretize Wigner functions that revolves Clenshaw summations. This method is expected to be fast and
reliable for systems with high number of excitations, for which the pre-existing iterative method is known to be unstable. Users
can select their preferred methods by setting the value of `Settings.DISCRETIZATION_METHOD` to either `interactive` (default) or
`clenshaw`.
  [(#280)](https://github.com/XanaduAI/MrMustard/pull/280)

* Added the `PhaseNoise(phase_stdev)` gate (non-Gaussian). Output is a mixed state in Fock representation. It is not based on a choi operator, but on a nonlinear transformation of the density matrix.
  [(#275)](https://github.com/XanaduAI/MrMustard/pull/275)

### Breaking changes

* The value of `hbar` can no longer be specified outside of `Settings`. All the classes and 
  methods that allowed specifying its value as an input now retrieve it directly from `Settings`.
  [(#273)](https://github.com/XanaduAI/MrMustard/pull/273)

* Certain attributes of `Settings` can no longer be changed after their value is queried for the first time.
  [(#273)](https://github.com/XanaduAI/MrMustard/pull/273)

### Improvements

<<<<<<< HEAD
* Calculating Fock representations using the "vanilla strategy" is now more numerically stable (i.e. numerical blowups 
that result from repeatedly applying the recurrence relation are now postponed to higher cutoff values).
This is done by representing Fock amplitudes with a higher precision than complex128 
(which counters the accumulation of floating-point errors). 
We run Julia code via PyJulia (where Numba was used before) to keep the code fast.
[(#274)](https://github.com/XanaduAI/MrMustard/pull/274)


=======
>>>>>>> 4d25c44b
* Tensorflow bumped to v2.14 with poetry installation working out of the box on Linux and Mac.
  [(#281)](https://github.com/XanaduAI/MrMustard/pull/281)

* Incorporated `Tensor` into `Transformation` in order to deal with modes more robustly.
  [(#287)](https://github.com/XanaduAI/MrMustard/pull/287)

* Created the classes `Unitary` and `Channel` to simplify the logic in `Transformation`.
  [(#287)](https://github.com/XanaduAI/MrMustard/pull/287)

### Bug fixes

* Fixed a bug about the variable names in functions (apply_kraus_to_ket, apply_kraus_to_dm, apply_choi_to_ket, apply_choi_to_dm).
  [(#271)](https://github.com/XanaduAI/MrMustard/pull/271)

* Fixed a bug that was leading to an error when computing the Choi representation of a unitary transformation.
  [(#283)](https://github.com/XanaduAI/MrMustard/pull/283)

### Documentation

### Contributors
[Filippo Miatto](https://github.com/ziofil), 
[Yuan Yao](https://github.com/sylviemonet),
[Robbe De Prins](https://github.com/rdprins),
[Samuele Ferracin](https://github.com/SamFerracin)
[Zeyue Niu](https://github.com/zeyueN)


---

# Release 0.5.0 (current release)

### New features

* Optimization callback functionalities has been improved. A dedicated `Callback` class is added which
  is able to access the optimizer, the cost function, the parameters as well as gradients, during the
  optimization. In addition, multiple callbacks can be specified. This opens up the endless possiblities
  of customizing the the optimization progress with schedulers, trackers, heuristics, tricks, etc.
  [(#219)](https://github.com/XanaduAI/MrMustard/pull/219)

* Tensorboard-based optimization tracking is added as a builtin `Callback` class: `TensorboardCallback`.
  It can automatically track costs as well as all trainable parameters during optimization in realtime.
  Tensorboard can be most conveniently viewed from VScode.
  [(#219)](https://github.com/XanaduAI/MrMustard/pull/219)

  ```python
  import numpy as np
  from mrmustard.training import Optimizer, TensorboardCallback

  def cost_fn():
      ...
  def as_dB(cost):
      delta = np.sqrt(np.log(1 / (abs(cost) ** 2)) / (2 * np.pi))
      cost_dB = -10 * np.log10(delta**2)
      return cost_dB

  tb_cb = TensorboardCallback(cost_converter=as_dB, track_grads=True)

  opt = Optimizer(euclidean_lr = 0.001);
  opt.minimize(cost_fn, max_steps=200, by_optimizing=[...], callbacks=tb_cb)

  # Logs will be stored in `tb_cb.logdir` which defaults to `./tb_logdir/...` but can be customized.
  # VScode can be used to open the Tensorboard frontend for live monitoring.
  # Or, in command line: `tensorboard --logdir={tb_cb.logdir}` and open link in browser.
  ```

* Gaussian states support a `bargmann` method for returning the bargmann representation.
  [(#235)](https://github.com/XanaduAI/MrMustard/pull/235)

* The `ket` method of `State` now supports new keyword arguments `max_prob` and `max_photons`.
  Use them to speed-up the filling of a ket array up to a certain probability or *total* photon number.
  [(#235)](https://github.com/XanaduAI/MrMustard/pull/235)

  ```python
  from mrmustard.lab import Gaussian

  # Fills the ket array up to 99% probability or up to the |0,3>, |1,2>, |2,1>, |3,0> subspace, whichever is reached first.
  # The array has the autocutoff shape, unless the cutoffs are specified explicitly.
  ket = Gaussian(2).ket(max_prob=0.99, max_photons=3)
  ```

* Gaussian transformations support a `bargmann` method for returning the bargmann representation.
  [(#239)](https://github.com/XanaduAI/MrMustard/pull/239)

* BSGate.U now supports method='vanilla' (default) and 'schwinger' (slower, but stable to any cutoff)
  [(#248)](https://github.com/XanaduAI/MrMustard/pull/248)

### Breaking Changes

* The previous `callback` argument to `Optimizer.minimize` is now `callbacks` since we can now pass
  multiple callbacks to it.
  [(#219)](https://github.com/XanaduAI/MrMustard/pull/219)

* The `opt_history` attribute of `Optimizer` does not have the placeholder at the beginning anymore.
  [(#235)](https://github.com/XanaduAI/MrMustard/pull/235)

### Improvements

* The math module now has a submodule `lattice` for constructing recurrence relation strategies in the Fock lattice.
  There are a few predefined strategies in `mrmustard.math.lattice.strategies`.
  [(#235)](https://github.com/XanaduAI/MrMustard/pull/235)

* Gradients in the Fock lattice are now computed using the vector-jacobian product.
  This saves a lot of memory and speeds up the optimization process by roughly 4x.
  [(#235)](https://github.com/XanaduAI/MrMustard/pull/235)

* Tests of the compact_fock module now use hypothesis.
  [(#235)](https://github.com/XanaduAI/MrMustard/pull/235)

* Faster implementation of the fock representation of `BSgate`, `Sgate` and `SqueezedVacuum`, ranging from 5x to 50x.
  [(#239)](https://github.com/XanaduAI/MrMustard/pull/239)

* More robust implementation of cutoffs for States.
  [(#239)](https://github.com/XanaduAI/MrMustard/pull/239)

* Dependencies and versioning are now managed using Poetry.
  [(#257)](https://github.com/XanaduAI/MrMustard/pull/257)

### Bug fixes

* Fixed a bug that would make two progress bars appear during an optimization
  [(#235)](https://github.com/XanaduAI/MrMustard/pull/235)

* The displacement of the dual of an operation had the wrong sign
  [(#239)](https://github.com/XanaduAI/MrMustard/pull/239)

* When projecting a Gaussian state onto a Fock state, the upper limit of the autocutoff now respect the Fock projection.
  [(#246)](https://github.com/XanaduAI/MrMustard/pull/246)

* Fixed a bug for the algorithms that allow faster PNR sampling from Gaussian circuits using density matrices. When the 
cutoff of the first detector is equal to 1, the resulting density matrix is now correct.

### Documentation

### Contributors
[Filippo Miatto](https://github.com/ziofil), [Zeyue Niu](https://github.com/zeyueN), 
[Robbe De Prins](https://github.com/rdprins), [Gabriele Gullì](https://github.com/ggulli),
[Richard A. Wolf](https://github.com/ryk-wolf)

---

# Release 0.4.1

### New features

### Breaking changes

### Improvements

* Fixed flaky optimization tests and removed tf dependency.
  [(#224)](https://github.com/XanaduAI/MrMustard/pull/224)
  [(#233)](https://github.com/XanaduAI/MrMustard/pull/233)

### Bug fixes

* Unpins package versions in setup.py that got mistakenly pinned in 0.4.0.
  [(#223)](https://github.com/XanaduAI/MrMustard/pull/223)

* fixing a bug with the `Dgate` optimization
  [(#232)](https://github.com/XanaduAI/MrMustard/pull/232)

### Documentation

### Contributors
[Filippo Miatto](https://github.com/ziofil), [Sebastian Duque Mesa](https://github.com/sduquemesa)

---

# Release 0.4.0 (current release)

### New features

* Ray-based distributed trainer is now added to `training.trainer`. It acts as a replacement
  for `for` loops and enables the parallelization of running many circuits as well as their
  optimizations. To install the extra dependencies: `pip install .[ray]`.
  [(#194)](https://github.com/XanaduAI/MrMustard/pull/194)

  ```python
  from mrmustard.lab import Vacuum, Dgate, Ggate
  from mrmustard.physics import fidelity
  from mrmustard.training.trainer import map_trainer

  def make_circ(x=0.):
      return Ggate(num_modes=1, symplectic_trainable=True) >> Dgate(x=x, x_trainable=True, y_trainable=True)

  def cost_fn(circ=make_circ(0.1), y_targ=0.):
      target = Gaussian(1) >> Dgate(-1.5, y_targ)
      s = Vacuum(1) >> circ
      return -fidelity(s, target)

  # Use case 0: Calculate the cost of a randomly initialized circuit 5 times without optimizing it.
  results_0 = map_trainer(
      cost_fn=cost_fn,
      tasks=5,
  )

  # Use case 1: Run circuit optimization 5 times on randomly initialized circuits.
  results_1 = map_trainer(
      cost_fn=cost_fn,
      device_factory=make_circ,
      tasks=5,
      max_steps=50,
      symplectic_lr=0.05,
  )

  # Use case 2: Run circuit optimization 2 times on randomly initialized circuits with custom parameters.
  results_2 = map_trainer(
      cost_fn=cost_fn,
      device_factory=make_circ,
      tasks=[
          {'x': 0.1, 'euclidean_lr': 0.005, 'max_steps': 50, 'HBAR': 1.},
          {'x': -0.7, 'euclidean_lr': 0.1, 'max_steps': 2, 'HBAR': 2.},
      ],
      y_targ=0.35,
      symplectic_lr=0.05,
      AUTOCUTOFF_MAX_CUTOFF=7,
  )
  ```

* Sampling for homodyne measurements is now integrated in Mr Mustard: when no measurement outcome
  value is specified by the user, a value is sampled from the reduced state probability distribution
  and the conditional state on the remaining modes is generated.
  [(#143)](https://github.com/XanaduAI/MrMustard/pull/143)

  ```python
  import numpy as np
  from mrmustard.lab import Homodyne, TMSV, SqueezedVacuum

  # conditional state from measurement
  conditional_state = TMSV(r=0.5, phi=np.pi)[0, 1] >> Homodyne(quadrature_angle=np.pi/2)[1]

  # measurement outcome
  measurement_outcome = SqueezedVacuum(r=0.5) >> Homodyne()
  ```

* The optimizer `minimize` method now accepts an optional callback function, which will be called
  at each step of the optimization and it will be passed the step number, the cost value,
  and the value of the trainable parameters. The result is added to the `callback_history`
  attribute of the optimizer.
  [(#175)](https://github.com/XanaduAI/MrMustard/pull/175)

* the Math interface now supports linear system solving via `math.solve`.
  [(#185)](https://github.com/XanaduAI/MrMustard/pull/185)

* We introduce the tensor wrapper `MMTensor` (available in `math.mmtensor`) that allows for
  a very easy handling of tensor contractions. Internally MrMustard performs lots of tensor
  contractions and this wrapper allows one to label each index of a tensor and perform
  contractions using the `@` symbol as if it were a simple matrix multiplication (the indices
  with the same name get contracted).
  [(#185)](https://github.com/XanaduAI/MrMustard/pull/185)<br>
  [(#195)](https://github.com/XanaduAI/MrMustard/pull/195)

  ```python
  from mrmustard.math.mmtensor import MMTensor

  # define two tensors
  A = MMTensor(np.random.rand(2, 3, 4), axis_labels=["foo", "bar", "contract"])
  B = MMTensor(np.random.rand(4, 5, 6), axis_labels=["contract", "baz", "qux"])

  # perform a tensor contraction
  C = A @ B
  C.axis_labels  # ["foo", "bar", "baz", "qux"]
  C.shape # (2, 3, 5, 6)
  C.tensor # extract actual result
  ```

* MrMustard's settings object (accessible via `from mrmustard import settings`) now supports
  `SEED` (an int). This will give reproducible results whenever randomness is involved.
  The seed is assigned randomly by default, and it can be reassigned again by setting it to None:
  `settings.SEED = None`. If one desires, the seeded random number generator is accessible directly
  via `settings.rng` (e.g. `settings.rng.normal()`).
  [(#183)](https://github.com/XanaduAI/MrMustard/pull/183)

* The `Circuit` class now has an ascii representation, which can be accessed via the repr method.
  It looks great in Jupyter notebooks! There is a new option at `settings.CIRCUIT_DECIMALS`
  which controls the number of decimals shown in the ascii representation of the gate parameters.
  If `None`, only the name of the gate is shown.
  [(#196)](https://github.com/XanaduAI/MrMustard/pull/196)

* PNR sampling from Gaussian circuits using density matrices can now be performed faster.
  When all modes are detected, this is done by replacing `math.hermite_renormalized` by `math.hermite_renormalized_diagonal`. If all but the first mode are detected,
  `math.hermite_renormalized_1leftoverMode` can be used.
  The complexity of these new methods is equal to performing a pure state simulation.
  The methods are differentiable, so that they can be used for defining a cost function.
  [(#154)](https://github.com/XanaduAI/MrMustard/pull/154)

* MrMustard repo now provides a fully furnished vscode development container and a Dockerfile. To
  find out how to use dev containers for development check the documentation
  [here](https://code.visualstudio.com/docs/devcontainers/containers).
  [(#214)](https://github.com/XanaduAI/MrMustard/pull/214)

### Breaking changes

### Improvements

* The `Dgate` is now implemented directly in MrMustard (instead of on The Walrus) to calculate the
  unitary and gradients of the displacement gate in Fock representation, providing better numerical
  stability for larger cutoff and displacement values.
  [(#147)](https://github.com/XanaduAI/MrMustard/pull/147)
  [(#211)](https://github.com/XanaduAI/MrMustard/pull/211)

* Now the Wigner function is implemented in its own module and uses numba for speed.
  [(#171)](https://github.com/XanaduAI/MrMustard/pull/171)

  ```python
    from mrmustard.utils.wigner import wigner_discretized
    W, Q, P = wigner_discretized(dm, q, p) # dm is a density matrix
  ```

* Calculate marginals independently from the Wigner function thus ensuring that the marginals are
  physical even though the Wigner function might not contain all the features of the state
  within the defined window. Also, expose some plot parameters and return the figure and axes.
  [(#179)](https://github.com/XanaduAI/MrMustard/pull/179)

* Allows for full cutoff specification (index-wise rather than mode-wise) for subclasses
  of `Transformation`. This allows for a more compact Fock representation where needed.
  [(#181)](https://github.com/XanaduAI/MrMustard/pull/181)

* The `mrmustard.physics.fock` module now provides convenience functions for applying kraus
  operators and choi operators to kets and density matrices.
  [(#180)](https://github.com/XanaduAI/MrMustard/pull/180)

  ```python
  from mrmustard.physics.fock import apply_kraus_to_ket, apply_kraus_to_dm, apply_choi_to_ket, apply_choi_to_dm
  ket_out = apply_kraus_to_ket(kraus, ket_in, indices)
  dm_out = apply_choi_to_dm(choi, dm_in, indices)
  dm_out = apply_kraus_to_dm(kraus, dm_in, indices)
  dm_out = apply_choi_to_ket(choi, ket_in, indices)
  ```

* Replaced norm with probability in the repr of `State`. This improves consistency over the
  old behaviour (norm was the sqrt of prob if the state was pure and prob if the state was mixed).
  [(#182)](https://github.com/XanaduAI/MrMustard/pull/182)

* Added two new modules (`physics.bargmann` and `physics.husimi`) to host the functions related
  to those representations, which have been refactored and moved out of `physics.fock`.
  [(#185)](https://github.com/XanaduAI/MrMustard/pull/185)

* The internal type system in MrMustard has been beefed up with much clearer types, like ComplexVector,
  RealMatrix, etc... as well as a generic type `Batch`, which can be parametrized using the other types,
  like `Batch[ComplexTensor]`. This will allow for better type checking and better error messages.
  [(#199)](https://github.com/XanaduAI/MrMustard/pull/199)

* Added multiple tests and improved the use of Hypothesis.
  [(#191)](https://github.com/XanaduAI/MrMustard/pull/191)

* The `fock.autocutoff` function now uses the new diagonal methods for calculating a
  probability-based cutoff. Use `settings.AUTOCUTOFF_PROBABILITY` to set the probability threshold.
  [(#203)](https://github.com/XanaduAI/MrMustard/pull/203)

* The unitary group optimization (for the interferometer) and the orthogonal group optimization
  (for the real interferometer) have been added. The symplectic matrix that describes an
  interferometer belongs to the intersection of the orthogonal group and the symplectic group,
  which is a unitary group, so we needed both.
  [(#208)](https://github.com/XanaduAI/MrMustard/pull/208)

### Bug fixes

* The `Dgate` and the `Rgate` now correctly parse the case when a single scalar is intended
  as the same parameter of a number of gates in parallel.
  [(#180)](https://github.com/XanaduAI/MrMustard/pull/180)

* The trace function in the fock module was giving incorrect results when called with certain
  choices of modes. This is now fixed.
  [(#180)](https://github.com/XanaduAI/MrMustard/pull/180)

* The purity function for fock states no longer normalizes the density matrix before computing
  the purity.
  [(#180)](https://github.com/XanaduAI/MrMustard/pull/180)

* The function `dm_to_ket` no longer normalizes the density matrix before diagonalizing it.
  [(#180)](https://github.com/XanaduAI/MrMustard/pull/180)

* The internal fock representation of states returns the correct cutoffs in all cases
  (solves an issue when a pure dm was converted to ket).
  [(#184)](https://github.com/XanaduAI/MrMustard/pull/184)

* The ray related tests were hanging in github action causing tests to halt and fail.
  Now ray is forced to init with 1 cpu when running tests preventing the issue.
  [(#201)](https://github.com/XanaduAI/MrMustard/pull/201)

* Various minor bug fixes.
  [(#202)](https://github.com/XanaduAI/MrMustard/pull/202)

* Fixed the issue that the optimization of the interferometer was using orthogonal group
  optimization rather than unitary.
  [(#208)](https://github.com/XanaduAI/MrMustard/pull/208)

* Fixes a slicing issue that arises when we compute the fidelity between gaussian and fock states.
  [(#210)](https://github.com/XanaduAI/MrMustard/pull/210)

* The sign of parameters in the circuit drawer are now displayed correctly.
  [(#209)](https://github.com/XanaduAI/MrMustard/pull/209)

* Fixed a bug in the Gaussian state which caused its covariance matrix to be multiplied
  by hbar/2 twice. Adds the argument `modes` to `Ggate`.
  [(#212)](https://github.com/XanaduAI/MrMustard/pull/212)

* Fixes a bug in the cutoffs of the choi operator.
  [(#216)](https://github.com/XanaduAI/MrMustard/pull/216)


### Documentation

### Contributors

This release contains contributions from (in alphabetical order):
[Robbe De Prins](https://github.com/rdprins), [Sebastian Duque Mesa](https://github.com/sduquemesa),
[Filippo Miatto](https://github.com/ziofil), [Zeyue Niu](https://github.com/zeyueN),
[Yuan Yao](https://github.com/sylviemonet)

---

# Release 0.3.0

### New features
* Can switch progress bar on and off (default is on) from the settings via
  `settings.PROGRESSBAR = True/False`.
  [(#128)](https://github.com/XanaduAI/MrMustard/issues/128)

* States in Gaussian and Fock representation now can be concatenated.
  ```python
  from mrmustard.lab.states import Gaussian, Fock
  from mrmustard.lab.gates import Attenuator

  # concatenate pure states
  fock_state = Fock(4)
  gaussian_state = Gaussian(1)
  pure_state = fock_state & gaussian_state

  # also can concatenate mixed states
  mixed1 = fock_state >> Attenuator(0.8)
  mixed2 = gaussian_state >> Attenuator(0.5)
  mixed_state = mixed1 & mixed2

  mixed_state.dm()
  ```
  [(#130)](https://github.com/XanaduAI/MrMustard/pull/130)

* Parameter passthrough allows one to use custom variables and/or functions as parameters.
  For example we can use parameters of other gates:
  ```python
  from mrmustard.lab.gates import Sgate, BSgate

  BS = BSgate(theta=np.pi/4, theta_trainable=True)[0,1]
  S0 = Sgate(r=BS.theta)[0]
  S1 = Sgate(r=-BS.theta)[1]

  circ = S0 >> S1 >> BS
  ```
  Another possibility is with functions:
  ```python

  def my_r(x):
      return x**2

  x = math.new_variable(0.5, bounds = (None, None), name="x")

  def cost_fn():
    # note that my_r needs to be in the cost function
    # in order to track the gradient
    S = Sgate(r=my_r(x), theta_trainable=True)[0,1]
    return # some function of S

  opt.Optimize(cost_fn, by_optimizing=[x])
  ```
  [(#131)](https://github.com/XanaduAI/MrMustard/pull/131)

* Adds the new trainable gate `RealInterferometer`: an interferometer that doesn't mix
  the q and p quadratures.
  [(#132)](https://github.com/XanaduAI/MrMustard/pull/132)

* Now marginals can be iterated over:
  ```python
  for mode in state:
    print(mode.purity)
  ```
  [(#140)](https://github.com/XanaduAI/MrMustard/pull/140)

### Breaking changes

* The Parametrized and Training classes have been refactored: now trainable tensors are wrapped
  in an instance of the `Parameter` class. To define a set of parameters do
  ```python
  from mrmustard.training import Parametrized

  params = Parametrized(
      magnitude=10, magnitude_trainable=False, magnitude_bounds=None,
      angle=0.1, angle_trainable=True, angle_bounds=(-0.1,0.1)
  )
  ```
  which will automatically define the properties `magnitude` and `angle` on the `params` object.
  To access the backend tensor defining the values of such parameters use the `value` property
  ```python
  params.angle.value
  params.angle.bounds

  params.magnitude.value
  ```

  Gates will automatically be an instance of the `Parametrized` class, for example
  ```python
  from mrmustard.lab import BSgate

  bs = BSgate(theta = 0.3, phi = 0.0, theta_trainable: True)

  # access params
  bs.theta.value
  bs.theta.bounds
  bs.phi.value
  ```
  [(#133)](https://github.com/XanaduAI/MrMustard/pull/133),
  patch [(#144)](https://github.com/XanaduAI/MrMustard/pull/144)
  and [(#158)](https://github.com/XanaduAI/MrMustard/pull/158).

### Improvements

* The Parametrized and Training classes have been refactored. The new training module has been
  added and with it the new `Parameter` class: now trainable tensors are being wrapped
  in an instance of `Parameter`.
  [(#133)](https://github.com/XanaduAI/MrMustard/pull/133),
  patch [(#144)](https://github.com/XanaduAI/MrMustard/pull/144)

* The string representations of the `Circuit` and `Transformation` objects have been improved:
  the `Circuit.__repr__` method now produces a string that can be used to generate a circuit in
  an identical state (same gates and parameters), the `Transformation.__str__` and objects
  inheriting from it now prints the name, memory location of the object as well as the modes
  of the circuit in which the transformation is acting on. The `_markdown_repr_` has been implemented
  and on a jupyter notebook produces a table with valuable information of the Transformation objects.
  [(#141)](https://github.com/XanaduAI/MrMustard/pull/141)

* Add the argument 'modes' to the `Interferometer` operation to indicate which modes
  the Interferometer is applied to.
  [(#121)](https://github.com/XanaduAI/MrMustard/pull/121)

### Bug fixes

* Fixed a bug in the `State.ket()` method. An attribute was called with a typo in its name.
  [(#135)](https://github.com/XanaduAI/MrMustard/pull/135)

* The `math.dagger` function applying the hermitian conjugate to an operator was incorrectly
transposing the indices of the input tensor. Now `math.dagger` appropriately calculates the
Hermitian conjugate of an operator.
  [(#156)](https://github.com/XanaduAI/MrMustard/pull/156)

* The application of a Choi operator to a density matrix was resulting in a transposed dm. Now
the order of the indices in the application of a choi operator to dm and ket is correct.
  [(#188)](https://github.com/XanaduAI/MrMustard/pull/188)

### Documentation

* The centralized [Xanadu Sphinx Theme](https://github.com/XanaduAI/xanadu-sphinx-theme)
  is now used to style the Sphinx documentation.
  [(#126)](https://github.com/XanaduAI/MrMustard/pull/126)

* The documentation now contains the `mm.training` section. The optimization examples on the README
  and Basic API Reference section have been updated to use the latest API.
  [(#133)](https://github.com/XanaduAI/MrMustard/pull/133)

### Contributors

This release contains contributions from (in alphabetical order):

[Mikhail Andrenkov](https://github.com/Mandrenkov), [Sebastian Duque Mesa](https://github.com/sduquemesa), [Filippo Miatto](https://github.com/ziofil), [Yuan Yao](https://github.com/sylviemonet)



---

# Release 0.2.0

### New features since last release

* Fidelity can now be calculated between two mixed states.
  [(#115)](https://github.com/XanaduAI/MrMustard/pull/115)

* A configurable logger module is added.
  [(#107)](https://github.com/XanaduAI/MrMustard/pull/107)

  ```python
  from mrmustard.logger import create_logger

  logger = create_logger(__name__)
  logger.warning("Warning message")
  ```

### Improvements

* The tensorflow and torch backend adhere to `MathInterface`.
  [(#103)](https://github.com/XanaduAI/MrMustard/pull/103)

### Bug fixes

* Setting the modes on which detectors and state acts using `modes` kwarg or `__getitem__`
  give consistent results.
  [(#114)](https://github.com/XanaduAI/MrMustard/pull/114)

* Lists are used instead of generators for indices in fidelity calculations.
  [(#117)](https://github.com/XanaduAI/MrMustard/pull/117)

* A raised `KeyboardInterrupt` while on a optimization loop now stops the execution of the program.
  [#105](https://github.com/XanaduAI/MrMustard/pull/105)

### Documentation

* [Basic API reference](https://mrmustard.readthedocs.io/en/latest/introduction/basic_reference.html)
  is updated to use the latest Mr Mustard API.
  [(#119)](https://github.com/XanaduAI/MrMustard/pull/119)

### Contributors

This release contains contributions from (in alphabetical order):

[Sebastián Duque](https://github.com/sduquemesa), [Theodor Isacsson](https://github.com/thisac/),
[Filippo Miatto](https://github.com/ziofil)


# Release 0.1.1

### New features since last release

* `physics.normalize` and `physics.norm` are now available.
  [(#97)](https://github.com/XanaduAI/MrMustard/pull/97)

* `State` now has a norm property.
  [(#97)](https://github.com/XanaduAI/MrMustard/pull/97)

* Can now override autocutoff in `State` by setting the `cutoffs` argument.
  [(#97)](https://github.com/XanaduAI/MrMustard/pull/97)

### Improvements since last release

* Renamed `amplification` argument of `Amplifier` to `gain`.
  [(#97)](https://github.com/XanaduAI/MrMustard/pull/97)

* Improved `__repr__` for `State`.
  [(#97)](https://github.com/XanaduAI/MrMustard/pull/97)

* Added numba section in about().
  [(#97)](https://github.com/XanaduAI/MrMustard/pull/97)

### Bug fixes

* Renamed "pytorch" to "torch" in `mrmustard.__init__()` so that torch can be imported correctly.
  [(#97)](https://github.com/XanaduAI/MrMustard/pull/97)

* Fixed typos in `State.primal()`, `State.__rmul__()`.
  [(#97)](https://github.com/XanaduAI/MrMustard/pull/97)

* Fixed a multimode bug in `PNRDetector.__init__()`.
  [(#97)](https://github.com/XanaduAI/MrMustard/pull/97)

* Fixed a bug in normalization of `Fock`.
  [(#97)](https://github.com/XanaduAI/MrMustard/pull/97)

* Fixed a bug in `physics.fidelity()`.
  [(#97)](https://github.com/XanaduAI/MrMustard/pull/97)

### Contributors

This release contains contributions from (in alphabetical order):

[Sebastián Duque](https://github.com/sduquemesa), [Filippo Miatto](https://github.com/ziofil)


# Release 0.1.0

### New features since last release

* This is the initial public release.

### Contributors

This release contains contributions from (in alphabetical order):

[Sebastián Duque](https://github.com/sduquemesa), [Zhi Han](https://github.com/hanzhihua1),
[Theodor Isacsson](https://github.com/thisac/), [Josh Izaac](https://github.com/josh146),
[Filippo Miatto](https://github.com/ziofil), [Nicolas Quesada](https://github.com/nquesada)
<|MERGE_RESOLUTION|>--- conflicted
+++ resolved
@@ -47,7 +47,6 @@
 
 ### Improvements
 
-<<<<<<< HEAD
 * Calculating Fock representations using the "vanilla strategy" is now more numerically stable (i.e. numerical blowups 
 that result from repeatedly applying the recurrence relation are now postponed to higher cutoff values).
 This is done by representing Fock amplitudes with a higher precision than complex128 
@@ -55,9 +54,6 @@
 We run Julia code via PyJulia (where Numba was used before) to keep the code fast.
 [(#274)](https://github.com/XanaduAI/MrMustard/pull/274)
 
-
-=======
->>>>>>> 4d25c44b
 * Tensorflow bumped to v2.14 with poetry installation working out of the box on Linux and Mac.
   [(#281)](https://github.com/XanaduAI/MrMustard/pull/281)
 
