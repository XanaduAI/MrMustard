<<<<<<< HEAD
# Release 0.6.0 (current release)

### New features

* Added a new method to discretize Wigner functions that revolves Clenshaw summations. This method is expected to be fast and
reliable for systems with high number of excitations, for which the pre-existing iterative method is known to be unstable. Users
can select their preferred methods by setting the value of `Settings.DISCRETIZATION_METHOD` to either `interactive` (default) or
`clenshaw`.
  [(#280)](https://github.com/XanaduAI/MrMustard/pull/280)

* Added the `PhaseNoise(phase_stdev)` gate (non-Gaussian). Output is a mixed state in Fock representation.
  It is not based on a choi operator, but on a nonlinear transformation of the density matrix.
  [(#275)](https://github.com/XanaduAI/MrMustard/pull/275)

### Breaking changes

* The value of `hbar` can no longer be specified outside of `Settings`. All the classes and 
  methods that allowed specifying its value as an input now retrieve it directly from `Settings`.
  [(#278)](https://github.com/XanaduAI/MrMustard/pull/278)

* Certain attributes of `Settings` can no longer be changed after their value is queried for the
  first time.
  [(#278)](https://github.com/XanaduAI/MrMustard/pull/278)

### Improvements

* Tensorflow bumped to v2.14 with poetry installation working out of the box on Linux and Mac.
  [(#281)](https://github.com/XanaduAI/MrMustard/pull/281)

### Bug fixes

* Fixed a bug about the variable names in functions (apply_kraus_to_ket, apply_kraus_to_dm, apply_choi_to_ket, apply_choi_to_dm).
  [(#271)](https://github.com/XanaduAI/MrMustard/pull/271)

* Fixed a bug that was leading to an error when computing the Choi representation of a unitary transformation.
  [(#283)](https://github.com/XanaduAI/MrMustard/pull/283)

* Fixed the internal function to calculate ABC of Bargmann representation (now corresponds to the literature) and other fixes to get the correct Fock tensor.
  [(#255)](https://github.com/XanaduAI/MrMustard/pull/255)

### Documentation

### Contributors
[Filippo Miatto](https://github.com/ziofil), [Samuele Ferracin](https://github.com/SamFerracin), [Yuan Yao](https://github.com/sylviemonet), [Zeyue Niu](https://github.com/zeyueN)

---

=======
>>>>>>> df94d492
# Release 0.5.0

### New features

* Optimization callback functionalities has been improved. A dedicated `Callback` class is added which
  is able to access the optimizer, the cost function, the parameters as well as gradients, during the
  optimization. In addition, multiple callbacks can be specified. This opens up the endless possiblities
  of customizing the the optimization progress with schedulers, trackers, heuristics, tricks, etc.
  [(#219)](https://github.com/XanaduAI/MrMustard/pull/219)

* Tensorboard-based optimization tracking is added as a builtin `Callback` class: `TensorboardCallback`.
  It can automatically track costs as well as all trainable parameters during optimization in realtime.
  Tensorboard can be most conveniently viewed from VScode.
  [(#219)](https://github.com/XanaduAI/MrMustard/pull/219)

  ```python
  import numpy as np
  from mrmustard.training import Optimizer, TensorboardCallback

  def cost_fn():
      ...
<<<<<<< HEAD

=======
  
>>>>>>> df94d492
  def as_dB(cost):
      delta = np.sqrt(np.log(1 / (abs(cost) ** 2)) / (2 * np.pi))
      cost_dB = -10 * np.log10(delta**2)
      return cost_dB

  tb_cb = TensorboardCallback(cost_converter=as_dB, track_grads=True)

  opt = Optimizer(euclidean_lr = 0.001);
  opt.minimize(cost_fn, max_steps=200, by_optimizing=[...], callbacks=tb_cb)

  # Logs will be stored in `tb_cb.logdir` which defaults to `./tb_logdir/...` but can be customized.
  # VScode can be used to open the Tensorboard frontend for live monitoring.
  # Or, in command line: `tensorboard --logdir={tb_cb.logdir}` and open link in browser.
  ```

<<<<<<< HEAD
* Gaussian states support a `bargmann` method for returning the bargmann representation.
=======
* Gaussian states support a `bargmann` method for returning the bargmann representation. 
>>>>>>> df94d492
  [(#235)](https://github.com/XanaduAI/MrMustard/pull/235)

* The `ket` method of `State` now supports new keyword arguments `max_prob` and `max_photons`.
  Use them to speed-up the filling of a ket array up to a certain probability or *total* photon number.
  [(#235)](https://github.com/XanaduAI/MrMustard/pull/235)

  ```python
  from mrmustard.lab import Gaussian

  # Fills the ket array up to 99% probability or up to the |0,3>, |1,2>, |2,1>, |3,0> subspace, whichever is reached first.
  # The array has the autocutoff shape, unless the cutoffs are specified explicitly.
  ket = Gaussian(2).ket(max_prob=0.99, max_photons=3)
  ```

<<<<<<< HEAD
* Gaussian transformations support a `bargmann` method for returning the bargmann representation.
=======
* Gaussian transformations support a `bargmann` method for returning the bargmann representation. 
>>>>>>> df94d492
  [(#239)](https://github.com/XanaduAI/MrMustard/pull/239)

* BSGate.U now supports method='vanilla' (default) and 'schwinger' (slower, but stable to any cutoff)
  [(#248)](https://github.com/XanaduAI/MrMustard/pull/248)

### Breaking Changes

* The previous `callback` argument to `Optimizer.minimize` is now `callbacks` since we can now pass
  multiple callbacks to it.
  [(#219)](https://github.com/XanaduAI/MrMustard/pull/219)

* The `opt_history` attribute of `Optimizer` does not have the placeholder at the beginning anymore.
  [(#235)](https://github.com/XanaduAI/MrMustard/pull/235)

### Improvements

* The math module now has a submodule `lattice` for constructing recurrence relation strategies in the Fock lattice.
  There are a few predefined strategies in `mrmustard.math.lattice.strategies`.
  [(#235)](https://github.com/XanaduAI/MrMustard/pull/235)

* Gradients in the Fock lattice are now computed using the vector-jacobian product.
  This saves a lot of memory and speeds up the optimization process by roughly 4x.
  [(#235)](https://github.com/XanaduAI/MrMustard/pull/235)

* Tests of the compact_fock module now use hypothesis.
  [(#235)](https://github.com/XanaduAI/MrMustard/pull/235)

* Faster implementation of the fock representation of `BSgate`, `Sgate` and `SqueezedVacuum`, ranging from 5x to 50x.
  [(#239)](https://github.com/XanaduAI/MrMustard/pull/239)

* More robust implementation of cutoffs for States.
<<<<<<< HEAD
  [(#239)](https://github.com/XanaduAI/MrMustard/pull/239)

* Dependencies and versioning are now managed using Poetry.
  [(#257)](https://github.com/XanaduAI/MrMustard/pull/257)
=======
[(#239)](https://github.com/XanaduAI/MrMustard/pull/239)

* Dependencies and versioning are now managed using Poetry.
[(#257)](https://github.com/XanaduAI/MrMustard/pull/257)
>>>>>>> df94d492

### Bug fixes

* Fixed a bug that would make two progress bars appear during an optimization
  [(#235)](https://github.com/XanaduAI/MrMustard/pull/235)

* The displacement of the dual of an operation had the wrong sign
  [(#239)](https://github.com/XanaduAI/MrMustard/pull/239)

* When projecting a Gaussian state onto a Fock state, the upper limit of the autocutoff now respect the Fock projection.
  [(#246)](https://github.com/XanaduAI/MrMustard/pull/246)

* Fixed a bug for the algorithms that allow faster PNR sampling from Gaussian circuits using density matrices. When the 
cutoff of the first detector is equal to 1, the resulting density matrix is now correct.

### Documentation

### Contributors
[Filippo Miatto](https://github.com/ziofil), [Zeyue Niu](https://github.com/zeyueN), 
[Robbe De Prins](https://github.com/rdprins), [Gabriele Gullì](https://github.com/ggulli),
<<<<<<< HEAD
[Richard A. Wolf](https://github.com/ryk-wolf), [Yuan YAO](https://github.com/sylviemonet)

=======
[Richard A. Wolf](https://github.com/ryk-wolf)
>>>>>>> df94d492

---

# Release 0.4.1

### New features

### Breaking changes

### Improvements

* Fixed flaky optimization tests and removed tf dependency.
  [(#224)](https://github.com/XanaduAI/MrMustard/pull/224)
  [(#233)](https://github.com/XanaduAI/MrMustard/pull/233)

### Bug fixes

* Unpins package versions in setup.py that got mistakenly pinned in 0.4.0.
  [(#223)](https://github.com/XanaduAI/MrMustard/pull/223)

* fixing a bug with the `Dgate` optimization
  [(#232)](https://github.com/XanaduAI/MrMustard/pull/232)

### Documentation

### Contributors
[Filippo Miatto](https://github.com/ziofil), [Sebastian Duque Mesa](https://github.com/sduquemesa)

---

# Release 0.4.0 (current release)

### New features

* Ray-based distributed trainer is now added to `training.trainer`. It acts as a replacement
  for `for` loops and enables the parallelization of running many circuits as well as their
  optimizations. To install the extra dependencies: `pip install .[ray]`.
  [(#194)](https://github.com/XanaduAI/MrMustard/pull/194)

  ```python
  from mrmustard.lab import Vacuum, Dgate, Ggate
  from mrmustard.physics import fidelity
  from mrmustard.training.trainer import map_trainer

  def make_circ(x=0.):
      return Ggate(num_modes=1, symplectic_trainable=True) >> Dgate(x=x, x_trainable=True, y_trainable=True)

  def cost_fn(circ=make_circ(0.1), y_targ=0.):
      target = Gaussian(1) >> Dgate(-1.5, y_targ)
      s = Vacuum(1) >> circ
      return -fidelity(s, target)

  # Use case 0: Calculate the cost of a randomly initialized circuit 5 times without optimizing it.
  results_0 = map_trainer(
      cost_fn=cost_fn,
      tasks=5,
  )

  # Use case 1: Run circuit optimization 5 times on randomly initialized circuits.
  results_1 = map_trainer(
      cost_fn=cost_fn,
      device_factory=make_circ,
      tasks=5,
      max_steps=50,
      symplectic_lr=0.05,
  )

  # Use case 2: Run circuit optimization 2 times on randomly initialized circuits with custom parameters.
  results_2 = map_trainer(
      cost_fn=cost_fn,
      device_factory=make_circ,
      tasks=[
          {'x': 0.1, 'euclidean_lr': 0.005, 'max_steps': 50, 'HBAR': 1.},
          {'x': -0.7, 'euclidean_lr': 0.1, 'max_steps': 2, 'HBAR': 2.},
      ],
      y_targ=0.35,
      symplectic_lr=0.05,
      AUTOCUTOFF_MAX_CUTOFF=7,
  )
  ```

* Sampling for homodyne measurements is now integrated in Mr Mustard: when no measurement outcome
  value is specified by the user, a value is sampled from the reduced state probability distribution
  and the conditional state on the remaining modes is generated.
  [(#143)](https://github.com/XanaduAI/MrMustard/pull/143)

  ```python
  import numpy as np
  from mrmustard.lab import Homodyne, TMSV, SqueezedVacuum

  # conditional state from measurement
  conditional_state = TMSV(r=0.5, phi=np.pi)[0, 1] >> Homodyne(quadrature_angle=np.pi/2)[1]

  # measurement outcome
  measurement_outcome = SqueezedVacuum(r=0.5) >> Homodyne()
  ```

* The optimizer `minimize` method now accepts an optional callback function, which will be called
  at each step of the optimization and it will be passed the step number, the cost value,
  and the value of the trainable parameters. The result is added to the `callback_history`
  attribute of the optimizer.
  [(#175)](https://github.com/XanaduAI/MrMustard/pull/175)

* the Math interface now supports linear system solving via `math.solve`.
  [(#185)](https://github.com/XanaduAI/MrMustard/pull/185)

* We introduce the tensor wrapper `MMTensor` (available in `math.mmtensor`) that allows for
  a very easy handling of tensor contractions. Internally MrMustard performs lots of tensor
  contractions and this wrapper allows one to label each index of a tensor and perform
  contractions using the `@` symbol as if it were a simple matrix multiplication (the indices
  with the same name get contracted).
  [(#185)](https://github.com/XanaduAI/MrMustard/pull/185)<br>
  [(#195)](https://github.com/XanaduAI/MrMustard/pull/195)

  ```python
  from mrmustard.math.mmtensor import MMTensor

  # define two tensors
  A = MMTensor(np.random.rand(2, 3, 4), axis_labels=["foo", "bar", "contract"])
  B = MMTensor(np.random.rand(4, 5, 6), axis_labels=["contract", "baz", "qux"])

  # perform a tensor contraction
  C = A @ B
  C.axis_labels  # ["foo", "bar", "baz", "qux"]
  C.shape # (2, 3, 5, 6)
  C.tensor # extract actual result
  ```

* MrMustard's settings object (accessible via `from mrmustard import settings`) now supports
  `SEED` (an int). This will give reproducible results whenever randomness is involved.
  The seed is assigned randomly by default, and it can be reassigned again by setting it to None:
  `settings.SEED = None`. If one desires, the seeded random number generator is accessible directly
  via `settings.rng` (e.g. `settings.rng.normal()`).
  [(#183)](https://github.com/XanaduAI/MrMustard/pull/183)

* The `Circuit` class now has an ascii representation, which can be accessed via the repr method.
  It looks great in Jupyter notebooks! There is a new option at `settings.CIRCUIT_DECIMALS`
  which controls the number of decimals shown in the ascii representation of the gate parameters.
  If `None`, only the name of the gate is shown.
  [(#196)](https://github.com/XanaduAI/MrMustard/pull/196)

* PNR sampling from Gaussian circuits using density matrices can now be performed faster.
  When all modes are detected, this is done by replacing `math.hermite_renormalized` by `math.hermite_renormalized_diagonal`. If all but the first mode are detected,
  `math.hermite_renormalized_1leftoverMode` can be used.
  The complexity of these new methods is equal to performing a pure state simulation.
  The methods are differentiable, so that they can be used for defining a cost function.
  [(#154)](https://github.com/XanaduAI/MrMustard/pull/154)

* MrMustard repo now provides a fully furnished vscode development container and a Dockerfile. To
  find out how to use dev containers for development check the documentation
  [here](https://code.visualstudio.com/docs/devcontainers/containers).
  [(#214)](https://github.com/XanaduAI/MrMustard/pull/214)

### Breaking changes

### Improvements

* The `Dgate` is now implemented directly in MrMustard (instead of on The Walrus) to calculate the
  unitary and gradients of the displacement gate in Fock representation, providing better numerical
  stability for larger cutoff and displacement values.
  [(#147)](https://github.com/XanaduAI/MrMustard/pull/147)
  [(#211)](https://github.com/XanaduAI/MrMustard/pull/211)

* Now the Wigner function is implemented in its own module and uses numba for speed.
  [(#171)](https://github.com/XanaduAI/MrMustard/pull/171)

  ```python
    from mrmustard.utils.wigner import wigner_discretized
    W, Q, P = wigner_discretized(dm, q, p) # dm is a density matrix
  ```

* Calculate marginals independently from the Wigner function thus ensuring that the marginals are
  physical even though the Wigner function might not contain all the features of the state
  within the defined window. Also, expose some plot parameters and return the figure and axes.
  [(#179)](https://github.com/XanaduAI/MrMustard/pull/179)

* Allows for full cutoff specification (index-wise rather than mode-wise) for subclasses
  of `Transformation`. This allows for a more compact Fock representation where needed.
  [(#181)](https://github.com/XanaduAI/MrMustard/pull/181)

* The `mrmustard.physics.fock` module now provides convenience functions for applying kraus
  operators and choi operators to kets and density matrices.
  [(#180)](https://github.com/XanaduAI/MrMustard/pull/180)

  ```python
  from mrmustard.physics.fock import apply_kraus_to_ket, apply_kraus_to_dm, apply_choi_to_ket, apply_choi_to_dm
  ket_out = apply_kraus_to_ket(kraus, ket_in, indices)
  dm_out = apply_choi_to_dm(choi, dm_in, indices)
  dm_out = apply_kraus_to_dm(kraus, dm_in, indices)
  dm_out = apply_choi_to_ket(choi, ket_in, indices)
  ```

* Replaced norm with probability in the repr of `State`. This improves consistency over the
  old behaviour (norm was the sqrt of prob if the state was pure and prob if the state was mixed).
  [(#182)](https://github.com/XanaduAI/MrMustard/pull/182)

* Added two new modules (`physics.bargmann` and `physics.husimi`) to host the functions related
  to those representations, which have been refactored and moved out of `physics.fock`.
  [(#185)](https://github.com/XanaduAI/MrMustard/pull/185)

* The internal type system in MrMustard has been beefed up with much clearer types, like ComplexVector,
  RealMatrix, etc... as well as a generic type `Batch`, which can be parametrized using the other types,
  like `Batch[ComplexTensor]`. This will allow for better type checking and better error messages.
  [(#199)](https://github.com/XanaduAI/MrMustard/pull/199)

* Added multiple tests and improved the use of Hypothesis.
  [(#191)](https://github.com/XanaduAI/MrMustard/pull/191)

* The `fock.autocutoff` function now uses the new diagonal methods for calculating a
  probability-based cutoff. Use `settings.AUTOCUTOFF_PROBABILITY` to set the probability threshold.
  [(#203)](https://github.com/XanaduAI/MrMustard/pull/203)

* The unitary group optimization (for the interferometer) and the orthogonal group optimization
  (for the real interferometer) have been added. The symplectic matrix that describes an
  interferometer belongs to the intersection of the orthogonal group and the symplectic group,
  which is a unitary group, so we needed both.
  [(#208)](https://github.com/XanaduAI/MrMustard/pull/208)

### Bug fixes

* The `Dgate` and the `Rgate` now correctly parse the case when a single scalar is intended
  as the same parameter of a number of gates in parallel.
  [(#180)](https://github.com/XanaduAI/MrMustard/pull/180)

* The trace function in the fock module was giving incorrect results when called with certain
  choices of modes. This is now fixed.
  [(#180)](https://github.com/XanaduAI/MrMustard/pull/180)

* The purity function for fock states no longer normalizes the density matrix before computing
  the purity.
  [(#180)](https://github.com/XanaduAI/MrMustard/pull/180)

* The function `dm_to_ket` no longer normalizes the density matrix before diagonalizing it.
  [(#180)](https://github.com/XanaduAI/MrMustard/pull/180)

* The internal fock representation of states returns the correct cutoffs in all cases
  (solves an issue when a pure dm was converted to ket).
  [(#184)](https://github.com/XanaduAI/MrMustard/pull/184)

* The ray related tests were hanging in github action causing tests to halt and fail.
  Now ray is forced to init with 1 cpu when running tests preventing the issue.
  [(#201)](https://github.com/XanaduAI/MrMustard/pull/201)

* Various minor bug fixes.
  [(#202)](https://github.com/XanaduAI/MrMustard/pull/202)

* Fixed the issue that the optimization of the interferometer was using orthogonal group
  optimization rather than unitary.
  [(#208)](https://github.com/XanaduAI/MrMustard/pull/208)

* Fixes a slicing issue that arises when we compute the fidelity between gaussian and fock states.
  [(#210)](https://github.com/XanaduAI/MrMustard/pull/210)

* The sign of parameters in the circuit drawer are now displayed correctly.
  [(#209)](https://github.com/XanaduAI/MrMustard/pull/209)

* Fixed a bug in the Gaussian state which caused its covariance matrix to be multiplied
  by hbar/2 twice. Adds the argument `modes` to `Ggate`.
  [(#212)](https://github.com/XanaduAI/MrMustard/pull/212)

* Fixes a bug in the cutoffs of the choi operator.
  [(#216)](https://github.com/XanaduAI/MrMustard/pull/216)


### Documentation

### Contributors

This release contains contributions from (in alphabetical order):
[Robbe De Prins](https://github.com/rdprins), [Sebastian Duque Mesa](https://github.com/sduquemesa),
[Filippo Miatto](https://github.com/ziofil), [Zeyue Niu](https://github.com/zeyueN),
[Yuan Yao](https://github.com/sylviemonet)

---

# Release 0.3.0

### New features
* Can switch progress bar on and off (default is on) from the settings via
  `settings.PROGRESSBAR = True/False`.
  [(#128)](https://github.com/XanaduAI/MrMustard/issues/128)

* States in Gaussian and Fock representation now can be concatenated.
  ```python
  from mrmustard.lab.states import Gaussian, Fock
  from mrmustard.lab.gates import Attenuator

  # concatenate pure states
  fock_state = Fock(4)
  gaussian_state = Gaussian(1)
  pure_state = fock_state & gaussian_state

  # also can concatenate mixed states
  mixed1 = fock_state >> Attenuator(0.8)
  mixed2 = gaussian_state >> Attenuator(0.5)
  mixed_state = mixed1 & mixed2

  mixed_state.dm()
  ```
  [(#130)](https://github.com/XanaduAI/MrMustard/pull/130)

* Parameter passthrough allows one to use custom variables and/or functions as parameters.
  For example we can use parameters of other gates:
  ```python
  from mrmustard.lab.gates import Sgate, BSgate

  BS = BSgate(theta=np.pi/4, theta_trainable=True)[0,1]
  S0 = Sgate(r=BS.theta)[0]
  S1 = Sgate(r=-BS.theta)[1]

  circ = S0 >> S1 >> BS
  ```
  Another possibility is with functions:
  ```python

  def my_r(x):
      return x**2

  x = math.new_variable(0.5, bounds = (None, None), name="x")

  def cost_fn():
    # note that my_r needs to be in the cost function
    # in order to track the gradient
    S = Sgate(r=my_r(x), theta_trainable=True)[0,1]
    return # some function of S

  opt.Optimize(cost_fn, by_optimizing=[x])
  ```
  [(#131)](https://github.com/XanaduAI/MrMustard/pull/131)

* Adds the new trainable gate `RealInterferometer`: an interferometer that doesn't mix
  the q and p quadratures.
  [(#132)](https://github.com/XanaduAI/MrMustard/pull/132)

* Now marginals can be iterated over:
  ```python
  for mode in state:
    print(mode.purity)
  ```
  [(#140)](https://github.com/XanaduAI/MrMustard/pull/140)

### Breaking changes

* The Parametrized and Training classes have been refactored: now trainable tensors are wrapped
  in an instance of the `Parameter` class. To define a set of parameters do
  ```python
  from mrmustard.training import Parametrized

  params = Parametrized(
      magnitude=10, magnitude_trainable=False, magnitude_bounds=None,
      angle=0.1, angle_trainable=True, angle_bounds=(-0.1,0.1)
  )
  ```
  which will automatically define the properties `magnitude` and `angle` on the `params` object.
  To access the backend tensor defining the values of such parameters use the `value` property
  ```python
  params.angle.value
  params.angle.bounds

  params.magnitude.value
  ```

  Gates will automatically be an instance of the `Parametrized` class, for example
  ```python
  from mrmustard.lab import BSgate

  bs = BSgate(theta = 0.3, phi = 0.0, theta_trainable: True)

  # access params
  bs.theta.value
  bs.theta.bounds
  bs.phi.value
  ```
  [(#133)](https://github.com/XanaduAI/MrMustard/pull/133),
  patch [(#144)](https://github.com/XanaduAI/MrMustard/pull/144)
  and [(#158)](https://github.com/XanaduAI/MrMustard/pull/158).

### Improvements

* The Parametrized and Training classes have been refactored. The new training module has been
  added and with it the new `Parameter` class: now trainable tensors are being wrapped
  in an instance of `Parameter`.
  [(#133)](https://github.com/XanaduAI/MrMustard/pull/133),
  patch [(#144)](https://github.com/XanaduAI/MrMustard/pull/144)

* The string representations of the `Circuit` and `Transformation` objects have been improved:
  the `Circuit.__repr__` method now produces a string that can be used to generate a circuit in
  an identical state (same gates and parameters), the `Transformation.__str__` and objects
  inheriting from it now prints the name, memory location of the object as well as the modes
  of the circuit in which the transformation is acting on. The `_markdown_repr_` has been implemented
  and on a jupyter notebook produces a table with valuable information of the Transformation objects.
  [(#141)](https://github.com/XanaduAI/MrMustard/pull/141)

* Add the argument 'modes' to the `Interferometer` operation to indicate which modes
  the Interferometer is applied to.
  [(#121)](https://github.com/XanaduAI/MrMustard/pull/121)

### Bug fixes

* Fixed a bug in the `State.ket()` method. An attribute was called with a typo in its name.
  [(#135)](https://github.com/XanaduAI/MrMustard/pull/135)

* The `math.dagger` function applying the hermitian conjugate to an operator was incorrectly
transposing the indices of the input tensor. Now `math.dagger` appropriately calculates the
Hermitian conjugate of an operator.
  [(#156)](https://github.com/XanaduAI/MrMustard/pull/156)

* The application of a Choi operator to a density matrix was resulting in a transposed dm. Now
the order of the indices in the application of a choi operator to dm and ket is correct.
  [(#188)](https://github.com/XanaduAI/MrMustard/pull/188)

### Documentation

* The centralized [Xanadu Sphinx Theme](https://github.com/XanaduAI/xanadu-sphinx-theme)
  is now used to style the Sphinx documentation.
  [(#126)](https://github.com/XanaduAI/MrMustard/pull/126)

* The documentation now contains the `mm.training` section. The optimization examples on the README
  and Basic API Reference section have been updated to use the latest API.
  [(#133)](https://github.com/XanaduAI/MrMustard/pull/133)

### Contributors

This release contains contributions from (in alphabetical order):

[Mikhail Andrenkov](https://github.com/Mandrenkov), [Sebastian Duque Mesa](https://github.com/sduquemesa), [Filippo Miatto](https://github.com/ziofil), [Yuan Yao](https://github.com/sylviemonet)



---

# Release 0.2.0

### New features since last release

* Fidelity can now be calculated between two mixed states.
  [(#115)](https://github.com/XanaduAI/MrMustard/pull/115)

* A configurable logger module is added.
  [(#107)](https://github.com/XanaduAI/MrMustard/pull/107)

  ```python
  from mrmustard.logger import create_logger

  logger = create_logger(__name__)
  logger.warning("Warning message")
  ```

### Improvements

* The tensorflow and torch backend adhere to `MathInterface`.
  [(#103)](https://github.com/XanaduAI/MrMustard/pull/103)

### Bug fixes

* Setting the modes on which detectors and state acts using `modes` kwarg or `__getitem__`
  give consistent results.
  [(#114)](https://github.com/XanaduAI/MrMustard/pull/114)

* Lists are used instead of generators for indices in fidelity calculations.
  [(#117)](https://github.com/XanaduAI/MrMustard/pull/117)

* A raised `KeyboardInterrupt` while on a optimization loop now stops the execution of the program.
  [#105](https://github.com/XanaduAI/MrMustard/pull/105)

### Documentation

* [Basic API reference](https://mrmustard.readthedocs.io/en/latest/introduction/basic_reference.html)
  is updated to use the latest Mr Mustard API.
  [(#119)](https://github.com/XanaduAI/MrMustard/pull/119)

### Contributors

This release contains contributions from (in alphabetical order):

[Sebastián Duque](https://github.com/sduquemesa), [Theodor Isacsson](https://github.com/thisac/),
[Filippo Miatto](https://github.com/ziofil)


# Release 0.1.1

### New features since last release

* `physics.normalize` and `physics.norm` are now available.
  [(#97)](https://github.com/XanaduAI/MrMustard/pull/97)

* `State` now has a norm property.
  [(#97)](https://github.com/XanaduAI/MrMustard/pull/97)

* Can now override autocutoff in `State` by setting the `cutoffs` argument.
  [(#97)](https://github.com/XanaduAI/MrMustard/pull/97)

### Improvements since last release

* Renamed `amplification` argument of `Amplifier` to `gain`.
  [(#97)](https://github.com/XanaduAI/MrMustard/pull/97)

* Improved `__repr__` for `State`.
  [(#97)](https://github.com/XanaduAI/MrMustard/pull/97)

* Added numba section in about().
  [(#97)](https://github.com/XanaduAI/MrMustard/pull/97)

### Bug fixes

* Renamed "pytorch" to "torch" in `mrmustard.__init__()` so that torch can be imported correctly.
  [(#97)](https://github.com/XanaduAI/MrMustard/pull/97)

* Fixed typos in `State.primal()`, `State.__rmul__()`.
  [(#97)](https://github.com/XanaduAI/MrMustard/pull/97)

* Fixed a multimode bug in `PNRDetector.__init__()`.
  [(#97)](https://github.com/XanaduAI/MrMustard/pull/97)

* Fixed a bug in normalization of `Fock`.
  [(#97)](https://github.com/XanaduAI/MrMustard/pull/97)

* Fixed a bug in `physics.fidelity()`.
  [(#97)](https://github.com/XanaduAI/MrMustard/pull/97)

### Contributors

This release contains contributions from (in alphabetical order):

[Sebastián Duque](https://github.com/sduquemesa), [Filippo Miatto](https://github.com/ziofil)


# Release 0.1.0

### New features since last release

* This is the initial public release.

### Contributors

This release contains contributions from (in alphabetical order):

[Sebastián Duque](https://github.com/sduquemesa), [Zhi Han](https://github.com/hanzhihua1),
[Theodor Isacsson](https://github.com/thisac/), [Josh Izaac](https://github.com/josh146),
[Filippo Miatto](https://github.com/ziofil), [Nicolas Quesada](https://github.com/nquesada)<|MERGE_RESOLUTION|>--- conflicted
+++ resolved
@@ -1,4 +1,3 @@
-<<<<<<< HEAD
 # Release 0.6.0 (current release)
 
 ### New features
@@ -46,8 +45,6 @@
 
 ---
 
-=======
->>>>>>> df94d492
 # Release 0.5.0
 
 ### New features
@@ -69,11 +66,7 @@
 
   def cost_fn():
       ...
-<<<<<<< HEAD
-
-=======
   
->>>>>>> df94d492
   def as_dB(cost):
       delta = np.sqrt(np.log(1 / (abs(cost) ** 2)) / (2 * np.pi))
       cost_dB = -10 * np.log10(delta**2)
@@ -89,11 +82,7 @@
   # Or, in command line: `tensorboard --logdir={tb_cb.logdir}` and open link in browser.
   ```
 
-<<<<<<< HEAD
 * Gaussian states support a `bargmann` method for returning the bargmann representation.
-=======
-* Gaussian states support a `bargmann` method for returning the bargmann representation. 
->>>>>>> df94d492
   [(#235)](https://github.com/XanaduAI/MrMustard/pull/235)
 
 * The `ket` method of `State` now supports new keyword arguments `max_prob` and `max_photons`.
@@ -108,11 +97,7 @@
   ket = Gaussian(2).ket(max_prob=0.99, max_photons=3)
   ```
 
-<<<<<<< HEAD
 * Gaussian transformations support a `bargmann` method for returning the bargmann representation.
-=======
-* Gaussian transformations support a `bargmann` method for returning the bargmann representation. 
->>>>>>> df94d492
   [(#239)](https://github.com/XanaduAI/MrMustard/pull/239)
 
 * BSGate.U now supports method='vanilla' (default) and 'schwinger' (slower, but stable to any cutoff)
@@ -144,17 +129,11 @@
   [(#239)](https://github.com/XanaduAI/MrMustard/pull/239)
 
 * More robust implementation of cutoffs for States.
-<<<<<<< HEAD
+
   [(#239)](https://github.com/XanaduAI/MrMustard/pull/239)
 
 * Dependencies and versioning are now managed using Poetry.
   [(#257)](https://github.com/XanaduAI/MrMustard/pull/257)
-=======
-[(#239)](https://github.com/XanaduAI/MrMustard/pull/239)
-
-* Dependencies and versioning are now managed using Poetry.
-[(#257)](https://github.com/XanaduAI/MrMustard/pull/257)
->>>>>>> df94d492
 
 ### Bug fixes
 
@@ -175,12 +154,7 @@
 ### Contributors
 [Filippo Miatto](https://github.com/ziofil), [Zeyue Niu](https://github.com/zeyueN), 
 [Robbe De Prins](https://github.com/rdprins), [Gabriele Gullì](https://github.com/ggulli),
-<<<<<<< HEAD
-[Richard A. Wolf](https://github.com/ryk-wolf), [Yuan YAO](https://github.com/sylviemonet)
-
-=======
 [Richard A. Wolf](https://github.com/ryk-wolf)
->>>>>>> df94d492
 
 ---
 
