# Release 0.7.0 (development release)

### New features
* Added the classes and methods to create, contract, and draw tensor networks with `mrmustard.math`.
  [(#284)](https://github.com/XanaduAI/MrMustard/pull/284)

### Breaking changes

### Improvements

* Calculating Fock representations using the "vanilla strategy" is now more numerically stable (i.e. numerical blowups 
that result from repeatedly applying the recurrence relation are now postponed to higher cutoff values).
This is done by representing Fock amplitudes with a higher precision than complex128 
(which counters the accumulation of floating-point errors). We run Julia code via PyJulia (where Numba was used before)
to keep the code fast.
  [(#274)](https://github.com/XanaduAI/MrMustard/pull/274)

### Bug fixes

* Added the missing `shape` input parameters to all methods `U` in the `gates.py` file.
[(#291)](https://github.com/XanaduAI/MrMustard/pull/291)

### Documentation

### Contributors
[Robbe De Prins](https://github.com/rdprins),
[Samuele Ferracin](https://github.com/SamFerracin)

# Release 0.6.0 (current release)

### New features

* Added a new method to discretize Wigner functions that revolves Clenshaw summations. This method is expected to be fast and
reliable for systems with high number of excitations, for which the pre-existing iterative method is known to be unstable. Users
can select their preferred methods by setting the value of `Settings.DISCRETIZATION_METHOD` to either `interactive` (default) or
`clenshaw`.
  [(#280)](https://github.com/XanaduAI/MrMustard/pull/280)

* Added the `PhaseNoise(phase_stdev)` gate (non-Gaussian). Output is a mixed state in Fock representation. It is not based on a choi operator, but on a nonlinear transformation of the density matrix.
  [(#275)](https://github.com/XanaduAI/MrMustard/pull/275)

### Breaking changes

* The value of `hbar` can no longer be specified outside of `Settings`. All the classes and 
  methods that allowed specifying its value as an input now retrieve it directly from `Settings`.
  [(#273)](https://github.com/XanaduAI/MrMustard/pull/273)

* Certain attributes of `Settings` can no longer be changed after their value is queried for the first time.
  [(#273)](https://github.com/XanaduAI/MrMustard/pull/273)

### Improvements

<<<<<<< HEAD

* Calculating Fock representations and their gradients is now more numerically stable (i.e. numerical blowups that 
result from repeatedly applying the recurrence relation are postponed to higher cutoff values).
This holds for both the "vanilla strategy" [(#274)](https://github.com/XanaduAI/MrMustard/pull/274) and for the 
"diagonal strategy" and "single leftover mode strategy" [(#288)](https://github.com/XanaduAI/MrMustard/pull/288/).
This is done by representing Fock amplitudes with a higher precision than complex128 (countering floating-point errors). 
We run Julia code via PyJulia (where Numba was used before) to keep the code fast.
The precision is controlled by setting settings.PRECISION_BITS_HERMITE_POLY. The default value is 128, 
which uses the old Numba code. When setting to a higher value, the new Julia code is run.

=======
>>>>>>> a48cfed8
* Tensorflow bumped to v2.14 with poetry installation working out of the box on Linux and Mac.
  [(#281)](https://github.com/XanaduAI/MrMustard/pull/281)

* Incorporated `Tensor` into `Transformation` in order to deal with modes more robustly.
  [(#287)](https://github.com/XanaduAI/MrMustard/pull/287)

* Created the classes `Unitary` and `Channel` to simplify the logic in `Transformation`.
  [(#287)](https://github.com/XanaduAI/MrMustard/pull/287)

### Bug fixes

* Fixed a bug about the variable names in functions (apply_kraus_to_ket, apply_kraus_to_dm, apply_choi_to_ket, apply_choi_to_dm).
  [(#271)](https://github.com/XanaduAI/MrMustard/pull/271)

* Fixed a bug that was leading to an error when computing the Choi representation of a unitary transformation.
  [(#283)](https://github.com/XanaduAI/MrMustard/pull/283)

### Documentation

### Contributors
[Filippo Miatto](https://github.com/ziofil), 
[Yuan Yao](https://github.com/sylviemonet),
[Robbe De Prins](https://github.com/rdprins),
[Samuele Ferracin](https://github.com/SamFerracin)
[Zeyue Niu](https://github.com/zeyueN)


---

# Release 0.5.0 (current release)

### New features

* Optimization callback functionalities has been improved. A dedicated `Callback` class is added which
  is able to access the optimizer, the cost function, the parameters as well as gradients, during the
  optimization. In addition, multiple callbacks can be specified. This opens up the endless possiblities
  of customizing the the optimization progress with schedulers, trackers, heuristics, tricks, etc.
  [(#219)](https://github.com/XanaduAI/MrMustard/pull/219)

* Tensorboard-based optimization tracking is added as a builtin `Callback` class: `TensorboardCallback`.
  It can automatically track costs as well as all trainable parameters during optimization in realtime.
  Tensorboard can be most conveniently viewed from VScode.
  [(#219)](https://github.com/XanaduAI/MrMustard/pull/219)

  ```python
  import numpy as np
  from mrmustard.training import Optimizer, TensorboardCallback

  def cost_fn():
      ...
  def as_dB(cost):
      delta = np.sqrt(np.log(1 / (abs(cost) ** 2)) / (2 * np.pi))
      cost_dB = -10 * np.log10(delta**2)
      return cost_dB

  tb_cb = TensorboardCallback(cost_converter=as_dB, track_grads=True)

  opt = Optimizer(euclidean_lr = 0.001);
  opt.minimize(cost_fn, max_steps=200, by_optimizing=[...], callbacks=tb_cb)

  # Logs will be stored in `tb_cb.logdir` which defaults to `./tb_logdir/...` but can be customized.
  # VScode can be used to open the Tensorboard frontend for live monitoring.
  # Or, in command line: `tensorboard --logdir={tb_cb.logdir}` and open link in browser.
  ```

* Gaussian states support a `bargmann` method for returning the bargmann representation.
  [(#235)](https://github.com/XanaduAI/MrMustard/pull/235)

* The `ket` method of `State` now supports new keyword arguments `max_prob` and `max_photons`.
  Use them to speed-up the filling of a ket array up to a certain probability or *total* photon number.
  [(#235)](https://github.com/XanaduAI/MrMustard/pull/235)

  ```python
  from mrmustard.lab import Gaussian

  # Fills the ket array up to 99% probability or up to the |0,3>, |1,2>, |2,1>, |3,0> subspace, whichever is reached first.
  # The array has the autocutoff shape, unless the cutoffs are specified explicitly.
  ket = Gaussian(2).ket(max_prob=0.99, max_photons=3)
  ```

* Gaussian transformations support a `bargmann` method for returning the bargmann representation.
  [(#239)](https://github.com/XanaduAI/MrMustard/pull/239)

* BSGate.U now supports method='vanilla' (default) and 'schwinger' (slower, but stable to any cutoff)
  [(#248)](https://github.com/XanaduAI/MrMustard/pull/248)

### Breaking Changes

* The previous `callback` argument to `Optimizer.minimize` is now `callbacks` since we can now pass
  multiple callbacks to it.
  [(#219)](https://github.com/XanaduAI/MrMustard/pull/219)

* The `opt_history` attribute of `Optimizer` does not have the placeholder at the beginning anymore.
  [(#235)](https://github.com/XanaduAI/MrMustard/pull/235)

### Improvements

* The math module now has a submodule `lattice` for constructing recurrence relation strategies in the Fock lattice.
  There are a few predefined strategies in `mrmustard.math.lattice.strategies`.
  [(#235)](https://github.com/XanaduAI/MrMustard/pull/235)

* Gradients in the Fock lattice are now computed using the vector-jacobian product.
  This saves a lot of memory and speeds up the optimization process by roughly 4x.
  [(#235)](https://github.com/XanaduAI/MrMustard/pull/235)

* Tests of the compact_fock module now use hypothesis.
  [(#235)](https://github.com/XanaduAI/MrMustard/pull/235)

* Faster implementation of the fock representation of `BSgate`, `Sgate` and `SqueezedVacuum`, ranging from 5x to 50x.
  [(#239)](https://github.com/XanaduAI/MrMustard/pull/239)

* More robust implementation of cutoffs for States.
  [(#239)](https://github.com/XanaduAI/MrMustard/pull/239)

* Dependencies and versioning are now managed using Poetry.
  [(#257)](https://github.com/XanaduAI/MrMustard/pull/257)

### Bug fixes

* Fixed a bug that would make two progress bars appear during an optimization
  [(#235)](https://github.com/XanaduAI/MrMustard/pull/235)

* The displacement of the dual of an operation had the wrong sign
  [(#239)](https://github.com/XanaduAI/MrMustard/pull/239)

* When projecting a Gaussian state onto a Fock state, the upper limit of the autocutoff now respect the Fock projection.
  [(#246)](https://github.com/XanaduAI/MrMustard/pull/246)

* Fixed a bug for the algorithms that allow faster PNR sampling from Gaussian circuits using density matrices. When the 
cutoff of the first detector is equal to 1, the resulting density matrix is now correct.

### Documentation

### Contributors
[Filippo Miatto](https://github.com/ziofil), [Zeyue Niu](https://github.com/zeyueN), 
[Robbe De Prins](https://github.com/rdprins), [Gabriele Gullì](https://github.com/ggulli),
[Richard A. Wolf](https://github.com/ryk-wolf)

---

# Release 0.4.1

### New features

### Breaking changes

### Improvements

* Fixed flaky optimization tests and removed tf dependency.
  [(#224)](https://github.com/XanaduAI/MrMustard/pull/224)
  [(#233)](https://github.com/XanaduAI/MrMustard/pull/233)

### Bug fixes

* Unpins package versions in setup.py that got mistakenly pinned in 0.4.0.
  [(#223)](https://github.com/XanaduAI/MrMustard/pull/223)

* fixing a bug with the `Dgate` optimization
  [(#232)](https://github.com/XanaduAI/MrMustard/pull/232)

### Documentation

### Contributors
[Filippo Miatto](https://github.com/ziofil), [Sebastian Duque Mesa](https://github.com/sduquemesa)

---

# Release 0.4.0 (current release)

### New features

* Ray-based distributed trainer is now added to `training.trainer`. It acts as a replacement
  for `for` loops and enables the parallelization of running many circuits as well as their
  optimizations. To install the extra dependencies: `pip install .[ray]`.
  [(#194)](https://github.com/XanaduAI/MrMustard/pull/194)

  ```python
  from mrmustard.lab import Vacuum, Dgate, Ggate
  from mrmustard.physics import fidelity
  from mrmustard.training.trainer import map_trainer

  def make_circ(x=0.):
      return Ggate(num_modes=1, symplectic_trainable=True) >> Dgate(x=x, x_trainable=True, y_trainable=True)

  def cost_fn(circ=make_circ(0.1), y_targ=0.):
      target = Gaussian(1) >> Dgate(-1.5, y_targ)
      s = Vacuum(1) >> circ
      return -fidelity(s, target)

  # Use case 0: Calculate the cost of a randomly initialized circuit 5 times without optimizing it.
  results_0 = map_trainer(
      cost_fn=cost_fn,
      tasks=5,
  )

  # Use case 1: Run circuit optimization 5 times on randomly initialized circuits.
  results_1 = map_trainer(
      cost_fn=cost_fn,
      device_factory=make_circ,
      tasks=5,
      max_steps=50,
      symplectic_lr=0.05,
  )

  # Use case 2: Run circuit optimization 2 times on randomly initialized circuits with custom parameters.
  results_2 = map_trainer(
      cost_fn=cost_fn,
      device_factory=make_circ,
      tasks=[
          {'x': 0.1, 'euclidean_lr': 0.005, 'max_steps': 50, 'HBAR': 1.},
          {'x': -0.7, 'euclidean_lr': 0.1, 'max_steps': 2, 'HBAR': 2.},
      ],
      y_targ=0.35,
      symplectic_lr=0.05,
      AUTOCUTOFF_MAX_CUTOFF=7,
  )
  ```

* Sampling for homodyne measurements is now integrated in Mr Mustard: when no measurement outcome
  value is specified by the user, a value is sampled from the reduced state probability distribution
  and the conditional state on the remaining modes is generated.
  [(#143)](https://github.com/XanaduAI/MrMustard/pull/143)

  ```python
  import numpy as np
  from mrmustard.lab import Homodyne, TMSV, SqueezedVacuum

  # conditional state from measurement
  conditional_state = TMSV(r=0.5, phi=np.pi)[0, 1] >> Homodyne(quadrature_angle=np.pi/2)[1]

  # measurement outcome
  measurement_outcome = SqueezedVacuum(r=0.5) >> Homodyne()
  ```

* The optimizer `minimize` method now accepts an optional callback function, which will be called
  at each step of the optimization and it will be passed the step number, the cost value,
  and the value of the trainable parameters. The result is added to the `callback_history`
  attribute of the optimizer.
  [(#175)](https://github.com/XanaduAI/MrMustard/pull/175)

* the Math interface now supports linear system solving via `math.solve`.
  [(#185)](https://github.com/XanaduAI/MrMustard/pull/185)

* We introduce the tensor wrapper `MMTensor` (available in `math.mmtensor`) that allows for
  a very easy handling of tensor contractions. Internally MrMustard performs lots of tensor
  contractions and this wrapper allows one to label each index of a tensor and perform
  contractions using the `@` symbol as if it were a simple matrix multiplication (the indices
  with the same name get contracted).
  [(#185)](https://github.com/XanaduAI/MrMustard/pull/185)<br>
  [(#195)](https://github.com/XanaduAI/MrMustard/pull/195)

  ```python
  from mrmustard.math.mmtensor import MMTensor

  # define two tensors
  A = MMTensor(np.random.rand(2, 3, 4), axis_labels=["foo", "bar", "contract"])
  B = MMTensor(np.random.rand(4, 5, 6), axis_labels=["contract", "baz", "qux"])

  # perform a tensor contraction
  C = A @ B
  C.axis_labels  # ["foo", "bar", "baz", "qux"]
  C.shape # (2, 3, 5, 6)
  C.tensor # extract actual result
  ```

* MrMustard's settings object (accessible via `from mrmustard import settings`) now supports
  `SEED` (an int). This will give reproducible results whenever randomness is involved.
  The seed is assigned randomly by default, and it can be reassigned again by setting it to None:
  `settings.SEED = None`. If one desires, the seeded random number generator is accessible directly
  via `settings.rng` (e.g. `settings.rng.normal()`).
  [(#183)](https://github.com/XanaduAI/MrMustard/pull/183)

* The `Circuit` class now has an ascii representation, which can be accessed via the repr method.
  It looks great in Jupyter notebooks! There is a new option at `settings.CIRCUIT_DECIMALS`
  which controls the number of decimals shown in the ascii representation of the gate parameters.
  If `None`, only the name of the gate is shown.
  [(#196)](https://github.com/XanaduAI/MrMustard/pull/196)

* PNR sampling from Gaussian circuits using density matrices can now be performed faster.
  When all modes are detected, this is done by replacing `math.hermite_renormalized` by `math.hermite_renormalized_diagonal`. If all but the first mode are detected,
  `math.hermite_renormalized_1leftoverMode` can be used.
  The complexity of these new methods is equal to performing a pure state simulation.
  The methods are differentiable, so that they can be used for defining a cost function.
  [(#154)](https://github.com/XanaduAI/MrMustard/pull/154)

* MrMustard repo now provides a fully furnished vscode development container and a Dockerfile. To
  find out how to use dev containers for development check the documentation
  [here](https://code.visualstudio.com/docs/devcontainers/containers).
  [(#214)](https://github.com/XanaduAI/MrMustard/pull/214)

### Breaking changes

### Improvements

* The `Dgate` is now implemented directly in MrMustard (instead of on The Walrus) to calculate the
  unitary and gradients of the displacement gate in Fock representation, providing better numerical
  stability for larger cutoff and displacement values.
  [(#147)](https://github.com/XanaduAI/MrMustard/pull/147)
  [(#211)](https://github.com/XanaduAI/MrMustard/pull/211)

* Now the Wigner function is implemented in its own module and uses numba for speed.
  [(#171)](https://github.com/XanaduAI/MrMustard/pull/171)

  ```python
    from mrmustard.utils.wigner import wigner_discretized
    W, Q, P = wigner_discretized(dm, q, p) # dm is a density matrix
  ```

* Calculate marginals independently from the Wigner function thus ensuring that the marginals are
  physical even though the Wigner function might not contain all the features of the state
  within the defined window. Also, expose some plot parameters and return the figure and axes.
  [(#179)](https://github.com/XanaduAI/MrMustard/pull/179)

* Allows for full cutoff specification (index-wise rather than mode-wise) for subclasses
  of `Transformation`. This allows for a more compact Fock representation where needed.
  [(#181)](https://github.com/XanaduAI/MrMustard/pull/181)

* The `mrmustard.physics.fock` module now provides convenience functions for applying kraus
  operators and choi operators to kets and density matrices.
  [(#180)](https://github.com/XanaduAI/MrMustard/pull/180)

  ```python
  from mrmustard.physics.fock import apply_kraus_to_ket, apply_kraus_to_dm, apply_choi_to_ket, apply_choi_to_dm
  ket_out = apply_kraus_to_ket(kraus, ket_in, indices)
  dm_out = apply_choi_to_dm(choi, dm_in, indices)
  dm_out = apply_kraus_to_dm(kraus, dm_in, indices)
  dm_out = apply_choi_to_ket(choi, ket_in, indices)
  ```

* Replaced norm with probability in the repr of `State`. This improves consistency over the
  old behaviour (norm was the sqrt of prob if the state was pure and prob if the state was mixed).
  [(#182)](https://github.com/XanaduAI/MrMustard/pull/182)

* Added two new modules (`physics.bargmann` and `physics.husimi`) to host the functions related
  to those representations, which have been refactored and moved out of `physics.fock`.
  [(#185)](https://github.com/XanaduAI/MrMustard/pull/185)

* The internal type system in MrMustard has been beefed up with much clearer types, like ComplexVector,
  RealMatrix, etc... as well as a generic type `Batch`, which can be parametrized using the other types,
  like `Batch[ComplexTensor]`. This will allow for better type checking and better error messages.
  [(#199)](https://github.com/XanaduAI/MrMustard/pull/199)

* Added multiple tests and improved the use of Hypothesis.
  [(#191)](https://github.com/XanaduAI/MrMustard/pull/191)

* The `fock.autocutoff` function now uses the new diagonal methods for calculating a
  probability-based cutoff. Use `settings.AUTOCUTOFF_PROBABILITY` to set the probability threshold.
  [(#203)](https://github.com/XanaduAI/MrMustard/pull/203)

* The unitary group optimization (for the interferometer) and the orthogonal group optimization
  (for the real interferometer) have been added. The symplectic matrix that describes an
  interferometer belongs to the intersection of the orthogonal group and the symplectic group,
  which is a unitary group, so we needed both.
  [(#208)](https://github.com/XanaduAI/MrMustard/pull/208)

### Bug fixes

* The `Dgate` and the `Rgate` now correctly parse the case when a single scalar is intended
  as the same parameter of a number of gates in parallel.
  [(#180)](https://github.com/XanaduAI/MrMustard/pull/180)

* The trace function in the fock module was giving incorrect results when called with certain
  choices of modes. This is now fixed.
  [(#180)](https://github.com/XanaduAI/MrMustard/pull/180)

* The purity function for fock states no longer normalizes the density matrix before computing
  the purity.
  [(#180)](https://github.com/XanaduAI/MrMustard/pull/180)

* The function `dm_to_ket` no longer normalizes the density matrix before diagonalizing it.
  [(#180)](https://github.com/XanaduAI/MrMustard/pull/180)

* The internal fock representation of states returns the correct cutoffs in all cases
  (solves an issue when a pure dm was converted to ket).
  [(#184)](https://github.com/XanaduAI/MrMustard/pull/184)

* The ray related tests were hanging in github action causing tests to halt and fail.
  Now ray is forced to init with 1 cpu when running tests preventing the issue.
  [(#201)](https://github.com/XanaduAI/MrMustard/pull/201)

* Various minor bug fixes.
  [(#202)](https://github.com/XanaduAI/MrMustard/pull/202)

* Fixed the issue that the optimization of the interferometer was using orthogonal group
  optimization rather than unitary.
  [(#208)](https://github.com/XanaduAI/MrMustard/pull/208)

* Fixes a slicing issue that arises when we compute the fidelity between gaussian and fock states.
  [(#210)](https://github.com/XanaduAI/MrMustard/pull/210)

* The sign of parameters in the circuit drawer are now displayed correctly.
  [(#209)](https://github.com/XanaduAI/MrMustard/pull/209)

* Fixed a bug in the Gaussian state which caused its covariance matrix to be multiplied
  by hbar/2 twice. Adds the argument `modes` to `Ggate`.
  [(#212)](https://github.com/XanaduAI/MrMustard/pull/212)

* Fixes a bug in the cutoffs of the choi operator.
  [(#216)](https://github.com/XanaduAI/MrMustard/pull/216)


### Documentation

### Contributors

This release contains contributions from (in alphabetical order):
[Robbe De Prins](https://github.com/rdprins), [Sebastian Duque Mesa](https://github.com/sduquemesa),
[Filippo Miatto](https://github.com/ziofil), [Zeyue Niu](https://github.com/zeyueN),
[Yuan Yao](https://github.com/sylviemonet)

---

# Release 0.3.0

### New features
* Can switch progress bar on and off (default is on) from the settings via
  `settings.PROGRESSBAR = True/False`.
  [(#128)](https://github.com/XanaduAI/MrMustard/issues/128)

* States in Gaussian and Fock representation now can be concatenated.
  ```python
  from mrmustard.lab.states import Gaussian, Fock
  from mrmustard.lab.gates import Attenuator

  # concatenate pure states
  fock_state = Fock(4)
  gaussian_state = Gaussian(1)
  pure_state = fock_state & gaussian_state

  # also can concatenate mixed states
  mixed1 = fock_state >> Attenuator(0.8)
  mixed2 = gaussian_state >> Attenuator(0.5)
  mixed_state = mixed1 & mixed2

  mixed_state.dm()
  ```
  [(#130)](https://github.com/XanaduAI/MrMustard/pull/130)

* Parameter passthrough allows one to use custom variables and/or functions as parameters.
  For example we can use parameters of other gates:
  ```python
  from mrmustard.lab.gates import Sgate, BSgate

  BS = BSgate(theta=np.pi/4, theta_trainable=True)[0,1]
  S0 = Sgate(r=BS.theta)[0]
  S1 = Sgate(r=-BS.theta)[1]

  circ = S0 >> S1 >> BS
  ```
  Another possibility is with functions:
  ```python

  def my_r(x):
      return x**2

  x = math.new_variable(0.5, bounds = (None, None), name="x")

  def cost_fn():
    # note that my_r needs to be in the cost function
    # in order to track the gradient
    S = Sgate(r=my_r(x), theta_trainable=True)[0,1]
    return # some function of S

  opt.Optimize(cost_fn, by_optimizing=[x])
  ```
  [(#131)](https://github.com/XanaduAI/MrMustard/pull/131)

* Adds the new trainable gate `RealInterferometer`: an interferometer that doesn't mix
  the q and p quadratures.
  [(#132)](https://github.com/XanaduAI/MrMustard/pull/132)

* Now marginals can be iterated over:
  ```python
  for mode in state:
    print(mode.purity)
  ```
  [(#140)](https://github.com/XanaduAI/MrMustard/pull/140)

### Breaking changes

* The Parametrized and Training classes have been refactored: now trainable tensors are wrapped
  in an instance of the `Parameter` class. To define a set of parameters do
  ```python
  from mrmustard.training import Parametrized

  params = Parametrized(
      magnitude=10, magnitude_trainable=False, magnitude_bounds=None,
      angle=0.1, angle_trainable=True, angle_bounds=(-0.1,0.1)
  )
  ```
  which will automatically define the properties `magnitude` and `angle` on the `params` object.
  To access the backend tensor defining the values of such parameters use the `value` property
  ```python
  params.angle.value
  params.angle.bounds

  params.magnitude.value
  ```

  Gates will automatically be an instance of the `Parametrized` class, for example
  ```python
  from mrmustard.lab import BSgate

  bs = BSgate(theta = 0.3, phi = 0.0, theta_trainable: True)

  # access params
  bs.theta.value
  bs.theta.bounds
  bs.phi.value
  ```
  [(#133)](https://github.com/XanaduAI/MrMustard/pull/133),
  patch [(#144)](https://github.com/XanaduAI/MrMustard/pull/144)
  and [(#158)](https://github.com/XanaduAI/MrMustard/pull/158).

### Improvements

* The Parametrized and Training classes have been refactored. The new training module has been
  added and with it the new `Parameter` class: now trainable tensors are being wrapped
  in an instance of `Parameter`.
  [(#133)](https://github.com/XanaduAI/MrMustard/pull/133),
  patch [(#144)](https://github.com/XanaduAI/MrMustard/pull/144)

* The string representations of the `Circuit` and `Transformation` objects have been improved:
  the `Circuit.__repr__` method now produces a string that can be used to generate a circuit in
  an identical state (same gates and parameters), the `Transformation.__str__` and objects
  inheriting from it now prints the name, memory location of the object as well as the modes
  of the circuit in which the transformation is acting on. The `_markdown_repr_` has been implemented
  and on a jupyter notebook produces a table with valuable information of the Transformation objects.
  [(#141)](https://github.com/XanaduAI/MrMustard/pull/141)

* Add the argument 'modes' to the `Interferometer` operation to indicate which modes
  the Interferometer is applied to.
  [(#121)](https://github.com/XanaduAI/MrMustard/pull/121)

### Bug fixes

* Fixed a bug in the `State.ket()` method. An attribute was called with a typo in its name.
  [(#135)](https://github.com/XanaduAI/MrMustard/pull/135)

* The `math.dagger` function applying the hermitian conjugate to an operator was incorrectly
transposing the indices of the input tensor. Now `math.dagger` appropriately calculates the
Hermitian conjugate of an operator.
  [(#156)](https://github.com/XanaduAI/MrMustard/pull/156)

* The application of a Choi operator to a density matrix was resulting in a transposed dm. Now
the order of the indices in the application of a choi operator to dm and ket is correct.
  [(#188)](https://github.com/XanaduAI/MrMustard/pull/188)

### Documentation

* The centralized [Xanadu Sphinx Theme](https://github.com/XanaduAI/xanadu-sphinx-theme)
  is now used to style the Sphinx documentation.
  [(#126)](https://github.com/XanaduAI/MrMustard/pull/126)

* The documentation now contains the `mm.training` section. The optimization examples on the README
  and Basic API Reference section have been updated to use the latest API.
  [(#133)](https://github.com/XanaduAI/MrMustard/pull/133)

### Contributors

This release contains contributions from (in alphabetical order):

[Mikhail Andrenkov](https://github.com/Mandrenkov), [Sebastian Duque Mesa](https://github.com/sduquemesa), [Filippo Miatto](https://github.com/ziofil), [Yuan Yao](https://github.com/sylviemonet)



---

# Release 0.2.0

### New features since last release

* Fidelity can now be calculated between two mixed states.
  [(#115)](https://github.com/XanaduAI/MrMustard/pull/115)

* A configurable logger module is added.
  [(#107)](https://github.com/XanaduAI/MrMustard/pull/107)

  ```python
  from mrmustard.logger import create_logger

  logger = create_logger(__name__)
  logger.warning("Warning message")
  ```

### Improvements

* The tensorflow and torch backend adhere to `MathInterface`.
  [(#103)](https://github.com/XanaduAI/MrMustard/pull/103)

### Bug fixes

* Setting the modes on which detectors and state acts using `modes` kwarg or `__getitem__`
  give consistent results.
  [(#114)](https://github.com/XanaduAI/MrMustard/pull/114)

* Lists are used instead of generators for indices in fidelity calculations.
  [(#117)](https://github.com/XanaduAI/MrMustard/pull/117)

* A raised `KeyboardInterrupt` while on a optimization loop now stops the execution of the program.
  [#105](https://github.com/XanaduAI/MrMustard/pull/105)

### Documentation

* [Basic API reference](https://mrmustard.readthedocs.io/en/latest/introduction/basic_reference.html)
  is updated to use the latest Mr Mustard API.
  [(#119)](https://github.com/XanaduAI/MrMustard/pull/119)

### Contributors

This release contains contributions from (in alphabetical order):

[Sebastián Duque](https://github.com/sduquemesa), [Theodor Isacsson](https://github.com/thisac/),
[Filippo Miatto](https://github.com/ziofil)


# Release 0.1.1

### New features since last release

* `physics.normalize` and `physics.norm` are now available.
  [(#97)](https://github.com/XanaduAI/MrMustard/pull/97)

* `State` now has a norm property.
  [(#97)](https://github.com/XanaduAI/MrMustard/pull/97)

* Can now override autocutoff in `State` by setting the `cutoffs` argument.
  [(#97)](https://github.com/XanaduAI/MrMustard/pull/97)

### Improvements since last release

* Renamed `amplification` argument of `Amplifier` to `gain`.
  [(#97)](https://github.com/XanaduAI/MrMustard/pull/97)

* Improved `__repr__` for `State`.
  [(#97)](https://github.com/XanaduAI/MrMustard/pull/97)

* Added numba section in about().
  [(#97)](https://github.com/XanaduAI/MrMustard/pull/97)

### Bug fixes

* Renamed "pytorch" to "torch" in `mrmustard.__init__()` so that torch can be imported correctly.
  [(#97)](https://github.com/XanaduAI/MrMustard/pull/97)

* Fixed typos in `State.primal()`, `State.__rmul__()`.
  [(#97)](https://github.com/XanaduAI/MrMustard/pull/97)

* Fixed a multimode bug in `PNRDetector.__init__()`.
  [(#97)](https://github.com/XanaduAI/MrMustard/pull/97)

* Fixed a bug in normalization of `Fock`.
  [(#97)](https://github.com/XanaduAI/MrMustard/pull/97)

* Fixed a bug in `physics.fidelity()`.
  [(#97)](https://github.com/XanaduAI/MrMustard/pull/97)

### Contributors

This release contains contributions from (in alphabetical order):

[Sebastián Duque](https://github.com/sduquemesa), [Filippo Miatto](https://github.com/ziofil)


# Release 0.1.0

### New features since last release

* This is the initial public release.

### Contributors

This release contains contributions from (in alphabetical order):

[Sebastián Duque](https://github.com/sduquemesa), [Zhi Han](https://github.com/hanzhihua1),
[Theodor Isacsson](https://github.com/thisac/), [Josh Izaac](https://github.com/josh146),
[Filippo Miatto](https://github.com/ziofil), [Nicolas Quesada](https://github.com/nquesada)<|MERGE_RESOLUTION|>--- conflicted
+++ resolved
@@ -7,50 +7,6 @@
 ### Breaking changes
 
 ### Improvements
-
-* Calculating Fock representations using the "vanilla strategy" is now more numerically stable (i.e. numerical blowups 
-that result from repeatedly applying the recurrence relation are now postponed to higher cutoff values).
-This is done by representing Fock amplitudes with a higher precision than complex128 
-(which counters the accumulation of floating-point errors). We run Julia code via PyJulia (where Numba was used before)
-to keep the code fast.
-  [(#274)](https://github.com/XanaduAI/MrMustard/pull/274)
-
-### Bug fixes
-
-* Added the missing `shape` input parameters to all methods `U` in the `gates.py` file.
-[(#291)](https://github.com/XanaduAI/MrMustard/pull/291)
-
-### Documentation
-
-### Contributors
-[Robbe De Prins](https://github.com/rdprins),
-[Samuele Ferracin](https://github.com/SamFerracin)
-
-# Release 0.6.0 (current release)
-
-### New features
-
-* Added a new method to discretize Wigner functions that revolves Clenshaw summations. This method is expected to be fast and
-reliable for systems with high number of excitations, for which the pre-existing iterative method is known to be unstable. Users
-can select their preferred methods by setting the value of `Settings.DISCRETIZATION_METHOD` to either `interactive` (default) or
-`clenshaw`.
-  [(#280)](https://github.com/XanaduAI/MrMustard/pull/280)
-
-* Added the `PhaseNoise(phase_stdev)` gate (non-Gaussian). Output is a mixed state in Fock representation. It is not based on a choi operator, but on a nonlinear transformation of the density matrix.
-  [(#275)](https://github.com/XanaduAI/MrMustard/pull/275)
-
-### Breaking changes
-
-* The value of `hbar` can no longer be specified outside of `Settings`. All the classes and 
-  methods that allowed specifying its value as an input now retrieve it directly from `Settings`.
-  [(#273)](https://github.com/XanaduAI/MrMustard/pull/273)
-
-* Certain attributes of `Settings` can no longer be changed after their value is queried for the first time.
-  [(#273)](https://github.com/XanaduAI/MrMustard/pull/273)
-
-### Improvements
-
-<<<<<<< HEAD
 
 * Calculating Fock representations and their gradients is now more numerically stable (i.e. numerical blowups that 
 result from repeatedly applying the recurrence relation are postponed to higher cutoff values).
@@ -61,8 +17,41 @@
 The precision is controlled by setting settings.PRECISION_BITS_HERMITE_POLY. The default value is 128, 
 which uses the old Numba code. When setting to a higher value, the new Julia code is run.
 
-=======
->>>>>>> a48cfed8
+### Bug fixes
+
+* Added the missing `shape` input parameters to all methods `U` in the `gates.py` file.
+[(#291)](https://github.com/XanaduAI/MrMustard/pull/291)
+
+### Documentation
+
+### Contributors
+[Robbe De Prins](https://github.com/rdprins),
+[Samuele Ferracin](https://github.com/SamFerracin)
+
+# Release 0.6.0 (current release)
+
+### New features
+
+* Added a new method to discretize Wigner functions that revolves Clenshaw summations. This method is expected to be fast and
+reliable for systems with high number of excitations, for which the pre-existing iterative method is known to be unstable. Users
+can select their preferred methods by setting the value of `Settings.DISCRETIZATION_METHOD` to either `interactive` (default) or
+`clenshaw`.
+  [(#280)](https://github.com/XanaduAI/MrMustard/pull/280)
+
+* Added the `PhaseNoise(phase_stdev)` gate (non-Gaussian). Output is a mixed state in Fock representation. It is not based on a choi operator, but on a nonlinear transformation of the density matrix.
+  [(#275)](https://github.com/XanaduAI/MrMustard/pull/275)
+
+### Breaking changes
+
+* The value of `hbar` can no longer be specified outside of `Settings`. All the classes and 
+  methods that allowed specifying its value as an input now retrieve it directly from `Settings`.
+  [(#273)](https://github.com/XanaduAI/MrMustard/pull/273)
+
+* Certain attributes of `Settings` can no longer be changed after their value is queried for the first time.
+  [(#273)](https://github.com/XanaduAI/MrMustard/pull/273)
+
+### Improvements
+
 * Tensorflow bumped to v2.14 with poetry installation working out of the box on Linux and Mac.
   [(#281)](https://github.com/XanaduAI/MrMustard/pull/281)
 
