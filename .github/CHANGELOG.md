--- conflicted
+++ resolved
@@ -5,6 +5,9 @@
 ### Breaking changes
 
 ### Improvements
+
+* The `Dgate` now uses The Walrus to calculate the unitary and gradients of the displacement gate in fock representation,
+  providing better numerical stability for larger cutoff and displacement values. [(#147)](https://github.com/XanaduAI/MrMustard/pull/147)
 
 ### Bug fixes
 
@@ -129,14 +132,10 @@
   and on a jupyter notebook produces a table with valuable information of the Transformation objects.
   [(#141)](https://github.com/XanaduAI/MrMustard/pull/141)
 
-<<<<<<< HEAD
-* The `Dgate` now uses The Walrus to calculate the unitary and gradients of the displacement gate in fock representation,
-  providing better numerical stability for larger cutoff and displacement values. [(#147)](https://github.com/XanaduAI/MrMustard/pull/147)
-=======
 * Add the argument 'modes' to the `Interferometer` operation to indicate which modes the Interferometer is
   applied to.
   [(#121)](https://github.com/XanaduAI/MrMustard/pull/121)
->>>>>>> fdb39764
+
 
 ### Bug fixes
 * Fixed a bug in the `State.ket()` method. An attribute was called with a typo in its name.
