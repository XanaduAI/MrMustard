--- conflicted
+++ resolved
@@ -53,13 +53,12 @@
   [(#303)](https://github.com/XanaduAI/MrMustard/pull/303)
   [(#304)](https://github.com/XanaduAI/MrMustard/pull/304)
 
-<<<<<<< HEAD
 * Adds functions `hermite_renormalized_batch` and `hermite_renormalized_diagonal_batch` to speed up calculating 
   Hermite polynomials over a batch of B vectors.
   [(#308)](https://github.com/XanaduAI/MrMustard/pull/308)
-=======
+
 * Changed the ``cast`` functions in the numpy and tensorflow backends to avoid ``ComplexWarning``s.
->>>>>>> 4aaa3205
+
 
 ### Bug fixes
 
