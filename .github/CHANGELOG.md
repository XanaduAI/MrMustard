# Release 0.4.0

### New features

* Ray-based distributed trainer is now added to `training.trainer`. It acts as a replacement
  for `for` loops and enables the parallelization of running many circuits as well as their
  optimizations. To install the extra dependencies: `pip install .[ray]`.
  [(#194)](https://github.com/XanaduAI/MrMustard/pull/194)

  ```python
  from mrmustard.lab import Vacuum, Dgate, Ggate
  from mrmustard.physics import fidelity
  from mrmustard.training.trainer import map_trainer

  def make_circ(x=0.):
      return Ggate(num_modes=1, symplectic_trainable=True) >> Dgate(x=x, x_trainable=True, y_trainable=True)

  def cost_fn(circ=make_circ(0.1), y_targ=0.):
      target = Gaussian(1) >> Dgate(-1.5, y_targ)
      s = Vacuum(1) >> circ
      return -fidelity(s, target)

  # Use case 0: Calculate the cost of a randomly initialized circuit 5 times without optimizing it.
  results_0 = map_trainer(
      cost_fn=cost_fn,
      tasks=5,
  )

  # Use case 1: Run circuit optimization 5 times on randomly initialized circuits.
  results_1 = map_trainer(
      cost_fn=cost_fn,
      device_factory=make_circ,
      tasks=5,
      max_steps=50,
      symplectic_lr=0.05,
  )

  # Use case 2: Run circuit optimization 2 times on randomly initialized circuits with custom parameters.
  results_2 = map_trainer(
      cost_fn=cost_fn,
      device_factory=make_circ,
      tasks=[
          {'x': 0.1, 'euclidean_lr': 0.005, 'max_steps': 50, 'HBAR': 1.},
          {'x': -0.7, 'euclidean_lr': 0.1, 'max_steps': 2, 'HBAR': 2.},
      ],
      y_targ=0.35,
      symplectic_lr=0.05,
      AUTOCUTOFF_MAX_CUTOFF=7,
  )
  ```

* Sampling for homodyne measurements is now integrated in Mr Mustard: when no measurement outcome
  value is specified by the user, a value is sampled from the reduced state probability distribution
  and the conditional state on the remaining modes is generated.
  [(#143)](https://github.com/XanaduAI/MrMustard/pull/143)

  ```python
  import numpy as np
  from mrmustard.lab import Homodyne, TMSV, SqueezedVacuum

  # conditional state from measurement
  conditional_state = TMSV(r=0.5, phi=np.pi)[0, 1] >> Homodyne(quadrature_angle=np.pi/2)[1]

  # measurement outcome
  measurement_outcome = SqueezedVacuum(r=0.5) >> Homodyne()
  ```

* The optimizer `minimize` method now accepts an optional callback function, which will be called
  at each step of the optimization and it will be passed the step number, the cost value,
  and the value of the trainable parameters. The result is added to the `callback_history`
  attribute of the optimizer.
  [(#175)](https://github.com/XanaduAI/MrMustard/pull/175)

* the Math interface now supports linear system solving via `math.solve`.
  [(#185)](https://github.com/XanaduAI/MrMustard/pull/185)

* We introduce the tensor wrapper `MMTensor` (available in `math.mmtensor`) that allows for
  a very easy handling of tensor contractions. Internally MrMustard performs lots of tensor
  contractions and this wrapper allows one to label each index of a tensor and perform
  contractions using the `@` symbol as if it were a simple matrix multiplication (the indices
  with the same name get contracted).
  [(#185)](https://github.com/XanaduAI/MrMustard/pull/185)<br>
  [(#195)](https://github.com/XanaduAI/MrMustard/pull/195)

  ```python
  from mrmustard.math.mmtensor import MMTensor

  # define two tensors
  A = MMTensor(np.random.rand(2, 3, 4), axis_labels=["foo", "bar", "contract"])
  B = MMTensor(np.random.rand(4, 5, 6), axis_labels=["contract", "baz", "qux"])

  # perform a tensor contraction
  C = A @ B
  C.axis_labels  # ["foo", "bar", "baz", "qux"]
  C.shape # (2, 3, 5, 6)
  C.tensor # extract actual result
  ```

* MrMustard's settings object (accessible via `from mrmustard import settings`) now supports
  `SEED` (an int). This will give reproducible results whenever randomness is involved.
  The seed is assigned randomly by default, and it can be reassigned again by setting it to None:
  `settings.SEED = None`. If one desires, the seeded random number generator is accessible directly
  via `settings.rng` (e.g. `settings.rng.normal()`).
  [(#183)](https://github.com/XanaduAI/MrMustard/pull/183)

* The `Circuit` class now has an ascii representation, which can be accessed via the repr method.
  It looks great in Jupyter notebooks! There is a new option at `settings.CIRCUIT_DECIMALS`
  which controls the number of decimals shown in the ascii representation of the gate parameters.
  If `None`, only the name of the gate is shown.
  [(#196)](https://github.com/XanaduAI/MrMustard/pull/196)

* PNR sampling from Gaussian circuits using density matrices can now be performed faster.
  When all modes are detected, this is done by replacing `math.hermite_renormalized` by `math.hermite_renormalized_diagonal`. If all but the first mode are detected,
  `math.hermite_renormalized_1leftoverMode` can be used.
  The complexity of these new methods is equal to performing a pure state simulation.
  The methods are differentiable, so that they can be used for defining a cost function.
  [(#154)](https://github.com/XanaduAI/MrMustard/pull/154)

<<<<<<< HEAD
* MrMustard repo now provides a fully furnished vscode development container and a Dockerfile. To
  find out how to use dev containers for development check the documentation
  [here](https://code.visualstudio.com/docs/devcontainers/containers).
  [(#214)](https://github.com/XanaduAI/MrMustard/pull/214)

=======
>>>>>>> f24e3a4f
### Breaking changes

### Improvements

<<<<<<< HEAD
* The `Dgate` now uses The Walrus to calculate the unitary and gradients of the displacement gate in fock representation,
  providing better numerical stability for larger cutoff and displacement values.
  [(#147)](https://github.com/XanaduAI/MrMustard/pull/147)
=======
* The `Dgate` is now implemented directly in MrMustard (instead of on The Walrus) to calculate the
  unitary and gradients of the displacement gate in fock representation, providing better numerical
  stability for larger cutoff and displacement values.
  [(#147)](https://github.com/XanaduAI/MrMustard/pull/147)
  [(#211)](https://github.com/XanaduAI/MrMustard/pull/211)
>>>>>>> f24e3a4f

* Now the Wigner function is implemented in its own module and uses numba for speed.
  [(#171)](https://github.com/XanaduAI/MrMustard/pull/171)

  ```python
    from mrmustard.utils.wigner import wigner_discretized
    W, Q, P = wigner_discretized(dm, q, p) # dm is a density matrix
  ```

* Calculate marginals independently from the Wigner function thus ensuring that the marginals are
  physical even though the Wigner function might not contain all the features of the state
  within the defined window. Also, expose some plot parameters and return the figure and axes.
  [(#179)](https://github.com/XanaduAI/MrMustard/pull/179)

* Allows for full cutoff specification (index-wise rather than mode-wise) for subclasses
  of `Transformation`. This allows for a more compact Fock representation where needed.
  [(#181)](https://github.com/XanaduAI/MrMustard/pull/181)

* The `mrmustard.physics.fock` module now provides convenience functions for applying kraus
  operators and choi operators to kets and density matrices.
  [(#180)](https://github.com/XanaduAI/MrMustard/pull/180)

  ```python
  from mrmustard.physics.fock import apply_kraus_to_ket, apply_kraus_to_dm, apply_choi_to_ket, apply_choi_to_dm
  ket_out = apply_kraus_to_ket(kraus, ket_in, indices)
  dm_out = apply_choi_to_dm(choi, dm_in, indices)
  dm_out = apply_kraus_to_dm(kraus, dm_in, indices)
  dm_out = apply_choi_to_ket(choi, ket_in, indices)
  ```

* Replaced norm with probability in the repr of `State`. This improves consistency over the
  old behaviour (norm was the sqrt of prob if the state was pure and prob if the state was mixed).
  [(#182)](https://github.com/XanaduAI/MrMustard/pull/182)

* Added two new modules (`physics.bargmann` and `physics.husimi`) to host the functions related
  to those representations, which have been refactored and moved out of `physics.fock`.
  [(#185)](https://github.com/XanaduAI/MrMustard/pull/185)

* The internal type system in MrMustard has been beefed up with much clearer types, like ComplexVector,
  RealMatrix, etc... as well as a generic type `Batch`, which can be parametrized using the other types,
  like `Batch[ComplexTensor]`. This will allow for better type checking and better error messages.
  [(#199)](https://github.com/XanaduAI/MrMustard/pull/199)

* Added multiple tests and improved the use of Hypothesis.
  [(#191)](https://github.com/XanaduAI/MrMustard/pull/191)

* The `fock.autocutoff` function now uses the new diagonal methods for calculating a
  probability-based cutoff. Use `settings.AUTOCUTOFF_PROBABILITY` to set the probability threshold.
  [(#203)](https://github.com/XanaduAI/MrMustard/pull/203)

<<<<<<< HEAD
* The unitary group optimization (for the interferometer) and the orthogonal group optimization (for the real interferometer) have been added.
  The symplectic matrix that describes an interferometer belongs to the intersection of the orthogonal group and the symplectic group, which is a unitary group,
  so we needed both.
=======
* The unitary group optimization (for the interferometer) and the orthogonal group optimization
  (for the real interferometer) have been added. The symplectic matrix that describes an
  interferometer belongs to the intersection of the orthogonal group and the symplectic group,
  which is a unitary group, so we needed both.
>>>>>>> f24e3a4f
  [(#208)](https://github.com/XanaduAI/MrMustard/pull/208)

### Bug fixes

* The `Dgate` and the `Rgate` now correctly parse the case when a single scalar is intended
  as the same parameter of a number of gates in parallel.
  [(#180)](https://github.com/XanaduAI/MrMustard/pull/180)

* The trace function in the fock module was giving incorrect results when called with certain
  choices of modes. This is now fixed.
  [(#180)](https://github.com/XanaduAI/MrMustard/pull/180)

* The purity function for fock states no longer normalizes the density matrix before computing
  the purity.
  [(#180)](https://github.com/XanaduAI/MrMustard/pull/180)

* The function `dm_to_ket` no longer normalizes the density matrix before diagonalizing it.
  [(#180)](https://github.com/XanaduAI/MrMustard/pull/180)

* The internal fock representation of states returns the correct cutoffs in all cases
  (solves an issue when a pure dm was converted to ket).
  [(#184)](https://github.com/XanaduAI/MrMustard/pull/184)

* The ray related tests were hanging in github action causing tests to halt and fail.
  Now ray is forced to init with 1 cpu when running tests preventing the issue.
  [(#201)](https://github.com/XanaduAI/MrMustard/pull/201)

* Various minor bug fixes.
  [(#202)](https://github.com/XanaduAI/MrMustard/pull/202)

* Fixed the issue that the optimization of the interferometer was using orthogonal group
  optimization rather than unitary.
  [(#208)](https://github.com/XanaduAI/MrMustard/pull/208)

* Fixes a slicing issue that arises when we compute the fidelity between gaussian and fock states.
  [(#210)](https://github.com/XanaduAI/MrMustard/pull/210)

* The sign of parameters in the circuit drawer are now displayed correctly.
  [(#209)](https://github.com/XanaduAI/MrMustard/pull/209)

* Fixed a bug in the Gaussian state which caused its covariance matrix to be multiplied
  by hbar/2 twice. Adds the argument `modes` to `Ggate`.
  [(#212)](https://github.com/XanaduAI/MrMustard/pull/212)


### Documentation

### Contributors

This release contains contributions from (in alphabetical order):
[Robbe De Prins](https://github.com/rdprins), [Sebastian Duque Mesa](https://github.com/sduquemesa),
[Filippo Miatto](https://github.com/ziofil), [Zeyue Niu](https://github.com/zeyueN),
[Yuan Yao](https://github.com/sylviemonet)

---

# Release 0.3.0

### New features
* Can switch progress bar on and off (default is on) from the settings via
  `settings.PROGRESSBAR = True/False`.
  [(#128)](https://github.com/XanaduAI/MrMustard/issues/128)

* States in Gaussian and Fock representation now can be concatenated.
  ```python
  from mrmustard.lab.states import Gaussian, Fock
  from mrmustard.lab.gates import Attenuator

  # concatenate pure states
  fock_state = Fock(4)
  gaussian_state = Gaussian(1)
  pure_state = fock_state & gaussian_state

  # also can concatenate mixed states
  mixed1 = fock_state >> Attenuator(0.8)
  mixed2 = gaussian_state >> Attenuator(0.5)
  mixed_state = mixed1 & mixed2

  mixed_state.dm()
  ```
  [(#130)](https://github.com/XanaduAI/MrMustard/pull/130)

* Parameter passthrough allows one to use custom variables and/or functions as parameters.
  For example we can use parameters of other gates:
  ```python
  from mrmustard.lab.gates import Sgate, BSgate

  BS = BSgate(theta=np.pi/4, theta_trainable=True)[0,1]
  S0 = Sgate(r=BS.theta)[0]
  S1 = Sgate(r=-BS.theta)[1]

  circ = S0 >> S1 >> BS
  ```
  Another possibility is with functions:
  ```python

  def my_r(x):
      return x**2

  x = math.new_variable(0.5, bounds = (None, None), name="x")

  def cost_fn():
    # note that my_r needs to be in the cost function
    # in order to track the gradient
    S = Sgate(r=my_r(x), theta_trainable=True)[0,1]
    return # some function of S

  opt.Optimize(cost_fn, by_optimizing=[x])
  ```
  [(#131)](https://github.com/XanaduAI/MrMustard/pull/131)

* Adds the new trainable gate `RealInterferometer`: an interferometer that doesn't mix
  the q and p quadratures.
  [(#132)](https://github.com/XanaduAI/MrMustard/pull/132)

* Now marginals can be iterated over:
  ```python
  for mode in state:
    print(mode.purity)
  ```
  [(#140)](https://github.com/XanaduAI/MrMustard/pull/140)

### Breaking changes

* The Parametrized and Training classes have been refactored: now trainable tensors are wrapped
  in an instance of the `Parameter` class. To define a set of parameters do
  ```python
  from mrmustard.training import Parametrized

  params = Parametrized(
      magnitude=10, magnitude_trainable=False, magnitude_bounds=None,
      angle=0.1, angle_trainable=True, angle_bounds=(-0.1,0.1)
  )
  ```
  which will automatically define the properties `magnitude` and `angle` on the `params` object.
  To access the backend tensor defining the values of such parameters use the `value` property
  ```python
  params.angle.value
  params.angle.bounds

  params.magnitude.value
  ```

  Gates will automatically be an instance of the `Parametrized` class, for example
  ```python
  from mrmustard.lab import BSgate

  bs = BSgate(theta = 0.3, phi = 0.0, theta_trainable: True)

  # access params
  bs.theta.value
  bs.theta.bounds
  bs.phi.value
  ```
  [(#133)](https://github.com/XanaduAI/MrMustard/pull/133),
  patch [(#144)](https://github.com/XanaduAI/MrMustard/pull/144)
  and [(#158)](https://github.com/XanaduAI/MrMustard/pull/158).

### Improvements

* The Parametrized and Training classes have been refactored. The new training module has been
  added and with it the new `Parameter` class: now trainable tensors are being wrapped
  in an instance of `Parameter`.
  [(#133)](https://github.com/XanaduAI/MrMustard/pull/133),
  patch [(#144)](https://github.com/XanaduAI/MrMustard/pull/144)

* The string representations of the `Circuit` and `Transformation` objects have been improved:
  the `Circuit.__repr__` method now produces a string that can be used to generate a circuit in
  an identical state (same gates and parameters), the `Transformation.__str__` and objects
  inheriting from it now prints the name, memory location of the object as well as the modes
  of the circuit in which the transformation is acting on. The `_markdown_repr_` has been implemented
  and on a jupyter notebook produces a table with valuable information of the Transformation objects.
  [(#141)](https://github.com/XanaduAI/MrMustard/pull/141)

* Add the argument 'modes' to the `Interferometer` operation to indicate which modes
  the Interferometer is applied to.
  [(#121)](https://github.com/XanaduAI/MrMustard/pull/121)

### Bug fixes

* Fixed a bug in the `State.ket()` method. An attribute was called with a typo in its name.
  [(#135)](https://github.com/XanaduAI/MrMustard/pull/135)

* The `math.dagger` function applying the hermitian conjugate to an operator was incorrectly
transposing the indices of the input tensor. Now `math.dagger` appropriately calculates the
Hermitian conjugate of an operator.
  [(#156)](https://github.com/XanaduAI/MrMustard/pull/156)

* The application of a Choi operator to a density matrix was resulting in a transposed dm. Now
the order of the indices in the application of a choi operator to dm and ket is correct.
  [(#188)](https://github.com/XanaduAI/MrMustard/pull/188)

### Documentation

* The centralized [Xanadu Sphinx Theme](https://github.com/XanaduAI/xanadu-sphinx-theme)
  is now used to style the Sphinx documentation.
  [(#126)](https://github.com/XanaduAI/MrMustard/pull/126)

* The documentation now contains the `mm.training` section. The optimization examples on the README
  and Basic API Reference section have been updated to use the latest API.
  [(#133)](https://github.com/XanaduAI/MrMustard/pull/133)

### Contributors

This release contains contributions from (in alphabetical order):

[Mikhail Andrenkov](https://github.com/Mandrenkov), [Sebastian Duque Mesa](https://github.com/sduquemesa), [Filippo Miatto](https://github.com/ziofil), [Yuan Yao](https://github.com/sylviemonet)



---

# Release 0.2.0

### New features since last release

* Fidelity can now be calculated between two mixed states.
  [(#115)](https://github.com/XanaduAI/MrMustard/pull/115)

* A configurable logger module is added.
  [(#107)](https://github.com/XanaduAI/MrMustard/pull/107)

  ```python
  from mrmustard.logger import create_logger

  logger = create_logger(__name__)
  logger.warning("Warning message")
  ```

### Improvements

* The tensorflow and torch backend adhere to `MathInterface`.
  [(#103)](https://github.com/XanaduAI/MrMustard/pull/103)

### Bug fixes

* Setting the modes on which detectors and state acts using `modes` kwarg or `__getitem__`
  give consistent results.
  [(#114)](https://github.com/XanaduAI/MrMustard/pull/114)

* Lists are used instead of generators for indices in fidelity calculations.
  [(#117)](https://github.com/XanaduAI/MrMustard/pull/117)

* A raised `KeyboardInterrupt` while on a optimization loop now stops the execution of the program.
  [#105](https://github.com/XanaduAI/MrMustard/pull/105)

### Documentation

* [Basic API reference](https://mrmustard.readthedocs.io/en/latest/introduction/basic_reference.html)
  is updated to use the latest Mr Mustard API.
  [(#119)](https://github.com/XanaduAI/MrMustard/pull/119)

### Contributors

This release contains contributions from (in alphabetical order):

[Sebastián Duque](https://github.com/sduquemesa), [Theodor Isacsson](https://github.com/thisac/),
[Filippo Miatto](https://github.com/ziofil)


# Release 0.1.1

### New features since last release

* `physics.normalize` and `physics.norm` are now available.
  [(#97)](https://github.com/XanaduAI/MrMustard/pull/97)

* `State` now has a norm property.
  [(#97)](https://github.com/XanaduAI/MrMustard/pull/97)

* Can now override autocutoff in `State` by setting the `cutoffs` argument.
  [(#97)](https://github.com/XanaduAI/MrMustard/pull/97)

### Improvements since last release

* Renamed `amplification` argument of `Amplifier` to `gain`.
  [(#97)](https://github.com/XanaduAI/MrMustard/pull/97)

* Improved `__repr__` for `State`.
  [(#97)](https://github.com/XanaduAI/MrMustard/pull/97)

* Added numba section in about().
  [(#97)](https://github.com/XanaduAI/MrMustard/pull/97)

### Bug fixes

* Renamed "pytorch" to "torch" in `mrmustard.__init__()` so that torch can be imported correctly.
  [(#97)](https://github.com/XanaduAI/MrMustard/pull/97)

* Fixed typos in `State.primal()`, `State.__rmul__()`.
  [(#97)](https://github.com/XanaduAI/MrMustard/pull/97)

* Fixed a multimode bug in `PNRDetector.__init__()`.
  [(#97)](https://github.com/XanaduAI/MrMustard/pull/97)

* Fixed a bug in normalization of `Fock`.
  [(#97)](https://github.com/XanaduAI/MrMustard/pull/97)

* Fixed a bug in `physics.fidelity()`.
  [(#97)](https://github.com/XanaduAI/MrMustard/pull/97)

### Contributors

This release contains contributions from (in alphabetical order):

[Sebastián Duque](https://github.com/sduquemesa), [Filippo Miatto](https://github.com/ziofil)


# Release 0.1.0

### New features since last release

* This is the initial public release.

### Contributors

This release contains contributions from (in alphabetical order):

[Sebastián Duque](https://github.com/sduquemesa), [Zhi Han](https://github.com/hanzhihua1),
[Theodor Isacsson](https://github.com/thisac/), [Josh Izaac](https://github.com/josh146),
[Filippo Miatto](https://github.com/ziofil), [Nicolas Quesada](https://github.com/nquesada)<|MERGE_RESOLUTION|>--- conflicted
+++ resolved
@@ -116,29 +116,21 @@
   The methods are differentiable, so that they can be used for defining a cost function.
   [(#154)](https://github.com/XanaduAI/MrMustard/pull/154)
 
-<<<<<<< HEAD
+
 * MrMustard repo now provides a fully furnished vscode development container and a Dockerfile. To
   find out how to use dev containers for development check the documentation
   [here](https://code.visualstudio.com/docs/devcontainers/containers).
   [(#214)](https://github.com/XanaduAI/MrMustard/pull/214)
 
-=======
->>>>>>> f24e3a4f
 ### Breaking changes
 
 ### Improvements
 
-<<<<<<< HEAD
-* The `Dgate` now uses The Walrus to calculate the unitary and gradients of the displacement gate in fock representation,
-  providing better numerical stability for larger cutoff and displacement values.
-  [(#147)](https://github.com/XanaduAI/MrMustard/pull/147)
-=======
 * The `Dgate` is now implemented directly in MrMustard (instead of on The Walrus) to calculate the
   unitary and gradients of the displacement gate in fock representation, providing better numerical
   stability for larger cutoff and displacement values.
   [(#147)](https://github.com/XanaduAI/MrMustard/pull/147)
   [(#211)](https://github.com/XanaduAI/MrMustard/pull/211)
->>>>>>> f24e3a4f
 
 * Now the Wigner function is implemented in its own module and uses numba for speed.
   [(#171)](https://github.com/XanaduAI/MrMustard/pull/171)
@@ -189,16 +181,10 @@
   probability-based cutoff. Use `settings.AUTOCUTOFF_PROBABILITY` to set the probability threshold.
   [(#203)](https://github.com/XanaduAI/MrMustard/pull/203)
 
-<<<<<<< HEAD
-* The unitary group optimization (for the interferometer) and the orthogonal group optimization (for the real interferometer) have been added.
-  The symplectic matrix that describes an interferometer belongs to the intersection of the orthogonal group and the symplectic group, which is a unitary group,
-  so we needed both.
-=======
 * The unitary group optimization (for the interferometer) and the orthogonal group optimization
   (for the real interferometer) have been added. The symplectic matrix that describes an
   interferometer belongs to the intersection of the orthogonal group and the symplectic group,
   which is a unitary group, so we needed both.
->>>>>>> f24e3a4f
   [(#208)](https://github.com/XanaduAI/MrMustard/pull/208)
 
 ### Bug fixes
