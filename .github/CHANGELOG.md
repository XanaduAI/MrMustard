--- conflicted
+++ resolved
@@ -42,10 +42,6 @@
 * Fixed a bug with `State.fock_distribution` where batch dimensions and mult-mode states were not handled correctly.
 [(#635)](https://github.com/XanaduAI/MrMustard/pull/635)
 
-<<<<<<< HEAD
-* Fixed bug in Gaussian integrals where small/large c values were not multiplying correctly.
-[(#641)](https://github.com/XanaduAI/MrMustard/pull/641)
-=======
 * Fixed a bug where `CircuitComponent.fock_array` was not passing `c` directly into `math.hermite_renormalize` for `num_derived_vars=0`.
 [(#643)](https://github.com/XanaduAI/MrMustard/pull/643)
 
@@ -55,7 +51,9 @@
 
 * Fixed a bug in `Ket.expectation` where the Fock shape lookahead wasn't setting certain wires correctly.
 [(#646)](https://github.com/XanaduAI/MrMustard/pull/646)
->>>>>>> ec08d6f6
+
+* Fixed bug in Gaussian integrals where small/large c values were not multiplying correctly.
+[(#641)](https://github.com/XanaduAI/MrMustard/pull/641)
 
 ---
 
