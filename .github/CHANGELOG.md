<<<<<<< HEAD
# Current develop
=======
# Release 0.7.3 (current release)
>>>>>>> c4b9dbdc

### New features
* Added a function ``to_fock`` to map different representations into Fock representation. 
  [(#355)](https://github.com/XanaduAI/MrMustard/pull/355)

* Added a new Abc triple for s-parametrized displacement gate. 
  [(#368)](https://github.com/XanaduAI/MrMustard/pull/368)
  
### Breaking changes

### Improvements

### Bug fixes

### Documentation

### Tests

### Contributors
[Samuele Ferracin](https://github.com/SamFerracin),
[Yuan Yao](https://github.com/sylviemonet)
[Filippo Miatto](https://github.com/ziofil)


---

<<<<<<< HEAD
# Release 0.7.1 (current release)
=======
# Release 0.7.1
>>>>>>> c4b9dbdc

### New features
* Added functions to generate the ``(A, b, c)`` triples for the Fock-Bargmann representation of
  several states and gates. [(#338)](https://github.com/XanaduAI/MrMustard/pull/338)

* Added support for python 3.11. [(#354)](https://github.com/XanaduAI/MrMustard/pull/354)

### Breaking changes

### Improvements

### Bug fixes
* Fixing a bug in `_transform_gaussian` in transformation.py that modifies the input state's cov and means.
[(#349)](https://github.com/XanaduAI/MrMustard/pull/349)
* Fixing a bug in `general_dyne` in physics/gaussian.py that returns the wrong probability and outcomes with given projection.
[(#349)](https://github.com/XanaduAI/MrMustard/pull/349)

### Documentation

### Tests

### Contributors
[Samuele Ferracin](https://github.com/SamFerracin),
[Yuan Yao](https://github.com/sylviemonet)
[Filippo Miatto](https://github.com/ziofil)


---

# Release 0.7.0

### New features
* Added a new interface for backends, as well as a `numpy` backend (which is now default). Users can run
  all the functions in the `utils`, `math`, `physics`, and `lab` with both backends, while `training`
  requires using `tensorflow`. The `numpy` backend provides significant improvements both in import
  time and runtime. [(#301)](https://github.com/XanaduAI/MrMustard/pull/301)

* Added the classes and methods to create, contract, and draw tensor networks with `mrmustard.math`.
  [(#284)](https://github.com/XanaduAI/MrMustard/pull/284)

* Added functions in physics.bargmann to join and contract (A,b,c) triples.
  [(#295)](https://github.com/XanaduAI/MrMustard/pull/295)

* Added an Ansatz abstract class and PolyExpAnsatz concrete implementation. This is used in the Bargmann representation.
  [(#295)](https://github.com/XanaduAI/MrMustard/pull/295)

* Added `complex_gaussian_integral` method.
  [(#295)](https://github.com/XanaduAI/MrMustard/pull/295)

* Added `Bargmann` representation (parametrized by Abc). Supports all algebraic operations and CV (exact) inner product.
  [(#296)](https://github.com/XanaduAI/MrMustard/pull/296)

### Breaking changes
* Removed circular dependencies by:
  * Removing `graphics.py`--moved `ProgressBar` to `training` and `mikkel_plot` to `lab`.
  * Moving `circuit_drawer` and `wigner` to `physics`.
  * Moving `xptensor` to `math`.
  [(#289)](https://github.com/XanaduAI/MrMustard/pull/289)

* Created `settings.py` file to host `Settings`.
  [(#289)](https://github.com/XanaduAI/MrMustard/pull/289)

* Moved `settings.py`, `logger.py`, and `typing.py` to `utils`.
  [(#289)](https://github.com/XanaduAI/MrMustard/pull/289)

* Removed the `Math` class. To use the mathematical backend, replace
  `from mrmustard.math import Math ; math = Math()` with `import mrmustard.math as math`
  in your scripts.
  [(#301)](https://github.com/XanaduAI/MrMustard/pull/301)

* The `numpy` backend is now default. To switch to the `tensorflow`
  backend, add the line `math.change_backend("tensorflow")` to your scripts.
  [(#301)](https://github.com/XanaduAI/MrMustard/pull/301)

### Improvements

* Calculating Fock representations and their gradients is now more numerically stable (i.e. numerical blowups that 
result from repeatedly applying the recurrence relation are postponed to higher cutoff values).
This holds for both the "vanilla strategy" [(#274)](https://github.com/XanaduAI/MrMustard/pull/274) and for the 
"diagonal strategy" and "single leftover mode strategy" [(#288)](https://github.com/XanaduAI/MrMustard/pull/288/).
This is done by representing Fock amplitudes with a higher precision than complex128 (countering floating-point errors). 
We run Julia code via PyJulia (where Numba was used before) to keep the code fast.
The precision is controlled by `setting settings.PRECISION_BITS_HERMITE_POLY`. The default value is ``128``, 
which uses the old Numba code. When setting to a higher value, the new Julia code is run.

* Replaced parameters in `training` with `Constant` and `Variable` classes.
  [(#298)](https://github.com/XanaduAI/MrMustard/pull/298)

* Improved how states, transformations, and detectors deal with parameters by replacing the `Parametrized` class with `ParameterSet`.
  [(#298)](https://github.com/XanaduAI/MrMustard/pull/298)

* Includes julia dependencies into the python packaging for downstream installation reproducibility.
  Removes dependency on tomli to load pyproject.toml for version info, uses importlib.metadata instead.
  [(#303)](https://github.com/XanaduAI/MrMustard/pull/303)
  [(#304)](https://github.com/XanaduAI/MrMustard/pull/304)

* Improves the algorithms implemented in `vanilla` and `vanilla_vjp` to achieve a speedup.
  Specifically, the improved algorithms work on flattened arrays (which are reshaped before being returned) as opposed to multi-dimensional array.
  [(#312)](https://github.com/XanaduAI/MrMustard/pull/312)
  [(#318)](https://github.com/XanaduAI/MrMustard/pull/318)

* Adds functions `hermite_renormalized_batch` and `hermite_renormalized_diagonal_batch` to speed up calculating 
  Hermite polynomials over a batch of B vectors.
  [(#308)](https://github.com/XanaduAI/MrMustard/pull/308)

* Added suite to filter undesired warnings, and used it to filter tensorflow's ``ComplexWarning``s.
  [(#332)](https://github.com/XanaduAI/MrMustard/pull/332)


### Bug fixes

* Added the missing `shape` input parameters to all methods `U` in the `gates.py` file.
[(#291)](https://github.com/XanaduAI/MrMustard/pull/291)
* Fixed inconsistent use of `atol` in purity evaluation for Gaussian states.
[(#294)](https://github.com/XanaduAI/MrMustard/pull/294)
* Fixed the documentations for loss_XYd and amp_XYd functions for Gaussian channels.
[(#305)](https://github.com/XanaduAI/MrMustard/pull/305)
* Replaced all instances of `np.empty` with `np.zeros` to fix instabilities.
[(#309)](https://github.com/XanaduAI/MrMustard/pull/309)
* Fixing a bug where `scipy.linalg.sqrtm` returns an unsupported type.
[(#337)](https://github.com/XanaduAI/MrMustard/pull/337)

### Documentation

### Tests
* Added tests for calculating Fock amplitudes with a higher precision than `complex128`.

### Contributors
[Eli Bourassa](https://github.com/elib20),
[Robbe De Prins](https://github.com/rdprins),
[Samuele Ferracin](https://github.com/SamFerracin),
[Jan Provaznik](https://github.com/jan-provaznik),
[Yuan Yao](https://github.com/sylviemonet)
[Filippo Miatto](https://github.com/ziofil)


---

# Release 0.6.1-post1

### Improvements

* Relaxes dependency versions in pyproject.toml. More specifically, this is to unpin scipy.
  [(#300)](https://github.com/XanaduAI/MrMustard/pull/300)

### Contributors
[Filippo Miatto](https://github.com/ziofil), [Samuele Ferracin](https://github.com/SamFerracin), [Yuan Yao](https://github.com/sylviemonet), [Zeyue Niu](https://github.com/zeyueN)


---
# Release 0.6.0

### New features

* Added a new method to discretize Wigner functions that revolves Clenshaw summations. This method is expected to be fast and
reliable for systems with high number of excitations, for which the pre-existing iterative method is known to be unstable. Users
can select their preferred methods by setting the value of `Settings.DISCRETIZATION_METHOD` to either `interactive` (default) or
`clenshaw`.
  [(#280)](https://github.com/XanaduAI/MrMustard/pull/280)

* Added the `PhaseNoise(phase_stdev)` gate (non-Gaussian). Output is a mixed state in Fock representation. It is not based on a choi operator, but on a nonlinear transformation of the density matrix.
  [(#275)](https://github.com/XanaduAI/MrMustard/pull/275)

### Breaking changes

* The value of `hbar` can no longer be specified outside of `Settings`. All the classes and 
  methods that allowed specifying its value as an input now retrieve it directly from `Settings`.
  [(#273)](https://github.com/XanaduAI/MrMustard/pull/273)

* Certain attributes of `Settings` can no longer be changed after their value is queried for the first time.
  [(#273)](https://github.com/XanaduAI/MrMustard/pull/273)

### Improvements

* Calculating Fock representations using the "vanilla strategy" is now more numerically stable (i.e. numerical blowups 
that result from repeatedly applying the recurrence relation are now postponed to higher cutoff values).
This is done by representing Fock amplitudes with a higher precision than complex128 
(which counters the accumulation of floating-point errors). 
We run Julia code via PyJulia (where Numba was used before) to keep the code fast.
[(#274)](https://github.com/XanaduAI/MrMustard/pull/274)

* Tensorflow bumped to v2.14 with poetry installation working out of the box on Linux and Mac.
  [(#281)](https://github.com/XanaduAI/MrMustard/pull/281)

* Incorporated `Tensor` into `Transformation` in order to deal with modes more robustly.
  [(#287)](https://github.com/XanaduAI/MrMustard/pull/287)

* Created the classes `Unitary` and `Channel` to simplify the logic in `Transformation`.
  [(#287)](https://github.com/XanaduAI/MrMustard/pull/287)

### Bug fixes

* Fixed a bug about the variable names in functions (apply_kraus_to_ket, apply_kraus_to_dm, apply_choi_to_ket, apply_choi_to_dm).
  [(#271)](https://github.com/XanaduAI/MrMustard/pull/271)

* Fixed a bug that was leading to an error when computing the Choi representation of a unitary transformation.
  [(#283)](https://github.com/XanaduAI/MrMustard/pull/283)

### Documentation

### Contributors
[Filippo Miatto](https://github.com/ziofil), 
[Yuan Yao](https://github.com/sylviemonet),
[Robbe De Prins](https://github.com/rdprins),
[Samuele Ferracin](https://github.com/SamFerracin)
[Zeyue Niu](https://github.com/zeyueN)


---

# Release 0.5.0 

### New features

* Optimization callback functionalities has been improved. A dedicated `Callback` class is added which
  is able to access the optimizer, the cost function, the parameters as well as gradients, during the
  optimization. In addition, multiple callbacks can be specified. This opens up the endless possiblities
  of customizing the the optimization progress with schedulers, trackers, heuristics, tricks, etc.
  [(#219)](https://github.com/XanaduAI/MrMustard/pull/219)

* Tensorboard-based optimization tracking is added as a builtin `Callback` class: `TensorboardCallback`.
  It can automatically track costs as well as all trainable parameters during optimization in realtime.
  Tensorboard can be most conveniently viewed from VScode.
  [(#219)](https://github.com/XanaduAI/MrMustard/pull/219)

  ```python
  import numpy as np
  from mrmustard.training import Optimizer, TensorboardCallback

  def cost_fn():
      ...
  def as_dB(cost):
      delta = np.sqrt(np.log(1 / (abs(cost) ** 2)) / (2 * np.pi))
      cost_dB = -10 * np.log10(delta**2)
      return cost_dB

  tb_cb = TensorboardCallback(cost_converter=as_dB, track_grads=True)

  opt = Optimizer(euclidean_lr = 0.001);
  opt.minimize(cost_fn, max_steps=200, by_optimizing=[...], callbacks=tb_cb)

  # Logs will be stored in `tb_cb.logdir` which defaults to `./tb_logdir/...` but can be customized.
  # VScode can be used to open the Tensorboard frontend for live monitoring.
  # Or, in command line: `tensorboard --logdir={tb_cb.logdir}` and open link in browser.
  ```

* Gaussian states support a `bargmann` method for returning the bargmann representation.
  [(#235)](https://github.com/XanaduAI/MrMustard/pull/235)

* The `ket` method of `State` now supports new keyword arguments `max_prob` and `max_photons`.
  Use them to speed-up the filling of a ket array up to a certain probability or *total* photon number.
  [(#235)](https://github.com/XanaduAI/MrMustard/pull/235)

  ```python
  from mrmustard.lab import Gaussian

  # Fills the ket array up to 99% probability or up to the |0,3>, |1,2>, |2,1>, |3,0> subspace, whichever is reached first.
  # The array has the autocutoff shape, unless the cutoffs are specified explicitly.
  ket = Gaussian(2).ket(max_prob=0.99, max_photons=3)
  ```

* Gaussian transformations support a `bargmann` method for returning the bargmann representation.
  [(#239)](https://github.com/XanaduAI/MrMustard/pull/239)

* BSGate.U now supports method='vanilla' (default) and 'schwinger' (slower, but stable to any cutoff)
  [(#248)](https://github.com/XanaduAI/MrMustard/pull/248)

### Breaking Changes

* The previous `callback` argument to `Optimizer.minimize` is now `callbacks` since we can now pass
  multiple callbacks to it.
  [(#219)](https://github.com/XanaduAI/MrMustard/pull/219)

* The `opt_history` attribute of `Optimizer` does not have the placeholder at the beginning anymore.
  [(#235)](https://github.com/XanaduAI/MrMustard/pull/235)

### Improvements

* The math module now has a submodule `lattice` for constructing recurrence relation strategies in the Fock lattice.
  There are a few predefined strategies in `mrmustard.math.lattice.strategies`.
  [(#235)](https://github.com/XanaduAI/MrMustard/pull/235)

* Gradients in the Fock lattice are now computed using the vector-jacobian product.
  This saves a lot of memory and speeds up the optimization process by roughly 4x.
  [(#235)](https://github.com/XanaduAI/MrMustard/pull/235)

* Tests of the compact_fock module now use hypothesis.
  [(#235)](https://github.com/XanaduAI/MrMustard/pull/235)

* Faster implementation of the fock representation of `BSgate`, `Sgate` and `SqueezedVacuum`, ranging from 5x to 50x.
  [(#239)](https://github.com/XanaduAI/MrMustard/pull/239)

* More robust implementation of cutoffs for States.
  [(#239)](https://github.com/XanaduAI/MrMustard/pull/239)

* Dependencies and versioning are now managed using Poetry.
  [(#257)](https://github.com/XanaduAI/MrMustard/pull/257)

### Bug fixes

* Fixed a bug that would make two progress bars appear during an optimization
  [(#235)](https://github.com/XanaduAI/MrMustard/pull/235)

* The displacement of the dual of an operation had the wrong sign
  [(#239)](https://github.com/XanaduAI/MrMustard/pull/239)

* When projecting a Gaussian state onto a Fock state, the upper limit of the autocutoff now respect the Fock projection.
  [(#246)](https://github.com/XanaduAI/MrMustard/pull/246)

* Fixed a bug for the algorithms that allow faster PNR sampling from Gaussian circuits using density matrices. When the 
cutoff of the first detector is equal to 1, the resulting density matrix is now correct.

### Documentation

### Contributors
[Filippo Miatto](https://github.com/ziofil), [Zeyue Niu](https://github.com/zeyueN), 
[Robbe De Prins](https://github.com/rdprins), [Gabriele Gullì](https://github.com/ggulli),
[Richard A. Wolf](https://github.com/ryk-wolf)


---

# Release 0.4.1

### New features

### Breaking changes

### Improvements

* Fixed flaky optimization tests and removed tf dependency.
  [(#224)](https://github.com/XanaduAI/MrMustard/pull/224)
  [(#233)](https://github.com/XanaduAI/MrMustard/pull/233)

### Bug fixes

* Unpins package versions in setup.py that got mistakenly pinned in 0.4.0.
  [(#223)](https://github.com/XanaduAI/MrMustard/pull/223)

* fixing a bug with the `Dgate` optimization
  [(#232)](https://github.com/XanaduAI/MrMustard/pull/232)

### Documentation

### Contributors
[Filippo Miatto](https://github.com/ziofil), [Sebastian Duque Mesa](https://github.com/sduquemesa)

---

# Release 0.4.0 

### New features

* Ray-based distributed trainer is now added to `training.trainer`. It acts as a replacement
  for `for` loops and enables the parallelization of running many circuits as well as their
  optimizations. To install the extra dependencies: `pip install .[ray]`.
  [(#194)](https://github.com/XanaduAI/MrMustard/pull/194)

  ```python
  from mrmustard.lab import Vacuum, Dgate, Ggate
  from mrmustard.physics import fidelity
  from mrmustard.training.trainer import map_trainer

  def make_circ(x=0.):
      return Ggate(num_modes=1, symplectic_trainable=True) >> Dgate(x=x, x_trainable=True, y_trainable=True)

  def cost_fn(circ=make_circ(0.1), y_targ=0.):
      target = Gaussian(1) >> Dgate(-1.5, y_targ)
      s = Vacuum(1) >> circ
      return -fidelity(s, target)

  # Use case 0: Calculate the cost of a randomly initialized circuit 5 times without optimizing it.
  results_0 = map_trainer(
      cost_fn=cost_fn,
      tasks=5,
  )

  # Use case 1: Run circuit optimization 5 times on randomly initialized circuits.
  results_1 = map_trainer(
      cost_fn=cost_fn,
      device_factory=make_circ,
      tasks=5,
      max_steps=50,
      symplectic_lr=0.05,
  )

  # Use case 2: Run circuit optimization 2 times on randomly initialized circuits with custom parameters.
  results_2 = map_trainer(
      cost_fn=cost_fn,
      device_factory=make_circ,
      tasks=[
          {'x': 0.1, 'euclidean_lr': 0.005, 'max_steps': 50, 'HBAR': 1.},
          {'x': -0.7, 'euclidean_lr': 0.1, 'max_steps': 2, 'HBAR': 2.},
      ],
      y_targ=0.35,
      symplectic_lr=0.05,
      AUTOCUTOFF_MAX_CUTOFF=7,
  )
  ```

* Sampling for homodyne measurements is now integrated in Mr Mustard: when no measurement outcome
  value is specified by the user, a value is sampled from the reduced state probability distribution
  and the conditional state on the remaining modes is generated.
  [(#143)](https://github.com/XanaduAI/MrMustard/pull/143)

  ```python
  import numpy as np
  from mrmustard.lab import Homodyne, TMSV, SqueezedVacuum

  # conditional state from measurement
  conditional_state = TMSV(r=0.5, phi=np.pi)[0, 1] >> Homodyne(quadrature_angle=np.pi/2)[1]

  # measurement outcome
  measurement_outcome = SqueezedVacuum(r=0.5) >> Homodyne()
  ```

* The optimizer `minimize` method now accepts an optional callback function, which will be called
  at each step of the optimization and it will be passed the step number, the cost value,
  and the value of the trainable parameters. The result is added to the `callback_history`
  attribute of the optimizer.
  [(#175)](https://github.com/XanaduAI/MrMustard/pull/175)

* the Math interface now supports linear system solving via `math.solve`.
  [(#185)](https://github.com/XanaduAI/MrMustard/pull/185)

* We introduce the tensor wrapper `MMTensor` (available in `math.mmtensor`) that allows for
  a very easy handling of tensor contractions. Internally MrMustard performs lots of tensor
  contractions and this wrapper allows one to label each index of a tensor and perform
  contractions using the `@` symbol as if it were a simple matrix multiplication (the indices
  with the same name get contracted).
  [(#185)](https://github.com/XanaduAI/MrMustard/pull/185)<br>
  [(#195)](https://github.com/XanaduAI/MrMustard/pull/195)

  ```python
  from mrmustard.math.mmtensor import MMTensor

  # define two tensors
  A = MMTensor(np.random.rand(2, 3, 4), axis_labels=["foo", "bar", "contract"])
  B = MMTensor(np.random.rand(4, 5, 6), axis_labels=["contract", "baz", "qux"])

  # perform a tensor contraction
  C = A @ B
  C.axis_labels  # ["foo", "bar", "baz", "qux"]
  C.shape # (2, 3, 5, 6)
  C.tensor # extract actual result
  ```

* MrMustard's settings object (accessible via `from mrmustard import settings`) now supports
  `SEED` (an int). This will give reproducible results whenever randomness is involved.
  The seed is assigned randomly by default, and it can be reassigned again by setting it to None:
  `settings.SEED = None`. If one desires, the seeded random number generator is accessible directly
  via `settings.rng` (e.g. `settings.rng.normal()`).
  [(#183)](https://github.com/XanaduAI/MrMustard/pull/183)

* The `Circuit` class now has an ascii representation, which can be accessed via the repr method.
  It looks great in Jupyter notebooks! There is a new option at `settings.CIRCUIT_DECIMALS`
  which controls the number of decimals shown in the ascii representation of the gate parameters.
  If `None`, only the name of the gate is shown.
  [(#196)](https://github.com/XanaduAI/MrMustard/pull/196)

* PNR sampling from Gaussian circuits using density matrices can now be performed faster.
  When all modes are detected, this is done by replacing `math.hermite_renormalized` by `math.hermite_renormalized_diagonal`. If all but the first mode are detected,
  `math.hermite_renormalized_1leftoverMode` can be used.
  The complexity of these new methods is equal to performing a pure state simulation.
  The methods are differentiable, so that they can be used for defining a cost function.
  [(#154)](https://github.com/XanaduAI/MrMustard/pull/154)

* MrMustard repo now provides a fully furnished vscode development container and a Dockerfile. To
  find out how to use dev containers for development check the documentation
  [here](https://code.visualstudio.com/docs/devcontainers/containers).
  [(#214)](https://github.com/XanaduAI/MrMustard/pull/214)

### Breaking changes

### Improvements

* The `Dgate` is now implemented directly in MrMustard (instead of on The Walrus) to calculate the
  unitary and gradients of the displacement gate in Fock representation, providing better numerical
  stability for larger cutoff and displacement values.
  [(#147)](https://github.com/XanaduAI/MrMustard/pull/147)
  [(#211)](https://github.com/XanaduAI/MrMustard/pull/211)

* Now the Wigner function is implemented in its own module and uses numba for speed.
  [(#171)](https://github.com/XanaduAI/MrMustard/pull/171)

  ```python
    from mrmustard.utils.wigner import wigner_discretized
    W, Q, P = wigner_discretized(dm, q, p) # dm is a density matrix
  ```

* Calculate marginals independently from the Wigner function thus ensuring that the marginals are
  physical even though the Wigner function might not contain all the features of the state
  within the defined window. Also, expose some plot parameters and return the figure and axes.
  [(#179)](https://github.com/XanaduAI/MrMustard/pull/179)

* Allows for full cutoff specification (index-wise rather than mode-wise) for subclasses
  of `Transformation`. This allows for a more compact Fock representation where needed.
  [(#181)](https://github.com/XanaduAI/MrMustard/pull/181)

* The `mrmustard.physics.fock` module now provides convenience functions for applying kraus
  operators and choi operators to kets and density matrices.
  [(#180)](https://github.com/XanaduAI/MrMustard/pull/180)

  ```python
  from mrmustard.physics.fock import apply_kraus_to_ket, apply_kraus_to_dm, apply_choi_to_ket, apply_choi_to_dm
  ket_out = apply_kraus_to_ket(kraus, ket_in, indices)
  dm_out = apply_choi_to_dm(choi, dm_in, indices)
  dm_out = apply_kraus_to_dm(kraus, dm_in, indices)
  dm_out = apply_choi_to_ket(choi, ket_in, indices)
  ```

* Replaced norm with probability in the repr of `State`. This improves consistency over the
  old behaviour (norm was the sqrt of prob if the state was pure and prob if the state was mixed).
  [(#182)](https://github.com/XanaduAI/MrMustard/pull/182)

* Added two new modules (`physics.bargmann` and `physics.husimi`) to host the functions related
  to those representations, which have been refactored and moved out of `physics.fock`.
  [(#185)](https://github.com/XanaduAI/MrMustard/pull/185)

* The internal type system in MrMustard has been beefed up with much clearer types, like ComplexVector,
  RealMatrix, etc... as well as a generic type `Batch`, which can be parametrized using the other types,
  like `Batch[ComplexTensor]`. This will allow for better type checking and better error messages.
  [(#199)](https://github.com/XanaduAI/MrMustard/pull/199)

* Added multiple tests and improved the use of Hypothesis.
  [(#191)](https://github.com/XanaduAI/MrMustard/pull/191)

* The `fock.autocutoff` function now uses the new diagonal methods for calculating a
  probability-based cutoff. Use `settings.AUTOCUTOFF_PROBABILITY` to set the probability threshold.
  [(#203)](https://github.com/XanaduAI/MrMustard/pull/203)

* The unitary group optimization (for the interferometer) and the orthogonal group optimization
  (for the real interferometer) have been added. The symplectic matrix that describes an
  interferometer belongs to the intersection of the orthogonal group and the symplectic group,
  which is a unitary group, so we needed both.
  [(#208)](https://github.com/XanaduAI/MrMustard/pull/208)

### Bug fixes

* The `Dgate` and the `Rgate` now correctly parse the case when a single scalar is intended
  as the same parameter of a number of gates in parallel.
  [(#180)](https://github.com/XanaduAI/MrMustard/pull/180)

* The trace function in the fock module was giving incorrect results when called with certain
  choices of modes. This is now fixed.
  [(#180)](https://github.com/XanaduAI/MrMustard/pull/180)

* The purity function for fock states no longer normalizes the density matrix before computing
  the purity.
  [(#180)](https://github.com/XanaduAI/MrMustard/pull/180)

* The function `dm_to_ket` no longer normalizes the density matrix before diagonalizing it.
  [(#180)](https://github.com/XanaduAI/MrMustard/pull/180)

* The internal fock representation of states returns the correct cutoffs in all cases
  (solves an issue when a pure dm was converted to ket).
  [(#184)](https://github.com/XanaduAI/MrMustard/pull/184)

* The ray related tests were hanging in github action causing tests to halt and fail.
  Now ray is forced to init with 1 cpu when running tests preventing the issue.
  [(#201)](https://github.com/XanaduAI/MrMustard/pull/201)

* Various minor bug fixes.
  [(#202)](https://github.com/XanaduAI/MrMustard/pull/202)

* Fixed the issue that the optimization of the interferometer was using orthogonal group
  optimization rather than unitary.
  [(#208)](https://github.com/XanaduAI/MrMustard/pull/208)

* Fixes a slicing issue that arises when we compute the fidelity between gaussian and fock states.
  [(#210)](https://github.com/XanaduAI/MrMustard/pull/210)

* The sign of parameters in the circuit drawer are now displayed correctly.
  [(#209)](https://github.com/XanaduAI/MrMustard/pull/209)

* Fixed a bug in the Gaussian state which caused its covariance matrix to be multiplied
  by hbar/2 twice. Adds the argument `modes` to `Ggate`.
  [(#212)](https://github.com/XanaduAI/MrMustard/pull/212)

* Fixes a bug in the cutoffs of the choi operator.
  [(#216)](https://github.com/XanaduAI/MrMustard/pull/216)


### Documentation

### Contributors

This release contains contributions from (in alphabetical order):
[Robbe De Prins](https://github.com/rdprins), [Sebastian Duque Mesa](https://github.com/sduquemesa),
[Filippo Miatto](https://github.com/ziofil), [Zeyue Niu](https://github.com/zeyueN),
[Yuan Yao](https://github.com/sylviemonet)


---

# Release 0.3.0

### New features
* Can switch progress bar on and off (default is on) from the settings via
  `settings.PROGRESSBAR = True/False`.
  [(#128)](https://github.com/XanaduAI/MrMustard/issues/128)

* States in Gaussian and Fock representation now can be concatenated.
  ```python
  from mrmustard.lab.states import Gaussian, Fock
  from mrmustard.lab.gates import Attenuator

  # concatenate pure states
  fock_state = Fock(4)
  gaussian_state = Gaussian(1)
  pure_state = fock_state & gaussian_state

  # also can concatenate mixed states
  mixed1 = fock_state >> Attenuator(0.8)
  mixed2 = gaussian_state >> Attenuator(0.5)
  mixed_state = mixed1 & mixed2

  mixed_state.dm()
  ```
  [(#130)](https://github.com/XanaduAI/MrMustard/pull/130)

* Parameter passthrough allows one to use custom variables and/or functions as parameters.
  For example we can use parameters of other gates:
  ```python
  from mrmustard.lab.gates import Sgate, BSgate

  BS = BSgate(theta=np.pi/4, theta_trainable=True)[0,1]
  S0 = Sgate(r=BS.theta)[0]
  S1 = Sgate(r=-BS.theta)[1]

  circ = S0 >> S1 >> BS
  ```
  Another possibility is with functions:
  ```python

  def my_r(x):
      return x**2

  x = math.new_variable(0.5, bounds = (None, None), name="x")

  def cost_fn():
    # note that my_r needs to be in the cost function
    # in order to track the gradient
    S = Sgate(r=my_r(x), theta_trainable=True)[0,1]
    return # some function of S

  opt.Optimize(cost_fn, by_optimizing=[x])
  ```
  [(#131)](https://github.com/XanaduAI/MrMustard/pull/131)

* Adds the new trainable gate `RealInterferometer`: an interferometer that doesn't mix
  the q and p quadratures.
  [(#132)](https://github.com/XanaduAI/MrMustard/pull/132)

* Now marginals can be iterated over:
  ```python
  for mode in state:
    print(mode.purity)
  ```
  [(#140)](https://github.com/XanaduAI/MrMustard/pull/140)

### Breaking changes

* The Parametrized and Training classes have been refactored: now trainable tensors are wrapped
  in an instance of the `Parameter` class. To define a set of parameters do
  ```python
  from mrmustard.training import Parametrized

  params = Parametrized(
      magnitude=10, magnitude_trainable=False, magnitude_bounds=None,
      angle=0.1, angle_trainable=True, angle_bounds=(-0.1,0.1)
  )
  ```
  which will automatically define the properties `magnitude` and `angle` on the `params` object.
  To access the backend tensor defining the values of such parameters use the `value` property
  ```python
  params.angle.value
  params.angle.bounds

  params.magnitude.value
  ```

  Gates will automatically be an instance of the `Parametrized` class, for example
  ```python
  from mrmustard.lab import BSgate

  bs = BSgate(theta = 0.3, phi = 0.0, theta_trainable: True)

  # access params
  bs.theta.value
  bs.theta.bounds
  bs.phi.value
  ```
  [(#133)](https://github.com/XanaduAI/MrMustard/pull/133),
  patch [(#144)](https://github.com/XanaduAI/MrMustard/pull/144)
  and [(#158)](https://github.com/XanaduAI/MrMustard/pull/158).

### Improvements

* The Parametrized and Training classes have been refactored. The new training module has been
  added and with it the new `Parameter` class: now trainable tensors are being wrapped
  in an instance of `Parameter`.
  [(#133)](https://github.com/XanaduAI/MrMustard/pull/133),
  patch [(#144)](https://github.com/XanaduAI/MrMustard/pull/144)

* The string representations of the `Circuit` and `Transformation` objects have been improved:
  the `Circuit.__repr__` method now produces a string that can be used to generate a circuit in
  an identical state (same gates and parameters), the `Transformation.__str__` and objects
  inheriting from it now prints the name, memory location of the object as well as the modes
  of the circuit in which the transformation is acting on. The `_markdown_repr_` has been implemented
  and on a jupyter notebook produces a table with valuable information of the Transformation objects.
  [(#141)](https://github.com/XanaduAI/MrMustard/pull/141)

* Add the argument 'modes' to the `Interferometer` operation to indicate which modes
  the Interferometer is applied to.
  [(#121)](https://github.com/XanaduAI/MrMustard/pull/121)

### Bug fixes

* Fixed a bug in the `State.ket()` method. An attribute was called with a typo in its name.
  [(#135)](https://github.com/XanaduAI/MrMustard/pull/135)

* The `math.dagger` function applying the hermitian conjugate to an operator was incorrectly
transposing the indices of the input tensor. Now `math.dagger` appropriately calculates the
Hermitian conjugate of an operator.
  [(#156)](https://github.com/XanaduAI/MrMustard/pull/156)

* The application of a Choi operator to a density matrix was resulting in a transposed dm. Now
the order of the indices in the application of a choi operator to dm and ket is correct.
  [(#188)](https://github.com/XanaduAI/MrMustard/pull/188)

### Documentation

* The centralized [Xanadu Sphinx Theme](https://github.com/XanaduAI/xanadu-sphinx-theme)
  is now used to style the Sphinx documentation.
  [(#126)](https://github.com/XanaduAI/MrMustard/pull/126)

* The documentation now contains the `mm.training` section. The optimization examples on the README
  and Basic API Reference section have been updated to use the latest API.
  [(#133)](https://github.com/XanaduAI/MrMustard/pull/133)

### Contributors

This release contains contributions from (in alphabetical order):

[Mikhail Andrenkov](https://github.com/Mandrenkov), [Sebastian Duque Mesa](https://github.com/sduquemesa), [Filippo Miatto](https://github.com/ziofil), [Yuan Yao](https://github.com/sylviemonet)


---

# Release 0.2.0

### New features since last release

* Fidelity can now be calculated between two mixed states.
  [(#115)](https://github.com/XanaduAI/MrMustard/pull/115)

* A configurable logger module is added.
  [(#107)](https://github.com/XanaduAI/MrMustard/pull/107)

  ```python
  from mrmustard.logger import create_logger

  logger = create_logger(__name__)
  logger.warning("Warning message")
  ```

### Improvements

* The tensorflow and torch backend adhere to `MathInterface`.
  [(#103)](https://github.com/XanaduAI/MrMustard/pull/103)

### Bug fixes

* Setting the modes on which detectors and state acts using `modes` kwarg or `__getitem__`
  give consistent results.
  [(#114)](https://github.com/XanaduAI/MrMustard/pull/114)

* Lists are used instead of generators for indices in fidelity calculations.
  [(#117)](https://github.com/XanaduAI/MrMustard/pull/117)

* A raised `KeyboardInterrupt` while on a optimization loop now stops the execution of the program.
  [#105](https://github.com/XanaduAI/MrMustard/pull/105)

### Documentation

* [Basic API reference](https://mrmustard.readthedocs.io/en/latest/introduction/basic_reference.html)
  is updated to use the latest Mr Mustard API.
  [(#119)](https://github.com/XanaduAI/MrMustard/pull/119)

### Contributors

This release contains contributions from (in alphabetical order):

[Sebastián Duque](https://github.com/sduquemesa), [Theodor Isacsson](https://github.com/thisac/),
[Filippo Miatto](https://github.com/ziofil)


---

# Release 0.1.1

### New features since last release

* `physics.normalize` and `physics.norm` are now available.
  [(#97)](https://github.com/XanaduAI/MrMustard/pull/97)

* `State` now has a norm property.
  [(#97)](https://github.com/XanaduAI/MrMustard/pull/97)

* Can now override autocutoff in `State` by setting the `cutoffs` argument.
  [(#97)](https://github.com/XanaduAI/MrMustard/pull/97)

### Improvements since last release

* Renamed `amplification` argument of `Amplifier` to `gain`.
  [(#97)](https://github.com/XanaduAI/MrMustard/pull/97)

* Improved `__repr__` for `State`.
  [(#97)](https://github.com/XanaduAI/MrMustard/pull/97)

* Added numba section in about().
  [(#97)](https://github.com/XanaduAI/MrMustard/pull/97)

### Bug fixes

* Renamed "pytorch" to "torch" in `mrmustard.__init__()` so that torch can be imported correctly.
  [(#97)](https://github.com/XanaduAI/MrMustard/pull/97)

* Fixed typos in `State.primal()`, `State.__rmul__()`.
  [(#97)](https://github.com/XanaduAI/MrMustard/pull/97)

* Fixed a multimode bug in `PNRDetector.__init__()`.
  [(#97)](https://github.com/XanaduAI/MrMustard/pull/97)

* Fixed a bug in normalization of `Fock`.
  [(#97)](https://github.com/XanaduAI/MrMustard/pull/97)

* Fixed a bug in `physics.fidelity()`.
  [(#97)](https://github.com/XanaduAI/MrMustard/pull/97)

### Contributors

This release contains contributions from (in alphabetical order):

[Sebastián Duque](https://github.com/sduquemesa), [Filippo Miatto](https://github.com/ziofil)


---

# Release 0.1.0

### New features since last release

* This is the initial public release.

### Contributors

This release contains contributions from (in alphabetical order):

[Sebastián Duque](https://github.com/sduquemesa), [Zhi Han](https://github.com/hanzhihua1),
[Theodor Isacsson](https://github.com/thisac/), [Josh Izaac](https://github.com/josh146),
[Filippo Miatto](https://github.com/ziofil), [Nicolas Quesada](https://github.com/nquesada)
<|MERGE_RESOLUTION|>--- conflicted
+++ resolved
@@ -1,8 +1,26 @@
-<<<<<<< HEAD
 # Current develop
-=======
+
+### New features
+  
+### Breaking changes
+
+### Improvements
+
+### Bug fixes
+
+### Documentation
+
+### Tests
+
+### Contributors
+[Samuele Ferracin](https://github.com/SamFerracin)
+[Yuan Yao](https://github.com/sylviemonet)
+[Filippo Miatto](https://github.com/ziofil)
+
+
+---
+
 # Release 0.7.3 (current release)
->>>>>>> c4b9dbdc
 
 ### New features
 * Added a function ``to_fock`` to map different representations into Fock representation. 
@@ -29,11 +47,7 @@
 
 ---
 
-<<<<<<< HEAD
-# Release 0.7.1 (current release)
-=======
 # Release 0.7.1
->>>>>>> c4b9dbdc
 
 ### New features
 * Added functions to generate the ``(A, b, c)`` triples for the Fock-Bargmann representation of
