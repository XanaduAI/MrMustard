--- conflicted
+++ resolved
@@ -35,17 +35,13 @@
   # Or, in command line: `tensorboard --logdir={tb_cb.logdir}` and open link in browser.
   ```
 
-<<<<<<< HEAD
 * Gaussian states support a `bargmann` method for returning the bargmann representation. 
   [(#198)](https://github.com/XanaduAI/MrMustard/pull/198)
 
-=======
->>>>>>> 13358025
 ### Breaking Changes
 
 * The previous `callback` argument to `Optimizer.minimize` is now `callbacks` since we can now pass
   multiple callbacks to it.
-<<<<<<< HEAD
   [(#219)](https://github.com/XanaduAI/MrMustard/pull/219)
 
 * The opt_history attribute of `Optimizer` now doesn't have the placeholder 1 at the beginning.
@@ -63,22 +59,37 @@
 
 * Tests of the compact_fock module now use hypothesis.
   [(#198)](https://github.com/XanaduAI/MrMustard/pull/198)
-=======
+
+### Bug fixes
+
+* Fixed a bug that would make two progress bars appear during an optimization
+  [(#198)](https://github.com/XanaduAI/MrMustard/pull/198)
+
+### Bug fixes
+
+### Documentation
+
+### Contributors
+[Sebastian Duque Mesa](https://github.com/sduquemesa), [Filippo Miatto](https://github.com/ziofil), [Zeyue Niu](https://github.com/zeyueN)
+
+---
+
+# Release 0.4.1
+
+### New features
+
+### Breaking changes
 
 ### Improvements
 
 * Fixed flaky optimization tests and removed tf dependency.
   [(#224)](https://github.com/XanaduAI/MrMustard/pull/224)
   [(#233)](https://github.com/XanaduAI/MrMustard/pull/233)
->>>>>>> 13358025
 
 ### Bug fixes
 
-* Fixed a bug that would prevent gradients of the displacement from being computed
-  [(#198)](https://github.com/XanaduAI/MrMustard/pull/198)
-
-* Fixed a bug that would make two progress bars appear during an optimization
-  [(#198)](https://github.com/XanaduAI/MrMustard/pull/198)
+* Unpins package versions in setup.py that got mistakenly pinned in 0.4.0.
+  [(#223)](https://github.com/XanaduAI/MrMustard/pull/223)
 
 * fixing a bug with the `Dgate` optimization
   [(#232)](https://github.com/XanaduAI/MrMustard/pull/232)
@@ -86,18 +97,8 @@
 ### Documentation
 
 ### Contributors
-<<<<<<< HEAD
-
-This release contains contributions from (in alphabetical order):
-[Zeyue Niu](https://github.com/zeyueN), [Filippo Miatto](https://github.com/ziofil)
-
-=======
 [Filippo Miatto](https://github.com/ziofil), [Sebastian Duque Mesa](https://github.com/sduquemesa)
 
-This release contains contributions from (in alphabetical order):
-[Zeyue Niu](https://github.com/zeyueN)
-
->>>>>>> 13358025
 ---
 
 # Release 0.4.0 (current release)
