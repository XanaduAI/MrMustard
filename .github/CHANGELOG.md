--- conflicted
+++ resolved
@@ -27,13 +27,11 @@
 * Fixed a bug in `Optimizer` where complex gradients were the conjugate of the expected.
 [(#617)](https://github.com/XanaduAI/MrMustard/pull/617)
 
-<<<<<<< HEAD
+* Fixed a bug in `DM.expectation` where the Fock shape lookahead wasn't setting certain wires correctly.
+[(#639)](https://github.com/XanaduAI/MrMustard/pull/639)
+
 * Fixed a bug with ``State.fock_distribution`` where batch dimensions and mult-mode states were not handled correctly.
 [(#635)](https://github.com/XanaduAI/MrMustard/pull/635)
-=======
-* Fixed a bug in `DM.expectation` where the Fock shape lookahead wasn't setting certain wires correctly.
-[(#639)](https://github.com/XanaduAI/MrMustard/pull/639)
->>>>>>> 24eb452b
 
 ---
 
