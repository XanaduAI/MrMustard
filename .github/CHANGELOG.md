# Release 0.4.0 (development release)

### New features

* Ray-based distributed trainer is now added to `training.trainer`. It acts as a replacement for `for` loops and enables
  the parallelization of running many circuits as well as their optimizations. To install the extra dependencies: `pip install .[ray]`.
  [(#194)](https://github.com/XanaduAI/MrMustard/pull/194)

  ```python
  from mrmustard.lab import Vacuum, Dgate, Ggate
  from mrmustard.physics import fidelity
  from mrmustard.training.trainer import map_trainer

  def make_circ(x=0.):
      return Ggate(num_modes=1, symplectic_trainable=True) >> Dgate(x=x, x_trainable=True, y_trainable=True)

  def cost_fn(circ=make_circ(0.1), y_targ=0.):
      target = Gaussian(1) >> Dgate(-1.5, y_targ)
      s = Vacuum(1) >> circ
      return -fidelity(s, target)

  # Use case 0: Calculate the cost of a randomly initialized circuit 5 times without optimizing it.
  results_0 = map_trainer(
      cost_fn=cost_fn,
      tasks=5,
  )

  # Use case 1: Run circuit optimization 5 times on randomly initialized circuits.
  results_1 = map_trainer(
      cost_fn=cost_fn,
      device_factory=make_circ,
      tasks=5,
      max_steps=50,
      symplectic_lr=0.05,
  )

  # Use case 2: Run circuit optimization 2 times on randomly initialized circuits with custom parameters.
  results_2 = map_trainer(
      cost_fn=cost_fn,
      device_factory=make_circ,
      tasks=[
          {'x': 0.1, 'euclidean_lr': 0.005, 'max_steps': 50, 'HBAR': 1.},
          {'x': -0.7, 'euclidean_lr': 0.1, 'max_steps': 2, 'HBAR': 2.},
      ],
      y_targ=0.35,
      symplectic_lr=0.05,
      AUTOCUTOFF_MAX_CUTOFF=7,
  )
  ```

* Sampling for homodyne measurements is now integrated in Mr Mustard: when no measurement outcome value is
  specified by the user, a value is sampled from the reduced state probability distribution and the
  conditional state on the remaining modes is generated.
  [(#143)](https://github.com/XanaduAI/MrMustard/pull/143)

  ```python
  import numpy as np
  from mrmustard.lab import Homodyne, TMSV, SqueezedVacuum

  # conditional state from measurement
  conditional_state = TMSV(r=0.5, phi=np.pi)[0, 1] >> Homodyne(quadrature_angle=np.pi/2)[1]

  # measurement outcome
  measurement_outcome = SqueezedVacuum(r=0.5) >> Homodyne()
  ```

* The optimizer `minimize` method now accepts an optional callback function, which will be called at each step
  of the optimization and it will be passed the step number, the cost value, and the value of the trainable parameters.
  The result is added to the `callback_history` attribute of the optimizer.
  [(#175)](https://github.com/XanaduAI/MrMustard/pull/175)

* the Math interface now supports linear system solving via `math.solve`.
  [(#185)](https://github.com/XanaduAI/MrMustard/pull/185)

* We introduce the tensor wrapper `MMTensor` (available in `math.mmtensor`) that allows for a very easy handling of tensor contractions.
  Internally MrMustard performs lots of tensor contractions and this wrapper allows one to label each index of a tensor and perform
  contractions using the `@` symbol as if it were a simple matrix multiplication (the indices with the same name get contracted).
  [(#185)](https://github.com/XanaduAI/MrMustard/pull/185)<br>
  [(#195)](https://github.com/XanaduAI/MrMustard/pull/195)

  ```python
  from mrmustard.math.mmtensor import MMTensor

  # define two tensors
  A = MMTensor(np.random.rand(2, 3, 4), axis_labels=["foo", "bar", "contract"])
  B = MMTensor(np.random.rand(4, 5, 6), axis_labels=["contract", "baz", "qux"])

  # perform a tensor contraction
  C = A @ B
  C.axis_labels  # ["foo", "bar", "baz", "qux"]
  C.shape # (2, 3, 5, 6)
  C.tensor # extract actual result
  ```

* MrMustard's settings object (accessible via `from mrmustard import settings`) now supports `SEED` (an int).
  This will give reproducible results whenever randomness is involved. The seed is unset by default,
  and it can be unset again with `settings.SEED = None`. If one desires,
  the seeded random number generator is accessible directly via `settings.rng` (e.g. `settings.rng.normal()`).
  [(#183)](https://github.com/XanaduAI/MrMustard/pull/183)

* The `Circuit` class now has an ascii representation, which can be accessed via the repr method.
  It looks great in Jupyter notebooks! There is a new option at `settings.CIRCUIT_DECIMALS` which controls
  the number of decimals shown in the ascii representation. If None only the name of the gate is shown.
  [(#196)](https://github.com/XanaduAI/MrMustard/pull/196)

* PNR sampling from Gaussian circuits using density matrices can now be performed faster. When all modes are detected,
  this is done by replacing `math.hermite_renormalized` by `math.hermite_renormalized_diagonal`.
  In case all but the first mode are detected, `math.hermite_renormalized_1leftoverMode` can be used.
  The complexity of these new methods is equal to performing a pure state simulation.
  The methods are differentiable, such that they can be used for defining a costfunction.
  [(#154)](https://github.com/XanaduAI/MrMustard/pull/154)

<<<<<<< HEAD
* MrMustard repo now provides a fully furnished vscode development container and a Dockerfile. To
  find out how to use dev containers for development check the documentation
  [here](https://code.visualstudio.com/docs/devcontainers/containers).
  [(#214)](https://github.com/XanaduAI/MrMustard/pull/214)

=======
>>>>>>> d1722e4d
### Breaking changes

### Improvements

<<<<<<< HEAD
* The `Dgate` now uses The Walrus to calculate the unitary and gradients of the displacement gate in fock representation,
  providing better numerical stability for larger cutoff and displacement values.
  [(#147)](https://github.com/XanaduAI/MrMustard/pull/147)
=======
* The `Dgate` is now implemented directly in MrMustard (instead of on The Walrus) to calculate the
  unitary and gradients of the displacement gate in fock representation, providing better numerical
  stability for larger cutoff and displacement values.
  [(#147)](https://github.com/XanaduAI/MrMustard/pull/147)
  [(#211)](https://github.com/XanaduAI/MrMustard/pull/211)
>>>>>>> d1722e4d

* Now the Wigner function is implemented in its own module and uses numba for speed.
  [(#171)](https://github.com/XanaduAI/MrMustard/pull/171)

  ```python
    from mrmustard.utils.wigner import wigner_discretized
    W, Q, P = wigner_discretized(dm, q, p) # dm is a density matrix
  ```

* Calculate marginals independently from the Wigner function thus ensuring that the marginals are
  physical even though the Wigner function might not contain all the features of the state
  within the defined window. Also, expose some plot parameters and return the figure and axes.
  [(#179)](https://github.com/XanaduAI/MrMustard/pull/179)

* Allows for full cutoff specification (index-wise rather than mode-wise) for subclasses of `Transformation`.
  This allows for a more compact Fock representation where needed.
  [(#181)](https://github.com/XanaduAI/MrMustard/pull/181)

* The `mrmustard.physics.fock` module now provides convenience functions for applying kraus operators and
  choi operators to kets and density matrices.
  [(#180)](https://github.com/XanaduAI/MrMustard/pull/180)

  ```python
  from mrmustard.physics.fock import apply_kraus_to_ket, apply_kraus_to_dm, apply_choi_to_ket, apply_choi_to_dm
  ket_out = apply_kraus_to_ket(kraus, ket_in, indices)
  dm_out = apply_choi_to_dm(choi, dm_in, indices)
  dm_out = apply_kraus_to_dm(kraus, dm_in, indices)
  dm_out = apply_choi_to_ket(choi, ket_in, indices)
  ```

* Replaced norm with probability in the repr of `State`. This improves consistency over the old behaviour
  (norm was the sqrt of prob if the state was pure and prob if the state was mixed).
  [(#182)](https://github.com/XanaduAI/MrMustard/pull/182)

* Added two new modules (`physics.bargmann` and `physics.husimi`) to host the functions related to those representation,
  which have been refactored and moved out of `physics.fock`.
  [(#185)](https://github.com/XanaduAI/MrMustard/pull/185)


* The internal type system in MrMustard has been beefed up with much clearer types, like ComplexVector, RealMatrix, etc... as well as a generic type `Batch`, which can be parametrized using
the other types, like `Batch[ComplexTensor]`. This will allow for better type checking and better error messages.
  [(#199)](https://github.com/XanaduAI/MrMustard/pull/199)

* Added multiple tests and improved the use of Hypothesis.
  [(#191)](https://github.com/XanaduAI/MrMustard/pull/191)

* The `fock.autocutoff` function now uses the new diagonal methods for calculating a probability-based cutoff.
  Use `settings.AUTOCUTOFF_PROBABILITY` to set the probability threshold.
  [(#203)](https://github.com/XanaduAI/MrMustard/pull/203)

* The unitary group optimization (for the interferometer) and the orthogonal group optimization (for the real interferometer) have been added.
  The symplectic matrix that describes an interferometer belongs to the intersection of the orthogonal group and the symplectic group, which is a unitary group,
  so we needed both.
  [(#208)](https://github.com/XanaduAI/MrMustard/pull/208)

### Bug fixes

* The `Dgate` and the `Rgate` now correctly parse the case when a single scalar is intended as the same parameter
  of a number of gates in pallel.
  [(#180)](https://github.com/XanaduAI/MrMustard/pull/180)

* The trace function in the fock module was giving incorrect results when called with certain choices of modes.
  This is now fixed.
  [(#180)](https://github.com/XanaduAI/MrMustard/pull/180)

* The purity function for fock states no longer normalizes the density matrix before computing the purity.
  [(#180)](https://github.com/XanaduAI/MrMustard/pull/180)

* The function `dm_to_ket` no longer normalizes the density matrix before diagonalizing it.
  [(#180)](https://github.com/XanaduAI/MrMustard/pull/180)

* The internal fock representation of states returns the correct cutoffs in all cases (solves an issue when
  a pure dm was converted to ket).
  [(#184)](https://github.com/XanaduAI/MrMustard/pull/184)

* The ray related tests were hanging in github action causing test to halt and fail. Now ray is forced to init with 1 cpu when running tests preventing the issue.
  [(#201)](https://github.com/XanaduAI/MrMustard/pull/201)

* Various minor bug fixes.
  [(#202)](https://github.com/XanaduAI/MrMustard/pull/202)

* Fixed the issue that the optimization of the interferometer was using orthogonal group optimization rather than unitary.
  [(#208)](https://github.com/XanaduAI/MrMustard/pull/208)

* Fixes a slicing issue that arises when we compute the fidelity between gaussian and fock states.
  [(#210)](https://github.com/XanaduAI/MrMustard/pull/210)

* The sign of parameters in the circuit drawer are now displayed correctly.
  [(#209)](https://github.com/XanaduAI/MrMustard/pull/209)

* Fixed a bug in the Gaussian state which caused it to be multiplied by hbar/2 twice. Adds the argument `modes` to `Ggate`.
  [(#212)](https://github.com/XanaduAI/MrMustard/pull/212)


### Documentation

### Contributors

This release contains contributions from (in alphabetical order):
[Robbe De Prins](https://github.com/rdprins), [Sebastian Duque Mesa](https://github.com/sduquemesa), [Filippo Miatto](https://github.com/ziofil), [Yuan Yao](https://github.com/sylviemonet)

---

# Release 0.3.0 (current release)

### New features
* Can switch progress bar on and off (default is on) from the settings via `settings.PROGRESSBAR = True/False`.
  [(#128)](https://github.com/XanaduAI/MrMustard/issues/128)

* States in Gaussian and Fock representation now can be concatenated.
  ```python
  from mrmustard.lab.states import Gaussian, Fock
  from mrmustard.lab.gates import Attenuator

  # concatenate pure states
  fock_state = Fock(4)
  gaussian_state = Gaussian(1)
  pure_state = fock_state & gaussian_state

  # also can concatenate mixed states
  mixed1 = fock_state >> Attenuator(0.8)
  mixed2 = gaussian_state >> Attenuator(0.5)
  mixed_state = mixed1 & mixed2

  mixed_state.dm()
  ```
  [(#130)](https://github.com/XanaduAI/MrMustard/pull/130)

* Parameter passthrough allows one to use custom variables and/or functions as parameters. For example we can use parameters of other gates:
  ```python
  from mrmustard.lab.gates import Sgate, BSgate

  BS = BSgate(theta=np.pi/4, theta_trainable=True)[0,1]
  S0 = Sgate(r=BS.theta)[0]
  S1 = Sgate(r=-BS.theta)[1]

  circ = S0 >> S1 >> BS
  ```
  Another possibility is with functions:
  ```python

  def my_r(x):
      return x**2

  x = math.new_variable(0.5, bounds = (None, None), name="x")

  def cost_fn():
    # note that my_r needs to be in the cost function
    # in order to track the gradient
    S = Sgate(r=my_r(x), theta_trainable=True)[0,1]
    return # some function of S

  opt.Optimize(cost_fn, by_optimizing=[x])
  ```
  [(#131)](https://github.com/XanaduAI/MrMustard/pull/131)

* Adds the new trainable gate `RealInterferometer`: an interferometer that doesn't mix the q and p quadratures.
  [(#132)](https://github.com/XanaduAI/MrMustard/pull/132)

* Now marginals can be iterated over:
  ```python
  for mode in state:
    print(mode.purity)
  ```
  [(#140)](https://github.com/XanaduAI/MrMustard/pull/140)

### Breaking changes

* The Parametrized and Training classes have been refactored: now trainable tensors are wrapped in an instance of the `Parameter` class. To define a set of parameters do
  ```python
  from mrmustard.training import Parametrized

  params = Parametrized(
      magnitude=10, magnitude_trainable=False, magnitude_bounds=None,
      angle=0.1, angle_trainable=True, angle_bounds=(-0.1,0.1)
  )
  ```
  which will automatically define the properties `magnitude` and `angle` on the `params` object.
  To access the backend tensor defining the values of such parameters use the `value` property
  ```python
  params.angle.value
  params.angle.bounds

  params.magnitude.value
  ```

  Gates will automatically be an instance of the `Parametrized` class, for example
  ```python
  from mrmustard.lab import BSgate

  bs = BSgate(theta = 0.3, phi = 0.0, theta_trainable: True)

  # access params
  bs.theta.value
  bs.theta.bounds
  bs.phi.value
  ```
  [(#133)](https://github.com/XanaduAI/MrMustard/pull/133),
  patch [(#144)](https://github.com/XanaduAI/MrMustard/pull/144)
  and [(#158)](https://github.com/XanaduAI/MrMustard/pull/158).

### Improvements

* The Parametrized and Training classes have been refactored. The new training module has been added
  and with it the new `Parameter` class: now trainable tensors are being wrapped in an instance of `Parameter`.
  [(#133)](https://github.com/XanaduAI/MrMustard/pull/133),
  patch [(#144)](https://github.com/XanaduAI/MrMustard/pull/144)

* The string representations of the `Circuit` and `Transformation` objects have been improved:
  the `Circuit.__repr__` method now produces a string that can be used to generate a circuit in
  an identical state (same gates and parameters), the `Transformation.__str__` and objects
  inheriting from it now prints the name, memory location of the object as well as the modes
  of the circuit in which the transformation is acting on. The `_markdown_repr_` has been implemented
  and on a jupyter notebook produces a table with valuable information of the Transformation objects.
  [(#141)](https://github.com/XanaduAI/MrMustard/pull/141)

* Add the argument 'modes' to the `Interferometer` operation to indicate which modes the Interferometer is
  applied to.
  [(#121)](https://github.com/XanaduAI/MrMustard/pull/121)

### Bug fixes

* Fixed a bug in the `State.ket()` method. An attribute was called with a typo in its name.
  [(#135)](https://github.com/XanaduAI/MrMustard/pull/135)

* The `math.dagger` function applying the hermitian conjugate to an operator was incorrectly
transposing the indices of the input tensor. Now `math.dagger` appropriately calculates the
Hermitian conjugate of an operator.
  [(#156)](https://github.com/XanaduAI/MrMustard/pull/156)

* The application of a Choi operator to a density matrix was resulting in a transposed dm. Now
the order of the indices in the application of a choi operator to dm and ket is correct.
  [(#188)](https://github.com/XanaduAI/MrMustard/pull/188)

### Documentation

* The centralized [Xanadu Sphinx Theme](https://github.com/XanaduAI/xanadu-sphinx-theme)
  is now used to style the Sphinx documentation.
  [(#126)](https://github.com/XanaduAI/MrMustard/pull/126)

* The documentation now contains the `mm.training` section. The optimization examples on the README
  and Basic API Reference section have been updated to use the latest API.
  [(#133)](https://github.com/XanaduAI/MrMustard/pull/133)

### Contributors

This release contains contributions from (in alphabetical order):

[Mikhail Andrenkov](https://github.com/Mandrenkov), [Sebastian Duque Mesa](https://github.com/sduquemesa), [Filippo Miatto](https://github.com/ziofil), [Yuan Yao](https://github.com/sylviemonet)



---

# Release 0.2.0

### New features since last release

* Fidelity can now be calculated between two mixed states.
  [(#115)](https://github.com/XanaduAI/MrMustard/pull/115)

* A configurable logger module is added.
  [(#107)](https://github.com/XanaduAI/MrMustard/pull/107)

  ```python
  from mrmustard.logger import create_logger

  logger = create_logger(__name__)
  logger.warning("Warning message")
  ```

### Improvements

* The tensorflow and torch backend adhere to `MathInterface`.
  [(#103)](https://github.com/XanaduAI/MrMustard/pull/103)

### Bug fixes

* Setting the modes on which detectors and state acts using `modes` kwarg or `__getitem__` give consistent results.
  [(#114)](https://github.com/XanaduAI/MrMustard/pull/114)

* Lists are used instead of generators for indices in fidelity calculations.
  [(#117)](https://github.com/XanaduAI/MrMustard/pull/117)

* A raised `KeyboardInterrupt` while on a optimization loop now stops the execution of the program.
  [#105](https://github.com/XanaduAI/MrMustard/pull/105)

### Documentation

* [Basic API reference](https://mrmustard.readthedocs.io/en/latest/introduction/basic_reference.html)
  is updated to use the latest Mr Mustard API.
  [(#119)](https://github.com/XanaduAI/MrMustard/pull/119)

### Contributors

This release contains contributions from (in alphabetical order):

[Sebastián Duque](https://github.com/sduquemesa), [Theodor Isacsson](https://github.com/thisac/), [Filippo Miatto](https://github.com/ziofil)


# Release 0.1.1

### New features since last release

* `physics.normalize` and `physics.norm` are now available.
  [(#97)](https://github.com/XanaduAI/MrMustard/pull/97)

* `State` now has a norm property.
  [(#97)](https://github.com/XanaduAI/MrMustard/pull/97)

* Can now override autocutoff in `State` by setting the `cutoffs` argument.
  [(#97)](https://github.com/XanaduAI/MrMustard/pull/97)

### Improvements since last release

* Renamed `amplification` argument of `Amplifier` to `gain`.
  [(#97)](https://github.com/XanaduAI/MrMustard/pull/97)

* Improved `__repr__` for `State`.
  [(#97)](https://github.com/XanaduAI/MrMustard/pull/97)

* Added numba section in about().
  [(#97)](https://github.com/XanaduAI/MrMustard/pull/97)

### Bug fixes

* Renamed "pytorch" to "torch" in `mrmustard.__init__()` so that torch can be imported correctly.
  [(#97)](https://github.com/XanaduAI/MrMustard/pull/97)

* Fixed typos in `State.primal()`, `State.__rmul__()`.
  [(#97)](https://github.com/XanaduAI/MrMustard/pull/97)

* Fixed a multimode bug in `PNRDetector.__init__()`.
  [(#97)](https://github.com/XanaduAI/MrMustard/pull/97)

* Fixed a bug in normalization of `Fock`.
  [(#97)](https://github.com/XanaduAI/MrMustard/pull/97)

* Fixed a bug in `physics.fidelity()`.
  [(#97)](https://github.com/XanaduAI/MrMustard/pull/97)

### Contributors

This release contains contributions from (in alphabetical order):

[Sebastián Duque](https://github.com/sduquemesa), [Filippo Miatto](https://github.com/ziofil)


# Release 0.1.0

### New features since last release

* This is the initial public release.

### Contributors

This release contains contributions from (in alphabetical order):

[Sebastián Duque](https://github.com/sduquemesa), [Zhi Han](https://github.com/hanzhihua1),
[Theodor Isacsson](https://github.com/thisac/), [Josh Izaac](https://github.com/josh146),
[Filippo Miatto](https://github.com/ziofil), [Nicolas Quesada](https://github.com/nquesada)<|MERGE_RESOLUTION|>--- conflicted
+++ resolved
@@ -110,29 +110,20 @@
   The methods are differentiable, such that they can be used for defining a costfunction.
   [(#154)](https://github.com/XanaduAI/MrMustard/pull/154)
 
-<<<<<<< HEAD
 * MrMustard repo now provides a fully furnished vscode development container and a Dockerfile. To
   find out how to use dev containers for development check the documentation
   [here](https://code.visualstudio.com/docs/devcontainers/containers).
   [(#214)](https://github.com/XanaduAI/MrMustard/pull/214)
 
-=======
->>>>>>> d1722e4d
 ### Breaking changes
 
 ### Improvements
 
-<<<<<<< HEAD
-* The `Dgate` now uses The Walrus to calculate the unitary and gradients of the displacement gate in fock representation,
-  providing better numerical stability for larger cutoff and displacement values.
-  [(#147)](https://github.com/XanaduAI/MrMustard/pull/147)
-=======
 * The `Dgate` is now implemented directly in MrMustard (instead of on The Walrus) to calculate the
-  unitary and gradients of the displacement gate in fock representation, providing better numerical
+  unitary and gradients of the displacement gate in Fock representation, providing better numerical
   stability for larger cutoff and displacement values.
   [(#147)](https://github.com/XanaduAI/MrMustard/pull/147)
   [(#211)](https://github.com/XanaduAI/MrMustard/pull/211)
->>>>>>> d1722e4d
 
 * Now the Wigner function is implemented in its own module and uses numba for speed.
   [(#171)](https://github.com/XanaduAI/MrMustard/pull/171)
