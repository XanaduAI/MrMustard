# Release 1.0.0a2 (unreleased)

### Breaking changes

* Removed `tensorflow` as a dependency as well as any legacy `tensorflow` code. Renamed `OptimizerJax` to `Optimizer`.
[(#633)](https://github.com/XanaduAI/MrMustard/pull/633)

* Changed the API of `Coherent`, `DisplacedSqueezed`, `Dgate` from real `x`, `y` parameters to a complex `alpha`.
[(#617)](https://github.com/XanaduAI/MrMustard/pull/617)

### Improvements

* Added a ``rich`` based repr to ``ParameterSet``.
[(#616)](https://github.com/XanaduAI/MrMustard/pull/616)

* Made `JAX` an optional `jax_backend` dependency.
[(#637)](https://github.com/XanaduAI/MrMustard/pull/637)

* Added vjps to the JAX backend. Added ``numba`` based Fock lattice strategies to `SqueezedVacuum` and `Sgate`.
[(#636)](https://github.com/XanaduAI/MrMustard/pull/636)

* Added the `is_separable` property to `State`.
[(#635)](https://github.com/XanaduAI/MrMustard/pull/635)

* Added support for Python 3.13.
[(#640)](https://github.com/XanaduAI/MrMustard/pull/640)

### Bug fixes

* Fixed a bug in `OptimizerJax` that would make the optimizer think it reached a stable optimum upon repeat calls to `minimize`.
[(#634)](https://github.com/XanaduAI/MrMustard/pull/634)

* Fixed a bug in `Optimizer` where complex gradients were the conjugate of the expected.
[(#617)](https://github.com/XanaduAI/MrMustard/pull/617)

* Fixed a bug in `DM.expectation` where the Fock shape lookahead wasn't setting certain wires correctly.
[(#639)](https://github.com/XanaduAI/MrMustard/pull/639)

<<<<<<< HEAD
* Fixed bug in Gaussian integrals where small/large c values were not multiplying correctly.
[(#641)](https://github.com/XanaduAI/MrMustard/pull/641)
=======
* Fixed a bug with `State.fock_distribution` where batch dimensions and mult-mode states were not handled correctly.
[(#635)](https://github.com/XanaduAI/MrMustard/pull/635)
>>>>>>> 55672e75

---

# Release 1.0.0a1

### New features

* Introducing the new ``lab`` module. A more expressive and performant API for simulating quantum optical circuits. New features include:
  * Universial interoperability of all representations including ``Bargmann``, ``Fock``, ``Quadrature`` and ``Phase Space``.
  * Batching functionality allowing for parallelization of computations.
  * Support for delayed contractions enabling optimizations over the path of contraction and choice of representation.
[(#579)](https://github.com/XanaduAI/MrMustard/pull/579)

* Add the new ``jax`` backend. ``Jax`` is a Python library that supports array-oriented numerical computations, automatic differentation and JIT compilation.
[(#546)](https://github.com/XanaduAI/MrMustard/pull/546)

* New ``OptimizerJax`` class for handling optimizations of parameters via the ``jax`` backend.
[(#594)](https://github.com/XanaduAI/MrMustard/pull/594)

### Breaking changes

* Removed ``julia``, ``tqdm``, ``ray`` and ``scikit-optimize`` as dependencies.
[(#541)](https://github.com/XanaduAI/MrMustard/pull/541)
[(#585)](https://github.com/XanaduAI/MrMustard/pull/585)

* Support for ``numpy 2+``.
[(#554)](https://github.com/XanaduAI/MrMustard/pull/554)

* Replaced ``poetry`` as the prefered installation method with ``uv``.
[(#542)](https://github.com/XanaduAI/MrMustard/pull/542)

* Dropped Python 3.9 support.
[(#562)](https://github.com/XanaduAI/MrMustard/pull/562)

* New ``lab`` API.
[(#579)](https://github.com/XanaduAI/MrMustard/pull/579)

### Documentation

* Updated documentation to reflect the new API.

### Contributors

[Ali Asadi](https://github.com/maliasadi),
[Anthony Chytros](https://github.com/apchytr),
[Hitarth Choubisa](https://github.com/hitarth64),
[Samuele Ferracin](https://github.com/SamFerracin),
[Austin Lund](https://github.com/aplund),
[Filippo Miatto](https://github.com/ziofil),
[Arsalan Motamedi](https://github.com/arsalan-motamedi),
[Kasper Nielsen](https://github.com/kaspernielsen96),
[Matthew Silverman](https://github.com/timmysilv),
[Yuan Yao](https://github.com/sylviemonet)

---

# Release 0.7.3

### New features

* Added a function ``to_fock`` to map different representations into Fock representation.
  [(#355)](https://github.com/XanaduAI/MrMustard/pull/355)

* Added a new Abc triple for s-parametrized displacement gate.
  [(#368)](https://github.com/XanaduAI/MrMustard/pull/368)

* Added a function ``real_gaussian_integral`` as helper function to map between different representations.
  [(#371)](https://github.com/XanaduAI/MrMustard/pull/371)

### Breaking changes

### Improvements

### Bug fixes

### Documentation

### Tests

### Contributors

[Samuele Ferracin](https://github.com/SamFerracin),
[Yuan Yao](https://github.com/sylviemonet)
[Filippo Miatto](https://github.com/ziofil)

---

# Release 0.7.1

### New features

* Added functions to generate the ``(A, b, c)`` triples for the Fock-Bargmann representation of
  several states and gates. [(#338)](https://github.com/XanaduAI/MrMustard/pull/338)

* Added support for python 3.11. [(#354)](https://github.com/XanaduAI/MrMustard/pull/354)

### Breaking changes

### Improvements

### Bug fixes

* Fixing a bug in `_transform_gaussian` in transformation.py that modifies the input state's cov and means.
[(#349)](https://github.com/XanaduAI/MrMustard/pull/349)
* Fixing a bug in `general_dyne` in physics/gaussian.py that returns the wrong probability and outcomes with given projection.
[(#349)](https://github.com/XanaduAI/MrMustard/pull/349)

### Documentation

### Tests

### Contributors

[Samuele Ferracin](https://github.com/SamFerracin),
[Yuan Yao](https://github.com/sylviemonet)
[Filippo Miatto](https://github.com/ziofil)

---

# Release 0.7.0

### New features

* Added a new interface for backends, as well as a `numpy` backend (which is now default). Users can run
  all the functions in the `utils`, `math`, `physics`, and `lab` with both backends, while `training`
  requires using `tensorflow`. The `numpy` backend provides significant improvements both in import
  time and runtime. [(#301)](https://github.com/XanaduAI/MrMustard/pull/301)

* Added the classes and methods to create, contract, and draw tensor networks with `mrmustard.math`.
  [(#284)](https://github.com/XanaduAI/MrMustard/pull/284)

* Added functions in physics.bargmann to join and contract (A,b,c) triples.
  [(#295)](https://github.com/XanaduAI/MrMustard/pull/295)

* Added an Ansatz abstract class and PolyExpAnsatz concrete implementation. This is used in the Bargmann representation.
  [(#295)](https://github.com/XanaduAI/MrMustard/pull/295)

* Added `complex_gaussian_integral` method.
  [(#295)](https://github.com/XanaduAI/MrMustard/pull/295)

* Added `Bargmann` representation (parametrized by Abc). Supports all algebraic operations and CV (exact) inner product.
  [(#296)](https://github.com/XanaduAI/MrMustard/pull/296)

### Breaking changes

* Removed circular dependencies by:
  * Removing `graphics.py`--moved `ProgressBar` to `training` and `mikkel_plot` to `lab`.
  * Moving `circuit_drawer` and `wigner` to `physics`.
  * Moving `xptensor` to `math`.
  [(#289)](https://github.com/XanaduAI/MrMustard/pull/289)

* Created `settings.py` file to host `Settings`.
  [(#289)](https://github.com/XanaduAI/MrMustard/pull/289)

* Moved `settings.py`, `logger.py`, and `typing.py` to `utils`.
  [(#289)](https://github.com/XanaduAI/MrMustard/pull/289)

* Removed the `Math` class. To use the mathematical backend, replace
  `from mrmustard.math import Math ; math = Math()` with `import mrmustard.math as math`
  in your scripts.
  [(#301)](https://github.com/XanaduAI/MrMustard/pull/301)

* The `numpy` backend is now default. To switch to the `tensorflow`
  backend, add the line `math.change_backend("tensorflow")` to your scripts.
  [(#301)](https://github.com/XanaduAI/MrMustard/pull/301)

### Improvements

* Calculating Fock representations and their gradients is now more numerically stable (i.e. numerical blowups that
result from repeatedly applying the recurrence relation are postponed to higher cutoff values).
This holds for both the "vanilla strategy" [(#274)](https://github.com/XanaduAI/MrMustard/pull/274) and for the
"diagonal strategy" and "single leftover mode strategy" [(#288)](https://github.com/XanaduAI/MrMustard/pull/288/).
This is done by representing Fock amplitudes with a higher precision than complex128 (countering floating-point errors).
We run Julia code via PyJulia (where Numba was used before) to keep the code fast.
The precision is controlled by `setting settings.PRECISION_BITS_HERMITE_POLY`. The default value is ``128``,
which uses the old Numba code. When setting to a higher value, the new Julia code is run.

* Replaced parameters in `training` with `Constant` and `Variable` classes.
  [(#298)](https://github.com/XanaduAI/MrMustard/pull/298)

* Improved how states, transformations, and detectors deal with parameters by replacing the `Parametrized` class with `ParameterSet`.
  [(#298)](https://github.com/XanaduAI/MrMustard/pull/298)

* Includes julia dependencies into the python packaging for downstream installation reproducibility.
  Removes dependency on tomli to load pyproject.toml for version info, uses importlib.metadata instead.
  [(#303)](https://github.com/XanaduAI/MrMustard/pull/303)
  [(#304)](https://github.com/XanaduAI/MrMustard/pull/304)

* Improves the algorithms implemented in `vanilla` and `vanilla_vjp` to achieve a speedup.
  Specifically, the improved algorithms work on flattened arrays (which are reshaped before being returned) as opposed to multi-dimensional array.
  [(#312)](https://github.com/XanaduAI/MrMustard/pull/312)
  [(#318)](https://github.com/XanaduAI/MrMustard/pull/318)

* Adds functions `hermite_renormalized_batch` and `hermite_renormalized_diagonal_batch` to speed up calculating
  Hermite polynomials over a batch of B vectors.
  [(#308)](https://github.com/XanaduAI/MrMustard/pull/308)

* Added suite to filter undesired warnings, and used it to filter tensorflow's ``ComplexWarning``s.
  [(#332)](https://github.com/XanaduAI/MrMustard/pull/332)

* When re-assigning an immutable setting with the same value, no more error is raised.
  [(#316)](https://github.com/XanaduAI/MrMustard/pull/316)

### Bug fixes

* Added the missing `shape` input parameters to all methods `U` in the `gates.py` file.
[(#291)](https://github.com/XanaduAI/MrMustard/pull/291)
* Fixed inconsistent use of `atol` in purity evaluation for Gaussian states.
[(#294)](https://github.com/XanaduAI/MrMustard/pull/294)
* Fixed the documentations for loss_XYd and amp_XYd functions for Gaussian channels.
[(#305)](https://github.com/XanaduAI/MrMustard/pull/305)
* Replaced all instances of `np.empty` with `np.zeros` to fix instabilities.
[(#309)](https://github.com/XanaduAI/MrMustard/pull/309)
* Fixing a bug where `scipy.linalg.sqrtm` returns an unsupported type.
[(#337)](https://github.com/XanaduAI/MrMustard/pull/337)

### Documentation

### Tests

* Added tests for calculating Fock amplitudes with a higher precision than `complex128`.

### Contributors

[Eli Bourassa](https://github.com/elib20),
[Robbe De Prins](https://github.com/rdprins),
[Samuele Ferracin](https://github.com/SamFerracin),
[Jan Provaznik](https://github.com/jan-provaznik),
[Yuan Yao](https://github.com/sylviemonet)
[Filippo Miatto](https://github.com/ziofil)

---

# Release 0.6.1-post1

### Improvements

* Relaxes dependency versions in pyproject.toml. More specifically, this is to unpin scipy.
  [(#300)](https://github.com/XanaduAI/MrMustard/pull/300)

### Contributors

[Filippo Miatto](https://github.com/ziofil), [Samuele Ferracin](https://github.com/SamFerracin), [Yuan Yao](https://github.com/sylviemonet), [Zeyue Niu](https://github.com/zeyueN)

---

# Release 0.6.0

### New features

* Added a new method to discretize Wigner functions that revolves Clenshaw summations. This method is expected to be fast and
reliable for systems with high number of excitations, for which the pre-existing iterative method is known to be unstable. Users
can select their preferred methods by setting the value of `Settings.DISCRETIZATION_METHOD` to either `interactive` (default) or
`clenshaw`.
  [(#280)](https://github.com/XanaduAI/MrMustard/pull/280)

* Added the `PhaseNoise(phase_stdev)` gate (non-Gaussian). Output is a mixed state in Fock representation. It is not based on a choi operator, but on a nonlinear transformation of the density matrix.
  [(#275)](https://github.com/XanaduAI/MrMustard/pull/275)

### Breaking changes

* The value of `hbar` can no longer be specified outside of `Settings`. All the classes and
  methods that allowed specifying its value as an input now retrieve it directly from `Settings`.
  [(#273)](https://github.com/XanaduAI/MrMustard/pull/273)

* Certain attributes of `Settings` can no longer be changed after their value is queried for the first time.
  [(#273)](https://github.com/XanaduAI/MrMustard/pull/273)

### Improvements

* Calculating Fock representations using the "vanilla strategy" is now more numerically stable (i.e. numerical blowups
that result from repeatedly applying the recurrence relation are now postponed to higher cutoff values).
This is done by representing Fock amplitudes with a higher precision than complex128
(which counters the accumulation of floating-point errors).
We run Julia code via PyJulia (where Numba was used before) to keep the code fast.
[(#274)](https://github.com/XanaduAI/MrMustard/pull/274)

* Tensorflow bumped to v2.14 with poetry installation working out of the box on Linux and Mac.
  [(#281)](https://github.com/XanaduAI/MrMustard/pull/281)

* Incorporated `Tensor` into `Transformation` in order to deal with modes more robustly.
  [(#287)](https://github.com/XanaduAI/MrMustard/pull/287)

* Created the classes `Unitary` and `Channel` to simplify the logic in `Transformation`.
  [(#287)](https://github.com/XanaduAI/MrMustard/pull/287)

### Bug fixes

* Fixed a bug about the variable names in functions (apply_kraus_to_ket, apply_kraus_to_dm, apply_choi_to_ket, apply_choi_to_dm).
  [(#271)](https://github.com/XanaduAI/MrMustard/pull/271)

* Fixed a bug that was leading to an error when computing the Choi representation of a unitary transformation.
  [(#283)](https://github.com/XanaduAI/MrMustard/pull/283)

### Documentation

### Contributors

[Filippo Miatto](https://github.com/ziofil),
[Yuan Yao](https://github.com/sylviemonet),
[Robbe De Prins](https://github.com/rdprins),
[Samuele Ferracin](https://github.com/SamFerracin)
[Zeyue Niu](https://github.com/zeyueN)

---

# Release 0.5.0

### New features

* Optimization callback functionalities has been improved. A dedicated `Callback` class is added which
  is able to access the optimizer, the cost function, the parameters as well as gradients, during the
  optimization. In addition, multiple callbacks can be specified. This opens up the endless possiblities
  of customizing the the optimization progress with schedulers, trackers, heuristics, tricks, etc.
  [(#219)](https://github.com/XanaduAI/MrMustard/pull/219)

* Tensorboard-based optimization tracking is added as a builtin `Callback` class: `TensorboardCallback`.
  It can automatically track costs as well as all trainable parameters during optimization in realtime.
  Tensorboard can be most conveniently viewed from VScode.
  [(#219)](https://github.com/XanaduAI/MrMustard/pull/219)

  ```python
  import numpy as np
  from mrmustard.training import Optimizer, TensorboardCallback

  def cost_fn():
      ...
  def as_dB(cost):
      delta = np.sqrt(np.log(1 / (abs(cost) ** 2)) / (2 * np.pi))
      cost_dB = -10 * np.log10(delta**2)
      return cost_dB

  tb_cb = TensorboardCallback(cost_converter=as_dB, track_grads=True)

  opt = Optimizer(euclidean_lr = 0.001);
  opt.minimize(cost_fn, max_steps=200, by_optimizing=[...], callbacks=tb_cb)

  # Logs will be stored in `tb_cb.logdir` which defaults to `./tb_logdir/...` but can be customized.
  # VScode can be used to open the Tensorboard frontend for live monitoring.
  # Or, in command line: `tensorboard --logdir={tb_cb.logdir}` and open link in browser.
  ```

* Gaussian states support a `bargmann` method for returning the bargmann representation.
  [(#235)](https://github.com/XanaduAI/MrMustard/pull/235)

* The `ket` method of `State` now supports new keyword arguments `max_prob` and `max_photons`.
  Use them to speed-up the filling of a ket array up to a certain probability or *total* photon number.
  [(#235)](https://github.com/XanaduAI/MrMustard/pull/235)

  ```python
  from mrmustard.lab import Gaussian

  # Fills the ket array up to 99% probability or up to the |0,3>, |1,2>, |2,1>, |3,0> subspace, whichever is reached first.
  # The array has the autocutoff shape, unless the cutoffs are specified explicitly.
  ket = Gaussian(2).ket(max_prob=0.99, max_photons=3)
  ```

* Gaussian transformations support a `bargmann` method for returning the bargmann representation.
  [(#239)](https://github.com/XanaduAI/MrMustard/pull/239)

* BSGate.U now supports method='vanilla' (default) and 'schwinger' (slower, but stable to any cutoff)
  [(#248)](https://github.com/XanaduAI/MrMustard/pull/248)

### Breaking Changes

* The previous `callback` argument to `Optimizer.minimize` is now `callbacks` since we can now pass
  multiple callbacks to it.
  [(#219)](https://github.com/XanaduAI/MrMustard/pull/219)

* The `opt_history` attribute of `Optimizer` does not have the placeholder at the beginning anymore.
  [(#235)](https://github.com/XanaduAI/MrMustard/pull/235)

### Improvements

* The math module now has a submodule `lattice` for constructing recurrence relation strategies in the Fock lattice.
  There are a few predefined strategies in `mrmustard.math.lattice.strategies`.
  [(#235)](https://github.com/XanaduAI/MrMustard/pull/235)

* Gradients in the Fock lattice are now computed using the vector-jacobian product.
  This saves a lot of memory and speeds up the optimization process by roughly 4x.
  [(#235)](https://github.com/XanaduAI/MrMustard/pull/235)

* Tests of the compact_fock module now use hypothesis.
  [(#235)](https://github.com/XanaduAI/MrMustard/pull/235)

* Faster implementation of the fock representation of `BSgate`, `Sgate` and `SqueezedVacuum`, ranging from 5x to 50x.
  [(#239)](https://github.com/XanaduAI/MrMustard/pull/239)

* More robust implementation of cutoffs for States.
  [(#239)](https://github.com/XanaduAI/MrMustard/pull/239)

* Dependencies and versioning are now managed using Poetry.
  [(#257)](https://github.com/XanaduAI/MrMustard/pull/257)

### Bug fixes

* Fixed a bug that would make two progress bars appear during an optimization
  [(#235)](https://github.com/XanaduAI/MrMustard/pull/235)

* The displacement of the dual of an operation had the wrong sign
  [(#239)](https://github.com/XanaduAI/MrMustard/pull/239)

* When projecting a Gaussian state onto a Fock state, the upper limit of the autocutoff now respect the Fock projection.
  [(#246)](https://github.com/XanaduAI/MrMustard/pull/246)

* Fixed a bug for the algorithms that allow faster PNR sampling from Gaussian circuits using density matrices. When the
cutoff of the first detector is equal to 1, the resulting density matrix is now correct.

### Documentation

### Contributors

[Filippo Miatto](https://github.com/ziofil), [Zeyue Niu](https://github.com/zeyueN),
[Robbe De Prins](https://github.com/rdprins), [Gabriele Gullì](https://github.com/ggulli),
[Richard A. Wolf](https://github.com/ryk-wolf)

---

# Release 0.4.1

### New features

### Breaking changes

### Improvements

* Fixed flaky optimization tests and removed tf dependency.
  [(#224)](https://github.com/XanaduAI/MrMustard/pull/224)
  [(#233)](https://github.com/XanaduAI/MrMustard/pull/233)

### Bug fixes

* Unpins package versions in setup.py that got mistakenly pinned in 0.4.0.
  [(#223)](https://github.com/XanaduAI/MrMustard/pull/223)

* fixing a bug with the `Dgate` optimization
  [(#232)](https://github.com/XanaduAI/MrMustard/pull/232)

### Documentation

### Contributors

[Filippo Miatto](https://github.com/ziofil), [Sebastian Duque Mesa](https://github.com/sduquemesa)

---

# Release 0.4.0

### New features

* Ray-based distributed trainer is now added to `training.trainer`. It acts as a replacement
  for `for` loops and enables the parallelization of running many circuits as well as their
  optimizations. To install the extra dependencies: `pip install .[ray]`.
  [(#194)](https://github.com/XanaduAI/MrMustard/pull/194)

  ```python
  from mrmustard.lab import Vacuum, Dgate, Ggate
  from mrmustard.physics import fidelity
  from mrmustard.training.trainer import map_trainer

  def make_circ(x=0.):
      return Ggate(num_modes=1, symplectic_trainable=True) >> Dgate(x=x, x_trainable=True, y_trainable=True)

  def cost_fn(circ=make_circ(0.1), y_targ=0.):
      target = Gaussian(1) >> Dgate(-1.5, y_targ)
      s = Vacuum(1) >> circ
      return -fidelity(s, target)

  # Use case 0: Calculate the cost of a randomly initialized circuit 5 times without optimizing it.
  results_0 = map_trainer(
      cost_fn=cost_fn,
      tasks=5,
  )

  # Use case 1: Run circuit optimization 5 times on randomly initialized circuits.
  results_1 = map_trainer(
      cost_fn=cost_fn,
      device_factory=make_circ,
      tasks=5,
      max_steps=50,
      symplectic_lr=0.05,
  )

  # Use case 2: Run circuit optimization 2 times on randomly initialized circuits with custom parameters.
  results_2 = map_trainer(
      cost_fn=cost_fn,
      device_factory=make_circ,
      tasks=[
          {'x': 0.1, 'euclidean_lr': 0.005, 'max_steps': 50, 'HBAR': 1.},
          {'x': -0.7, 'euclidean_lr': 0.1, 'max_steps': 2, 'HBAR': 2.},
      ],
      y_targ=0.35,
      symplectic_lr=0.05,
      AUTOCUTOFF_MAX_CUTOFF=7,
  )
  ```

* Sampling for homodyne measurements is now integrated in Mr Mustard: when no measurement outcome
  value is specified by the user, a value is sampled from the reduced state probability distribution
  and the conditional state on the remaining modes is generated.
  [(#143)](https://github.com/XanaduAI/MrMustard/pull/143)

  ```python
  import numpy as np
  from mrmustard.lab import Homodyne, TMSV, SqueezedVacuum

  # conditional state from measurement
  conditional_state = TMSV(r=0.5, phi=np.pi)[0, 1] >> Homodyne(quadrature_angle=np.pi/2)[1]

  # measurement outcome
  measurement_outcome = SqueezedVacuum(r=0.5) >> Homodyne()
  ```

* The optimizer `minimize` method now accepts an optional callback function, which will be called
  at each step of the optimization and it will be passed the step number, the cost value,
  and the value of the trainable parameters. The result is added to the `callback_history`
  attribute of the optimizer.
  [(#175)](https://github.com/XanaduAI/MrMustard/pull/175)

* the Math interface now supports linear system solving via `math.solve`.
  [(#185)](https://github.com/XanaduAI/MrMustard/pull/185)

* We introduce the tensor wrapper `MMTensor` (available in `math.mmtensor`) that allows for
  a very easy handling of tensor contractions. Internally MrMustard performs lots of tensor
  contractions and this wrapper allows one to label each index of a tensor and perform
  contractions using the `@` symbol as if it were a simple matrix multiplication (the indices
  with the same name get contracted).
  [(#185)](https://github.com/XanaduAI/MrMustard/pull/185)<br>
  [(#195)](https://github.com/XanaduAI/MrMustard/pull/195)

  ```python
  from mrmustard.math.mmtensor import MMTensor

  # define two tensors
  A = MMTensor(np.random.rand(2, 3, 4), axis_labels=["foo", "bar", "contract"])
  B = MMTensor(np.random.rand(4, 5, 6), axis_labels=["contract", "baz", "qux"])

  # perform a tensor contraction
  C = A @ B
  C.axis_labels  # ["foo", "bar", "baz", "qux"]
  C.shape # (2, 3, 5, 6)
  C.tensor # extract actual result
  ```

* MrMustard's settings object (accessible via `from mrmustard import settings`) now supports
  `SEED` (an int). This will give reproducible results whenever randomness is involved.
  The seed is assigned randomly by default, and it can be reassigned again by setting it to None:
  `settings.SEED = None`. If one desires, the seeded random number generator is accessible directly
  via `settings.rng` (e.g. `settings.rng.normal()`).
  [(#183)](https://github.com/XanaduAI/MrMustard/pull/183)

* The `Circuit` class now has an ascii representation, which can be accessed via the repr method.
  It looks great in Jupyter notebooks! There is a new option at `settings.CIRCUIT_DECIMALS`
  which controls the number of decimals shown in the ascii representation of the gate parameters.
  If `None`, only the name of the gate is shown.
  [(#196)](https://github.com/XanaduAI/MrMustard/pull/196)

* PNR sampling from Gaussian circuits using density matrices can now be performed faster.
  When all modes are detected, this is done by replacing `math.hermite_renormalized` by `math.hermite_renormalized_diagonal`. If all but the first mode are detected,
  `math.hermite_renormalized_1leftoverMode` can be used.
  The complexity of these new methods is equal to performing a pure state simulation.
  The methods are differentiable, so that they can be used for defining a cost function.
  [(#154)](https://github.com/XanaduAI/MrMustard/pull/154)

* MrMustard repo now provides a fully furnished vscode development container and a Dockerfile. To
  find out how to use dev containers for development check the documentation
  [here](https://code.visualstudio.com/docs/devcontainers/containers).
  [(#214)](https://github.com/XanaduAI/MrMustard/pull/214)

### Breaking changes

### Improvements

* The `Dgate` is now implemented directly in MrMustard (instead of on The Walrus) to calculate the
  unitary and gradients of the displacement gate in Fock representation, providing better numerical
  stability for larger cutoff and displacement values.
  [(#147)](https://github.com/XanaduAI/MrMustard/pull/147)
  [(#211)](https://github.com/XanaduAI/MrMustard/pull/211)

* Now the Wigner function is implemented in its own module and uses numba for speed.
  [(#171)](https://github.com/XanaduAI/MrMustard/pull/171)

  ```python
    from mrmustard.utils.wigner import wigner_discretized
    W, Q, P = wigner_discretized(dm, q, p) # dm is a density matrix
  ```

* Calculate marginals independently from the Wigner function thus ensuring that the marginals are
  physical even though the Wigner function might not contain all the features of the state
  within the defined window. Also, expose some plot parameters and return the figure and axes.
  [(#179)](https://github.com/XanaduAI/MrMustard/pull/179)

* Allows for full cutoff specification (index-wise rather than mode-wise) for subclasses
  of `Transformation`. This allows for a more compact Fock representation where needed.
  [(#181)](https://github.com/XanaduAI/MrMustard/pull/181)

* The `mrmustard.physics.fock` module now provides convenience functions for applying kraus
  operators and choi operators to kets and density matrices.
  [(#180)](https://github.com/XanaduAI/MrMustard/pull/180)

  ```python
  from mrmustard.physics.fock import apply_kraus_to_ket, apply_kraus_to_dm, apply_choi_to_ket, apply_choi_to_dm
  ket_out = apply_kraus_to_ket(kraus, ket_in, indices)
  dm_out = apply_choi_to_dm(choi, dm_in, indices)
  dm_out = apply_kraus_to_dm(kraus, dm_in, indices)
  dm_out = apply_choi_to_ket(choi, ket_in, indices)
  ```

* Replaced norm with probability in the repr of `State`. This improves consistency over the
  old behaviour (norm was the sqrt of prob if the state was pure and prob if the state was mixed).
  [(#182)](https://github.com/XanaduAI/MrMustard/pull/182)

* Added two new modules (`physics.bargmann` and `physics.husimi`) to host the functions related
  to those representations, which have been refactored and moved out of `physics.fock`.
  [(#185)](https://github.com/XanaduAI/MrMustard/pull/185)

* The internal type system in MrMustard has been beefed up with much clearer types, like ComplexVector,
  RealMatrix, etc... as well as a generic type `Batch`, which can be parametrized using the other types,
  like `Batch[ComplexTensor]`. This will allow for better type checking and better error messages.
  [(#199)](https://github.com/XanaduAI/MrMustard/pull/199)

* Added multiple tests and improved the use of Hypothesis.
  [(#191)](https://github.com/XanaduAI/MrMustard/pull/191)

* The `fock.autocutoff` function now uses the new diagonal methods for calculating a
  probability-based cutoff. Use `settings.AUTOCUTOFF_PROBABILITY` to set the probability threshold.
  [(#203)](https://github.com/XanaduAI/MrMustard/pull/203)

* The unitary group optimization (for the interferometer) and the orthogonal group optimization
  (for the real interferometer) have been added. The symplectic matrix that describes an
  interferometer belongs to the intersection of the orthogonal group and the symplectic group,
  which is a unitary group, so we needed both.
  [(#208)](https://github.com/XanaduAI/MrMustard/pull/208)

### Bug fixes

* The `Dgate` and the `Rgate` now correctly parse the case when a single scalar is intended
  as the same parameter of a number of gates in parallel.
  [(#180)](https://github.com/XanaduAI/MrMustard/pull/180)

* The trace function in the fock module was giving incorrect results when called with certain
  choices of modes. This is now fixed.
  [(#180)](https://github.com/XanaduAI/MrMustard/pull/180)

* The purity function for fock states no longer normalizes the density matrix before computing
  the purity.
  [(#180)](https://github.com/XanaduAI/MrMustard/pull/180)

* The function `dm_to_ket` no longer normalizes the density matrix before diagonalizing it.
  [(#180)](https://github.com/XanaduAI/MrMustard/pull/180)

* The internal fock representation of states returns the correct cutoffs in all cases
  (solves an issue when a pure dm was converted to ket).
  [(#184)](https://github.com/XanaduAI/MrMustard/pull/184)

* The ray related tests were hanging in github action causing tests to halt and fail.
  Now ray is forced to init with 1 cpu when running tests preventing the issue.
  [(#201)](https://github.com/XanaduAI/MrMustard/pull/201)

* Various minor bug fixes.
  [(#202)](https://github.com/XanaduAI/MrMustard/pull/202)

* Fixed the issue that the optimization of the interferometer was using orthogonal group
  optimization rather than unitary.
  [(#208)](https://github.com/XanaduAI/MrMustard/pull/208)

* Fixes a slicing issue that arises when we compute the fidelity between gaussian and fock states.
  [(#210)](https://github.com/XanaduAI/MrMustard/pull/210)

* The sign of parameters in the circuit drawer are now displayed correctly.
  [(#209)](https://github.com/XanaduAI/MrMustard/pull/209)

* Fixed a bug in the Gaussian state which caused its covariance matrix to be multiplied
  by hbar/2 twice. Adds the argument `modes` to `Ggate`.
  [(#212)](https://github.com/XanaduAI/MrMustard/pull/212)

* Fixes a bug in the cutoffs of the choi operator.
  [(#216)](https://github.com/XanaduAI/MrMustard/pull/216)

### Documentation

### Contributors

This release contains contributions from (in alphabetical order):
[Robbe De Prins](https://github.com/rdprins), [Sebastian Duque Mesa](https://github.com/sduquemesa),
[Filippo Miatto](https://github.com/ziofil), [Zeyue Niu](https://github.com/zeyueN),
[Yuan Yao](https://github.com/sylviemonet)

---

# Release 0.3.0

### New features

* Can switch progress bar on and off (default is on) from the settings via
  `settings.PROGRESSBAR = True/False`.
  [(#128)](https://github.com/XanaduAI/MrMustard/issues/128)

* States in Gaussian and Fock representation now can be concatenated.

  ```python
  from mrmustard.lab.states import Gaussian, Fock
  from mrmustard.lab.gates import Attenuator

  # concatenate pure states
  fock_state = Fock(4)
  gaussian_state = Gaussian(1)
  pure_state = fock_state & gaussian_state

  # also can concatenate mixed states
  mixed1 = fock_state >> Attenuator(0.8)
  mixed2 = gaussian_state >> Attenuator(0.5)
  mixed_state = mixed1 & mixed2

  mixed_state.dm()
  ```

  [(#130)](https://github.com/XanaduAI/MrMustard/pull/130)

* Parameter passthrough allows one to use custom variables and/or functions as parameters.
  For example we can use parameters of other gates:

  ```python
  from mrmustard.lab.gates import Sgate, BSgate

  BS = BSgate(theta=np.pi/4, theta_trainable=True)[0,1]
  S0 = Sgate(r=BS.theta)[0]
  S1 = Sgate(r=-BS.theta)[1]

  circ = S0 >> S1 >> BS
  ```

  Another possibility is with functions:

  ```python

  def my_r(x):
      return x**2

  x = math.new_variable(0.5, bounds = (None, None), name="x")

  def cost_fn():
    # note that my_r needs to be in the cost function
    # in order to track the gradient
    S = Sgate(r=my_r(x), theta_trainable=True)[0,1]
    return # some function of S

  opt.Optimize(cost_fn, by_optimizing=[x])
  ```

  [(#131)](https://github.com/XanaduAI/MrMustard/pull/131)

* Adds the new trainable gate `RealInterferometer`: an interferometer that doesn't mix
  the q and p quadratures.
  [(#132)](https://github.com/XanaduAI/MrMustard/pull/132)

* Now marginals can be iterated over:

  ```python
  for mode in state:
    print(mode.purity)
  ```

  [(#140)](https://github.com/XanaduAI/MrMustard/pull/140)

### Breaking changes

* The Parametrized and Training classes have been refactored: now trainable tensors are wrapped
  in an instance of the `Parameter` class. To define a set of parameters do

  ```python
  from mrmustard.training import Parametrized

  params = Parametrized(
      magnitude=10, magnitude_trainable=False, magnitude_bounds=None,
      angle=0.1, angle_trainable=True, angle_bounds=(-0.1,0.1)
  )
  ```

  which will automatically define the properties `magnitude` and `angle` on the `params` object.
  To access the backend tensor defining the values of such parameters use the `value` property

  ```python
  params.angle.value
  params.angle.bounds

  params.magnitude.value
  ```

  Gates will automatically be an instance of the `Parametrized` class, for example

  ```python
  from mrmustard.lab import BSgate

  bs = BSgate(theta = 0.3, phi = 0.0, theta_trainable: True)

  # access params
  bs.theta.value
  bs.theta.bounds
  bs.phi.value
  ```

  [(#133)](https://github.com/XanaduAI/MrMustard/pull/133),
  patch [(#144)](https://github.com/XanaduAI/MrMustard/pull/144)
  and [(#158)](https://github.com/XanaduAI/MrMustard/pull/158).

### Improvements

* The Parametrized and Training classes have been refactored. The new training module has been
  added and with it the new `Parameter` class: now trainable tensors are being wrapped
  in an instance of `Parameter`.
  [(#133)](https://github.com/XanaduAI/MrMustard/pull/133),
  patch [(#144)](https://github.com/XanaduAI/MrMustard/pull/144)

* The string representations of the `Circuit` and `Transformation` objects have been improved:
  the `Circuit.__repr__` method now produces a string that can be used to generate a circuit in
  an identical state (same gates and parameters), the `Transformation.__str__` and objects
  inheriting from it now prints the name, memory location of the object as well as the modes
  of the circuit in which the transformation is acting on. The `_markdown_repr_` has been implemented
  and on a jupyter notebook produces a table with valuable information of the Transformation objects.
  [(#141)](https://github.com/XanaduAI/MrMustard/pull/141)

* Add the argument 'modes' to the `Interferometer` operation to indicate which modes
  the Interferometer is applied to.
  [(#121)](https://github.com/XanaduAI/MrMustard/pull/121)

### Bug fixes

* Fixed a bug in the `State.ket()` method. An attribute was called with a typo in its name.
  [(#135)](https://github.com/XanaduAI/MrMustard/pull/135)

* The `math.dagger` function applying the hermitian conjugate to an operator was incorrectly
transposing the indices of the input tensor. Now `math.dagger` appropriately calculates the
Hermitian conjugate of an operator.
  [(#156)](https://github.com/XanaduAI/MrMustard/pull/156)

* The application of a Choi operator to a density matrix was resulting in a transposed dm. Now
the order of the indices in the application of a choi operator to dm and ket is correct.
  [(#188)](https://github.com/XanaduAI/MrMustard/pull/188)

### Documentation

* The centralized [Xanadu Sphinx Theme](https://github.com/XanaduAI/xanadu-sphinx-theme)
  is now used to style the Sphinx documentation.
  [(#126)](https://github.com/XanaduAI/MrMustard/pull/126)

* The documentation now contains the `mm.training` section. The optimization examples on the README
  and Basic API Reference section have been updated to use the latest API.
  [(#133)](https://github.com/XanaduAI/MrMustard/pull/133)

### Contributors

This release contains contributions from (in alphabetical order):

[Mikhail Andrenkov](https://github.com/Mandrenkov), [Sebastian Duque Mesa](https://github.com/sduquemesa), [Filippo Miatto](https://github.com/ziofil), [Yuan Yao](https://github.com/sylviemonet)

---

# Release 0.2.0

### New features since last release

* Fidelity can now be calculated between two mixed states.
  [(#115)](https://github.com/XanaduAI/MrMustard/pull/115)

* A configurable logger module is added.
  [(#107)](https://github.com/XanaduAI/MrMustard/pull/107)

  ```python
  from mrmustard.logger import create_logger

  logger = create_logger(__name__)
  logger.warning("Warning message")
  ```

### Improvements

* The tensorflow and torch backend adhere to `MathInterface`.
  [(#103)](https://github.com/XanaduAI/MrMustard/pull/103)

### Bug fixes

* Setting the modes on which detectors and state acts using `modes` kwarg or `__getitem__`
  give consistent results.
  [(#114)](https://github.com/XanaduAI/MrMustard/pull/114)

* Lists are used instead of generators for indices in fidelity calculations.
  [(#117)](https://github.com/XanaduAI/MrMustard/pull/117)

* A raised `KeyboardInterrupt` while on a optimization loop now stops the execution of the program.
  [#105](https://github.com/XanaduAI/MrMustard/pull/105)

### Documentation

* [Basic API reference](https://mrmustard.readthedocs.io/en/latest/introduction/basic_reference.html)
  is updated to use the latest Mr Mustard API.
  [(#119)](https://github.com/XanaduAI/MrMustard/pull/119)

### Contributors

This release contains contributions from (in alphabetical order):

[Sebastián Duque](https://github.com/sduquemesa), [Theodor Isacsson](https://github.com/thisac/),
[Filippo Miatto](https://github.com/ziofil)

---

# Release 0.1.1

### New features since last release

* `physics.normalize` and `physics.norm` are now available.
  [(#97)](https://github.com/XanaduAI/MrMustard/pull/97)

* `State` now has a norm property.
  [(#97)](https://github.com/XanaduAI/MrMustard/pull/97)

* Can now override autocutoff in `State` by setting the `cutoffs` argument.
  [(#97)](https://github.com/XanaduAI/MrMustard/pull/97)

### Improvements since last release

* Renamed `amplification` argument of `Amplifier` to `gain`.
  [(#97)](https://github.com/XanaduAI/MrMustard/pull/97)

* Improved `__repr__` for `State`.
  [(#97)](https://github.com/XanaduAI/MrMustard/pull/97)

* Added numba section in about().
  [(#97)](https://github.com/XanaduAI/MrMustard/pull/97)

### Bug fixes

* Renamed "pytorch" to "torch" in `mrmustard.__init__()` so that torch can be imported correctly.
  [(#97)](https://github.com/XanaduAI/MrMustard/pull/97)

* Fixed typos in `State.primal()`, `State.__rmul__()`.
  [(#97)](https://github.com/XanaduAI/MrMustard/pull/97)

* Fixed a multimode bug in `PNRDetector.__init__()`.
  [(#97)](https://github.com/XanaduAI/MrMustard/pull/97)

* Fixed a bug in normalization of `Fock`.
  [(#97)](https://github.com/XanaduAI/MrMustard/pull/97)

* Fixed a bug in `physics.fidelity()`.
  [(#97)](https://github.com/XanaduAI/MrMustard/pull/97)

### Contributors

This release contains contributions from (in alphabetical order):

[Sebastián Duque](https://github.com/sduquemesa), [Filippo Miatto](https://github.com/ziofil)

---

# Release 0.1.0

### New features since last release

* This is the initial public release.

### Contributors

This release contains contributions from (in alphabetical order):

[Sebastián Duque](https://github.com/sduquemesa), [Zhi Han](https://github.com/hanzhihua1),
[Theodor Isacsson](https://github.com/thisac/), [Josh Izaac](https://github.com/josh146),
[Filippo Miatto](https://github.com/ziofil), [Nicolas Quesada](https://github.com/nquesada)<|MERGE_RESOLUTION|>--- conflicted
+++ resolved
@@ -36,13 +36,11 @@
 * Fixed a bug in `DM.expectation` where the Fock shape lookahead wasn't setting certain wires correctly.
 [(#639)](https://github.com/XanaduAI/MrMustard/pull/639)
 
-<<<<<<< HEAD
+* Fixed a bug with `State.fock_distribution` where batch dimensions and mult-mode states were not handled correctly.
+[(#635)](https://github.com/XanaduAI/MrMustard/pull/635)
+
 * Fixed bug in Gaussian integrals where small/large c values were not multiplying correctly.
 [(#641)](https://github.com/XanaduAI/MrMustard/pull/641)
-=======
-* Fixed a bug with `State.fock_distribution` where batch dimensions and mult-mode states were not handled correctly.
-[(#635)](https://github.com/XanaduAI/MrMustard/pull/635)
->>>>>>> 55672e75
 
 ---
 
