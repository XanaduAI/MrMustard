# Release 0.4.0 (development release)

### New features

* Ray-based distributed trainer is now added to `training.trainer`. It acts as a replacement for `for` loops and enables
  the parallelization of running many circuits as well as their optimizations. To install the extra dependencies: `pip install .[ray]`.
  [(#194)](https://github.com/XanaduAI/MrMustard/pull/194)

  ```python
  from mrmustard.lab import Vacuum, Dgate, Ggate
  from mrmustard.physics import fidelity
  from mrmustard.training.trainer import map_trainer

  def make_circ(x=0.):
      return Ggate(num_modes=1, symplectic_trainable=True) >> Dgate(x=x, x_trainable=True, y_trainable=True)
  
  def cost_fn(circ=make_circ(0.1), y_targ=0.):
      target = Gaussian(1) >> Dgate(-1.5, y_targ)
      s = Vacuum(1) >> circ
      return -fidelity(s, target)
  
  # Use case 0: Calculate the cost of a randomly initialized circuit 5 times without optimizing it.
  results_0 = map_trainer(
      cost_fn=cost_fn,
      tasks=5,
  )

  # Use case 1: Run circuit optimization 5 times on randomly initialized circuits.
  results_1 = map_trainer(
      cost_fn=cost_fn,
      device_factory=make_circ,
      tasks=5,
      max_steps=50,
      symplectic_lr=0.05,
  )

  # Use case 2: Run circuit optimization 2 times on randomly initialized circuits with custom parameters.
  results_2 = map_trainer(
      cost_fn=cost_fn,
      device_factory=make_circ,
      tasks=[
          {'x': 0.1, 'euclidean_lr': 0.005, 'max_steps': 50, 'HBAR': 1.},
          {'x': -0.7, 'euclidean_lr': 0.1, 'max_steps': 2, 'HBAR': 2.},
      ],
      y_targ=0.35,
      symplectic_lr=0.05,
      AUTOCUTOFF_MAX_CUTOFF=7,
  )
  ```

* Sampling for homodyne measurements is now integrated in Mr Mustard: when no measurement outcome value is
  specified by the user, a value is sampled from the reduced state probability distribution and the
  conditional state on the remaining modes is generated.
  [(#143)](https://github.com/XanaduAI/MrMustard/pull/143)

  ```python
  import numpy as np
  from mrmustard.lab import Homodyne, TMSV, SqueezedVacuum

  # conditional state from measurement
  conditional_state = TMSV(r=0.5, phi=np.pi)[0, 1] >> Homodyne(quadrature_angle=np.pi/2)[1]

  # measurement outcome
  measurement_outcome = SqueezedVacuum(r=0.5) >> Homodyne()
  ```

* The optimizer `minimize` method now accepts an optional callback function, which will be called at each step
  of the optimization and it will be passed the step number, the cost value, and the value of the trainable parameters.
  The result is added to the `callback_history` attribute of the optimizer.
  [(#175)](https://github.com/XanaduAI/MrMustard/pull/175)

* the Math interface now supports linear system solving via `math.solve`.
  [(#185)](https://github.com/XanaduAI/MrMustard/pull/185)

* We introduce the tensor wrapper `MMTensor` (available in `math.mmtensor`) that allows for a very easy handling of tensor contractions.
  Internally MrMustard performs lots of tensor contractions and this wrapper allows one to label each index of a tensor and perform
  contractions using the `@` symbol as if it were a simple matrix multiplication (the indices with the same name get contracted).
  [(#185)](https://github.com/XanaduAI/MrMustard/pull/185)

  ```python
  from mrmustard.math.mmtensor import MMTensor

  # define two tensors
  A = MMTensor(np.random.rand(2, 3, 4), axis_labels=["foo", "bar", "contract"])
  B = MMTensor(np.random.rand(4, 5, 6), axis_labels=["contract", "baz", "qux"])

  # perform a tensor contraction
  C = A @ B
  C.axis_labels  # ["foo", "bar", "baz", "qux"]
  C.shape # (2, 3, 5, 6)
  C.tensor # extract actual result
  ```

* MrMustard's settings object (accessible via `from mrmustard import settings`) now supports `SEED` (an int).
  This will give reproducible results whenever randomness is involved. The seed is unset by default,
  and it can be unset again with `settings.SEED = None`. If one desires,
  the seeded random number generator is accessible directly via `settings.rng` (e.g. `settings.rng.normal()`).
  [(#183)](https://github.com/XanaduAI/MrMustard/pull/183)

* The `Circuit` class now has an ascii representation, which can be accessed via the repr method.
  It looks great in Jupyter notebooks! There is a new option at `settings.CIRCUIT_DECIMALS` which controls
  the number of decimals shown in the ascii representation. If None only the name of the gate is shown.
  [(#196)](https://github.com/XanaduAI/MrMustard/pull/196)

* PNR sampling from Gaussian circuits using density matrices can now be performed faster. When all modes are detected,
  this is done by replacing `math.hermite_renormalized` by `math.hermite_renormalized_diagonal`.
  In case all but the first mode are detected, `math.hermite_renormalized_1leftoverMode` can be used.
  The complexity of these new methods is equal to performing a pure state simulation.
  The methods are differentiable, such that they can be used for defining a costfunction.
  [(#154)](https://github.com/XanaduAI/MrMustard/pull/154)
  
### Breaking changes

### Improvements

* The `Dgate` now uses The Walrus to calculate the unitary and gradients of the displacement gate in fock representation,
  providing better numerical stability for larger cutoff and displacement values.
  [(#147)](https://github.com/XanaduAI/MrMustard/pull/147) 

* Now the Wigner function is implemented in its own module and uses numba for speed.
  [(#171)](https://github.com/XanaduAI/MrMustard/pull/171)

  ```python
    from mrmustard.utils.wigner import wigner_discretized
    W, Q, P = wigner_discretized(dm, q, p) # dm is a density matrix
  ```

* Calculate marginals independently from the Wigner function thus ensuring that the marginals are
  physical even though the Wigner function might not contain all the features of the state
  within the defined window. Also, expose some plot parameters and return the figure and axes.
  [(#179)](https://github.com/XanaduAI/MrMustard/pull/179)

* Allows for full cutoff specification (index-wise rather than mode-wise) for subclasses of `Transformation`.
  This allows for a more compact Fock representation where needed.
  [(#181)](https://github.com/XanaduAI/MrMustard/pull/181)

* The `mrmustard.physics.fock` module now provides convenience functions for applying kraus operators and
  choi operators to kets and density matrices.
  [(#180)](https://github.com/XanaduAI/MrMustard/pull/180)

  ```python
  from mrmustard.physics.fock import apply_kraus_to_ket, apply_kraus_to_dm, apply_choi_to_ket, apply_choi_to_dm
  ket_out = apply_kraus_to_ket(kraus, ket_in, indices)
  dm_out = apply_choi_to_dm(choi, dm_in, indices)
  dm_out = apply_kraus_to_dm(kraus, dm_in, indices)
  dm_out = apply_choi_to_ket(choi, ket_in, indices)
  ```

* Replaced norm with probability in the repr of `State`. This improves consistency over the old behaviour
  (norm was the sqrt of prob if the state was pure and prob if the state was mixed).
  [(#182)](https://github.com/XanaduAI/MrMustard/pull/182)

* Added two new modules (`physics.bargmann` and `physics.husimi`) to host the functions related to those representation,
  which have been refactored and moved out of `physics.fock`.
  [(#185)](https://github.com/XanaduAI/MrMustard/pull/185)


* The internal type system in MrMustard has been beefed up with much clearer types, like ComplexVector, RealMatrix, etc... as well as a generic type `Batch`, which can be parametrized using
the other types, like `Batch[ComplexTensor]`. This will allow for better type checking and better error messages.
  [(#199)](https://github.com/XanaduAI/MrMustard/pull/199)

* Added multiple tests and improved the use of Hypothesis.
  [(#191)](https://github.com/XanaduAI/MrMustard/pull/191)

<<<<<<< HEAD
=======
* The `fock.autocutoff` function now uses the new diagonal methods for calculating a probability-based cutoff.
  Use `settings.AUTOCUTOFF_PROBABILITY` to set the probability threshold.
  [(#203)](https://github.com/XanaduAI/MrMustard/pull/203)
>>>>>>> 2b9b1827

### Bug fixes

* The `Dgate` and the `Rgate` now correctly parse the case when a single scalar is intended as the same parameter
  of a number of gates in pallel.
  [(#180)](https://github.com/XanaduAI/MrMustard/pull/180)

* The trace function in the fock module was giving incorrect results when called with certain choices of modes.
  This is now fixed.
  [(#180)](https://github.com/XanaduAI/MrMustard/pull/180)

* The purity function for fock states no longer normalizes the density matrix before computing the purity.
  [(#180)](https://github.com/XanaduAI/MrMustard/pull/180)

* The function `dm_to_ket` no longer normalizes the density matrix before diagonalizing it.
  [(#180)](https://github.com/XanaduAI/MrMustard/pull/180)

* The internal fock representation of states returns the correct cutoffs in all cases (solves an issue when
  a pure dm was converted to ket).
  [(#184)](https://github.com/XanaduAI/MrMustard/pull/184)

* The ray related tests were hanging in github action causing test to halt and fail. Now ray is forced to init with 1 cpu when running tests preventing the issue.
  [(#201)](https://github.com/XanaduAI/MrMustard/pull/201)

### Documentation

### Contributors 

This release contains contributions from (in alphabetical order):
[Robbe De Prins](https://github.com/rdprins), [Sebastian Duque Mesa](https://github.com/sduquemesa), [Filippo Miatto](https://github.com/ziofil)

---

# Release 0.3.0 (current release)

### New features
* Can switch progress bar on and off (default is on) from the settings via `settings.PROGRESSBAR = True/False`.
  [(#128)](https://github.com/XanaduAI/MrMustard/issues/128)

* States in Gaussian and Fock representation now can be concatenated.
  ```python
  from mrmustard.lab.states import Gaussian, Fock
  from mrmustard.lab.gates import Attenuator

  # concatenate pure states
  fock_state = Fock(4)
  gaussian_state = Gaussian(1)
  pure_state = fock_state & gaussian_state

  # also can concatenate mixed states
  mixed1 = fock_state >> Attenuator(0.8)
  mixed2 = gaussian_state >> Attenuator(0.5)
  mixed_state = mixed1 & mixed2

  mixed_state.dm()
  ```
  [(#130)](https://github.com/XanaduAI/MrMustard/pull/130)

* Parameter passthrough allows one to use custom variables and/or functions as parameters. For example we can use parameters of other gates:
  ```python
  from mrmustard.lab.gates import Sgate, BSgate

  BS = BSgate(theta=np.pi/4, theta_trainable=True)[0,1]
  S0 = Sgate(r=BS.theta)[0]
  S1 = Sgate(r=-BS.theta)[1]

  circ = S0 >> S1 >> BS
  ```
  Another possibility is with functions:
  ```python

  def my_r(x):
      return x**2

  x = math.new_variable(0.5, bounds = (None, None), name="x")

  def cost_fn():
    # note that my_r needs to be in the cost function
    # in order to track the gradient
    S = Sgate(r=my_r(x), theta_trainable=True)[0,1]
    return # some function of S

  opt.Optimize(cost_fn, by_optimizing=[x])
  ```
  [(#131)](https://github.com/XanaduAI/MrMustard/pull/131)

* Adds the new trainable gate `RealInterferometer`: an interferometer that doesn't mix the q and p quadratures.
  [(#132)](https://github.com/XanaduAI/MrMustard/pull/132)

* Now marginals can be iterated over:
  ```python
  for mode in state:
    print(mode.purity)
  ```
  [(#140)](https://github.com/XanaduAI/MrMustard/pull/140)

### Breaking changes

* The Parametrized and Training classes have been refactored: now trainable tensors are wrapped in an instance of the `Parameter` class. To define a set of parameters do
  ```python
  from mrmustard.training import Parametrized

  params = Parametrized(
      magnitude=10, magnitude_trainable=False, magnitude_bounds=None,
      angle=0.1, angle_trainable=True, angle_bounds=(-0.1,0.1)
  )
  ```
  which will automatically define the properties `magnitude` and `angle` on the `params` object.
  To access the backend tensor defining the values of such parameters use the `value` property
  ```python
  params.angle.value
  params.angle.bounds

  params.magnitude.value
  ```

  Gates will automatically be an instance of the `Parametrized` class, for example
  ```python
  from mrmustard.lab import BSgate

  bs = BSgate(theta = 0.3, phi = 0.0, theta_trainable: True)

  # access params
  bs.theta.value
  bs.theta.bounds
  bs.phi.value
  ```
  [(#133)](https://github.com/XanaduAI/MrMustard/pull/133),
  patch [(#144)](https://github.com/XanaduAI/MrMustard/pull/144)
  and [(#158)](https://github.com/XanaduAI/MrMustard/pull/158).

### Improvements

* The Parametrized and Training classes have been refactored. The new training module has been added
  and with it the new `Parameter` class: now trainable tensors are being wrapped in an instance of `Parameter`.
  [(#133)](https://github.com/XanaduAI/MrMustard/pull/133),
  patch [(#144)](https://github.com/XanaduAI/MrMustard/pull/144)

* The string representations of the `Circuit` and `Transformation` objects have been improved:
  the `Circuit.__repr__` method now produces a string that can be used to generate a circuit in
  an identical state (same gates and parameters), the `Transformation.__str__` and objects
  inheriting from it now prints the name, memory location of the object as well as the modes
  of the circuit in which the transformation is acting on. The `_markdown_repr_` has been implemented
  and on a jupyter notebook produces a table with valuable information of the Transformation objects.
  [(#141)](https://github.com/XanaduAI/MrMustard/pull/141)

* Add the argument 'modes' to the `Interferometer` operation to indicate which modes the Interferometer is
  applied to.
  [(#121)](https://github.com/XanaduAI/MrMustard/pull/121)

### Bug fixes

* Fixed a bug in the `State.ket()` method. An attribute was called with a typo in its name.
  [(#135)](https://github.com/XanaduAI/MrMustard/pull/135)

* The `math.dagger` function applying the hermitian conjugate to an operator was incorrectly
transposing the indices of the input tensor. Now `math.dagger` appropriately calculates the
Hermitian conjugate of an operator.
  [(#156)](https://github.com/XanaduAI/MrMustard/pull/156)

* The application of a Choi operator to a density matrix was resulting in a transposed dm. Now
the order of the indices in the application of a choi operator to dm and ket is correct.
  [(#188)](https://github.com/XanaduAI/MrMustard/pull/188)

### Documentation

* The centralized [Xanadu Sphinx Theme](https://github.com/XanaduAI/xanadu-sphinx-theme)
  is now used to style the Sphinx documentation.
  [(#126)](https://github.com/XanaduAI/MrMustard/pull/126)

* The documentation now contains the `mm.training` section. The optimization examples on the README
  and Basic API Reference section have been updated to use the latest API.
  [(#133)](https://github.com/XanaduAI/MrMustard/pull/133)

### Contributors

This release contains contributions from (in alphabetical order):

[Mikhail Andrenkov](https://github.com/Mandrenkov), [Sebastian Duque Mesa](https://github.com/sduquemesa), [Filippo Miatto](https://github.com/ziofil), [Yuan Yao](https://github.com/sylviemonet)



---

# Release 0.2.0

### New features since last release

* Fidelity can now be calculated between two mixed states.
  [(#115)](https://github.com/XanaduAI/MrMustard/pull/115)

* A configurable logger module is added.
  [(#107)](https://github.com/XanaduAI/MrMustard/pull/107)

  ```python
  from mrmustard.logger import create_logger

  logger = create_logger(__name__)
  logger.warning("Warning message")
  ```

### Improvements

* The tensorflow and torch backend adhere to `MathInterface`.
  [(#103)](https://github.com/XanaduAI/MrMustard/pull/103)

### Bug fixes

* Setting the modes on which detectors and state acts using `modes` kwarg or `__getitem__` give consistent results.
  [(#114)](https://github.com/XanaduAI/MrMustard/pull/114)

* Lists are used instead of generators for indices in fidelity calculations.
  [(#117)](https://github.com/XanaduAI/MrMustard/pull/117)

* A raised `KeyboardInterrupt` while on a optimization loop now stops the execution of the program.
  [#105](https://github.com/XanaduAI/MrMustard/pull/105)

### Documentation

* [Basic API reference](https://mrmustard.readthedocs.io/en/latest/introduction/basic_reference.html)
  is updated to use the latest Mr Mustard API.
  [(#119)](https://github.com/XanaduAI/MrMustard/pull/119)

### Contributors

This release contains contributions from (in alphabetical order):

[Sebastián Duque](https://github.com/sduquemesa), [Theodor Isacsson](https://github.com/thisac/), [Filippo Miatto](https://github.com/ziofil)


# Release 0.1.1

### New features since last release

* `physics.normalize` and `physics.norm` are now available.
  [(#97)](https://github.com/XanaduAI/MrMustard/pull/97)

* `State` now has a norm property.
  [(#97)](https://github.com/XanaduAI/MrMustard/pull/97)

* Can now override autocutoff in `State` by setting the `cutoffs` argument.
  [(#97)](https://github.com/XanaduAI/MrMustard/pull/97)

### Improvements since last release

* Renamed `amplification` argument of `Amplifier` to `gain`.
  [(#97)](https://github.com/XanaduAI/MrMustard/pull/97)

* Improved `__repr__` for `State`.
  [(#97)](https://github.com/XanaduAI/MrMustard/pull/97)

* Added numba section in about().
  [(#97)](https://github.com/XanaduAI/MrMustard/pull/97)

### Bug fixes

* Renamed "pytorch" to "torch" in `mrmustard.__init__()` so that torch can be imported correctly.
  [(#97)](https://github.com/XanaduAI/MrMustard/pull/97)

* Fixed typos in `State.primal()`, `State.__rmul__()`.
  [(#97)](https://github.com/XanaduAI/MrMustard/pull/97)

* Fixed a multimode bug in `PNRDetector.__init__()`.
  [(#97)](https://github.com/XanaduAI/MrMustard/pull/97)

* Fixed a bug in normalization of `Fock`.
  [(#97)](https://github.com/XanaduAI/MrMustard/pull/97)

* Fixed a bug in `physics.fidelity()`.
  [(#97)](https://github.com/XanaduAI/MrMustard/pull/97)

### Contributors

This release contains contributions from (in alphabetical order):

[Sebastián Duque](https://github.com/sduquemesa), [Filippo Miatto](https://github.com/ziofil)


# Release 0.1.0

### New features since last release

* This is the initial public release.

### Contributors

This release contains contributions from (in alphabetical order):

[Sebastián Duque](https://github.com/sduquemesa), [Zhi Han](https://github.com/hanzhihua1),
[Theodor Isacsson](https://github.com/thisac/), [Josh Izaac](https://github.com/josh146),
[Filippo Miatto](https://github.com/ziofil), [Nicolas Quesada](https://github.com/nquesada)<|MERGE_RESOLUTION|>--- conflicted
+++ resolved
@@ -162,12 +162,9 @@
 * Added multiple tests and improved the use of Hypothesis.
   [(#191)](https://github.com/XanaduAI/MrMustard/pull/191)
 
-<<<<<<< HEAD
-=======
 * The `fock.autocutoff` function now uses the new diagonal methods for calculating a probability-based cutoff.
   Use `settings.AUTOCUTOFF_PROBABILITY` to set the probability threshold.
   [(#203)](https://github.com/XanaduAI/MrMustard/pull/203)
->>>>>>> 2b9b1827
 
 ### Bug fixes
 
