--- conflicted
+++ resolved
@@ -41,11 +41,7 @@
       - name: JAX compilation cache
         uses: actions/cache@v4
         with:
-<<<<<<< HEAD
-          path: /tmp/jax_cache
-=======
           path: ~/.cache/mrmustard/jax_cache/
->>>>>>> 6fbd1892
           key: jax-cache-${{ matrix.python-version }}-${{ github.sha }}
           restore-keys: |
             jax-cache-${{ matrix.python-version }}-
