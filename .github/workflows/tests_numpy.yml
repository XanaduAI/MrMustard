--- conflicted
+++ resolved
@@ -35,12 +35,6 @@
           pip install --no-cache-dir uv==0.5.21
           uv sync --all-extras --python ${{ matrix.python-version }}
 
-<<<<<<< HEAD
-      - name: Initialize Julia project  # to keep test times stable
-        run: uv run python -c 'from juliacall import Main as jl'
-
-=======
->>>>>>> 2de68b29
       - name: Create durations file name
         id: record_file
         run: echo "filename=durations_$(date +%s)_$(git rev-parse --short HEAD).txt" >> "$GITHUB_OUTPUT"
