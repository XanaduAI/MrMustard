--- conflicted
+++ resolved
@@ -16,10 +16,7 @@
       fail-fast: false
       matrix:
         python-version: ['3.9', '3.10', '3.11']
-<<<<<<< HEAD
-=======
         backend: [numpy, tensorflow]
->>>>>>> facc80c1
     concurrency:
       group: ${{ github.workflow }}-${{ github.ref }}-${{ matrix.python-version }}
       cancel-in-progress: true
@@ -57,8 +54,4 @@
         run: julia --project="julia_pkg" -e "using Pkg; Pkg.instantiate()"
 
       - name: Run tests
-<<<<<<< HEAD
-        run: python -m pytest tests -p no:warnings --tb=native --backend=tensorflow
-=======
-        run: python -m pytest tests -p no:warnings --tb=native --backend=${{ matrix.python-version }}
->>>>>>> facc80c1
+        run: python -m pytest tests -p no:warnings --tb=native --backend=${{ matrix.python-version }}