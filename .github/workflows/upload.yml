--- conflicted
+++ resolved
@@ -34,11 +34,7 @@
         run: uv sync --only-dev --inexact --no-install-project
 
       - name: Run tests
-<<<<<<< HEAD
-        run: uv run --no-project pytest tests -p no:warnings --tb=native --backend=jax
-=======
         run: uv run --no-project pytest tests -p no:warnings --tb=native --backend=numpy
->>>>>>> 161c0ac3
 
       - name: Publish
         uses: pypa/gh-action-pypi-publish@release/v1
