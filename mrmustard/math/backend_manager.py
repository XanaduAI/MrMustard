--- conflicted
+++ resolved
@@ -387,28 +387,16 @@
         """
         return self._apply("block", (blocks, axes))
 
-<<<<<<< HEAD
-    def broadcast_to(self, array: Tensor, shape: tuple[int], dtype=None) -> Tensor:
-=======
     def broadcast_to(self, array: Tensor, shape: tuple[int]) -> Tensor:
->>>>>>> e58f17d7
         r"""Broadcasts an array to a new shape.
 
         Args:
             array: The array to broadcast.
             shape: The shape to broadcast to.
-<<<<<<< HEAD
-            dtype: The data type to cast to. If ``None``, the returned array
+
         Returns:
             The broadcasted array.
         """
-        array = self.astensor(array, dtype)
-=======
-
-        Returns:
-            The broadcasted array.
-        """
->>>>>>> e58f17d7
         return self._apply("broadcast_to", (array, shape))
 
     def cast(self, array: Tensor, dtype=None) -> Tensor:
