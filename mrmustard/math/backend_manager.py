# Copyright 2023 Xanadu Quantum Technologies Inc.

# Licensed under the Apache License, Version 2.0 (the "License");
# you may not use this file except in compliance with the License.
# You may obtain a copy of the License at

#     http://www.apache.org/licenses/LICENSE-2.0

# Unless required by applicable law or agreed to in writing, software
# distributed under the License is distributed on an "AS IS" BASIS,
# WITHOUT WARRANTIES OR CONDITIONS OF ANY KIND, either express or implied.
# See the License for the specific language governing permissions and
# limitations under the License.

"""This module contains the backend manager."""

from __future__ import annotations

import importlib.util
import sys
from functools import lru_cache
from itertools import product
from typing import Any, Callable, Sequence

import numpy as np
from scipy.special import binom
from scipy.stats import ortho_group, unitary_group

from ..utils.settings import settings
from ..utils.typing import (
    Batch,
    Matrix,
    Tensor,
    Trainable,
    Vector,
)
from .backend_base import BackendBase
from .backend_numpy import BackendNumpy


__all__ = [
    "BackendManager",
]

# ~~~~~~~
# Helpers
# ~~~~~~~


def lazy_import(module_name: str):
    r"""
    Returns module and loader for lazy import.

    Args:
        module_name: The name of the module to import.
    """
    try:
        return sys.modules[module_name], None
    except KeyError:
        spec = importlib.util.find_spec(module_name)
        module = importlib.util.module_from_spec(spec)
        loader = importlib.util.LazyLoader(spec.loader)
        return module, loader


# lazy import for numpy
module_name_np = "mrmustard.math.backend_numpy"
module_np, loader_np = lazy_import(module_name_np)

# lazy import for tensorflow
module_name_tf = "mrmustard.math.backend_tensorflow"
module_tf, loader_tf = lazy_import(module_name_tf)

# lazy import for jax
module_name_jax = "mrmustard.math.backend_jax"
module_jax, loader_jax = lazy_import(module_name_jax)

all_modules = {
    "numpy": {"module": module_np, "loader": loader_np, "object": "BackendNumpy"},
    "tensorflow": {
        "module": module_tf,
        "loader": loader_tf,
        "object": "BackendTensorflow",
    },
    "jax": {
        "module": module_jax,
        "loader": loader_jax,
        "object": "BackendJax",
    },
}


class BackendManager:  # pylint: disable=too-many-public-methods, fixme
    r"""
    A class to manage the different backends supported by Mr Mustard.
    """

    # the backend in use, which is numpy by default
    _backend = BackendNumpy()

    # the configured Euclidean optimizer.
    _euclidean_opt: type | None = None

    def __init__(self) -> None:
        # binding types and decorators of numpy backend
        self._bind()

    def _apply(self, fn: str, args: Sequence[Any] | None = (), kwargs: dict | None = None) -> Any:
        r"""
        Applies a function ``fn`` from the backend in use to the given ``args`` and ``kwargs``.
        """
        kwargs = kwargs or {}
        try:
            attr = getattr(self.backend, fn)
        except AttributeError:
            msg = f"Function ``{fn}`` not implemented for backend ``{self.backend_name}``."
            # pylint: disable=raise-missing-from
            raise NotImplementedError(msg)
        return attr(*args, **kwargs)

    def _bind(self) -> None:
        r"""
        Binds the types and decorators of this backend manager to those of the given ``self._backend``.
        """
        for name in [
            "int32",
            "int64",
            "float32",
            "float64",
            "complex64",
            "complex128",
        ]:
            setattr(self, name, getattr(self._backend, name))

    def __new__(cls):
        # singleton
        try:
            return cls.instance
        except AttributeError:
            cls.instance = super(BackendManager, cls).__new__(cls)
            return cls.instance

    def __repr__(self) -> str:
        return f"Backend({self.backend_name})"

    @property
    def backend(self) -> BackendBase:
        r"""
        The backend that is being used.
        """
        return self._backend

    @property
    def backend_name(self) -> str:
        r"""
        The name of the backend in use.
        """
        return self._backend.name

    def change_backend(self, name: str) -> None:
        r"""
        Changes the backend to a different one.

        Args:
            name: The name of the new backend.
        """
        if name not in ["numpy", "tensorflow", "jax"]:
            msg = (
                "Backend must be either ``numpy`` or ``tensorflow`` or ``jax``"  # pragma: no cover
            )
            raise ValueError(msg)

        if self.backend_name != name:

            module = all_modules[name]["module"]
            object = all_modules[name]["object"]
            try:
                backend = getattr(module, object)()
            except AttributeError:
                # lazy import
                loader = all_modules[name]["loader"]
                loader.exec_module(module)
                backend = getattr(module, object)()

            # switch backend
            self._backend = backend

            # bind
            self._bind()

    # ~~~~~~~
    # Methods
    # ~~~~~~~
    # Below are the methods supported by the various backends.

    def abs(self, array: Tensor) -> Tensor:
        r"""The absolute value of array.

        Args:
            array: The array to take the absolute value of.

        Returns:
            The absolute value of the given ``array``.
        """
        return self._apply("abs", (array,))

    def all(self, array: Tensor) -> bool:
        r"""
        Returns ``True`` if all elements of array are ``True``, ``False`` otherwise.

        Args:
            array: The array to check.

        Returns:
            ``True`` if all elements of array are ``True``, ``False`` otherwise.
        """
        array = self.astensor(array)
        return self._apply("all", (array,))

    def allclose(self, array1: Tensor, array2: Tensor, atol=1e-9, rtol=1e-5) -> bool:
        r"""
        Whether two arrays are equal within tolerance.

        The two arrays are compaired element-wise.

        Args:
            array1: An array.
            array2: Another array.
            atol: The absolute tolerance.

        Returns:
            Whether two arrays are equal within tolerance.

        Raises:
            ValueError: If the shape of the two arrays do not match.
        """
        array1 = self.astensor(array1)
        array2 = self.astensor(array2)
        return self._apply("allclose", (array1, array2, atol, rtol))

    def angle(self, array: Tensor) -> Tensor:
        r"""
        The complex phase of ``array``.

        Args:
            array: The array to take the complex phase of.

        Returns:
            The complex phase of ``array``.
        """

        return self._apply("angle", (array,))

    def any(self, array: Tensor) -> bool:
        r"""Returns ``True`` if any element of array is ``True``, ``False`` otherwise.

        Args:
            array: The array to check.

        Returns:
            ``True`` if any element of array is ``True``, ``False`` otherwise.
        """
        return self._apply("any", (array,))

    def arange(self, start: int, limit: int = None, delta: int = 1, dtype: Any = None) -> Tensor:
        r"""Returns an array of evenly spaced values within a given interval.

        Args:
            start: The start of the interval.
            limit: The end of the interval.
            delta: The step size.
            dtype: The dtype of the returned array.

        Returns:
            The array of evenly spaced values.
        """
        # NOTE: is float64 by default
        return self._apply("arange", (start, limit, delta, dtype))

    def asnumpy(self, tensor: Tensor) -> Tensor:
        r"""Converts an array to a numpy array.

        Args:
            tensor: The tensor to convert.

        Returns:
            The corresponidng numpy array.
        """
        return self._apply("asnumpy", (tensor,))

    def assign(self, tensor: Tensor, value: Tensor) -> Tensor:
        r"""Assigns value to tensor.

        Args:
            tensor: The tensor to assign to.
            value: The value to assign.

        Returns:
            The tensor with value assigned
        """
        return self._apply("assign", (tensor, value))

    def astensor(self, array: Tensor, dtype=None):
        r"""Converts a numpy array to a tensor.

        Args:
            array: The numpy array to convert.
            dtype: The dtype of the tensor.  If ``None``, the returned tensor
                is of type ``float``.

        Returns:
            The tensor with dtype.
        """
        return self._apply("astensor", (array, dtype))

    def atleast_1d(self, array: Tensor, dtype=None) -> Tensor:
        r"""Returns an array with at least one dimension.

        Args:
            array: The array to convert.
            dtype: The data type of the array. If ``None``, the returned array
                is of the same type as the given one.

        Returns:
            The array with at least one dimension.
        """
        return self._apply("atleast_nd", (array, 1, dtype))

    def atleast_2d(self, array: Tensor, dtype=None) -> Tensor:
        r"""Returns an array with at least two dimensions.

        Args:
            array: The array to convert.
            dtype: The data type of the array. If ``None``, the returned array
                is of the same type as the given one.

        Returns:
            The array with at least two dimensions.
        """
        return self._apply("atleast_nd", (array, 2, dtype))

    def atleast_3d(self, array: Tensor, dtype=None) -> Tensor:
        r"""Returns an array with at least three dimensions.

        Args:
            array: The array to convert.
            dtype: The data type of the array. If ``None``, the returned array
                is of the same type as the given one.

        Returns:
            The array with at least three dimensions.
        """
        return self._apply("atleast_nd", (array, 3, dtype))

    def atleast_nd(self, array: Tensor, n: int, dtype=None) -> Tensor:
        r"""Returns an array with at least n dimensions. Note that dimensions are
        prepended to meet the minimum number of dimensions.

        Args:
            array: The array to convert.
            n: The minimum number of dimensions.
            dtype: The data type of the array. If ``None``, the returned array
                is of the same type as the given one.
        Returns:
            The array with at least n dimensions.
        """
        return self._apply("atleast_nd", (array, n, dtype))

    def block_diag(self, mat1: Matrix, mat2: Matrix) -> Matrix:
        r"""Returns a block diagonal matrix from the given matrices.

        Args:
            mat1: A matrix.
            mat2: A matrix.

        Returns:
            A block diagonal matrix from the given matrices.
        """
        return self._apply("block_diag", (mat1, mat2))

    def boolean_mask(self, tensor: Tensor, mask: Tensor) -> Tensor:
        """
        Returns a tensor based on the truth value of the boolean mask.

        Args:
            tensor: A tensor.
            mask: A boolean mask.

        Returns:
            A tensor based on the truth value of the boolean mask.
        """
        return self._apply("boolean_mask", (tensor, mask))

    def block(self, blocks: list[list[Tensor]], axes=(-2, -1)) -> Tensor:
        r"""
        Returns a matrix made from the given blocks.

        Args:
            blocks: A list of lists of compatible blocks.
            axes: The axes to stack the blocks along.

        Returns:
            The matrix made of blocks.
        """
        rows = [self.concat(row, axis=axes[1]) for row in blocks]
        return self.concat(rows, axis=axes[0])

    def broadcast_arrays(self, *arrays: list[Tensor]) -> list[Tensor]:
        r"""
        Broadcast arrays to a common shape.

        Args:
            *arrays: The arrays to broadcast.

        Returns:
            A list of broadcasted arrays.
        """
        return self._apply("broadcast_arrays", arrays)

    def broadcast_to(self, array: Tensor, shape: tuple[int, ...], dtype=None) -> Tensor:
        r"""Broadcasts an array to a new shape.

        Args:
            array: The array to broadcast.
            shape: The shape to broadcast to.
            dtype: The dtype to broadcast to.
        Returns:
            The broadcasted array.
        """
        array = self.astensor(array, dtype=dtype)
        return self._apply("broadcast_to", (array, shape))

    def cast(self, array: Tensor, dtype=None) -> Tensor:
        r"""Casts ``array`` to ``dtype``.

        Args:
            array: The array to cast.
            dtype: The data type to cast to. If ``None``, the returned array
                is the same as the given one.

        Returns:
            The array cast to dtype.
        """
        return self._apply("cast", (array, dtype))

    def clip(self, array: Tensor, a_min: float, a_max: float) -> Tensor:
        r"""Clips array to the interval ``[a_min, a_max]``.

        Args:
            array: The array to clip.
            a_min: The minimum value.
            a_max: The maximum value.

        Returns:
            The clipped array.
        """
        return self._apply("clip", (array, a_min, a_max))

    def concat(self, values: Sequence[Tensor], axis: int) -> Tensor:
        r"""Concatenates values along the given axis.

        Args:
            values: The values to concatenate.
            axis: The axis along which to concatenate.

        Returns:
            The concatenated values.
        """
        return self._apply("concat", (values, axis))

    def conj(self, array: Tensor) -> Tensor:
        r"""The complex conjugate of array.

        Args:
            array: The array to take the complex conjugate of.

        Returns:
            The complex conjugate of the given ``array``.
        """
        return self._apply("conj", (array,))

    def constraint_func(self, bounds: tuple[float | None, float | None]) -> Callable | None:
        r"""Returns a constraint function for the given bounds.

        A constraint function will clip the value to the interval given by the bounds.

        .. note::

            The upper and/or lower bounds can be ``None``, in which case the constraint
            function will not clip the value.

        Args:
            bounds: The bounds of the constraint.

        Returns:
            The constraint function.
        """
        return self._apply("constraint_func", (bounds))

    def convolution(
        self,
        array: Tensor,
        filters: Tensor,
        padding: str | None = None,
        data_format="NWC",
    ) -> Tensor:  # TODO: remove strides and data_format?
        r"""Performs a convolution on array with filters.

        Args:
            array: The array to convolve.
            filters: The filters to convolve with.
            padding: The padding mode.
            data_format: The data format of the array.

        Returns:
            The convolved array.
        """
        return self._apply("convolution", (array, filters, padding, data_format))

    def cos(self, array: Tensor) -> Tensor:
        r"""The cosine of an array.

        Args:
            array: The array to take the cosine of.

        Returns:
            The cosine of ``array``.
        """
        return self._apply("cos", (array,))

    def cosh(self, array: Tensor) -> Tensor:
        r"""The hyperbolic cosine of array.

        Args:
            array: The array to take the hyperbolic cosine of.

        Returns:
            The hyperbolic cosine of ``array``.
        """
        return self._apply("cosh", (array,))

    def det(self, matrix: Tensor) -> Tensor:
        r"""The determinant of matrix.

        Args:
            matrix: The matrix to take the determinant of

        Returns:
            The determinant of ``matrix``.
        """
        return self._apply("det", (matrix,))

    def diag(self, array: Tensor, k: int = 0) -> Tensor:
        r"""The array made by inserting the given array along the :math:`k`-th diagonal.

        Args:
            array: The array to insert.
            k: The ``k``-th diagonal to insert array into.

        Returns:
            The array with ``array`` inserted into the ``k``-th diagonal.
        """
        return self._apply("diag", (array, k))

    def diag_part(self, array: Tensor, k: int = 0) -> Tensor:
        r"""The array of the main diagonal of array.

        Args:
            array: The array to extract the main diagonal of.
            k: The diagonal to extract.

        Returns:
            The array of the main diagonal of ``array``.
        """
        return self._apply("diag_part", (array, k))

    def eigvals(self, tensor: Tensor) -> Tensor:
        r"""The eigenvalues of a tensor.

        Args:
            tensor: The tensor to calculate the eigenvalues of.

        Returns:
            The eigenvalues of ``tensor``.
        """
        return self._apply("eigvals", (tensor,))

    def eigh(self, tensor: Tensor) -> Tensor:
        """
        The eigenvalues and eigenvectors of a matrix.

        Args:
            tensor: The tensor to calculate the eigenvalues and eigenvectors of.

        Returns:
            The eigenvalues and eigenvectors of ``tensor``.
        """
        return self._apply("eigh", (tensor,))

<<<<<<< HEAD
    def einsum(self, string: str, *tensors, optimize: bool | str = "greedy") -> Tensor:
=======
    def einsum(self, string: str, *tensors, optimize: bool | str | None = None) -> Tensor:
>>>>>>> 4d68687d
        r"""The result of the Einstein summation convention on the tensors.

        Args:
            string: The string of the Einstein summation convention.
            tensors: The tensors to perform the Einstein summation on.
<<<<<<< HEAD
            optimize: Whether to optimize the contraction order.
                Allowed values are False, "greedy", "optimal" or "auto".
                Note the TF backend does not support False and converts it to "greedy".
=======
            optimize: Optional flag whether to optimize the contraction order.
                Allowed values are True, False, "greedy", "optimal" or "auto".
                Note the TF backend does not support False and converts it to "greedy".
                If None, ``settings.EINSUM_OPTIMIZE`` is used.
>>>>>>> 4d68687d

        Returns:
            The result of the Einstein summation convention.
        """
<<<<<<< HEAD
=======
        optimize = optimize or settings.EINSUM_OPTIMIZE
>>>>>>> 4d68687d
        return self._apply("einsum", (string, *tensors), {"optimize": optimize})

    def exp(self, array: Tensor) -> Tensor:
        r"""The exponential of array element-wise.

        Args:
            array: The array to take the exponential of.

        Returns:
            The exponential of array.
        """
        return self._apply("exp", (array,))

    def expand_dims(self, array: Tensor, axis: int) -> Tensor:
        r"""The array with an additional dimension inserted at the given axis.

        Args:
            array: The array to expand.
            axis: The axis to insert the new dimension.

        Returns:
            The array with an additional dimension inserted at the given axis.
        """
        return self._apply("expand_dims", (array, axis))

    def expm(self, matrix: Tensor) -> Tensor:
        r"""The matrix exponential of matrix.

        Args:
            matrix: The matrix to take the exponential of.

        Returns:
            The exponential of ``matrix``.
        """
        return self._apply("expm", (matrix,))

    def eye(self, size: int, dtype=None) -> Tensor:
        r"""The identity matrix of size.

        Args:
            size: The size of the identity matrix
            dtype: The data type of the identity matrix. If ``None``,
                the returned matrix is of type ``float``.

        Returns:
            The identity matrix.
        """
        return self._apply("eye", (size, dtype))

    def eye_like(self, array: Tensor) -> Tensor:
        r"""The identity matrix of the same shape and dtype as array.

        Args:
            array: The array to create the identity matrix of.

        Returns:
            The identity matrix.
        """
        return self._apply("eye_like", (array,))

    def from_backend(self, value: Any) -> bool:
        r"""Whether the given tensor is a tensor of the concrete backend.

        Args:
            value: A value.

        Returns:
            Whether given ``value`` is a tensor of the concrete backend.
        """
        return self._apply("from_backend", (value,))

    def gather(self, array: Tensor, indices: Batch[int], axis: int | None = None) -> Tensor:
        r"""The values of the array at the given indices.

        Args:
            array: The array to gather values from.
            indices: The indices to gather values from.
            axis: The axis to gather values from.

        Returns:
            The values of the array at the given indices.
        """
        array = self.astensor(array)
        indices = self.astensor(indices, dtype=self.int64)
        return self._apply(
            "gather",
            (
                array,
                indices,
                axis,
            ),
        )

    def hermite_renormalized(
        self, A: Tensor, b: Tensor, c: Tensor, shape: tuple[int], stable: bool = False
    ) -> Tensor:
        r"""Renormalized multidimensional Hermite polynomial given by the "exponential" Taylor
        series of :math:`exp(c + bx + 1/2*Ax^2)` at zero, where the series has :math:`sqrt(n!)`
        at the denominator rather than :math:`n!`. It computes all the amplitudes within the
        tensor of given shape.

        This method automatically selects the appropriate calculation method based on input dimensions:
        1. If A.ndim = 2, b.ndim = 1, c is scalar: Uses vanilla strategy (unbatched)
        2. If A.ndim = 2, b.ndim > 1, c is scalar: Uses vanilla_full_batch strategy with broadcasting
        3. If A.ndim > 2, b.ndim > 1, c.ndim > 0: Uses vanilla_full_batch strategy (fully batched)

        Args:
            A: The A matrix. Can be unbatched (shape D×D) or batched (shape B×D×D).
            b: The b vector. Can be unbatched (shape D) or batched (shape B×D).
            c: The c scalar. Can be scalar or batched (shape B).
            shape: The shape of the final tensor.
            stable: Whether to use the numerically stable version of the algorithm (also slower).

        Returns:
            The renormalized Hermite polynomial of given shape preserving the batch dimensions.
        """
        stable = stable or settings.STABLE_FOCK_CONVERSION
        if A.ndim > 2 and b.ndim > 1 and c.ndim > 0:
            batch_shape = A.shape[:-2]
            D = int(np.prod(batch_shape))
            A = self.reshape(A, (D,) + A.shape[-2:])
            b = self.reshape(b, (D,) + b.shape[-1:])
            c = self.reshape(c, (D,))
            result = self._apply(
                "hermite_renormalized_batched", (A, b, c), {"shape": tuple(shape), "stable": stable}
            )
            return self.reshape(result, batch_shape + tuple(shape))
        elif A.ndim == 2 and b.ndim > 1:  # b-batched case
            batch_shape = b.shape[:-1]
            D = int(np.prod(batch_shape))
            b = self.reshape(b, (D,) + b.shape[-1:])
            A_broadcast = self.broadcast_to(A, (D,) + A.shape)
            c_broadcast = self.broadcast_to(c, (D,))
            result = self._apply(
                "hermite_renormalized_batched",
                (A_broadcast, b, c_broadcast),
                {"shape": tuple(shape), "stable": stable},
            )
            return self.reshape(result, batch_shape + tuple(shape))
        else:  # Unbatched case
            return self._apply(
                "hermite_renormalized_unbatched",
                (A, b, c),
                {"shape": tuple(shape), "stable": stable},
            )

    def hermite_renormalized_diagonal(
        self, A: Tensor, b: Tensor, c: Tensor, cutoffs: tuple[int]
    ) -> Tensor:
        r"""Renormalized multidimensional Hermite polynomial for calculating the diagonal of the Fock representation.

        Args:
            A: The A matrix.
            b: The b vector.
            c: The c scalar.
            cutoffs: Upper boundary of photon numbers in each mode.

        Returns:
            The diagonal elements of the Fock representation (i.e., PNR detection probabilities).
        """
        return self._apply("hermite_renormalized_diagonal", (A, b, c, cutoffs))

    def hermite_renormalized_diagonal_batch(
        self, A: Tensor, B: Tensor, C: Tensor, cutoffs: tuple[int]
    ) -> Tensor:
        r"""First, reorder A and B parameters of Bargmann representation to match conventions in mrmustard.math.compactFock~
        Then, calculates the required renormalized multidimensional Hermite polynomial.
        Same as hermite_renormalized_diagonal but works for a batch of different B's."""
        return self._apply("hermite_renormalized_diagonal_batch", (A, B, C, cutoffs))

    def hermite_renormalized_1leftoverMode(
        self, A: Tensor, b: Tensor, c: Tensor, output_cutoff: int, pnr_cutoffs: tuple[int, ...]
    ) -> Tensor:
        r"""Compute the conditional density matrix of mode 0, with all the other modes
        detected with PNR detectors up to the given photon numbers.

        Args:
            A: The A matrix.
            b: The b vector.
            c: The c scalar.
            output_cutoff: upper boundary of photon numbers in mode 0
            pnr_cutoffs: upper boundary of photon numbers in the other modes

        Returns:
            The conditional density matrix of mode 0. The final shape is
            (output_cutoff + 1, output_cutoff + 1, *pnr_cutoffs + 1)
        """
        return self._apply(
            "hermite_renormalized_1leftoverMode", (A, b, c, output_cutoff, pnr_cutoffs)
        )

    def hermite_renormalized_binomial(
        self,
        A: np.ndarray,
        B: np.ndarray,
        C: np.ndarray,
        shape: tuple[int],
        max_l2: float | None,
        global_cutoff: int | None,
    ) -> np.ndarray:
        r"""Renormalized multidimensional Hermite polynomial given by the "exponential" Taylor
        series of :math:`exp(C + Bx + 1/2*Ax^2)` at zero, where the series has :math:`sqrt(n!)`
        at the denominator rather than :math:`n!`. The computation fills a tensor of given shape
        up to a given L2 norm or global cutoff, whichever applies first. The max_l2 value, if
        not provided, is set to the default value of the AUTOSHAPE_PROBABILITY setting.

        Args:
            A: The A matrix.
            B: The B vector.
            C: The C scalar.
            shape: The shape of the final tensor (local cutoffs).
            max_l2 (float): The maximum squared L2 norm of the tensor.
            global_cutoff (optional int): The global cutoff.

        Returns:
            The renormalized Hermite polynomial of given shape.
        """
        return self._apply("hermite_renormalized_binomial", (A, B, C, shape, max_l2, global_cutoff))

    def imag(self, array: Tensor) -> Tensor:
        r"""The imaginary part of array.

        Args:
            array: The array to take the imaginary part of

        Returns:
            The imaginary part of array
        """
        return self._apply("imag", (array,))

    def inv(self, tensor: Tensor) -> Tensor:
        r"""The inverse of tensor.

        Args:
            tensor: The tensor to take the inverse of

        Returns:
            The inverse of tensor
        """
        return self._apply("inv", (tensor,))

    def is_trainable(self, tensor: Tensor) -> bool:
        r"""Whether the given tensor is trainable.

        Args:
            tensor: The tensor to train.

        Returns:
            Whether the given tensor can be trained.
        """
        return self._apply("is_trainable", (tensor,))

    def lgamma(self, x: Tensor) -> Tensor:
        r"""The natural logarithm of the gamma function of ``x``.

        Args:
            x: The array to take the natural logarithm of the gamma function of

        Returns:
            The natural logarithm of the gamma function of ``x``
        """
        return self._apply("lgamma", (x,))

    def log(self, x: Tensor) -> Tensor:
        r"""The natural logarithm of ``x``.

        Args:
            x: The array to take the natural logarithm of

        Returns:
            The natural logarithm of ``x``
        """
        return self._apply("log", (x,))

    def make_complex(self, real: Tensor, imag: Tensor) -> Tensor:
        """Given two real tensors representing the real and imaginary part of a complex number,
        this operation returns a complex tensor. The input tensors must have the same shape.

        Args:
            real: The real part of the complex number.
            imag: The imaginary part of the complex number.

        Returns:
            The complex array ``real + 1j * imag``.
        """
        return self._apply("make_complex", (real, imag))

    def matmul(self, *matrices: Matrix) -> Tensor:
        r"""The matrix product of the given matrices.

        Args:
            matrices: The matrices to multiply.

        Returns:
            The matrix product
        """
        return self._apply("matmul", matrices)

    def matvec(self, a: Matrix, b: Vector) -> Tensor:
        r"""The matrix vector product of ``a`` (matrix) and ``b`` (vector).

        Args:
            a: The matrix to multiply
            b: The vector to multiply

        Returns:
            The matrix vector product of ``a`` and ``b``
        """
        return self._apply("matvec", (a, b))

    def maximum(self, a: Tensor, b: Tensor) -> Tensor:
        r"""The element-wise maximum of ``a`` and ``b``.

        Args:
            a: The first array to take the maximum of
            b: The second array to take the maximum of

        Returns:
            The element-wise maximum of ``a`` and ``b``
        """
        return self._apply(
            "maximum",
            (
                a,
                b,
            ),
        )

    def minimum(self, a: Tensor, b: Tensor) -> Tensor:
        r"""The element-wise minimum of ``a`` and ``b``.

        Args:
            a: The first array to take the minimum of
            b: The second array to take the minimum of

        Returns:
            The element-wise minimum of ``a`` and ``b``
        """
        return self._apply(
            "minimum",
            (
                a,
                b,
            ),
        )

    def moveaxis(self, array: Tensor, old: Tensor, new: Tensor) -> Tensor:
        r"""
        Moves the axes of an array to a new position.

        Args:
            array: The array to move the axes of.
            old: The old index position
            new: The new index position


        Returns:
            The updated array
        """
        return self._apply(
            "moveaxis",
            (
                array,
                old,
                new,
            ),
        )

    def new_variable(
        self,
        value: Tensor,
        bounds: tuple[float | None, float | None],
        name: str,
        dtype=None,
    ) -> Tensor:
        r"""Returns a new variable with the given value and bounds.

        Args:
            value: The value of the new variable.
            bounds: The bounds of the new variable.
            name: The name of the new variable.
            dtype: dtype of the new variable. If ``None``, casts it to float.
        Returns:
            The new variable.
        """
        return self._apply("new_variable", (value, bounds, name, dtype))

    def new_constant(self, value: Tensor, name: str, dtype=None) -> Tensor:
        r"""Returns a new constant with the given value.

        Args:
            value: The value of the new constant
            name (str): name of the new constant
            dtype (type): dtype of the array

        Returns:
            The new constant
        """
        return self._apply("new_constant", (value, name, dtype))

    def norm(self, array: Tensor) -> Tensor:
        r"""The norm of array.

        Args:
            array: The array to take the norm of

        Returns:
            The norm of array
        """
        return self._apply("norm", (array,))

    def ones(self, shape: Sequence[int], dtype=None) -> Tensor:
        r"""Returns an array of ones with the given ``shape`` and ``dtype``.

        Args:
            shape (tuple): shape of the array
            dtype (type): dtype of the array. If ``None``, the returned array is
                of type ``float``.

        Returns:
            The array of ones
        """
        # NOTE : should be float64 by default

        shape = shape if isinstance(shape, int) else tuple(shape)
        return self._apply("ones", (shape, dtype))

    def ones_like(self, array: Tensor) -> Tensor:
        r"""Returns an array of ones with the same shape and ``dtype`` as ``array``.

        Args:
            array: The array to take the shape and dtype of

        Returns:
            The array of ones
        """
        return self._apply("ones_like", (array,))

    def outer(self, array1: Tensor, array2: Tensor) -> Tensor:
        r"""The outer product of ``array1`` and ``array2``.

        Args:
            array1: The first array to take the outer product of
            array2: The second array to take the outer product of

        Returns:
            The outer product of array1 and array2
        """
        return self._apply("outer", (array1, array2))

    def pad(
        self,
        array: Tensor,
        paddings: Sequence[tuple[int, int]],
        mode="CONSTANT",
        constant_values=0,
    ) -> Tensor:
        r"""The padded array.

        Args:
            array: The array to pad
            paddings (tuple): paddings to apply
            mode (str): mode to apply the padding
            constant_values (int): constant values to use for padding

        Returns:
            The padded array
        """
        return self._apply("pad", (array, tuple(paddings), mode, constant_values))

    def pinv(self, matrix: Tensor) -> Tensor:
        r"""The pseudo-inverse of matrix.

        Args:
            matrix: The matrix to take the pseudo-inverse of

        Returns:
            The pseudo-inverse of matrix
        """
        return self._apply("pinv", (matrix,))

    def pow(self, x: Tensor, y: Tensor) -> Tensor:
        r"""Returns :math:`x^y`. Broadcasts ``x`` and ``y`` if necessary.
        Args:
            x: The base
            y: The exponent

        Returns:
            The :math:`x^y`
        """
        return self._apply("pow", (x, y))

    def kron(self, tensor1: Tensor, tensor2: Tensor) -> Tensor:
        r"""
        The Kroenecker product of the given tensors.

        Args:
            tensor1: A tensor.
            tensor2: Another tensor.

        Returns:
            The Kroenecker product.
        """
        return self._apply("kron", (tensor1, tensor2))

    def prod(self, array: Tensor, axis=None) -> Tensor:
        r"""
        The product of all elements in ``array``.

        Args:
            array: The array of elements to calculate the product of.
            axis: The axis along which a product is performed. If ``None``, it calculates
                the product of all elements in ``array``.

        Returns:
            The product of the elements in ``array``.
        """
        array = self.astensor(array)
        return self._apply("prod", (array, axis))

    def real(self, array: Tensor) -> Tensor:
        r"""The real part of ``array``.

        Args:
            array: The array to take the real part of

        Returns:
            The real part of ``array``
        """
        return self._apply("real", (array,))

    def repeat(self, array: Tensor, repeats: int, axis: int = None) -> Tensor:
        """
        Repeats elements of a tensor along a specified axis.

        Args:
            array: The input tensor.
            repeats: The number of repetitions for each element.
            axis: The axis along which to repeat values. If None, use the flattened input tensor.

        Returns:
            The tensor with repeated elements.
        """
        return self._apply("repeat", (array, repeats, axis))

    def reshape(self, array: Tensor, shape: Sequence[int]) -> Tensor:
        r"""The reshaped array.

        Args:
            array: The array to reshape
            shape (tuple): shape to reshape the array to

        Returns:
            The reshaped array
        """
        shape = (shape,) if isinstance(shape, int) else tuple(shape)
        return self._apply("reshape", (array, shape))

    def round(self, array: Tensor, decimals: int) -> Tensor:
        r"""The array rounded to the nearest integer.

        Args:
            array: The array to round
            decimals: number of decimals to round to

        Returns:
            The array rounded to the nearest integer
        """
        return self._apply("round", (array, decimals))

    def set_diag(self, array: Tensor, diag: Tensor, k: int) -> Tensor:
        r"""The array with the diagonal set to ``diag``.

        Args:
            array: The array to set the diagonal of
            diag: The diagonal to set
            k (int): diagonal to set

        Returns:
            The array with the diagonal set to ``diag``
        """
        return self._apply("set_diag", (array, diag, k))

    def sin(self, array: Tensor) -> Tensor:
        r"""The sine of ``array``.

        Args:
            array: The array to take the sine of

        Returns:
            The sine of ``array``
        """
        return self._apply("sin", (array,))

    def sinh(self, array: Tensor) -> Tensor:
        r"""The hyperbolic sine of ``array``.

        Args:
            array: The array to take the hyperbolic sine of

        Returns:
            The hyperbolic sine of ``array``
        """
        return self._apply("sinh", (array,))

    def solve(self, matrix: Tensor, rhs: Tensor) -> Tensor:
        r"""The solution of the linear system :math:`Ax = b`.

        Args:
            matrix: The matrix :math:`A`
            rhs: The vector :math:`b`

        Returns:
            The solution :math:`x`
        """
        return self._apply("solve", (matrix, rhs))

    def sort(self, array: Tensor, axis: int = -1) -> Tensor:
        r"""Sort the array along an axis.

        Args:
            array: The array to sort
            axis: (optional) The axis to sort along. Defaults to last axis.

        Returns:
            A sorted version of the array in acending order.
        """
        return self._apply("sort", (array, axis))

    def sqrt(self, x: Tensor, dtype=None) -> Tensor:
        r"""The square root of ``x``.

        Args:
            x: The array to take the square root of
            dtype: ``dtype`` of the output array.

        Returns:
            The square root of ``x``
        """
        return self._apply("sqrt", (x, dtype))

    def sqrtm(self, tensor: Tensor, dtype=None) -> Tensor:
        r"""The matrix square root.

        Args:
            tensor: The tensor to take the matrix square root of.
            dtype: The ``dtype`` of the output tensor. If ``None``, the output
                is of type ``math.complex128``.

        Returns:
            The square root of ``x``"""
        return self._apply("sqrtm", (tensor, dtype))

    def stack(self, arrays: Sequence[Tensor], axis: int = 0) -> Tensor:
        r"""Stack arrays in sequence along a new axis.

        Args:
            arrays: Sequence of tensors to stack
            axis: The axis along which to stack the arrays

        Returns:
            The stacked array
        """
        return self._apply("stack", (arrays, axis))

    def sum(self, array: Tensor, axis: int | Sequence[int] | None = None):
        r"""The sum of array.

        Args:
            array: The array to take the sum of
            axis (int | Sequence[int] | None): The axis/axes to sum over

        Returns:
            The sum of array
        """
        array = self.astensor(array)
        if axis is not None and not isinstance(axis, int):
            neg = [a for a in axis if a < 0]
            pos = [a for a in axis if a >= 0]
            axis = tuple(sorted(neg) + sorted(pos)[::-1])
        return self._apply("sum", (array, axis))

    def tensordot(self, a: Tensor, b: Tensor, axes: Sequence[int]) -> Tensor:
        r"""The tensordot product of ``a`` and ``b``.

        Args:
            a: The first array to take the tensordot product of
            b: The second array to take the tensordot product of
            axes: The axes to take the tensordot product over

        Returns:
            The tensordot product of ``a`` and ``b``
        """
        return self._apply("tensordot", (a, b, tuple(axes)))

    def tile(self, array: Tensor, repeats: Sequence[int]) -> Tensor:
        r"""The tiled array.

        Args:
            array: The array to tile
            repeats (tuple): number of times to tile the array along each axis

        Returns:
            The tiled array
        """
        return self._apply("tile", (array, tuple(repeats)))

    def trace(self, array: Tensor, dtype=None) -> Tensor:
        r"""The trace of array.

        Args:
            array: The array to take the trace of
            dtype (type): ``dtype`` of the output array

        Returns:
            The trace of array
        """
        return self._apply("trace", (array, dtype))

    def transpose(self, a: Tensor, perm: Sequence[int] = None):
        r"""The transposed arrays.

        Args:
            a: The array to transpose
            perm (tuple): permutation to apply to the array

        Returns:
            The transposed array
        """
        if a is None:
            return None  # TODO: remove and address None inputs where tranpose is used
        perm = tuple(perm) if perm is not None else None
        return self._apply("transpose", (a, perm))

    def update_tensor(self, tensor: Tensor, indices: Tensor, values: Tensor) -> Tensor:
        r"""Updates a tensor in place with the given values.

        Args:
            tensor: The tensor to update
            indices: The indices to update
            values: The values to update

        Returns:
            The updated tensor
        """
        return self._apply("update_tensor", (tensor, indices, values))

    def update_add_tensor(self, tensor: Tensor, indices: Tensor, values: Tensor) -> Tensor:
        r"""Updates a tensor in place by adding the given values.

        Args:
            tensor: The tensor to update
            indices: The indices to update
            values: The values to add

        Returns:
            The updated tensor
        """
        return self._apply("update_add_tensor", (tensor, indices, values))

    def value_and_gradients(
        self, cost_fn: Callable, parameters: dict[str, list[Trainable]]
    ) -> tuple[Tensor, dict[str, list[Tensor]]]:
        r"""The loss and gradients of the given cost function.

        Args:
            cost_fn (callable): cost function to compute the loss and gradients of
            parameters (dict): parameters to compute the loss and gradients of

        Returns:
            tuple: loss and gradients (dict) of the given cost function
        """
        return self._apply("value_and_gradients", (cost_fn, parameters))

    def xlogy(self, x: Tensor, y: Tensor) -> Tensor:
        """
        Returns ``0`` if ``x == 0`` elementwise and ``x * log(y)`` otherwise.
        """
        return self._apply("xlogy", (x, y))

    def zeros(self, shape: Sequence[int], dtype=None) -> Tensor:
        r"""Returns an array of zeros with the given shape and ``dtype``.

        Args:
            shape: The shape of the array.
            dtype: The dtype of the array. If ``None``, the returned array is
                of type ``float``.

        Returns:
            The array of zeros.
        """
        return self._apply("zeros", (shape, dtype))

    def conditional(self, cond: Tensor, true_fn: Callable, false_fn: Callable, *args) -> Tensor:
        r"""Executes ``true_fn`` if ``cond`` is ``True``, otherwise ``false_fn``.

        Args:
            cond: The condition to check
            true_fn: The function to execute if ``cond`` is ``True``
            false_fn: The function to execute if ``cond`` is ``False``
            *args: The arguments to pass to ``true_fn`` and ``false_fn``
        Returns:
            The result of ``true_fn`` if ``cond`` is ``True``, otherwise ``false_fn``.
        """
        return self._apply("conditional", (cond, true_fn, false_fn, *args))

    def error_if(self, array: Tensor, condition: Tensor, msg: str):
        r"""Raises an error if ``condition`` is ``True``.

        Args:
            array: The array to check
            condition: The condition to check; should only use array elements in the condition
                And must be boolean.
            msg: The message to raise if ``condition`` is ``True``

        Returns:
            None
            Raises an error if at least one element of ``cond`` is True.
        """
        return self._apply("error_if", (array, condition, msg))

    def infinity_like(self, array: Tensor) -> Tensor:
        r"""Returns an array of infinities with the same shape as ``array``.

        Args:
            array: The array to take the shape of.

        Returns:
            An array of infinities with the same shape as ``array``.
        """
        return self._apply("infinity_like", (array,))

    def zeros_like(self, array: Tensor) -> Tensor:
        r"""Returns an array of zeros with the same shape and ``dtype`` as ``array``.

        Args:
            array: The array to take the shape and ``dtype`` of.

        Returns:
            The array of zeros.
        """
        return self._apply("zeros_like", (array,))

    def map_fn(self, fn: Callable, elements: Tensor) -> Tensor:
        """Transforms elems by applying fn to each element unstacked on axis 0.

        Args:
            fn (func): The callable to be performed. It accepts one argument,
                which will have the same (possibly nested) structure as elems.
            elements (Tensor): A tensor or (possibly nested) sequence of tensors,
                each of which will be unstacked along their first dimension.
                ``func`` will be applied to the nested sequence of the resulting slices.

        Returns:
            Tensor: applied ``func`` on ``elements``
        """
        return self._apply("map_fn", (fn, elements))

    def squeeze(self, tensor: Tensor, axis: list[int] | None = None) -> Tensor:
        """Removes dimensions of size 1 from the shape of a tensor.

        Args:
            tensor (Tensor): the tensor to squeeze
            axis (Optional[List[int]]): if specified, only squeezes the
                dimensions listed, defaults to []

        Returns:
            Tensor: tensor with one or more dimensions of size 1 removed
        """
        return self._apply("squeeze", (tensor, axis))

    def cholesky(self, input: Tensor) -> Tensor:
        """Computes the Cholesky decomposition of square matrices.

        Args:
            input (Tensor)

        Returns:
            Tensor: tensor with the same type as input
        """
        return self._apply("cholesky", (input,))

    def Categorical(self, probs: Tensor, name: str):
        """Categorical distribution over integers.

        Args:
            probs: The unnormalized probabilities of a set of Categorical distributions.
            name: The name prefixed to operations created by this class.

        Returns:
            tfp.distributions.Categorical: instance of ``tfp.distributions.Categorical`` class
        """
        return self._apply("Categorical", (probs, name))

    def MultivariateNormalTriL(self, loc: Tensor, scale_tril: Tensor):
        """Multivariate normal distribution on `R^k` and parameterized by a (batch of) length-k loc
        vector (aka "mu") and a (batch of) k x k scale matrix; covariance = scale @ scale.T
        where @ denotes matrix-multiplication.

        Args:
            loc (Tensor): if this is set to None, loc is implicitly 0
            scale_tril: lower-triangular Tensor with non-zero diagonal elements

        Returns:
            tfp.distributions.MultivariateNormalTriL: instance of ``tfp.distributions.MultivariateNormalTriL``
        """
        return self._apply("MultivariateNormalTriL", (loc, scale_tril))

    def custom_gradient(self, func):
        r"""
        A decorator to define a function with a custom gradient.
        """

        def wrapper(*args, **kwargs):
            if self.backend_name in ["numpy", "jax"]:
                return func(*args, **kwargs)
            else:
                from tensorflow import (  # pylint: disable=import-outside-toplevel
                    custom_gradient,
                )

                return custom_gradient(func)(*args, **kwargs)

        return wrapper

    def DefaultEuclideanOptimizer(self):
        r"""Default optimizer for the Euclidean parameters."""
        return self._apply("DefaultEuclideanOptimizer")

    # ~~~~~~~~~~~~~~~~~~~~~~~~~~~~~~~~~~~~~~~~~~~~~~~~~~~~~~~~~~~~~~~~~~~~~~~~~~~~~~~~~~~~~~~~~~~~~~~~~
    # Methods that build on the basic ops and don't need to be overridden in the backend implementation
    # ~~~~~~~~~~~~~~~~~~~~~~~~~~~~~~~~~~~~~~~~~~~~~~~~~~~~~~~~~~~~~~~~~~~~~~~~~~~~~~~~~~~~~~~~~~~~~~~~~

    @property
    def euclidean_opt(self):
        r"""The configured Euclidean optimizer."""
        if not self._euclidean_opt:
            self._euclidean_opt = self.DefaultEuclideanOptimizer()
        return self._euclidean_opt

    # ~~~~~~~~~~~~~~~~~~~~~~~~~~~~~~~~~~~~~~~~~~~~~~~~~~~~~~~~~~~~~~~~~~~~~~~~~~~~~~~~~~~~~~~~~~~~~~~~~
    # Methods that build on the basic ops and don't need to be overridden in the backend implementation
    # ~~~~~~~~~~~~~~~~~~~~~~~~~~~~~~~~~~~~~~~~~~~~~~~~~~~~~~~~~~~~~~~~~~~~~~~~~~~~~~~~~~~~~~~~~~~~~~~~~

    def dagger(self, array: Tensor) -> Tensor:
        """The adjoint of ``array``. This operation swaps the first
        and second half of the indexes and then conjugates the matrix.

        Args:
            array: The array to take the adjoint of

        Returns:
            The adjoint of ``array``
        """
        N = len(array.shape) // 2
        perm = list(range(N, 2 * N)) + list(range(0, N))
        return self.conj(self.transpose(array, perm=perm))

    def unitary_to_orthogonal(self, U):
        r"""Unitary to orthogonal mapping.

        Args:
            U: The unitary matrix in ``U(n)``

        Returns:
            The orthogonal matrix in :math:`O(2n)`
        """
        X = self.real(U)
        Y = self.imag(U)
        return self.block([[X, -Y], [Y, X]])

    def random_symplectic(self, num_modes: int, max_r: float = 1.0) -> Tensor:
        r"""A random symplectic matrix in ``Sp(2*num_modes)``.

        Squeezing is sampled uniformly from 0.0 to ``max_r`` (1.0 by default).
        """
        if num_modes == 1:
            W = np.exp(1j * 2 * np.pi * settings.rng.uniform(size=(1, 1)))
            V = np.exp(1j * 2 * np.pi * settings.rng.uniform(size=(1, 1)))
        else:
            W = unitary_group.rvs(dim=num_modes, random_state=settings.rng)
            V = unitary_group.rvs(dim=num_modes, random_state=settings.rng)
        r = settings.rng.uniform(low=0.0, high=max_r, size=num_modes)
        OW = self.unitary_to_orthogonal(W)
        OV = self.unitary_to_orthogonal(V)
        dd = self.diag(self.concat([self.exp(-r), np.exp(r)], axis=0), k=0)
        return OW @ dd @ OV

    @staticmethod
    def random_orthogonal(N: int) -> Tensor:
        """A random orthogonal matrix in :math:`O(N)`."""
        if N == 1:
            return np.array([[1.0]])
        return ortho_group.rvs(dim=N, random_state=settings.rng)

    def random_unitary(self, N: int) -> Tensor:
        """a random unitary matrix in :math:`U(N)`"""
        if N == 1:
            return self.exp(1j * settings.rng.uniform(size=(1, 1)))
        return unitary_group.rvs(dim=N, random_state=settings.rng)

    def single_mode_to_multimode_vec(self, vec, num_modes: int):
        r"""Apply the same 2-vector (i.e. single-mode) to a larger number of modes."""
        if vec.shape[-1] != 2:
            raise ValueError("vec must be 2-dimensional (i.e. single-mode)")
        x, y = vec[..., -2], vec[..., -1]
        vec = self.concat(
            [
                self.tile(self.astensor([x]), (num_modes,)),
                self.tile(self.astensor([y]), (num_modes,)),
            ],
            axis=-1,
        )
        return vec

    def single_mode_to_multimode_mat(self, mat: Tensor, num_modes: int):
        r"""Apply the same :math:`2\times 2` matrix (i.e. single-mode) to a larger number of modes."""
        if mat.shape[-2:] != (2, 2):
            raise ValueError("mat must be a single-mode (2x2) matrix")
        mat = self.diag(
            self.tile(self.expand_dims(mat, axis=-1), (1, 1, num_modes)), k=0
        )  # shape [2,2,N,N]
        mat = self.reshape(self.transpose(mat, (0, 2, 1, 3)), [2 * num_modes, 2 * num_modes])
        return mat

    @staticmethod
    @lru_cache()
    def Xmat(num_modes: int):
        r"""The matrix :math:`X_n = \begin{bmatrix}0 & I_n\\ I_n & 0\end{bmatrix}.`

        Args:
            num_modes (int): positive integer

        Returns:
            The :math:`2N\times 2N` array
        """
        I = np.identity(num_modes)
        O = np.zeros((num_modes, num_modes))
        return np.block([[O, I], [I, O]])

    @staticmethod
    @lru_cache()
    def Zmat(num_modes: int):
        r"""The matrix :math:`Z_n = \begin{bmatrix}I_n & 0\\ 0 & -I_n\end{bmatrix}.`

        Args:
            num_modes: A positive integer representing the number of modes.

        Returns:
            The :math:`2N\times 2N` array
        """
        I = np.identity(num_modes)
        O = np.zeros((num_modes, num_modes))
        return np.block([[I, O], [O, -I]])

    @staticmethod
    @lru_cache()
    def rotmat(num_modes: int):
        "Rotation matrix from quadratures to complex amplitudes."
        I = np.identity(num_modes)
        return np.sqrt(0.5) * np.block([[I, 1j * I], [I, -1j * I]])

    @staticmethod
    @lru_cache()
    def J(num_modes: int):
        """Symplectic form."""
        I = np.identity(num_modes)
        O = np.zeros_like(I)
        return np.block([[O, I], [-I, O]])

    def add_at_modes(
        self, old: Tensor, new: Tensor | None, modes: Sequence[int]
    ) -> Tensor:  # NOTE: To be deprecated (XPTensor)
        """Adds two phase-space tensors (cov matrices, displacement vectors, etc..) on the specified modes."""
        if new is None:
            return old
        shape = getattr(old, "shape", ())
        N = (shape[-1] if shape != () else 0) // 2
        indices = modes + [m + N for m in modes]
        return self.update_add_tensor(
            old, list(product(*[indices] * len(new.shape))), self.reshape(new, -1)
        )

    def left_matmul_at_modes(
        self, a_partial: Tensor, b_full: Tensor, modes: Sequence[int]
    ) -> Tensor:  # NOTE: To be deprecated (XPTensor)
        r"""Left matrix multiplication of a partial matrix and a full matrix.

        It assumes that that ``a_partial`` is a matrix operating on M modes and that ``modes`` is a
        list of ``M`` integers, i.e., it will apply ``a_partial`` on the corresponding ``M`` modes
        of ``b_full`` from the left.

        Args:
            a_partial: The :math:`2M\times 2M` array
            b_full: The :math:`2N\times 2N` array
            modes: A list of ``M`` modes to perform the multiplication on

        Returns:
            The :math:`2N\times 2N` array
        """
        if a_partial is None:
            return b_full

        N = b_full.shape[-1] // 2
        indices = self.astensor(modes + [m + N for m in modes], dtype=self.int64)
        b_rows = self.gather(b_full, indices, axis=0)
        b_rows = self.matmul(a_partial, b_rows)
        return self.update_tensor(b_full, indices[:, None], b_rows)

    def right_matmul_at_modes(
        self, a_full: Tensor, b_partial: Tensor, modes: Sequence[int]
    ) -> Tensor:  # NOTE: To be deprecated (XPTensor)
        r"""Right matrix multiplication of a full matrix and a partial matrix.

        It assumes that that ``b_partial`` is a matrix operating on ``M`` modes and that ``modes``
        is a list of ``M`` integers, i.e., it will apply ``b_partial`` on the corresponding M modes
        of ``a_full`` from the right.

        Args:
            a_full: The :math:`2N\times 2N` array
            b_partial: The :math:`2M\times 2M` array
            modes: A list of `M` modes to perform the multiplication on

        Returns:
            The :math:`2N\times 2N` array
        """
        return self.transpose(
            self.left_matmul_at_modes(self.transpose(b_partial), self.transpose(a_full), modes)
        )

    def matvec_at_modes(
        self, mat: Tensor | None, vec: Tensor, modes: Sequence[int]
    ) -> Tensor:  # NOTE: To be deprecated (XPTensor)
        """Matrix-vector multiplication between a phase-space matrix and a vector in the specified modes."""
        if mat is None:
            return vec
        N = vec.shape[-1] // 2
        indices = self.astensor(modes + [m + N for m in modes], dtype=self.int64)
        updates = self.matvec(mat, self.gather(vec, indices, axis=0))
        return self.update_tensor(vec, indices[:, None], updates)

    def all_diagonals(self, rho: Tensor, real: bool) -> Tensor:
        """Returns all the diagonals of a density matrix."""
        cutoffs = rho.shape[: rho.ndim // 2]
        rho = self.reshape(rho, (int(np.prod(cutoffs)), int(np.prod(cutoffs))))
        diag = self.diag_part(rho)
        if real:
            return self.real(self.reshape(diag, cutoffs))

        return self.reshape(diag, cutoffs)

    def poisson(self, max_k: int, rate: Tensor) -> Tensor:
        """Poisson distribution up to ``max_k``."""
        k = self.arange(max_k, dtype=rate.dtype)
        return self.exp(k * self.log(rate + 1e-9) - rate - self.lgamma(k + 1.0))

    def binomial_conditional_prob(self, success_prob: Tensor, dim_out: int, dim_in: int):
        """:math:`P(out|in) = binom(in, out) * (1-success_prob)**(in-out) * success_prob**out`."""
        in_ = self.arange(dim_in)[None, :]
        out_ = self.arange(dim_out)[:, None]
        return (
            self.cast(binom(in_, out_), in_.dtype)
            * self.pow(success_prob, out_)
            * self.pow(1.0 - success_prob, self.maximum(in_ - out_, 0.0))
        )

    def convolve_probs_1d(self, prob: Tensor, other_probs: list[Tensor]) -> Tensor:
        """Convolution of a joint probability with a list of single-index probabilities."""

        if prob.ndim > 3 or len(other_probs) > 3:
            raise ValueError("cannot convolve arrays with more than 3 axes")
        if not all((q.ndim == 1 for q in other_probs)):
            raise ValueError("other_probs must contain 1d arrays")
        if not all((len(q) == s for q, s in zip(other_probs, prob.shape))):
            raise ValueError("The length of the 1d prob vectors must match shape of prob")

        q = other_probs[0]
        for q_ in other_probs[1:]:
            q = q[..., None] * q_[(None,) * q.ndim + (slice(None),)]

        return self.convolve_probs(prob, q)

    def convolve_probs(self, prob: Tensor, other: Tensor) -> Tensor:
        r"""Convolve two probability distributions (up to 3D) with the same shape.

        Note that the output is not guaranteed to be a complete joint probability,
        as it's computed only up to the dimension of the base probs.
        """
        if prob.ndim > 3 or other.ndim > 3:
            raise ValueError("cannot convolve arrays with more than 3 axes")
        if not prob.shape == other.shape:
            raise ValueError("prob and other must have the same shape")

        prob_padded = self.pad(prob, [(s - 1, 0) for s in other.shape])
        other_reversed = other[(slice(None, None, -1),) * other.ndim]
        return self.convolution(
            prob_padded[None, ..., None],
            other_reversed[..., None, None],
            data_format="N"
            + ("HD"[: other.ndim - 1])[::-1]
            + "WC",  # TODO: rewrite this to be more readable (do we need it?)
        )[0, ..., 0]

    def euclidean_to_symplectic(self, S: Matrix, dS_euclidean: Matrix) -> Matrix:
        r"""Convert the Euclidean gradient to a Riemannian gradient on the
        tangent bundle of the symplectic manifold.

        Implemented from:
            Wang J, Sun H, Fiori S. A Riemannian‐steepest‐descent approach
            for optimization on the real symplectic group.
            Mathematical Methods in the Applied Sciences. 2018 Jul 30;41(11):4273-86.

        Args:
            S (Matrix): symplectic matrix
            dS_euclidean (Matrix): Euclidean gradient tensor

        Returns:
            Matrix: symplectic gradient tensor
        """
        Jmat = self.J(S.shape[-1] // 2)
        Z = self.matmul(self.transpose(S), dS_euclidean)
        return 0.5 * (Z + self.matmul(self.matmul(Jmat, self.transpose(Z)), Jmat))

    def euclidean_to_unitary(self, U: Matrix, dU_euclidean: Matrix) -> Matrix:
        r"""Convert the Euclidean gradient to a Riemannian gradient on the
        tangent bundle of the unitary manifold.

        Implemented from:
            Y Yao, F Miatto, N Quesada - arXiv preprint arXiv:2209.06069, 2022.

        Args:
            U (Matrix): unitary matrix
            dU_euclidean (Matrix): Euclidean gradient tensor

        Returns:
            Matrix: unitary gradient tensor
        """
        Z = self.matmul(self.conj(self.transpose(U)), dU_euclidean)
        return 0.5 * (Z - self.conj(self.transpose(Z)))<|MERGE_RESOLUTION|>--- conflicted
+++ resolved
@@ -597,34 +597,21 @@
         """
         return self._apply("eigh", (tensor,))
 
-<<<<<<< HEAD
     def einsum(self, string: str, *tensors, optimize: bool | str = "greedy") -> Tensor:
-=======
-    def einsum(self, string: str, *tensors, optimize: bool | str | None = None) -> Tensor:
->>>>>>> 4d68687d
         r"""The result of the Einstein summation convention on the tensors.
 
         Args:
             string: The string of the Einstein summation convention.
             tensors: The tensors to perform the Einstein summation on.
-<<<<<<< HEAD
-            optimize: Whether to optimize the contraction order.
-                Allowed values are False, "greedy", "optimal" or "auto".
-                Note the TF backend does not support False and converts it to "greedy".
-=======
             optimize: Optional flag whether to optimize the contraction order.
                 Allowed values are True, False, "greedy", "optimal" or "auto".
                 Note the TF backend does not support False and converts it to "greedy".
                 If None, ``settings.EINSUM_OPTIMIZE`` is used.
->>>>>>> 4d68687d
 
         Returns:
             The result of the Einstein summation convention.
         """
-<<<<<<< HEAD
-=======
         optimize = optimize or settings.EINSUM_OPTIMIZE
->>>>>>> 4d68687d
         return self._apply("einsum", (string, *tensors), {"optimize": optimize})
 
     def exp(self, array: Tensor) -> Tensor:
