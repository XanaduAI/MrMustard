# Copyright 2023 Xanadu Quantum Technologies Inc.

# Licensed under the Apache License, Version 2.0 (the "License");
# you may not use this file except in compliance with the License.
# You may obtain a copy of the License at

#     http://www.apache.org/licenses/LICENSE-2.0

# Unless required by applicable law or agreed to in writing, software
# distributed under the License is distributed on an "AS IS" BASIS,
# WITHOUT WARRANTIES OR CONDITIONS OF ANY KIND, either express or implied.
# See the License for the specific language governing permissions and
# limitations under the License.

"""This module contains the backend manager."""

from __future__ import annotations

import importlib.util
import sys
from collections.abc import Callable, Sequence
from functools import lru_cache
from typing import Any

import numpy as np
<<<<<<< HEAD
=======
from jax.errors import TracerArrayConversionError
from scipy.special import binom
>>>>>>> 965e620a
from scipy.stats import ortho_group, unitary_group

from ..utils.settings import settings
from ..utils.typing import (
    Batch,
    Matrix,
    Tensor,
    Trainable,
    Vector,
)
from .backend_base import BackendBase
from .backend_numpy import BackendNumpy

__all__ = [
    "BackendManager",
]

# ~~~~~~~
# Helpers
# ~~~~~~~


def lazy_import(module_name: str):
    r"""
    Returns module and loader for lazy import.

    Args:
        module_name: The name of the module to import.
    """
    try:
        return sys.modules[module_name], None
    except KeyError:
        spec = importlib.util.find_spec(module_name)
        module = importlib.util.module_from_spec(spec)
        loader = importlib.util.LazyLoader(spec.loader)
        return module, loader


# lazy import for numpy
module_name_np = "mrmustard.math.backend_numpy"
module_np, loader_np = lazy_import(module_name_np)

# lazy import for tensorflow
module_name_tf = "mrmustard.math.backend_tensorflow"
module_tf, loader_tf = lazy_import(module_name_tf)

# lazy import for jax
module_name_jax = "mrmustard.math.backend_jax"
module_jax, loader_jax = lazy_import(module_name_jax)

all_modules = {
    "numpy": {"module": module_np, "loader": loader_np, "object": "BackendNumpy"},
    "tensorflow": {
        "module": module_tf,
        "loader": loader_tf,
        "object": "BackendTensorflow",
    },
    "jax": {
        "module": module_jax,
        "loader": loader_jax,
        "object": "BackendJax",
    },
}


<<<<<<< HEAD
class BackendManager:  # pylint: disable=too-many-public-methods
=======
class BackendManager:
>>>>>>> 965e620a
    r"""
    A class to manage the different backends supported by Mr Mustard.
    """

    # the backend in use, which is numpy by default
    _backend = BackendNumpy()

    # the configured Euclidean optimizer.
    _euclidean_opt: type | None = None

    def __init__(self) -> None:
        # binding types and decorators of numpy backend
        self._bind()

    def _apply(
        self,
        fn: str,
        args: Sequence[Any] | None = (),
        kwargs: dict | None = None,
        backend_name: str | None = None,
    ) -> Any:
        r"""
        Applies a function ``fn`` from the backend in use to the given ``args`` and ``kwargs``.

        Args:
            fn: The function to apply.
            args: The arguments to pass to the function.
            kwargs: The keyword arguments to pass to the function.
            backend_name: The name of the backend to use. If ``None``, the set backend is used.

        Returns:
            The result of the function application.
        """
        kwargs = kwargs or {}
        backend = self.get_backend(backend_name) if backend_name else self.backend
        try:
            attr = getattr(backend, fn)
        except AttributeError:
            raise NotImplementedError(
                f"Function ``{fn}`` not implemented for backend ``{backend.name}``.",
            ) from None
        return attr(*args, **kwargs)

    def _bind(self) -> None:
        r"""
        Binds the types and decorators of this backend manager to those of the given ``self._backend``.
        """
        for name in [
            "int32",
            "int64",
            "float32",
            "float64",
            "complex64",
            "complex128",
        ]:
            setattr(self, name, getattr(self._backend, name))

    def __new__(cls):
        # singleton
        try:
            return cls.instance
        except AttributeError:
            cls.instance = super().__new__(cls)
            return cls.instance

    def __repr__(self) -> str:
        return f"Backend({self.backend_name})"

    @property
    def backend(self) -> BackendBase:
        r"""
        The backend that is being used.
        """
        return self._backend

    @property
    def backend_name(self) -> str:
        r"""
        The name of the backend in use.
        """
        return self._backend.name

    @property
    def euclidean_opt(self):
        r"""The configured Euclidean optimizer."""
        if not self._euclidean_opt:
            self._euclidean_opt = self.DefaultEuclideanOptimizer()
        return self._euclidean_opt

    @property
    def BackendError(self):
        r"""
        The error class for backend specific errors.

        Note that currently this only applies to the case where
        ``auto_shape`` is jitted  via the ``jax`` backend.
        """
        return TracerArrayConversionError

    def change_backend(self, name: str) -> None:
        r"""
        Changes the backend to a different one.

        Args:
            name: The name of the new backend.
        """
        if self.backend_name != name:
            # switch backend
            self._backend = self.get_backend(name)
            # bind
            self._bind()

    def get_backend(self, name: str | None = None) -> BackendBase:
        r"""
        Returns the backend with the given name.

        Args:
            name: The name of the backend.

        Returns:
            The backend with the given name.

        Raises:
            ValueError: If the backend name is not a supported one.
        """
        if name not in ["numpy", "tensorflow", "jax"]:
            raise ValueError("Backend must be either ``numpy`` or ``tensorflow`` or ``jax``.")

        if self.backend_name != name:
            module = all_modules[name]["module"]
            obj = all_modules[name]["object"]
            try:
                backend = getattr(module, obj)()
            except AttributeError:
                # lazy import
                loader = all_modules[name]["loader"]
                loader.exec_module(module)
                backend = getattr(module, obj)()
        else:
            backend = self.backend

        return backend

    # ~~~~~~~
    # Methods
    # ~~~~~~~
    # Below are the methods supported by the various backends.

    def abs(self, array: Tensor) -> Tensor:
        r"""The absolute value of array.

        Args:
            array: The array to take the absolute value of.

        Returns:
            The absolute value of the given ``array``.
        """
        return self._apply("abs", (array,))

    def all(self, array: Tensor) -> bool:
        r"""
        Returns ``True`` if all elements of array are ``True``, ``False`` otherwise.

        Args:
            array: The array to check.

        Returns:
            ``True`` if all elements of array are ``True``, ``False`` otherwise.
        """
        array = self.astensor(array)
        return self._apply("all", (array,))

    def allclose(self, array1: Tensor, array2: Tensor, atol=1e-9, rtol=1e-5) -> bool:
        r"""
        Whether two arrays are equal within tolerance.

        The two arrays are compaired element-wise.

        Args:
            array1: An array.
            array2: Another array.
            atol: The absolute tolerance.

        Returns:
            Whether two arrays are equal within tolerance.

        Raises:
            ValueError: If the shape of the two arrays do not match.
        """
        array1 = self.astensor(array1)
        array2 = self.astensor(array2)
        return self._apply("allclose", (array1, array2, atol, rtol))

    def angle(self, array: Tensor) -> Tensor:
        r"""
        The complex phase of ``array``.

        Args:
            array: The array to take the complex phase of.

        Returns:
            The complex phase of ``array``.
        """
        return self._apply("angle", (array,))

    def any(self, array: Tensor) -> bool:
        r"""Returns ``True`` if any element of array is ``True``, ``False`` otherwise.

        Args:
            array: The array to check.

        Returns:
            ``True`` if any element of array is ``True``, ``False`` otherwise.
        """
        return self._apply("any", (array,))

    def arange(
        self,
        start: int,
        limit: int | None = None,
        delta: int = 1,
        dtype: Any = None,
    ) -> Tensor:
        r"""Returns an array of evenly spaced values within a given interval.

        Args:
            start: The start of the interval.
            limit: The end of the interval.
            delta: The step size.
            dtype: The dtype of the returned array.

        Returns:
            The array of evenly spaced values.
        """
        return self._apply("arange", (start, limit, delta, dtype))

    def asnumpy(self, tensor: Tensor) -> Tensor:
        r"""Converts an array to a numpy array.

        Args:
            tensor: The tensor to convert.

        Returns:
            The corresponidng numpy array.
        """
        return self._apply("asnumpy", (tensor,))

    def assign(self, tensor: Tensor, value: Tensor) -> Tensor:
        r"""Assigns value to tensor.

        Args:
            tensor: The tensor to assign to.
            value: The value to assign.

        Returns:
            The tensor with value assigned
        """
        return self._apply("assign", (tensor, value))

    def astensor(self, array: Tensor, dtype=None):
        r"""Converts a numpy array to a tensor.

        Args:
            array: The numpy array to convert.
            dtype: The dtype of the tensor.  If ``None``, the returned tensor
                is of type ``float``.

        Returns:
            The tensor with dtype.
        """
        return self._apply("astensor", (array, dtype))

    def atleast_nd(self, array: Tensor, n: int, dtype=None) -> Tensor:
        r"""Returns an array with at least n dimensions. Note that dimensions are
        prepended to meet the minimum number of dimensions.

        Args:
            array: The array to convert.
            n: The minimum number of dimensions.
            dtype: The data type of the array. If ``None``, the returned array
                is of the same type as the given one.
        Returns:
            The array with at least n dimensions.
        """
        return self._apply("atleast_nd", (array, n, dtype))

    def block(self, blocks: list[list[Tensor]], axes=(-2, -1)) -> Tensor:
        r"""
        Returns a matrix made from the given blocks.

        Args:
            blocks: A list of lists of compatible blocks.
            axes: The axes to stack the blocks along.

        Returns:
            The matrix made of blocks.
        """
        rows = [self.concat(row, axis=axes[1]) for row in blocks]
        return self.concat(rows, axis=axes[0])

    def broadcast_arrays(self, *arrays: list[Tensor]) -> list[Tensor]:
        r"""
        Broadcast arrays to a common shape.

        Args:
            *arrays: The arrays to broadcast.

        Returns:
            A list of broadcasted arrays.
        """
        return self._apply("broadcast_arrays", arrays)

    def broadcast_to(self, array: Tensor, shape: tuple[int, ...], dtype=None) -> Tensor:
        r"""Broadcasts an array to a new shape.

        Args:
            array: The array to broadcast.
            shape: The shape to broadcast to.
            dtype: The dtype to broadcast to.
        Returns:
            The broadcasted array.
        """
        array = self.astensor(array, dtype=dtype)
        return self._apply("broadcast_to", (array, shape))

    def cast(self, array: Tensor, dtype=None) -> Tensor:
        r"""Casts ``array`` to ``dtype``.

        Args:
            array: The array to cast.
            dtype: The data type to cast to. If ``None``, the returned array
                is the same as the given one.

        Returns:
            The array cast to dtype.
        """
        return self._apply("cast", (array, dtype))

    def clip(self, array: Tensor, a_min: float, a_max: float) -> Tensor:
        r"""Clips array to the interval ``[a_min, a_max]``.

        Args:
            array: The array to clip.
            a_min: The minimum value.
            a_max: The maximum value.

        Returns:
            The clipped array.
        """
        return self._apply("clip", (array, a_min, a_max))

    def concat(self, values: Sequence[Tensor], axis: int) -> Tensor:
        r"""Concatenates values along the given axis.

        Args:
            values: The values to concatenate.
            axis: The axis along which to concatenate.

        Returns:
            The concatenated values.
        """
        return self._apply("concat", (values, axis))

    def conj(self, array: Tensor) -> Tensor:
        r"""The complex conjugate of array.

        Args:
            array: The array to take the complex conjugate of.

        Returns:
            The complex conjugate of the given ``array``.
        """
        return self._apply("conj", (array,))

    def cos(self, array: Tensor) -> Tensor:
        r"""The cosine of an array.

        Args:
            array: The array to take the cosine of.

        Returns:
            The cosine of ``array``.
        """
        return self._apply("cos", (array,))

    def cosh(self, array: Tensor) -> Tensor:
        r"""The hyperbolic cosine of array.

        Args:
            array: The array to take the hyperbolic cosine of.

        Returns:
            The hyperbolic cosine of ``array``.
        """
        return self._apply("cosh", (array,))

    def det(self, matrix: Tensor) -> Tensor:
        r"""The determinant of matrix.

        Args:
            matrix: The matrix to take the determinant of

        Returns:
            The determinant of ``matrix``.
        """
        return self._apply("det", (matrix,))

    def diag(self, array: Tensor, k: int = 0) -> Tensor:
        r"""The array made by inserting the given array along the :math:`k`-th diagonal.

        Args:
            array: The array to insert.
            k: The ``k``-th diagonal to insert array into.

        Returns:
            The array with ``array`` inserted into the ``k``-th diagonal.
        """
        return self._apply("diag", (array, k))

    def diag_part(self, array: Tensor, k: int = 0) -> Tensor:
        r"""The array of the main diagonal of array.

        Args:
            array: The array to extract the main diagonal of.
            k: The diagonal to extract.

        Returns:
            The array of the main diagonal of ``array``.
        """
        return self._apply("diag_part", (array, k))

    def eigvals(self, tensor: Tensor) -> Tensor:
        r"""The eigenvalues of a tensor.

        Args:
            tensor: The tensor to calculate the eigenvalues of.

        Returns:
            The eigenvalues of ``tensor``.
        """
        return self._apply("eigvals", (tensor,))

    def eigh(self, tensor: Tensor) -> Tensor:
        """
        The eigenvalues and eigenvectors of a matrix.

        Args:
            tensor: The tensor to calculate the eigenvalues and eigenvectors of.

        Returns:
            The eigenvalues and eigenvectors of ``tensor``.
        """
        return self._apply("eigh", (tensor,))

    def einsum(
        self,
        string: str,
        *tensors,
        optimize: bool | str = "greedy",
        backend: str | None = None,
    ) -> Tensor:
        r"""The result of the Einstein summation convention on the tensors.

        Args:
            string: The string of the Einstein summation convention.
            tensors: The tensors to perform the Einstein summation on.
            optimize: Optional flag whether to optimize the contraction order.
                Allowed values are True, False, "greedy", "optimal" or "auto".
                Note the TF backend does not support False and converts it to "greedy".
                If None, ``settings.EINSUM_OPTIMIZE`` is used.
            backend: The name of the backend to use. If ``None``, the set backend is used.

        Returns:
            The result of the Einstein summation convention.
        """
        optimize = optimize or settings.EINSUM_OPTIMIZE
        return self._apply(
            "einsum",
            (string, *tensors),
            {"optimize": optimize},
            backend_name=backend,
        )

    def exp(self, array: Tensor) -> Tensor:
        r"""The exponential of array element-wise.

        Args:
            array: The array to take the exponential of.

        Returns:
            The exponential of array.
        """
        return self._apply("exp", (array,))

    def expand_dims(self, array: Tensor, axis: int) -> Tensor:
        r"""The array with an additional dimension inserted at the given axis.

        Args:
            array: The array to expand.
            axis: The axis to insert the new dimension.

        Returns:
            The array with an additional dimension inserted at the given axis.
        """
        return self._apply("expand_dims", (array, axis))

    def expm(self, matrix: Tensor) -> Tensor:
        r"""The matrix exponential of matrix.

        Args:
            matrix: The matrix to take the exponential of.

        Returns:
            The exponential of ``matrix``.
        """
        return self._apply("expm", (matrix,))

    def eye(self, size: int, dtype=None) -> Tensor:
        r"""The identity matrix of size.

        Args:
            size: The size of the identity matrix
            dtype: The data type of the identity matrix. If ``None``,
                the returned matrix is of type ``float``.

        Returns:
            The identity matrix.
        """
        return self._apply("eye", (size, dtype))

    def eye_like(self, array: Tensor) -> Tensor:
        r"""The identity matrix of the same shape and dtype as array.

        Args:
            array: The array to create the identity matrix of.

        Returns:
            The identity matrix.
        """
        return self._apply("eye_like", (array,))

    def from_backend(self, value: Any) -> bool:
        r"""Whether the given tensor is a tensor of the concrete backend.

        Args:
            value: A value.

        Returns:
            Whether given ``value`` is a tensor of the concrete backend.
        """
        return self._apply("from_backend", (value,))

    def gather(self, array: Tensor, indices: Batch[int], axis: int | None = None) -> Tensor:
        r"""The values of the array at the given indices.

        Args:
            array: The array to gather values from.
            indices: The indices to gather values from.
            axis: The axis to gather values from.

        Returns:
            The values of the array at the given indices.
        """
        array = self.astensor(array)
        indices = self.astensor(indices, dtype=self.int64)
        return self._apply(
            "gather",
            (
                array,
                indices,
                axis,
            ),
        )

    def hermite_renormalized(
        self,
        A: Tensor,
        b: Tensor,
        c: Tensor,
        shape: tuple[int],
        stable: bool = False,
        out: Tensor | None = None,
    ) -> Tensor:
        r"""Renormalized multidimensional Hermite polynomial given by the "exponential" Taylor
        series of :math:`exp(c + bx + 1/2*Ax^2)` at zero, where the series has :math:`sqrt(n!)`
        at the denominator rather than :math:`n!`. It computes all the amplitudes within the
        tensor of given shape.

        This method automatically selects the appropriate calculation method based on input dimensions:
        1. If A.ndim = 2, b.ndim = 1, c is scalar: Uses vanilla strategy (unbatched)
        2. If A.ndim = 2, b.ndim > 1, c is scalar: Uses vanilla_full_batch strategy with broadcasting
        3. If A.ndim > 2, b.ndim > 1, c.ndim > 0: Uses vanilla_full_batch strategy (fully batched)

        Args:
            A: The A matrix. Can be unbatched (shape D×D) or batched (shape B×D×D).
            b: The b vector. Can be unbatched (shape D) or batched (shape B×D).
            c: The c scalar. Can be scalar or batched (shape B).
            shape: The shape of the final tensor (excluding batch dimensions).
            stable: Whether to use the numerically stable version of the algorithm (also slower).
            out: If provided, the result will be stored in this tensor.

        Returns:
            The renormalized Hermite polynomial of given shape preserving the batch dimensions.
        """

        def check_out_shape(batch_shape):
            if out is not None and any(
                d_out < d for d_out, d in zip(out.shape, batch_shape + shape)
            ):
                raise ValueError(
                    f"batch+shape {batch_shape + shape} is too large for out.shape={out.shape}",
                )

        stable = stable or settings.STABLE_FOCK_CONVERSION
        if A.ndim > 2 and b.ndim > 1 and c.ndim > 0:
            batch_shape = A.shape[:-2]
            check_out_shape(batch_shape)
            if b.shape[:-1] != batch_shape:
                raise ValueError(f"b.shape={b.shape} must match batch_shape={batch_shape}")
            if c.shape[: len(batch_shape)] != batch_shape:
                raise ValueError(f"c.shape={c.shape} must match batch_shape={batch_shape}")
            D = int(np.prod(batch_shape))
            A = self.reshape(A, (D, *A.shape[-2:]))
            b = self.reshape(b, (D, *b.shape[-1:]))
            c = self.reshape(c, (D,))
            result = self._apply(
                "hermite_renormalized_batched",
                (A, b, c),
                {
                    "shape": tuple(shape),
                    "stable": stable,
                    "out": self.reshape(out, (D, *shape)) if out is not None else None,
                },
            )
            return self.reshape(result, batch_shape + tuple(shape))
        if A.ndim == 2 and b.ndim > 1:  # b-batched case
            batch_shape = b.shape[:-1]
            check_out_shape(batch_shape)
            D = int(np.prod(batch_shape))
            b = self.reshape(b, (D, *b.shape[-1:]))
            A_broadcast = self.broadcast_to(A, (D, *A.shape))
            c_broadcast = self.broadcast_to(c, (D,))
            result = self._apply(
                "hermite_renormalized_batched",
                (A_broadcast, b, c_broadcast),
                {
                    "shape": tuple(shape),
                    "stable": stable,
                    "out": self.reshape(out, (D, *shape)) if out is not None else None,
                },
            )
            return self.reshape(result, batch_shape + tuple(shape))
        # Unbatched case
        check_out_shape(())
        return self._apply(
            "hermite_renormalized_unbatched",
            (A, b, c),
            {"shape": tuple(shape), "stable": stable, "out": out},
        )

    def hermite_renormalized_diagonal(
        self,
        A: Tensor,
        b: Tensor,
        c: Tensor,
        cutoffs: tuple[int],
    ) -> Tensor:
        r"""Renormalized multidimensional Hermite polynomial for calculating the diagonal of the Fock representation.

        Args:
            A: The A matrix.
            b: The b vector.
            c: The c scalar.
            cutoffs: Upper boundary of photon numbers in each mode.

        Returns:
            The diagonal elements of the Fock representation (i.e., PNR detection probabilities).
        """
        return self._apply("hermite_renormalized_diagonal", (A, b, c, cutoffs))

    def hermite_renormalized_diagonal_batch(
        self,
        A: Tensor,
        B: Tensor,
        C: Tensor,
        cutoffs: tuple[int],
    ) -> Tensor:
        r"""First, reorder A and B parameters of Bargmann representation to match conventions in mrmustard.math.compactFock~
        Then, calculates the required renormalized multidimensional Hermite polynomial.
        Same as hermite_renormalized_diagonal but works for a batch of different B's."""
        return self._apply("hermite_renormalized_diagonal_batch", (A, B, C, cutoffs))

    def hermite_renormalized_1leftoverMode(
        self,
        A: Tensor,
        b: Tensor,
        c: Tensor,
        output_cutoff: int,
        pnr_cutoffs: tuple[int, ...],
    ) -> Tensor:
        r"""Compute the conditional density matrix of mode 0, with all the other modes
        detected with PNR detectors up to the given photon numbers.

        Args:
            A: The A matrix.
            b: The b vector.
            c: The c scalar.
            output_cutoff: upper boundary of photon numbers in mode 0
            pnr_cutoffs: upper boundary of photon numbers in the other modes

        Returns:
            The conditional density matrix of mode 0. The final shape is
            (output_cutoff + 1, output_cutoff + 1, *pnr_cutoffs + 1)
        """
        return self._apply(
            "hermite_renormalized_1leftoverMode",
            (A, b, c, output_cutoff, pnr_cutoffs),
        )

    def hermite_renormalized_binomial(
        self,
        A: np.ndarray,
        B: np.ndarray,
        C: np.ndarray,
        shape: tuple[int],
        max_l2: float | None,
        global_cutoff: int | None,
    ) -> np.ndarray:
        r"""Renormalized multidimensional Hermite polynomial given by the "exponential" Taylor
        series of :math:`exp(C + Bx + 1/2*Ax^2)` at zero, where the series has :math:`sqrt(n!)`
        at the denominator rather than :math:`n!`. The computation fills a tensor of given shape
        up to a given L2 norm or global cutoff, whichever applies first. The max_l2 value, if
        not provided, is set to the default value of the AUTOSHAPE_PROBABILITY setting.

        Args:
            A: The A matrix.
            B: The B vector.
            C: The C scalar.
            shape: The shape of the final tensor (local cutoffs).
            max_l2 (float): The maximum squared L2 norm of the tensor.
            global_cutoff (optional int): The global cutoff.

        Returns:
            The renormalized Hermite polynomial of given shape.
        """
        return self._apply("hermite_renormalized_binomial", (A, B, C, shape, max_l2, global_cutoff))

    def imag(self, array: Tensor) -> Tensor:
        r"""The imaginary part of array.

        Args:
            array: The array to take the imaginary part of

        Returns:
            The imaginary part of array
        """
        return self._apply("imag", (array,))

    def inv(self, tensor: Tensor) -> Tensor:
        r"""The inverse of tensor.

        Args:
            tensor: The tensor to take the inverse of

        Returns:
            The inverse of tensor
        """
        return self._apply("inv", (tensor,))

    def is_trainable(self, tensor: Tensor) -> bool:
        r"""Whether the given tensor is trainable.

        Args:
            tensor: The tensor to train.

        Returns:
            Whether the given tensor can be trained.
        """
        return self._apply("is_trainable", (tensor,))

    def lgamma(self, x: Tensor) -> Tensor:
        r"""
        The natural logarithm of the gamma function of ``x``.

        Args:
            x: The array to take the natural logarithm of the gamma function of.

        Returns:
            The natural logarithm of the gamma function of ``x``.
        """
        return self._apply("lgamma", (x,))

    def log(self, x: Tensor) -> Tensor:
        r"""The natural logarithm of ``x``.

        Args:
            x: The array to take the natural logarithm of

        Returns:
            The natural logarithm of ``x``
        """
        return self._apply("log", (x,))

    def make_complex(self, real: Tensor, imag: Tensor) -> Tensor:
        """Given two real tensors representing the real and imaginary part of a complex number,
        this operation returns a complex tensor. The input tensors must have the same shape.

        Args:
            real: The real part of the complex number.
            imag: The imaginary part of the complex number.

        Returns:
            The complex array ``real + 1j * imag``.
        """
        return self._apply("make_complex", (real, imag))

    def matmul(self, *matrices: Matrix) -> Tensor:
        r"""The matrix product of the given matrices.

        Args:
            matrices: The matrices to multiply.

        Returns:
            The matrix product
        """
        return self._apply("matmul", matrices)

    def matvec(self, a: Matrix, b: Vector) -> Tensor:
        r"""The matrix vector product of ``a`` (matrix) and ``b`` (vector).

        Args:
            a: The matrix to multiply
            b: The vector to multiply

        Returns:
            The matrix vector product of ``a`` and ``b``
        """
        return self._apply("matvec", (a, b))

    def maximum(self, a: Tensor, b: Tensor) -> Tensor:
        r"""
        The element-wise maximum of ``a`` and ``b``.

        Args:
            a: The first array to take the maximum of.
            b: The second array to take the maximum of.

        Returns:
            The element-wise maximum of ``a`` and ``b``
        """
        return self._apply(
            "maximum",
            (
                a,
                b,
            ),
        )

    def minimum(self, a: Tensor, b: Tensor) -> Tensor:
        r"""
        The element-wise minimum of ``a`` and ``b``.

        Args:
            a: The first array to take the minimum of.
            b: The second array to take the minimum of.

        Returns:
            The element-wise minimum of ``a`` and ``b``
        """
        return self._apply(
            "minimum",
            (
                a,
                b,
            ),
        )

    def moveaxis(self, array: Tensor, old: Tensor, new: Tensor) -> Tensor:
        r"""
        Moves the axes of an array to a new position.
        Args:
            array: The array to move the axes of.
            old: The old index position
            new: The new index position
        Returns:
            The updated array
        """
        return self._apply(
            "moveaxis",
            (
                array,
                old,
                new,
            ),
        )

    def new_variable(
        self,
        value: Tensor,
        bounds: tuple[float | None, float | None],
        name: str,
        dtype=None,
    ) -> Tensor:
        r"""Returns a new variable with the given value and bounds.

        Args:
            value: The value of the new variable.
            bounds: The bounds of the new variable.
            name: The name of the new variable.
            dtype: dtype of the new variable. If ``None``, casts it to float.
        Returns:
            The new variable.
        """
        return self._apply("new_variable", (value, bounds, name, dtype))

    def new_constant(self, value: Tensor, name: str, dtype=None) -> Tensor:
        r"""Returns a new constant with the given value.

        Args:
            value: The value of the new constant
            name (str): name of the new constant
            dtype (type): dtype of the array

        Returns:
            The new constant
        """
        return self._apply("new_constant", (value, name, dtype))

    def norm(self, array: Tensor) -> Tensor:
        r"""The norm of array.

        Args:
            array: The array to take the norm of

        Returns:
            The norm of array
        """
        return self._apply("norm", (array,))

    def ones(self, shape: Sequence[int], dtype=None) -> Tensor:
        r"""Returns an array of ones with the given ``shape`` and ``dtype``.

        Args:
            shape (tuple): shape of the array
            dtype (type): dtype of the array. If ``None``, the returned array is
                of type ``float``.

        Returns:
            The array of ones
        """
        # NOTE : should be float64 by default

        shape = shape if isinstance(shape, int) else tuple(shape)
        return self._apply("ones", (shape, dtype))

    def ones_like(self, array: Tensor) -> Tensor:
        r"""Returns an array of ones with the same shape and ``dtype`` as ``array``.

        Args:
            array: The array to take the shape and dtype of

        Returns:
            The array of ones
        """
        return self._apply("ones_like", (array,))

    def outer(self, array1: Tensor, array2: Tensor) -> Tensor:
        r"""The outer product of ``array1`` and ``array2``.

        Args:
            array1: The first array to take the outer product of
            array2: The second array to take the outer product of

        Returns:
            The outer product of array1 and array2
        """
        return self._apply("outer", (array1, array2))

    def pad(
        self,
        array: Tensor,
        paddings: Sequence[tuple[int, int]],
        mode="CONSTANT",
        constant_values=0,
    ) -> Tensor:
        r"""The padded array.

        Args:
            array: The array to pad
            paddings (tuple): paddings to apply
            mode (str): mode to apply the padding
            constant_values (int): constant values to use for padding

        Returns:
            The padded array
        """
        return self._apply("pad", (array, tuple(paddings), mode, constant_values))

    def pinv(self, matrix: Tensor) -> Tensor:
        r"""The pseudo-inverse of matrix.

        Args:
            matrix: The matrix to take the pseudo-inverse of

        Returns:
            The pseudo-inverse of matrix
        """
        return self._apply("pinv", (matrix,))

    def pow(self, x: Tensor, y: Tensor) -> Tensor:
        r"""Returns :math:`x^y`. Broadcasts ``x`` and ``y`` if necessary.
        Args:
            x: The base
            y: The exponent

        Returns:
            The :math:`x^y`
        """
        return self._apply("pow", (x, y))

    def kron(self, tensor1: Tensor, tensor2: Tensor) -> Tensor:
        r"""
        The Kroenecker product of the given tensors.

        Args:
            tensor1: A tensor.
            tensor2: Another tensor.

        Returns:
            The Kroenecker product.
        """
        return self._apply("kron", (tensor1, tensor2))

    def prod(self, array: Tensor, axis=None) -> Tensor:
        r"""
        The product of all elements in ``array``.

        Args:
            array: The array of elements to calculate the product of.
            axis: The axis along which a product is performed. If ``None``, it calculates
                the product of all elements in ``array``.

        Returns:
            The product of the elements in ``array``.
        """
        array = self.astensor(array)
        return self._apply("prod", (array, axis))

    def real(self, array: Tensor) -> Tensor:
        r"""The real part of ``array``.

        Args:
            array: The array to take the real part of

        Returns:
            The real part of ``array``
        """
        return self._apply("real", (array,))

<<<<<<< HEAD
=======
    def repeat(self, array: Tensor, repeats: int, axis: int | None = None) -> Tensor:
        """
        Repeats elements of a tensor along a specified axis.

        Args:
            array: The input tensor.
            repeats: The number of repetitions for each element.
            axis: The axis along which to repeat values. If None, use the flattened input tensor.

        Returns:
            The tensor with repeated elements.
        """
        return self._apply("repeat", (array, repeats, axis))

>>>>>>> 965e620a
    def reshape(self, array: Tensor, shape: Sequence[int]) -> Tensor:
        r"""The reshaped array.

        Args:
            array: The array to reshape
            shape (tuple): shape to reshape the array to

        Returns:
            The reshaped array
        """
        shape = (shape,) if isinstance(shape, int) else tuple(shape)
        return self._apply("reshape", (array, shape))

    def sin(self, array: Tensor) -> Tensor:
        r"""The sine of ``array``.

        Args:
            array: The array to take the sine of

        Returns:
            The sine of ``array``
        """
        return self._apply("sin", (array,))

    def sinh(self, array: Tensor) -> Tensor:
        r"""The hyperbolic sine of ``array``.

        Args:
            array: The array to take the hyperbolic sine of

        Returns:
            The hyperbolic sine of ``array``
        """
        return self._apply("sinh", (array,))

    def solve(self, matrix: Tensor, rhs: Tensor) -> Tensor:
        r"""The solution of the linear system :math:`Ax = b`.

        Args:
            matrix: The matrix :math:`A`
            rhs: The vector :math:`b`

        Returns:
            The solution :math:`x`
        """
        return self._apply("solve", (matrix, rhs))

    def sort(self, array: Tensor, axis: int = -1) -> Tensor:
        r"""Sort the array along an axis.

        Args:
            array: The array to sort
            axis: (optional) The axis to sort along. Defaults to last axis.

        Returns:
            A sorted version of the array in acending order.
        """
        return self._apply("sort", (array, axis))

    def sqrt(self, x: Tensor, dtype=None) -> Tensor:
        r"""The square root of ``x``.

        Args:
            x: The array to take the square root of
            dtype: ``dtype`` of the output array.

        Returns:
            The square root of ``x``
        """
        return self._apply("sqrt", (x, dtype))

    def sqrtm(self, tensor: Tensor, dtype=None) -> Tensor:
        r"""The matrix square root.

        Args:
            tensor: The tensor to take the matrix square root of.
            dtype: The ``dtype`` of the output tensor. If ``None``, the output
                is of type ``math.complex128``.

        Returns:
            The square root of ``x``"""
        return self._apply("sqrtm", (tensor, dtype))

    def stack(self, arrays: Sequence[Tensor], axis: int = 0) -> Tensor:
        r"""Stack arrays in sequence along a new axis.

        Args:
            arrays: Sequence of tensors to stack
            axis: The axis along which to stack the arrays

        Returns:
            The stacked array
        """
        return self._apply("stack", (arrays, axis))

    def sum(self, array: Tensor, axis: int | Sequence[int] | None = None):
        r"""The sum of array.

        Args:
            array: The array to take the sum of
            axis (int | Sequence[int] | None): The axis/axes to sum over

        Returns:
            The sum of array
        """
        array = self.astensor(array)
        if axis is not None and not isinstance(axis, int):
            neg = [a for a in axis if a < 0]
            pos = [a for a in axis if a >= 0]
            axis = tuple(sorted(neg) + sorted(pos)[::-1])
        return self._apply("sum", (array, axis))

    def tensordot(self, a: Tensor, b: Tensor, axes: Sequence[int]) -> Tensor:
        r"""The tensordot product of ``a`` and ``b``.

        Args:
            a: The first array to take the tensordot product of
            b: The second array to take the tensordot product of
            axes: The axes to take the tensordot product over

        Returns:
            The tensordot product of ``a`` and ``b``
        """
        return self._apply("tensordot", (a, b, tuple(axes)))

    def tile(self, array: Tensor, repeats: Sequence[int]) -> Tensor:
        r"""The tiled array.

        Args:
            array: The array to tile
            repeats (tuple): number of times to tile the array along each axis

        Returns:
            The tiled array
        """
        return self._apply("tile", (array, tuple(repeats)))

    def trace(self, array: Tensor, dtype=None) -> Tensor:
        r"""The trace of array.

        Args:
            array: The array to take the trace of
            dtype (type): ``dtype`` of the output array

        Returns:
            The trace of array
        """
        return self._apply("trace", (array, dtype))

    def transpose(self, a: Tensor, perm: Sequence[int] | None = None):
        r"""The transposed arrays.

        Args:
            a: The array to transpose
            perm (tuple): permutation to apply to the array

        Returns:
            The transposed array
        """
        perm = tuple(perm) if perm is not None else None
        return self._apply("transpose", (a, perm))

    def update_tensor(self, tensor: Tensor, indices: Tensor, values: Tensor) -> Tensor:
        r"""Updates a tensor in place with the given values.

        Args:
            tensor: The tensor to update
            indices: The indices to update
            values: The values to update

        Returns:
            The updated tensor
        """
        return self._apply("update_tensor", (tensor, indices, values))

    def update_add_tensor(self, tensor: Tensor, indices: Tensor, values: Tensor) -> Tensor:
        r"""Updates a tensor in place by adding the given values.

        Args:
            tensor: The tensor to update
            indices: The indices to update
            values: The values to add

        Returns:
            The updated tensor
        """
        return self._apply("update_add_tensor", (tensor, indices, values))

    def value_and_gradients(
        self,
        cost_fn: Callable,
        parameters: dict[str, list[Trainable]],
    ) -> tuple[Tensor, dict[str, list[Tensor]]]:
        r"""The loss and gradients of the given cost function.

        Args:
            cost_fn (callable): cost function to compute the loss and gradients of
            parameters (dict): parameters to compute the loss and gradients of

        Returns:
            tuple: loss and gradients (dict) of the given cost function
        """
        return self._apply("value_and_gradients", (cost_fn, parameters))

    def xlogy(self, x: Tensor, y: Tensor) -> Tensor:
        """
        Returns ``0`` if ``x == 0`` elementwise and ``x * log(y)`` otherwise.
        """
        return self._apply("xlogy", (x, y))

    def zeros(self, shape: Sequence[int], dtype=None) -> Tensor:
        r"""Returns an array of zeros with the given shape and ``dtype``.

        Args:
            shape: The shape of the array.
            dtype: The dtype of the array. If ``None``, the returned array is
                of type ``float``.

        Returns:
            The array of zeros.
        """
        return self._apply("zeros", (shape, dtype))

    def conditional(self, cond: Tensor, true_fn: Callable, false_fn: Callable, *args) -> Tensor:
        r"""Executes ``true_fn`` if ``cond`` is ``True``, otherwise ``false_fn``.

        Args:
            cond: The condition to check
            true_fn: The function to execute if ``cond`` is ``True``
            false_fn: The function to execute if ``cond`` is ``False``
            *args: The arguments to pass to ``true_fn`` and ``false_fn``
        Returns:
            The result of ``true_fn`` if ``cond`` is ``True``, otherwise ``false_fn``.
        """
        return self._apply("conditional", (cond, true_fn, false_fn, *args))

    def error_if(self, array: Tensor, condition: Tensor, msg: str):
        r"""Raises an error if ``condition`` is ``True``.

        Args:
            array: The array to check
            condition: The condition to check; should only use array elements in the condition
                And must be boolean.
            msg: The message to raise if ``condition`` is ``True``

        Returns:
            None
            Raises an error if at least one element of ``cond`` is True.
        """
        return self._apply("error_if", (array, condition, msg))

    def infinity_like(self, array: Tensor) -> Tensor:
        r"""Returns an array of infinities with the same shape as ``array``.

        Args:
            array: The array to take the shape of.

        Returns:
            An array of infinities with the same shape as ``array``.
        """
        return self._apply("infinity_like", (array,))

    def zeros_like(self, array: Tensor) -> Tensor:
        r"""Returns an array of zeros with the same shape and ``dtype`` as ``array``.

        Args:
            array: The array to take the shape and ``dtype`` of.

        Returns:
            The array of zeros.
        """
        return self._apply("zeros_like", (array,))

    def map_fn(self, fn: Callable, elements: Tensor) -> Tensor:
        """Transforms elems by applying fn to each element unstacked on axis 0.

        Args:
            fn (func): The callable to be performed. It accepts one argument,
                which will have the same (possibly nested) structure as elems.
            elements (Tensor): A tensor or (possibly nested) sequence of tensors,
                each of which will be unstacked along their first dimension.
                ``func`` will be applied to the nested sequence of the resulting slices.

        Returns:
            Tensor: applied ``func`` on ``elements``
        """
        return self._apply("map_fn", (fn, elements))

<<<<<<< HEAD
=======
    def squeeze(self, tensor: Tensor, axis: list[int] | None = None) -> Tensor:
        """Removes dimensions of size 1 from the shape of a tensor.

        Args:
            tensor (Tensor): the tensor to squeeze
            axis (Optional[List[int]]): if specified, only squeezes the
                dimensions listed, defaults to []

        Returns:
            Tensor: tensor with one or more dimensions of size 1 removed
        """
        return self._apply("squeeze", (tensor, axis))

    def cholesky(self, tensor: Tensor) -> Tensor:
        """Computes the Cholesky decomposition of square matrices.

        Args:
            tensor (Tensor)

        Returns:
            Tensor: tensor with the same type as input
        """
        return self._apply("cholesky", (tensor,))

    def Categorical(self, probs: Tensor, name: str):
        """Categorical distribution over integers.

        Args:
            probs: The unnormalized probabilities of a set of Categorical distributions.
            name: The name prefixed to operations created by this class.

        Returns:
            tfp.distributions.Categorical: instance of ``tfp.distributions.Categorical`` class
        """
        return self._apply("Categorical", (probs, name))

    def MultivariateNormalTriL(self, loc: Tensor, scale_tril: Tensor):
        """Multivariate normal distribution on `R^k` and parameterized by a (batch of) length-k loc
        vector (aka "mu") and a (batch of) k x k scale matrix; covariance = scale @ scale.T
        where @ denotes matrix-multiplication.

        Args:
            loc (Tensor): if this is set to None, loc is implicitly 0
            scale_tril: lower-triangular Tensor with non-zero diagonal elements

        Returns:
            tfp.distributions.MultivariateNormalTriL: instance of ``tfp.distributions.MultivariateNormalTriL``
        """
        return self._apply("MultivariateNormalTriL", (loc, scale_tril))

>>>>>>> 965e620a
    def DefaultEuclideanOptimizer(self):
        r"""Default optimizer for the Euclidean parameters."""
        return self._apply("DefaultEuclideanOptimizer")

    # ~~~~~~~~~~~~~~~~~~~~~~~~~~~~~~~~~~~~~~~~~~~~~~~~~~~~~~~~~~~~~~~~~~~~~~~~~~~~~~~~~~~~~~~~~~~~~~~~~
    # Fock lattice strategies
    # ~~~~~~~~~~~~~~~~~~~~~~~~~~~~~~~~~~~~~~~~~~~~~~~~~~~~~~~~~~~~~~~~~~~~~~~~~~~~~~~~~~~~~~~~~~~~~~~~~

    def displacement(self, x: float, y: float, shape: tuple[int, int], tol: float = 1e-15):
        r"""
        Creates a single mode displacement matrix using a numba-based fock lattice strategy.

        Args:
            x: The displacement magnitude.
            y: The displacement angle.
            shape: The shape of the displacement matrix.
            tol: The tolerance to determine if the displacement is small enough to be approximated by the identity.

        Returns:
            The matrix representing the displacement gate.
        """
        return self._apply("displacement", (x, y), {"shape": shape, "tol": tol})

    def beamsplitter(self, theta: float, phi: float, shape: tuple[int, int, int, int], method: str):
        r"""
        Creates a beamsplitter matrix with given cutoffs using a numba-based fock lattice strategy.

        Args:
            theta: Transmittivity angle of the beamsplitter.
            phi: Phase angle of the beamsplitter.
            shape: Output shape of the two modes.
            method: Method to compute the beamsplitter ("vanilla", "schwinger" or "stable").

        Returns:
            The matrix representing the beamsplitter gate.

        Raises:
            ValueError: If the method is not "vanilla", "schwinger" or "stable".
        """
        return self._apply("beamsplitter", (theta, phi), {"shape": shape, "method": method})

    def squeezed(self, r: float, phi: float, shape: tuple[int, int]):
        r"""
        Creates a single mode squeezed state matrix using a numba-based fock lattice strategy.

        Args:
            r: Squeezing magnitude.
            phi: Squeezing angle.
            shape: Output shape of the two modes.

        Returns:
            The matrix representing the squeezed state.
        """
        return self._apply("squeezed", (r, phi, shape))

    def squeezer(self, r: float, phi: float, shape: tuple[int, int]):  # pragma: no cover
        r"""
        Creates a single mode squeezer matrix using a numba-based fock lattice strategy.

        Args:
            r: Squeezing magnitude.
            phi: Squeezing angle.
            shape: Output shape of the two modes.

        Returns:
            The matrix representing the squeezer.
        """
        return self._apply("squeezer", (r, phi, shape))

    # ~~~~~~~~~~~~~~~~~~~~~~~~~~~~~~~~~~~~~~~~~~~~~~~~~~~~~~~~~~~~~~~~~~~~~~~~~~~~~~~~~~~~~~~~~~~~~~~~~
    # Methods that build on the basic ops and don't need to be overridden in the backend implementation
    # ~~~~~~~~~~~~~~~~~~~~~~~~~~~~~~~~~~~~~~~~~~~~~~~~~~~~~~~~~~~~~~~~~~~~~~~~~~~~~~~~~~~~~~~~~~~~~~~~~

    def dagger(self, array: Tensor) -> Tensor:
        """The adjoint of ``array``. This operation swaps the first
        and second half of the indexes and then conjugates the matrix.

        Args:
            array: The array to take the adjoint of

        Returns:
            The adjoint of ``array``
        """
        N = len(array.shape) // 2
        perm = list(range(N, 2 * N)) + list(range(N))
        return self.conj(self.transpose(array, perm=perm))

    def unitary_to_orthogonal(self, U):
        r"""
        Unitary to orthogonal mapping.

        Args:
            U: The unitary matrix in ``U(n)``

        Returns:
            The orthogonal matrix in :math:`O(2n)`
        """
        X = self.real(U)
        Y = self.imag(U)
        return self.block([[X, -Y], [Y, X]])

    def random_symplectic(self, num_modes: int, max_r: float = 1.0) -> Tensor:
        r"""
        A random symplectic matrix in ``Sp(2*num_modes)``.

        Squeezing is sampled uniformly from 0.0 to ``max_r`` (1.0 by default).
        """
        if num_modes == 1:
            W = self.exp(1j * 2 * np.pi * settings.rng.uniform(size=(1, 1)))
            V = self.exp(1j * 2 * np.pi * settings.rng.uniform(size=(1, 1)))
        else:
            W = unitary_group.rvs(dim=num_modes, random_state=settings.rng)
            V = unitary_group.rvs(dim=num_modes, random_state=settings.rng)
        r = settings.rng.uniform(low=0.0, high=max_r, size=num_modes)
        OW = self.unitary_to_orthogonal(W)
        OV = self.unitary_to_orthogonal(V)
        dd = self.diag(self.concat([self.exp(-r), np.exp(r)], axis=0), k=0)
        return OW @ dd @ OV

    @staticmethod
    def random_orthogonal(N: int) -> Tensor:
        r"""
        A random orthogonal matrix in :math:`O(N)`.
        """
        if N == 1:
            return np.array([[1.0]])
        return ortho_group.rvs(dim=N, random_state=settings.rng)

    def random_unitary(self, N: int) -> Tensor:
        r"""
        A random unitary matrix in :math:`U(N)`.
        """
        if N == 1:
            return self.exp(1j * settings.rng.uniform(size=(1, 1)))
        return unitary_group.rvs(dim=N, random_state=settings.rng)

<<<<<<< HEAD
=======
    def single_mode_to_multimode_vec(self, vec, num_modes: int):
        r"""Apply the same 2-vector (i.e. single-mode) to a larger number of modes."""
        if vec.shape[-1] != 2:
            raise ValueError("vec must be 2-dimensional (i.e. single-mode)")
        x, y = vec[..., -2], vec[..., -1]
        return self.concat(
            [
                self.tile(self.astensor([x]), (num_modes,)),
                self.tile(self.astensor([y]), (num_modes,)),
            ],
            axis=-1,
        )

    def single_mode_to_multimode_mat(self, mat: Tensor, num_modes: int):
        r"""Apply the same :math:`2\times 2` matrix (i.e. single-mode) to a larger number of modes."""
        if mat.shape[-2:] != (2, 2):
            raise ValueError("mat must be a single-mode (2x2) matrix")
        mat = self.diag(
            self.tile(self.expand_dims(mat, axis=-1), (1, 1, num_modes)),
            k=0,
        )  # shape [2,2,N,N]
        return self.reshape(self.transpose(mat, (0, 2, 1, 3)), [2 * num_modes, 2 * num_modes])

>>>>>>> 965e620a
    @staticmethod
    @lru_cache
    def Xmat(num_modes: int):
        r"""
        The matrix :math:`X_n = \begin{bmatrix}0 & I_n\\ I_n & 0\end{bmatrix}.`

        Args:
            num_modes (int): positive integer

        Returns:
            The :math:`2N\times 2N` array
        """
        I = np.identity(num_modes)
        O = np.zeros((num_modes, num_modes))
        return np.block([[O, I], [I, O]])

    @staticmethod
    @lru_cache
    def Zmat(num_modes: int):
        r"""The matrix :math:`Z_n = \begin{bmatrix}I_n & 0\\ 0 & -I_n\end{bmatrix}.`

        Args:
            num_modes: A positive integer representing the number of modes.

        Returns:
            The :math:`2N\times 2N` array
        """
        I = np.identity(num_modes)
        O = np.zeros((num_modes, num_modes))
        return np.block([[I, O], [O, -I]])

    @staticmethod
    @lru_cache
    def rotmat(num_modes: int):
        "Rotation matrix from quadratures to complex amplitudes."
        I = np.identity(num_modes)
        return np.sqrt(0.5) * np.block([[I, 1j * I], [I, -1j * I]])

    @staticmethod
    @lru_cache
    def J(num_modes: int):
        """Symplectic form."""
        I = np.identity(num_modes)
        O = np.zeros_like(I)
        return np.block([[O, I], [-I, O]])

    def all_diagonals(self, rho: Tensor, real: bool) -> Tensor:
        """Returns all the diagonals of a density matrix."""
        cutoffs = rho.shape[: rho.ndim // 2]
        rho = self.reshape(rho, (int(np.prod(cutoffs)), int(np.prod(cutoffs))))
        diag = self.diag_part(rho)
        if real:
            return self.real(self.reshape(diag, cutoffs))

        return self.reshape(diag, cutoffs)

<<<<<<< HEAD
=======
    def poisson(self, max_k: int, rate: Tensor) -> Tensor:
        """Poisson distribution up to ``max_k``."""
        k = self.arange(max_k, dtype=rate.dtype)
        return self.exp(k * self.log(rate + 1e-9) - rate - self.lgamma(k + 1.0))

    def binomial_conditional_prob(self, success_prob: Tensor, dim_out: int, dim_in: int):
        """:math:`P(out|in) = binom(in, out) * (1-success_prob)**(in-out) * success_prob**out`."""
        in_ = self.arange(dim_in)[None, :]
        out_ = self.arange(dim_out)[:, None]
        return (
            self.cast(binom(in_, out_), in_.dtype)
            * self.pow(success_prob, out_)
            * self.pow(1.0 - success_prob, self.maximum(in_ - out_, 0.0))
        )

    def convolve_probs_1d(self, prob: Tensor, other_probs: list[Tensor]) -> Tensor:
        """Convolution of a joint probability with a list of single-index probabilities."""

        if prob.ndim > 3 or len(other_probs) > 3:
            raise ValueError("cannot convolve arrays with more than 3 axes")
        if not all(q.ndim == 1 for q in other_probs):
            raise ValueError("other_probs must contain 1d arrays")
        if not all((len(q) == s for q, s in zip(other_probs, prob.shape))):
            raise ValueError("The length of the 1d prob vectors must match shape of prob")

        q = other_probs[0]
        for q_ in other_probs[1:]:
            q = q[..., None] * q_[(None,) * q.ndim + (slice(None),)]

        return self.convolve_probs(prob, q)

    def convolve_probs(self, prob: Tensor, other: Tensor) -> Tensor:
        r"""Convolve two probability distributions (up to 3D) with the same shape.

        Note that the output is not guaranteed to be a complete joint probability,
        as it's computed only up to the dimension of the base probs.
        """
        if prob.ndim > 3 or other.ndim > 3:
            raise ValueError("cannot convolve arrays with more than 3 axes")
        if not prob.shape == other.shape:
            raise ValueError("prob and other must have the same shape")

        prob_padded = self.pad(prob, [(s - 1, 0) for s in other.shape])
        other_reversed = other[(slice(None, None, -1),) * other.ndim]
        return self.convolution(
            prob_padded[None, ..., None],
            other_reversed[..., None, None],
            data_format="N"
            + ("HD"[: other.ndim - 1])[::-1]
            + "WC",  # TODO: rewrite this to be more readable (do we need it?)
        )[0, ..., 0]

>>>>>>> 965e620a
    def euclidean_to_symplectic(self, S: Matrix, dS_euclidean: Matrix) -> Matrix:
        r"""Convert the Euclidean gradient to a Riemannian gradient on the
        tangent bundle of the symplectic manifold.

        Implemented from:
            Wang J, Sun H, Fiori S. A Riemannian‐steepest‐descent approach
            for optimization on the real symplectic group.
            Mathematical Methods in the Applied Sciences. 2018 Jul 30;41(11):4273-86.

        Args:
            S (Matrix): symplectic matrix
            dS_euclidean (Matrix): Euclidean gradient tensor

        Returns:
            Matrix: symplectic gradient tensor
        """
        Jmat = self.J(S.shape[-1] // 2)
        Z = self.matmul(self.transpose(S), dS_euclidean)
        return 0.5 * (Z + self.matmul(self.matmul(Jmat, self.transpose(Z)), Jmat))

    def euclidean_to_unitary(self, U: Matrix, dU_euclidean: Matrix) -> Matrix:
        r"""Convert the Euclidean gradient to a Riemannian gradient on the
        tangent bundle of the unitary manifold.

        Implemented from:
            Y Yao, F Miatto, N Quesada - arXiv preprint arXiv:2209.06069, 2022.

        Args:
            U (Matrix): unitary matrix
            dU_euclidean (Matrix): Euclidean gradient tensor

        Returns:
            Matrix: unitary gradient tensor
        """
        Z = self.matmul(self.conj(self.transpose(U)), dU_euclidean)
        return 0.5 * (Z - self.conj(self.transpose(Z)))<|MERGE_RESOLUTION|>--- conflicted
+++ resolved
@@ -23,11 +23,7 @@
 from typing import Any
 
 import numpy as np
-<<<<<<< HEAD
-=======
 from jax.errors import TracerArrayConversionError
-from scipy.special import binom
->>>>>>> 965e620a
 from scipy.stats import ortho_group, unitary_group
 
 from ..utils.settings import settings
@@ -93,11 +89,7 @@
 }
 
 
-<<<<<<< HEAD
-class BackendManager:  # pylint: disable=too-many-public-methods
-=======
 class BackendManager:
->>>>>>> 965e620a
     r"""
     A class to manage the different backends supported by Mr Mustard.
     """
@@ -1157,23 +1149,6 @@
         """
         return self._apply("real", (array,))
 
-<<<<<<< HEAD
-=======
-    def repeat(self, array: Tensor, repeats: int, axis: int | None = None) -> Tensor:
-        """
-        Repeats elements of a tensor along a specified axis.
-
-        Args:
-            array: The input tensor.
-            repeats: The number of repetitions for each element.
-            axis: The axis along which to repeat values. If None, use the flattened input tensor.
-
-        Returns:
-            The tensor with repeated elements.
-        """
-        return self._apply("repeat", (array, repeats, axis))
-
->>>>>>> 965e620a
     def reshape(self, array: Tensor, shape: Sequence[int]) -> Tensor:
         r"""The reshaped array.
 
@@ -1462,59 +1437,6 @@
         """
         return self._apply("map_fn", (fn, elements))
 
-<<<<<<< HEAD
-=======
-    def squeeze(self, tensor: Tensor, axis: list[int] | None = None) -> Tensor:
-        """Removes dimensions of size 1 from the shape of a tensor.
-
-        Args:
-            tensor (Tensor): the tensor to squeeze
-            axis (Optional[List[int]]): if specified, only squeezes the
-                dimensions listed, defaults to []
-
-        Returns:
-            Tensor: tensor with one or more dimensions of size 1 removed
-        """
-        return self._apply("squeeze", (tensor, axis))
-
-    def cholesky(self, tensor: Tensor) -> Tensor:
-        """Computes the Cholesky decomposition of square matrices.
-
-        Args:
-            tensor (Tensor)
-
-        Returns:
-            Tensor: tensor with the same type as input
-        """
-        return self._apply("cholesky", (tensor,))
-
-    def Categorical(self, probs: Tensor, name: str):
-        """Categorical distribution over integers.
-
-        Args:
-            probs: The unnormalized probabilities of a set of Categorical distributions.
-            name: The name prefixed to operations created by this class.
-
-        Returns:
-            tfp.distributions.Categorical: instance of ``tfp.distributions.Categorical`` class
-        """
-        return self._apply("Categorical", (probs, name))
-
-    def MultivariateNormalTriL(self, loc: Tensor, scale_tril: Tensor):
-        """Multivariate normal distribution on `R^k` and parameterized by a (batch of) length-k loc
-        vector (aka "mu") and a (batch of) k x k scale matrix; covariance = scale @ scale.T
-        where @ denotes matrix-multiplication.
-
-        Args:
-            loc (Tensor): if this is set to None, loc is implicitly 0
-            scale_tril: lower-triangular Tensor with non-zero diagonal elements
-
-        Returns:
-            tfp.distributions.MultivariateNormalTriL: instance of ``tfp.distributions.MultivariateNormalTriL``
-        """
-        return self._apply("MultivariateNormalTriL", (loc, scale_tril))
-
->>>>>>> 965e620a
     def DefaultEuclideanOptimizer(self):
         r"""Default optimizer for the Euclidean parameters."""
         return self._apply("DefaultEuclideanOptimizer")
@@ -1651,32 +1573,6 @@
             return self.exp(1j * settings.rng.uniform(size=(1, 1)))
         return unitary_group.rvs(dim=N, random_state=settings.rng)
 
-<<<<<<< HEAD
-=======
-    def single_mode_to_multimode_vec(self, vec, num_modes: int):
-        r"""Apply the same 2-vector (i.e. single-mode) to a larger number of modes."""
-        if vec.shape[-1] != 2:
-            raise ValueError("vec must be 2-dimensional (i.e. single-mode)")
-        x, y = vec[..., -2], vec[..., -1]
-        return self.concat(
-            [
-                self.tile(self.astensor([x]), (num_modes,)),
-                self.tile(self.astensor([y]), (num_modes,)),
-            ],
-            axis=-1,
-        )
-
-    def single_mode_to_multimode_mat(self, mat: Tensor, num_modes: int):
-        r"""Apply the same :math:`2\times 2` matrix (i.e. single-mode) to a larger number of modes."""
-        if mat.shape[-2:] != (2, 2):
-            raise ValueError("mat must be a single-mode (2x2) matrix")
-        mat = self.diag(
-            self.tile(self.expand_dims(mat, axis=-1), (1, 1, num_modes)),
-            k=0,
-        )  # shape [2,2,N,N]
-        return self.reshape(self.transpose(mat, (0, 2, 1, 3)), [2 * num_modes, 2 * num_modes])
-
->>>>>>> 965e620a
     @staticmethod
     @lru_cache
     def Xmat(num_modes: int):
@@ -1733,61 +1629,6 @@
 
         return self.reshape(diag, cutoffs)
 
-<<<<<<< HEAD
-=======
-    def poisson(self, max_k: int, rate: Tensor) -> Tensor:
-        """Poisson distribution up to ``max_k``."""
-        k = self.arange(max_k, dtype=rate.dtype)
-        return self.exp(k * self.log(rate + 1e-9) - rate - self.lgamma(k + 1.0))
-
-    def binomial_conditional_prob(self, success_prob: Tensor, dim_out: int, dim_in: int):
-        """:math:`P(out|in) = binom(in, out) * (1-success_prob)**(in-out) * success_prob**out`."""
-        in_ = self.arange(dim_in)[None, :]
-        out_ = self.arange(dim_out)[:, None]
-        return (
-            self.cast(binom(in_, out_), in_.dtype)
-            * self.pow(success_prob, out_)
-            * self.pow(1.0 - success_prob, self.maximum(in_ - out_, 0.0))
-        )
-
-    def convolve_probs_1d(self, prob: Tensor, other_probs: list[Tensor]) -> Tensor:
-        """Convolution of a joint probability with a list of single-index probabilities."""
-
-        if prob.ndim > 3 or len(other_probs) > 3:
-            raise ValueError("cannot convolve arrays with more than 3 axes")
-        if not all(q.ndim == 1 for q in other_probs):
-            raise ValueError("other_probs must contain 1d arrays")
-        if not all((len(q) == s for q, s in zip(other_probs, prob.shape))):
-            raise ValueError("The length of the 1d prob vectors must match shape of prob")
-
-        q = other_probs[0]
-        for q_ in other_probs[1:]:
-            q = q[..., None] * q_[(None,) * q.ndim + (slice(None),)]
-
-        return self.convolve_probs(prob, q)
-
-    def convolve_probs(self, prob: Tensor, other: Tensor) -> Tensor:
-        r"""Convolve two probability distributions (up to 3D) with the same shape.
-
-        Note that the output is not guaranteed to be a complete joint probability,
-        as it's computed only up to the dimension of the base probs.
-        """
-        if prob.ndim > 3 or other.ndim > 3:
-            raise ValueError("cannot convolve arrays with more than 3 axes")
-        if not prob.shape == other.shape:
-            raise ValueError("prob and other must have the same shape")
-
-        prob_padded = self.pad(prob, [(s - 1, 0) for s in other.shape])
-        other_reversed = other[(slice(None, None, -1),) * other.ndim]
-        return self.convolution(
-            prob_padded[None, ..., None],
-            other_reversed[..., None, None],
-            data_format="N"
-            + ("HD"[: other.ndim - 1])[::-1]
-            + "WC",  # TODO: rewrite this to be more readable (do we need it?)
-        )[0, ..., 0]
-
->>>>>>> 965e620a
     def euclidean_to_symplectic(self, S: Matrix, dS_euclidean: Matrix) -> Matrix:
         r"""Convert the Euclidean gradient to a Riemannian gradient on the
         tangent bundle of the symplectic manifold.
