--- conflicted
+++ resolved
@@ -1150,21 +1150,11 @@
         Returns:
             The sum of array
         """
-<<<<<<< HEAD
-        if axes is not None:
-            neg = [a for a in axes if a < 0]
-            pos = [a for a in axes if a >= 0]
-            axes = sorted(neg) + sorted(pos)[::-1]
-            return self._apply("sum", (array, tuple(axes)))
-        else:
-            return self._apply("sum", (array, axes))
-=======
         if axis is not None:
             neg = [a for a in axis if a < 0]
             pos = [a for a in axis if a >= 0]
             axis = tuple(sorted(neg) + sorted(pos)[::-1])
         return self._apply("sum", (array, axis))
->>>>>>> 14ca459f
 
     def tensordot(self, a: Tensor, b: Tensor, axes: Sequence[int]) -> Tensor:
         r"""The tensordot product of ``a`` and ``b``.
