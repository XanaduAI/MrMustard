--- conflicted
+++ resolved
@@ -287,12 +287,6 @@
 
     @jax.jit
     def matmul(self, *matrices: jnp.ndarray) -> jnp.ndarray:
-<<<<<<< HEAD
-        result = matrices[0]
-        for m in matrices[1:]:
-            result = jnp.matmul(result, m)
-        return result
-=======
         try:
             return jnp.linalg.multi_dot(matrices)
         except ValueError:
@@ -300,7 +294,6 @@
             for matrix in matrices[1:]:
                 mat = jnp.matmul(mat, matrix)
             return mat
->>>>>>> a4e85ddf
 
     @jax.jit
     def max(self, array: jnp.ndarray) -> jnp.ndarray:
