# Copyright 2025 Xanadu Quantum Technologies Inc.

# Licensed under the Apache License, Version 2.0 (the "License");
# you may not use this file except in compliance with the License.
# You may obtain a copy of the License at

#     http://www.apache.org/licenses/LICENSE-2.0

# Unless required by applicable law or agreed to in writing, software
# distributed under the License is distributed on an "AS IS" BASIS,
# WITHOUT WARRANTIES OR CONDITIONS OF ANY KIND, either express or implied.
# See the License for the specific language governing permissions and
# limitations under the License.

"""This module contains the JAX backend."""

# pylint: disable = missing-function-docstring, missing-class-docstring, fixme, too-many-positional-arguments, too-many-public-methods

from __future__ import annotations
from typing import Callable, Sequence
from functools import partial
from platformdirs import user_cache_dir

import jax
import jax.numpy as jnp
import jax.scipy as jsp
import numpy as np
import equinox as eqx
import optax

from .backend_base import BackendBase
from .jax_vjps import hermite_renormalized_unbatched_jax
from .lattice import strategies
from .lattice.strategies.compactFock.inputValidation import (
    hermite_multidimensional_1leftoverMode,
    hermite_multidimensional_diagonal,
    hermite_multidimensional_diagonal_batch,
)

jax.config.update("jax_enable_x64", True)
jax.config.update("jax_compilation_cache_dir", f"{user_cache_dir('mrmustard')}/jax_cache")
jax.config.update("jax_persistent_cache_min_entry_size_bytes", -1)
jax.config.update("jax_persistent_cache_min_compile_time_secs", 0)
jax.config.update("jax_persistent_cache_enable_xla_caches", "xla_gpu_per_fusion_autotune_cache_dir")


# pylint: disable=too-many-public-methods
class BackendJax(BackendBase):
    """A JAX backend implementation."""

    int32 = jnp.int32
    int64 = jnp.int64
    float32 = jnp.float32
    float64 = jnp.float64
    complex64 = jnp.complex64
    complex128 = jnp.complex128

    def __init__(self):
        super().__init__(name="jax")

    def __repr__(self) -> str:
        return "BackendJax()"

    def _tree_flatten(self):
        return (), ()

    @classmethod
    def _tree_unflatten(cls, aux, children):
        return cls(*children, *aux)

    @jax.jit
    def abs(self, array: jnp.ndarray) -> jnp.ndarray:
        return jnp.abs(array)

    def all(self, array: jnp.ndarray) -> jnp.ndarray:
        return jnp.all(array)

    def angle(self, array: jnp.ndarray) -> jnp.ndarray:
        return jnp.angle(array)

    @jax.jit
    def any(self, array: jnp.ndarray) -> jnp.ndarray:
        return jnp.any(array)

    def arange(self, start: int, limit: int = None, delta: int = 1, dtype=None) -> jnp.ndarray:
        dtype = dtype or self.float64
        return jnp.arange(start, limit, delta, dtype=dtype)

    def asnumpy(self, tensor: jnp.ndarray) -> np.ndarray:
        return np.array(tensor)

    @partial(jax.jit, static_argnames=["shape"])
    def broadcast_to(self, array: jnp.ndarray, shape: tuple[int]) -> jnp.ndarray:
        return jnp.broadcast_to(array, shape)

    def broadcast_arrays(self, *arrays: list[jnp.ndarray]) -> list[jnp.ndarray]:
        return jnp.broadcast_arrays(*arrays)

    @partial(jax.jit, static_argnames=["axis"])
    def prod(self, x: jnp.ndarray, axis: int | None):
        return jnp.prod(x, axis=axis)

    @jax.jit
    def assign(self, tensor: jnp.ndarray, value: jnp.ndarray) -> jnp.ndarray:
        tensor = value
        return tensor

    def astensor(self, array: np.ndarray | jnp.ndarray, dtype=None) -> jnp.ndarray:
        return jnp.asarray(array, dtype=dtype)

    @jax.jit
    def log(self, array: jnp.ndarray) -> jnp.ndarray:
        return jnp.log(array)

    def atleast_nd(self, array: jnp.ndarray, n: int, dtype=None) -> jnp.ndarray:
        return jnp.array(array, ndmin=n, dtype=dtype)

    @jax.jit
    def block_diag(self, mat1: jnp.ndarray, mat2: jnp.ndarray) -> jnp.ndarray:
        Za = self.zeros((mat1.shape[-2], mat2.shape[-1]), dtype=mat1.dtype)
        Zb = self.zeros((mat2.shape[-2], mat1.shape[-1]), dtype=mat1.dtype)
        return self.concat(
            [self.concat([mat1, Za], axis=-1), self.concat([Zb, mat2], axis=-1)],
            axis=-2,
        )

    def constraint_func(self, bounds: tuple[float | None, float | None]) -> Callable:
        lower = -jnp.inf if bounds[0] is None else bounds[0]
        upper = jnp.inf if bounds[1] is None else bounds[1]

        @jax.jit
        def constraint(x):
            return jnp.clip(x, lower, upper)

        return constraint

    @partial(jax.jit, static_argnames=["dtype"])
    def cast(self, array: jnp.ndarray, dtype=None) -> jnp.ndarray:
        if dtype is None:
            return array
        return jnp.asarray(array, dtype=dtype)

    @partial(jax.jit, static_argnames=["axis"])
    def concat(self, values: Sequence[jnp.ndarray], axis: int) -> jnp.ndarray:
        try:
            return jnp.concatenate(values, axis)
        except ValueError:
            return jnp.array(values)

    @partial(jax.jit, static_argnames=["axis"])
    def sort(self, array: jnp.ndarray, axis: int = -1) -> jnp.ndarray:
        return jnp.sort(array, axis)

    @jax.jit
    def allclose(self, array1: jnp.ndarray, array2: jnp.ndarray, atol=1e-9, rtol=1e-5) -> bool:
        return jnp.allclose(array1, array2, atol=atol, rtol=rtol)

    @partial(jax.jit, static_argnames=["a_min", "a_max"])
    def clip(self, array: jnp.ndarray, a_min: float, a_max: float) -> jnp.ndarray:
        return jnp.clip(array, a_min, a_max)

    @jax.jit
    def maximum(self, a: jnp.ndarray, b: jnp.ndarray) -> jnp.ndarray:
        return jnp.maximum(a, b)

    @jax.jit
    def minimum(self, a: jnp.ndarray, b: jnp.ndarray) -> jnp.ndarray:
        return jnp.minimum(a, b)

    @jax.jit
    def lgamma(self, array: jnp.ndarray) -> jnp.ndarray:
        return jax.lax.lgamma(array)

    @jax.jit
    def conj(self, array: jnp.ndarray) -> jnp.ndarray:
        return jnp.conj(array)

    def pow(self, x: jnp.ndarray, y: float) -> jnp.ndarray:
        return jnp.power(x, y)

    def Categorical(self, probs: jnp.ndarray, name: str):  # pylint: disable=unused-argument
        class Generator:
            def __init__(self, probs):
                self._probs = probs

            def sample(self):
                key = jax.random.PRNGKey(0)
                idx = jnp.arange(len(self._probs))
                return jax.random.choice(key, idx, p=self._probs / jnp.sum(self._probs))

        return Generator(probs)

    @partial(jax.jit, static_argnames=["k"])
    def set_diag(self, array: jnp.ndarray, diag: jnp.ndarray, k: int) -> jnp.ndarray:
        i = jnp.arange(0, array.shape[-2] - abs(k))
        j = jnp.arange(abs(k), array.shape[-1])
        i = jnp.where(k < 0, i - array.shape[-2] + abs(k), i)
        j = jnp.where(k < 0, j - abs(k), j)
        return array.at[..., i, j].set(diag)

    def new_variable(
        self,
        value: jnp.ndarray,
        bounds: tuple[float | None, float | None] | None,
        name: str,
        dtype="float64",
    ):  # pylint: disable=unused-argument
        value = jnp.array(value, dtype=dtype)
        return value

    @jax.jit
    def outer(self, array1: jnp.ndarray, array2: jnp.ndarray) -> jnp.ndarray:
        return jnp.tensordot(array1, array2, [[], []])

    @partial(jax.jit, static_argnames=["name", "dtype"])
    def new_constant(self, value, name: str, dtype=None):  # pylint: disable=unused-argument
        dtype = dtype or self.float64
        value = self.astensor(value, dtype)
        return value

    @partial(jax.jit, static_argnames=["data_format", "padding"])
    def convolution(
        self,
        array: jnp.ndarray,
        filters: jnp.ndarray,
        padding: str | None = None,
        data_format="NWC",  # pylint: disable=unused-argument
    ) -> jnp.ndarray:
        padding = padding or "VALID"
        return jax.lax.conv(array, filters, (1, 1), padding)

    def tile(self, array: jnp.ndarray, repeats: Sequence[int]) -> jnp.ndarray:
        return jnp.tile(array, repeats)

    def update_tensor(
        self, tensor: jnp.ndarray, indices: jnp.ndarray, values: jnp.ndarray
    ) -> jnp.ndarray:
        return tensor.at[indices].set(values)

    @jax.jit
    def update_add_tensor(
        self, tensor: jnp.ndarray, indices: jnp.ndarray, values: jnp.ndarray
    ) -> jnp.ndarray:
        indices = self.atleast_nd(indices, 2)
        return tensor.at[tuple(indices.T)].add(values)

    @jax.jit
    def matvec(self, a: jnp.ndarray, b: jnp.ndarray) -> jnp.ndarray:
        return jnp.matmul(a, b[..., None])[..., 0]

    @jax.jit
    def cos(self, array: jnp.ndarray) -> jnp.ndarray:
        return jnp.cos(array)

    @jax.jit
    def cosh(self, array: jnp.ndarray) -> jnp.ndarray:
        return jnp.cosh(array)

    @jax.jit
    def det(self, matrix: jnp.ndarray) -> jnp.ndarray:
        return jnp.linalg.det(matrix)

    def diag(self, array: jnp.ndarray, k: int = 0) -> jnp.ndarray:
        if array.ndim in [1, 2]:
            return jnp.diag(array, k=k)
        else:
            # fallback into more complex algorithm
            original_sh = jnp.array(array.shape)

            ravelled_sh = (jnp.prod(original_sh[:-1]), original_sh[-1])
            array = array.ravel().reshape(*ravelled_sh)

            ret = []
            for line in array:
                ret.append(jnp.diag(line, k))

            ret = jnp.array(ret)
            inner_shape = (
                original_sh[-1] + abs(k),
                original_sh[-1] + abs(k),
            )
            return ret.reshape(tuple(original_sh[:-1]) + tuple(inner_shape))

    @partial(jax.jit, static_argnames=["k"])
    def diag_part(self, array: jnp.ndarray, k: int) -> jnp.ndarray:
        return jnp.diagonal(array, offset=k, axis1=-2, axis2=-1)

    def einsum(self, string: str, *tensors, optimize: bool | str) -> jnp.ndarray:
        return jnp.einsum(string, *tensors, optimize=optimize)

    @jax.jit
    def exp(self, array: jnp.ndarray) -> jnp.ndarray:
        return jnp.exp(array)

    @partial(jax.jit, static_argnames=["axis"])
    def expand_dims(self, array: jnp.ndarray, axis: int) -> jnp.ndarray:
        return jnp.expand_dims(array, axis)

    @jax.jit
    def expm(self, matrix: jnp.ndarray) -> jnp.ndarray:
        return jsp.linalg.expm(matrix)

    def eye(self, size: int, dtype=None) -> jnp.ndarray:
        dtype = dtype or self.float64
        return jnp.eye(size, dtype=dtype)

    @jax.jit
    def eye_like(self, array: jnp.ndarray) -> jnp.ndarray:
        return jnp.eye(array.shape[-1], dtype=array.dtype)

    def from_backend(self, value) -> bool:
        return isinstance(value, jnp.ndarray)

    @partial(jax.jit, static_argnames=["repeats", "axis"])
    def repeat(self, array: jnp.ndarray, repeats: int, axis: int = None) -> jnp.ndarray:
        return jnp.repeat(array, repeats, axis=axis)

    @partial(jax.jit, static_argnames=["axis"])
    def gather(self, array: jnp.ndarray, indices: jnp.ndarray, axis: int = 0) -> jnp.ndarray:
        return jnp.take(array, indices, axis=axis)

    @jax.jit
    def imag(self, array: jnp.ndarray) -> jnp.ndarray:
        return jnp.imag(array)

    @jax.jit
    def inv(self, tensor: jnp.ndarray) -> jnp.ndarray:
        return jnp.linalg.inv(tensor)

    def is_trainable(self, tensor: jnp.ndarray) -> bool:  # pylint: disable=unused-argument
        return False

    @jax.jit
    def make_complex(self, real: jnp.ndarray, imag: jnp.ndarray) -> jnp.ndarray:
        return real + 1j * imag

    @jax.jit
    def matmul(self, *matrices: jnp.ndarray) -> jnp.ndarray:
        mat = jnp.linalg.multi_dot(matrices)
        return mat

    @partial(jax.jit, static_argnames=["old", "new"])
    def moveaxis(
        self, array: jnp.ndarray, old: int | Sequence[int], new: int | Sequence[int]
    ) -> jnp.ndarray:
        return jnp.moveaxis(array, old, new)

    def ones(self, shape: Sequence[int], dtype=None) -> jnp.ndarray:
        dtype = dtype or self.float64
        return jnp.ones(shape, dtype=dtype)

    @jax.jit
    def ones_like(self, array: jnp.ndarray) -> jnp.ndarray:
        return jnp.ones_like(array)

    @jax.jit
    def infinity_like(self, array: jnp.ndarray) -> jnp.ndarray:
        return jnp.full_like(array, jnp.inf, dtype="complex128")

    def conditional(
        self, cond: jnp.ndarray, true_fn: Callable, false_fn: Callable, *args
    ) -> jnp.ndarray:
        return jax.lax.cond(jnp.all(cond), true_fn, false_fn, *args)

    def error_if(self, array: jnp.ndarray, condition: jnp.ndarray, msg: str):
        eqx.error_if(array, condition, msg)

    def pad(
        self,
        array: jnp.ndarray,
        paddings: Sequence[tuple[int, int]],
        mode="constant",
        constant_values=0,
    ) -> jnp.ndarray:
        return jnp.pad(array, paddings, mode=mode.lower(), constant_values=constant_values)

    @jax.jit
    def pinv(self, matrix: jnp.ndarray) -> jnp.ndarray:
        return jnp.linalg.pinv(matrix)

    @jax.jit
    def real(self, array: jnp.ndarray) -> jnp.ndarray:
        return jnp.real(array)

    def reshape(self, array: jnp.ndarray, shape: Sequence[int]) -> jnp.ndarray:
        return jnp.reshape(array, shape)

    @partial(jax.jit, static_argnames=["decimals"])
    def round(self, array: jnp.ndarray, decimals: int = 0) -> jnp.ndarray:
        return jnp.round(array, decimals)

    @jax.jit
    def sin(self, array: jnp.ndarray) -> jnp.ndarray:
        return jnp.sin(array)

    @jax.jit
    def sinh(self, array: jnp.ndarray) -> jnp.ndarray:
        return jnp.sinh(array)

    @jax.jit
    def solve(self, matrix: jnp.ndarray, rhs: jnp.ndarray) -> jnp.ndarray:
        if len(rhs.shape) == len(matrix.shape) - 1:
            rhs = jnp.expand_dims(rhs, -1)
            return jnp.linalg.solve(matrix, rhs)[..., 0]
        return jnp.linalg.solve(matrix, rhs)

    @partial(jax.jit, static_argnames=["dtype"])
    def sqrt(self, x: jnp.ndarray, dtype=None) -> jnp.ndarray:
        return jnp.sqrt(self.cast(x, dtype))

    @partial(jax.jit, static_argnames=["axis"])
    def stack(self, arrays: jnp.ndarray, axis: int = 0) -> jnp.ndarray:
        return jnp.stack(arrays, axis=axis)

    @jax.jit
    def kron(self, tensor1: jnp.ndarray, tensor2: jnp.ndarray):
        return jnp.kron(tensor1, tensor2)

    def boolean_mask(self, tensor: jnp.ndarray, mask: jnp.ndarray) -> jnp.ndarray:
        return tensor[mask]

    @partial(jax.jit, static_argnames=["axes"])
    def sum(self, array: jnp.ndarray, axes: Sequence[int] = None):
        return jnp.sum(array, axis=axes)

    @jax.jit
    def norm(self, array: jnp.ndarray) -> jnp.ndarray:
        return jnp.linalg.norm(array)

    def map_fn(self, func, elements):
        return jax.vmap(func)(elements)

    def MultivariateNormalTriL(self, loc: jnp.ndarray, scale_tril: jnp.ndarray, key: int = 0):
        class Generator:
            def __init__(self, mean, cov, key):
                self._mean = mean
                self._cov = cov
                self._rng = jax.random.PRNGKey(key)

            def sample(self, dtype=None):  # pylint: disable=unused-argument
                fn = jax.random.multivariate_normal
                ret = fn(self._rng, self._mean, self._cov)
                return ret

            def prob(self, x):
                return jsp.stats.multivariate_normal.pdf(x, mean=self._mean, cov=self._cov)

        scale_tril = scale_tril @ jnp.transpose(scale_tril)
        return Generator(loc, scale_tril, key)

    def tensordot(self, a: jnp.ndarray, b: jnp.ndarray, axes: Sequence[int]) -> jnp.ndarray:
        return jnp.tensordot(a, b, axes)

    @partial(jax.jit, static_argnames=["dtype"])
    def trace(self, array: jnp.ndarray, dtype=None) -> jnp.ndarray:
        return self.cast(jnp.trace(array, axis1=-1, axis2=-2), dtype)

    def transpose(self, a: jnp.ndarray, perm: Sequence[int] = None) -> jnp.ndarray:
        return jnp.transpose(a, perm)

    def zeros(self, shape: Sequence[int], dtype=None) -> jnp.ndarray:
        dtype = dtype or self.float64
        return jnp.zeros(shape, dtype=dtype)

    @partial(jax.jit, static_argnames=["dtype"])
    def zeros_like(self, array: jnp.ndarray, dtype: str = "complex128") -> jnp.ndarray:
        return jnp.zeros_like(array, dtype=dtype)

    @partial(jax.jit, static_argnames=["axis"])
    def squeeze(self, tensor: jnp.ndarray, axis=None):
        return jnp.squeeze(tensor, axis=axis)

    @jax.jit
    def cholesky(self, input: jnp.ndarray):
        return jnp.linalg.cholesky(input)

    @staticmethod
    @jax.jit
    def eigh(tensor: jnp.ndarray) -> tuple:
        return jnp.linalg.eigh(tensor)

    @staticmethod
    @jax.jit
    def eigvals(tensor: jnp.ndarray) -> jnp.ndarray:
        return jnp.linalg.eigvals(tensor)

    @jax.jit
    def eqigendecomposition_sqrtm(self, tensor: jnp.ndarray) -> jnp.ndarray:
        eigvals, eigvecs = jnp.linalg.eigh(tensor)
        return eigvecs @ jnp.diag(jnp.sqrt(eigvals)) @ jnp.conj(eigvecs.T)

    @partial(jax.jit, static_argnames=["dtype", "rtol", "atol"])
    def sqrtm(self, tensor: jnp.ndarray, dtype, rtol=1e-05, atol=1e-08) -> jnp.ndarray:

        ret = jax.lax.cond(
            jnp.allclose(tensor, 0, rtol=rtol, atol=atol),
            lambda _: self.zeros_like(tensor, dtype="complex128"),
            lambda _: jsp.linalg.sqrtm(tensor),
            None,
        )

        if dtype is None:
            return self.cast(ret, self.complex128)
        return self.cast(ret, dtype)

    # Special functions for optimization
    def DefaultEuclideanOptimizer(self):
        return optax.inject_hyperparams(optax.adamw)

    @jax.jit
    def reorder_AB_bargmann(
        self, A: jnp.ndarray, B: jnp.ndarray
    ) -> tuple[jnp.ndarray, jnp.ndarray]:
        r"""In mrmustard.math.numba.compactFock~ dimensions of the Fock representation are ordered like [mode0,mode0,mode1,mode1,...]
        while in mrmustard.physics.bargmann_utils the ordering is [mode0,mode1,...,mode0,mode1,...]. Here we reorder A and B.
        """
        ordering = jnp.arange(2 * A.shape[0] // 2).reshape(2, -1).T.flatten()
        A = self.gather(A, ordering, axis=1)
        A = self.gather(A, ordering)
        B = self.gather(B, ordering, axis=0)
        return A, B

    # ~~~~~~~~~~~~~~~~~
    # hermite_renormalized_unbatched
    # ~~~~~~~~~~~~~~~~~
    def hermite_renormalized_unbatched(
        self,
        A: jnp.ndarray,
        b: jnp.ndarray,
        c: jnp.ndarray,
        shape: tuple[int],
        stable: bool = False,
        out: jnp.ndarray | None = None,
    ) -> jnp.ndarray:
<<<<<<< HEAD
        return hermite_renormalized_unbatched_jax(A, b, c, shape, stable)
=======
        if out is not None:
            raise ValueError("'out' keyword is not supported in the JAX backend")
        if stable:
            G = jax.pure_callback(
                lambda A, b, c: strategies.stable_numba(
                    shape, np.array(A), np.array(b), np.array(c), None
                ),
                jax.ShapeDtypeStruct(shape, jnp.complex128),
                A,
                b,
                c,
            )
        else:
            G = jax.pure_callback(
                lambda A, b, c: strategies.vanilla_numba(
                    shape, np.array(A), np.array(b), np.array(c), None
                ),
                jax.ShapeDtypeStruct(shape, jnp.complex128),
                A,
                b,
                c,
            )
        return G
>>>>>>> 7e58a36e

    # ~~~~~~~~~~~~~~~~~
    # hermite_renormalized_batched
    # ~~~~~~~~~~~~~~~~~
    @partial(jax.jit, static_argnames=["shape", "stable"])
    def hermite_renormalized_batched(
        self,
        A: jnp.ndarray,
        b: jnp.ndarray,
        c: jnp.ndarray,
        shape: tuple[int],
        stable: bool = False,
        out: jnp.ndarray | None = None,
    ) -> jnp.ndarray:
        batch_size = A.shape[0]
        output_shape = (batch_size,) + shape
        if out is not None:
            raise ValueError("'out' keyword is not supported in the JAX backend")
        G = jax.pure_callback(
            lambda A, b, c: strategies.vanilla_batch_numba(
                shape, np.array(A), np.array(b), np.array(c), stable, None
            ),
            jax.ShapeDtypeStruct(output_shape, jnp.complex128),
            A,
            b,
            c,
        )
        return G

    # ~~~~~~~~~~~~~~~~~
    # hermite_renormalized_diagonal
    # ~~~~~~~~~~~~~~~~~

    @partial(jax.jit, static_argnames=["cutoffs"])
    def hermite_renormalized_diagonal(
        self, A: jnp.ndarray, B: jnp.ndarray, C: jnp.ndarray, cutoffs: tuple[int]
    ) -> jnp.ndarray:
        r"""First, reorder A and B parameters of Bargmann representation to match conventions in mrmustard.math.numba.compactFock~
        Then, calculate the required renormalized multidimensional Hermite polynomial.
        """
        A, B = self.reorder_AB_bargmann(A, B)
        return self.hermite_renormalized_diagonal_reorderedAB(A, B, C, cutoffs=cutoffs)

    # ~~~~~~~~~~~~~~~~~
    # hermite_renormalized_diagonal_reorderedAB
    # ~~~~~~~~~~~~~~~~~
    @partial(jax.jit, static_argnames=["cutoffs"])
    def hermite_renormalized_diagonal_reorderedAB(
        self, A: jnp.ndarray, B: jnp.ndarray, C: jnp.ndarray, cutoffs: tuple[int]
    ) -> jnp.ndarray:
        r"""Renormalized multidimensional Hermite polynomial given by the "exponential" Taylor
        series of :math:`exp(C + Bx - Ax^2)` at zero, where the series has :math:`sqrt(n!)` at the
        denominator rather than :math:`n!`. Note the minus sign in front of ``A``.

        Calculates the diagonal of the Fock representation (i.e. the PNR detection probabilities of all modes)
        by applying the recursion relation in a selective manner.

        Args:
            A: The A matrix.
            B: The B vector.
            C: The C scalar.
            cutoffs: upper boundary of photon numbers in each mode

        Returns:
            The renormalized Hermite polynomial.
        """
        function = partial(hermite_multidimensional_diagonal, cutoffs=tuple(cutoffs))
        poly0 = jax.pure_callback(
            lambda A, B, C: function(np.array(A), np.array(B), np.array(C))[0],
            jax.ShapeDtypeStruct(cutoffs, jnp.complex128),
            A,
            B,
            C,
        )
        return poly0

    # ~~~~~~~~~~~~~~~~~
    # hermite_renormalized_diagonal_batch
    # ~~~~~~~~~~~~~~~~~

    @partial(jax.jit, static_argnames=["cutoffs"])
    def hermite_renormalized_diagonal_batch(
        self, A: jnp.ndarray, B: jnp.ndarray, C: jnp.ndarray, cutoffs: tuple[int]
    ) -> jnp.ndarray:
        r"""Same as hermite_renormalized_diagonal but works for a batch of different B's."""
        A, B = self.reorder_AB_bargmann(A, B)
        return self.hermite_renormalized_diagonal_reorderedAB_batch(A, B, C, cutoffs=cutoffs)

    # ~~~~~~~~~~~~~~~~~
    # hermite_renormalized_diagonal_reorderedAB_batch
    # ~~~~~~~~~~~~~~~~~

    @partial(jax.jit, static_argnames=["cutoffs"])
    def hermite_renormalized_diagonal_reorderedAB_batch(
        self, A: jnp.ndarray, B: jnp.ndarray, C: jnp.ndarray, cutoffs: tuple[int]
    ) -> jnp.ndarray:
        r"""Same as hermite_renormalized_diagonal_reorderedAB but works for a batch of different B's.

        Args:
            A: The A matrix.
            B: The B vectors.
            C: The C scalar.
            cutoffs: upper boundary of photon numbers in each mode

        Returns:
            The renormalized Hermite polynomial from different B values.
        """
        function = partial(hermite_multidimensional_diagonal_batch, cutoffs=tuple(cutoffs))
        poly0 = jax.pure_callback(
            lambda A, B, C: function(np.array(A), np.array(B), np.array(C))[0],
            jax.ShapeDtypeStruct(cutoffs + (B.shape[1],), jnp.complex128),
            A,
            B,
            C,
        )

        return poly0

    # ~~~~~~~~~~~~~~~~~
    # hermite_renormalized_binomial
    # ~~~~~~~~~~~~~~~~~

    @partial(jax.jit, static_argnames=["shape", "max_l2", "global_cutoff"])
    def hermite_renormalized_binomial(
        self,
        A: jnp.ndarray,
        B: jnp.ndarray,
        C: jnp.ndarray,
        shape: tuple[int],
        max_l2: float | None,
        global_cutoff: int | None,
    ) -> jnp.ndarray:
        r"""Renormalized multidimensional Hermite polynomial given by the "exponential" Taylor
        series of :math:`exp(C + Bx + 1/2*Ax^2)` at zero, where the series has :math:`sqrt(n!)`
        at the denominator rather than :math:`n!`. The computation fills a tensor of given shape
        up to a given L2 norm or global cutoff, whichever applies first. The max_l2 value, if
        not provided, is set to the default value of the AUTOSHAPE_PROBABILITY setting.

        Args:
            A: The A matrix.
            B: The B vector.
            C: The C scalar.
            shape: The shape of the final tensor (local cutoffs).
            max_l2 (float): The maximum squared L2 norm of the tensor.
            global_cutoff (optional int): The global cutoff.

        Returns:
            The renormalized Hermite polynomial of given shape.
        """
        function = partial(strategies.binomial, tuple(shape))
        G = jax.pure_callback(
            lambda A, B, C, max_l2, global_cutoff: function(
                np.array(A), np.array(B), np.array(C), max_l2, global_cutoff
            )[0],
            jax.ShapeDtypeStruct(shape, jnp.complex128),
            A,
            B,
            C,
            max_l2,
            global_cutoff,
        )
        return G

    # ~~~~~~~~~~~~~~~~~
    # hermite_renormalized_1leftoverMode_reorderedAB
    # ~~~~~~~~~~~~~~~~~

    @partial(jax.jit, static_argnames=["output_cutoff", "pnr_cutoffs"])
    def hermite_renormalized_1leftoverMode(self, A, B, C, output_cutoff, pnr_cutoffs):
        A, B = self.reorder_AB_bargmann(A, B)
        cutoffs = (output_cutoff + 1,) + tuple(p + 1 for p in pnr_cutoffs)
        return self.hermite_renormalized_1leftoverMode_reorderedAB(A, B, C, cutoffs=cutoffs)

    # ~~~~~~~~~~~~~~~~~
    # hermite_renormalized_1leftoverMode_reorderedAB
    # ~~~~~~~~~~~~~~~~~

    @partial(jax.jit, static_argnames=["cutoffs"])
    def hermite_renormalized_1leftoverMode_reorderedAB(
        self, A: jnp.ndarray, B: jnp.ndarray, C: jnp.ndarray, cutoffs: tuple[int]
    ) -> jnp.ndarray:
        r"""Renormalized multidimensional Hermite polynomial given by the "exponential" Taylor
        series of :math:`exp(C + Bx - Ax^2)` at zero, where the series has :math:`sqrt(n!)` at the
        denominator rather than :math:`n!`. Note the minus sign in front of ``A``.

        Calculates all possible Fock representations of mode 0,
        where all other modes are PNR detected.
        This is done by applying the recursion relation in a selective manner.

        Args:
            A: The A matrix.
            B: The B vector.
            C: The C scalar.
            cutoffs: upper boundary of photon numbers in each mode

        Returns:
            The renormalized Hermite polynomial.
        """
        function = partial(hermite_multidimensional_1leftoverMode, cutoffs=cutoffs)
        poly0 = jax.pure_callback(
            lambda A, B, C: function(np.array(A), np.array(B), np.array(C))[0],
            jax.ShapeDtypeStruct((cutoffs[0],) + cutoffs, jnp.complex128),
            A,
            B,
            C,
        )
        return poly0


# defining the pytree node for the JaxBackend.
# This allows to skip specifying `self` in static_argnames.
jax.tree_util.register_pytree_node(BackendJax, BackendJax._tree_flatten, BackendJax._tree_unflatten)<|MERGE_RESOLUTION|>--- conflicted
+++ resolved
@@ -532,33 +532,9 @@
         stable: bool = False,
         out: jnp.ndarray | None = None,
     ) -> jnp.ndarray:
-<<<<<<< HEAD
-        return hermite_renormalized_unbatched_jax(A, b, c, shape, stable)
-=======
         if out is not None:
             raise ValueError("'out' keyword is not supported in the JAX backend")
-        if stable:
-            G = jax.pure_callback(
-                lambda A, b, c: strategies.stable_numba(
-                    shape, np.array(A), np.array(b), np.array(c), None
-                ),
-                jax.ShapeDtypeStruct(shape, jnp.complex128),
-                A,
-                b,
-                c,
-            )
-        else:
-            G = jax.pure_callback(
-                lambda A, b, c: strategies.vanilla_numba(
-                    shape, np.array(A), np.array(b), np.array(c), None
-                ),
-                jax.ShapeDtypeStruct(shape, jnp.complex128),
-                A,
-                b,
-                c,
-            )
-        return G
->>>>>>> 7e58a36e
+        return hermite_renormalized_unbatched_jax(A, b, c, shape, stable)
 
     # ~~~~~~~~~~~~~~~~~
     # hermite_renormalized_batched
