--- conflicted
+++ resolved
@@ -152,29 +152,6 @@
     def pow(self, x: jnp.ndarray, y: float) -> jnp.ndarray:
         return jnp.power(x, y)
 
-<<<<<<< HEAD
-=======
-    def Categorical(self, probs: jnp.ndarray, name: str):
-        class Generator:
-            def __init__(self, probs):
-                self._probs = probs
-
-            def sample(self):
-                key = jax.random.PRNGKey(0)
-                idx = jnp.arange(len(self._probs))
-                return jax.random.choice(key, idx, p=self._probs / jnp.sum(self._probs))
-
-        return Generator(probs)
-
-    @partial(jax.jit, static_argnames=["k"])
-    def set_diag(self, array: jnp.ndarray, diag: jnp.ndarray, k: int) -> jnp.ndarray:
-        i = jnp.arange(0, array.shape[-2] - abs(k))
-        j = jnp.arange(abs(k), array.shape[-1])
-        i = jnp.where(k < 0, i - array.shape[-2] + abs(k), i)
-        j = jnp.where(k < 0, j - abs(k), j)
-        return array.at[..., i, j].set(diag)
-
->>>>>>> 965e620a
     def new_variable(
         self,
         value: jnp.ndarray,
@@ -193,20 +170,6 @@
         dtype = dtype or self.float64
         return self.astensor(value, dtype)
 
-<<<<<<< HEAD
-=======
-    @partial(jax.jit, static_argnames=["data_format", "padding"])
-    def convolution(
-        self,
-        array: jnp.ndarray,
-        filters: jnp.ndarray,
-        padding: str | None = None,
-        data_format="NWC",
-    ) -> jnp.ndarray:
-        padding = padding or "VALID"
-        return jax.lax.conv(array, filters, (1, 1), padding)
-
->>>>>>> 965e620a
     def tile(self, array: jnp.ndarray, repeats: Sequence[int]) -> jnp.ndarray:
         return jnp.tile(array, repeats)
 
@@ -289,13 +252,6 @@
     def from_backend(self, value) -> bool:
         return isinstance(value, jnp.ndarray)
 
-<<<<<<< HEAD
-=======
-    @partial(jax.jit, static_argnames=["repeats", "axis"])
-    def repeat(self, array: jnp.ndarray, repeats: int, axis: int | None = None) -> jnp.ndarray:
-        return jnp.repeat(array, repeats, axis=axis)
-
->>>>>>> 965e620a
     @partial(jax.jit, static_argnames=["axis"])
     def gather(self, array: jnp.ndarray, indices: jnp.ndarray, axis: int = 0) -> jnp.ndarray:
         return jnp.take(array, indices, axis=axis)
@@ -422,26 +378,6 @@
     def map_fn(self, func, elements):
         return jax.vmap(func)(elements)
 
-<<<<<<< HEAD
-=======
-    def MultivariateNormalTriL(self, loc: jnp.ndarray, scale_tril: jnp.ndarray, key: int = 0):
-        class Generator:
-            def __init__(self, mean, cov, key):
-                self._mean = mean
-                self._cov = cov
-                self._rng = jax.random.PRNGKey(key)
-
-            def sample(self, dtype=None):
-                fn = jax.random.multivariate_normal
-                return fn(self._rng, self._mean, self._cov)
-
-            def prob(self, x):
-                return jsp.stats.multivariate_normal.pdf(x, mean=self._mean, cov=self._cov)
-
-        scale_tril = scale_tril @ jnp.transpose(scale_tril)
-        return Generator(loc, scale_tril, key)
-
->>>>>>> 965e620a
     def tensordot(self, a: jnp.ndarray, b: jnp.ndarray, axes: Sequence[int]) -> jnp.ndarray:
         return jnp.tensordot(a, b, axes)
 
@@ -460,17 +396,6 @@
     def zeros_like(self, array: jnp.ndarray, dtype: str = "complex128") -> jnp.ndarray:
         return jnp.zeros_like(array, dtype=dtype)
 
-<<<<<<< HEAD
-=======
-    @partial(jax.jit, static_argnames=["axis"])
-    def squeeze(self, tensor: jnp.ndarray, axis=None):
-        return jnp.squeeze(tensor, axis=axis)
-
-    @jax.jit
-    def cholesky(self, tensor: jnp.ndarray):
-        return jnp.linalg.cholesky(tensor)
-
->>>>>>> 965e620a
     @staticmethod
     @jax.jit
     def eigh(tensor: jnp.ndarray) -> tuple:
