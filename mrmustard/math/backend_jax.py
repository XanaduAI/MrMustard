--- conflicted
+++ resolved
@@ -77,7 +77,6 @@
     def any(self, array: jnp.ndarray) -> jnp.ndarray:
         return jnp.any(array)
 
-    @partial(jax.jit, static_argnames=["start", "limit", "delta", "dtype"])
     def arange(self, start: int, limit: int = None, delta: int = 1, dtype=None) -> jnp.ndarray:
         dtype = dtype or self.float64
         return jnp.arange(start, limit, delta, dtype=dtype)
@@ -89,8 +88,7 @@
     def broadcast_to(self, array: jnp.ndarray, shape: tuple[int]) -> jnp.ndarray:
         return jnp.broadcast_to(array, shape)
 
-    @jax.jit
-    def broadcast_arrays(self, *arrays: jnp.ndarray) -> list[jnp.ndarray]:
+    def broadcast_arrays(self, *arrays: list[jnp.ndarray]) -> list[jnp.ndarray]:
         return jnp.broadcast_arrays(*arrays)
 
     @partial(jax.jit, static_argnames=["axis"])
@@ -102,7 +100,6 @@
         tensor = value
         return tensor
 
-    @partial(jax.jit, static_argnames=["dtype"])
     def astensor(self, array: np.ndarray | jnp.ndarray, dtype=None) -> jnp.ndarray:
         return jnp.asarray(array, dtype=dtype)
 
@@ -110,7 +107,6 @@
     def log(self, array: jnp.ndarray) -> jnp.ndarray:
         return jnp.log(array)
 
-    @partial(jax.jit, static_argnames=["n", "dtype"])
     def atleast_nd(self, array: jnp.ndarray, n: int, dtype=None) -> jnp.ndarray:
         return jnp.array(array, ndmin=n, dtype=dtype)
 
@@ -177,7 +173,6 @@
         return jnp.conj(array)
 
     @Autocast()
-    @jax.jit
     def pow(self, x: jnp.ndarray, y: float) -> jnp.ndarray:
         return jnp.power(x, y)
 
@@ -233,7 +228,6 @@
         padding = padding or "VALID"
         return jax.lax.conv(array, filters, (1, 1), padding)
 
-    @partial(jax.jit, static_argnames=["repeats"])
     def tile(self, array: jnp.ndarray, repeats: Sequence[int]) -> jnp.ndarray:
         return jnp.tile(array, repeats)
 
@@ -271,7 +265,6 @@
     def det(self, matrix: jnp.ndarray) -> jnp.ndarray:
         return jnp.linalg.det(matrix)
 
-    @partial(jax.jit, static_argnames=["k"])
     def diag(self, array: jnp.ndarray, k: int = 0) -> jnp.ndarray:
         if array.ndim == 0:
             return array
@@ -279,9 +272,9 @@
             return jnp.diag(array, k=k)
         else:
             # fallback into more complex algorithm
-            original_sh = np.array(array.shape)
-
-            ravelled_sh = (np.prod(original_sh[:-1]), original_sh[-1])
+            original_sh = jnp.array(array.shape)
+
+            ravelled_sh = (jnp.prod(original_sh[:-1]), original_sh[-1])
             array = array.ravel().reshape(*ravelled_sh)
 
             ret = []
@@ -317,7 +310,6 @@
     def expm(self, matrix: jnp.ndarray) -> jnp.ndarray:
         return jsp.linalg.expm(matrix)
 
-    @partial(jax.jit, static_argnames=["size", "dtype"])
     def eye(self, size: int, dtype=None) -> jnp.ndarray:
         dtype = dtype or self.float64
         return jnp.eye(size, dtype=dtype)
@@ -364,7 +356,6 @@
     ) -> jnp.ndarray:
         return jnp.moveaxis(array, old, new)
 
-    @partial(jax.jit, static_argnames=["shape", "dtype"])
     def ones(self, shape: Sequence[int], dtype=None) -> jnp.ndarray:
         dtype = dtype or self.float64
         return jnp.ones(shape, dtype=dtype)
@@ -385,7 +376,6 @@
     def error_if(self, array: jnp.ndarray, condition: jnp.ndarray, msg: str):
         eqx.error_if(array, condition, msg)
 
-    @partial(jax.jit, static_argnames=["paddings", "mode", "constant_values"])
     def pad(
         self,
         array: jnp.ndarray,
@@ -403,8 +393,7 @@
     def real(self, array: jnp.ndarray) -> jnp.ndarray:
         return jnp.real(array)
 
-    @partial(jax.jit, static_argnames=["shape"])
-    def reshape(self, array: jnp.ndarray, shape: tuple[int, ...]) -> jnp.ndarray:
+    def reshape(self, array: jnp.ndarray, shape: Sequence[int]) -> jnp.ndarray:
         return jnp.reshape(array, shape)
 
     @partial(jax.jit, static_argnames=["decimals"])
@@ -478,12 +467,7 @@
     def trace(self, array: jnp.ndarray, dtype=None) -> jnp.ndarray:
         return self.cast(jnp.trace(array, axis1=-1, axis2=-2), dtype)
 
-<<<<<<< HEAD
-    @partial(jax.jit, static_argnames=["perm"])
-    def transpose(self, a: jnp.ndarray, perm: Sequence[int] | None = None) -> jnp.ndarray:
-=======
     def transpose(self, a: jnp.ndarray, perm: Sequence[int] = None) -> jnp.ndarray:
->>>>>>> da8944a8
         return jnp.transpose(a, perm)
 
     def zeros(self, shape: Sequence[int], dtype=None) -> jnp.ndarray:
