# Copyright 2025 Xanadu Quantum Technologies Inc.

# Licensed under the Apache License, Version 2.0 (the "License");
# you may not use this file except in compliance with the License.
# You may obtain a copy of the License at

#     http://www.apache.org/licenses/LICENSE-2.0

# Unless required by applicable law or agreed to in writing, software
# distributed under the License is distributed on an "AS IS" BASIS,
# WITHOUT WARRANTIES OR CONDITIONS OF ANY KIND, either express or implied.
# See the License for the specific language governing permissions and
# limitations under the License.

"""This module contains the JAX backend."""

# pylint: disable = missing-function-docstring, missing-class-docstring, fixme, too-many-positional-arguments, too-many-public-methods

from __future__ import annotations

from collections.abc import Callable, Sequence
from functools import partial

import equinox as eqx
import jax
import jax.numpy as jnp
import jax.scipy as jsp
import numpy as np
import optax
<<<<<<< HEAD
from platformdirs import user_cache_dir
=======
from opt_einsum import contract
>>>>>>> 350f5f42

from .backend_base import BackendBase
from .jax_vjps import beamsplitter_jax, displacement_jax, hermite_renormalized_unbatched_jax
from .lattice import strategies
from .lattice.strategies.compactFock.inputValidation import (
    hermite_multidimensional_1leftoverMode,
    hermite_multidimensional_diagonal,
    hermite_multidimensional_diagonal_batch,
)

jax.config.update("jax_enable_x64", True)
jax.config.update("jax_compilation_cache_dir", f"{user_cache_dir('mrmustard')}/jax_cache")
jax.config.update("jax_persistent_cache_min_entry_size_bytes", -1)
jax.config.update("jax_persistent_cache_min_compile_time_secs", 0)
jax.config.update("jax_persistent_cache_enable_xla_caches", "xla_gpu_per_fusion_autotune_cache_dir")


# pylint: disable=too-many-public-methods
class BackendJax(BackendBase):
    """A JAX backend implementation."""

    int32 = jnp.int32
    int64 = jnp.int64
    float32 = jnp.float32
    float64 = jnp.float64
    complex64 = jnp.complex64
    complex128 = jnp.complex128

    def __init__(self):
        super().__init__(name="jax")

    def __repr__(self) -> str:
        return "BackendJax()"

    def _tree_flatten(self):
        return (), ()

    @classmethod
    def _tree_unflatten(cls, aux, children):
        return cls(*children, *aux)

    @jax.jit
    def abs(self, array: jnp.ndarray) -> jnp.ndarray:
        return jnp.abs(array)

    def all(self, array: jnp.ndarray) -> jnp.ndarray:
        return jnp.all(array)

    def angle(self, array: jnp.ndarray) -> jnp.ndarray:
        return jnp.angle(array)

    @jax.jit
    def any(self, array: jnp.ndarray) -> jnp.ndarray:
        return jnp.any(array)

    def arange(self, start: int, limit: int = None, delta: int = 1, dtype=None) -> jnp.ndarray:
        dtype = dtype or self.float64
        return jnp.arange(start, limit, delta, dtype=dtype)

    def asnumpy(self, tensor: jnp.ndarray) -> np.ndarray:
        return np.array(tensor)

    @partial(jax.jit, static_argnames=["shape"])
    def broadcast_to(self, array: jnp.ndarray, shape: tuple[int]) -> jnp.ndarray:
        return jnp.broadcast_to(array, shape)

    def broadcast_arrays(self, *arrays: list[jnp.ndarray]) -> list[jnp.ndarray]:
        return jnp.broadcast_arrays(*arrays)

    @partial(jax.jit, static_argnames=["axis"])
    def prod(self, x: jnp.ndarray, axis: int | None):
        return jnp.prod(x, axis=axis)

    @jax.jit
    def assign(self, tensor: jnp.ndarray, value: jnp.ndarray) -> jnp.ndarray:
        tensor = value
        return tensor

    def astensor(self, array: np.ndarray | jnp.ndarray, dtype=None) -> jnp.ndarray:
        return jnp.asarray(array, dtype=dtype)

    @jax.jit
    def log(self, array: jnp.ndarray) -> jnp.ndarray:
        return jnp.log(array)

    def atleast_nd(self, array: jnp.ndarray, n: int, dtype=None) -> jnp.ndarray:
        return jnp.array(array, ndmin=n, dtype=dtype)

    @jax.jit
    def block_diag(self, mat1: jnp.ndarray, mat2: jnp.ndarray) -> jnp.ndarray:
        Za = self.zeros((mat1.shape[-2], mat2.shape[-1]), dtype=mat1.dtype)
        Zb = self.zeros((mat2.shape[-2], mat1.shape[-1]), dtype=mat1.dtype)
        return self.concat(
            [self.concat([mat1, Za], axis=-1), self.concat([Zb, mat2], axis=-1)],
            axis=-2,
        )

    def constraint_func(self, bounds: tuple[float | None, float | None]) -> Callable:
        lower = -jnp.inf if bounds[0] is None else bounds[0]
        upper = jnp.inf if bounds[1] is None else bounds[1]

        @jax.jit
        def constraint(x):
            return jnp.clip(x, lower, upper)

        return constraint

    @partial(jax.jit, static_argnames=["dtype"])
    def cast(self, array: jnp.ndarray, dtype=None) -> jnp.ndarray:
        if dtype is None:
            return array
        return jnp.asarray(array, dtype=dtype)

    @partial(jax.jit, static_argnames=["axis"])
    def concat(self, values: Sequence[jnp.ndarray], axis: int) -> jnp.ndarray:
        try:
            return jnp.concatenate(values, axis)
        except ValueError:
            return jnp.array(values)

    @partial(jax.jit, static_argnames=["axis"])
    def sort(self, array: jnp.ndarray, axis: int = -1) -> jnp.ndarray:
        return jnp.sort(array, axis)

    @jax.jit
    def allclose(self, array1: jnp.ndarray, array2: jnp.ndarray, atol=1e-9, rtol=1e-5) -> bool:
        return jnp.allclose(array1, array2, atol=atol, rtol=rtol)

    @partial(jax.jit, static_argnames=["a_min", "a_max"])
    def clip(self, array: jnp.ndarray, a_min: float, a_max: float) -> jnp.ndarray:
        return jnp.clip(array, a_min, a_max)

    @jax.jit
    def maximum(self, a: jnp.ndarray, b: jnp.ndarray) -> jnp.ndarray:
        return jnp.maximum(a, b)

    @jax.jit
    def minimum(self, a: jnp.ndarray, b: jnp.ndarray) -> jnp.ndarray:
        return jnp.minimum(a, b)

    @jax.jit
    def lgamma(self, array: jnp.ndarray) -> jnp.ndarray:
        return jax.lax.lgamma(array)

    @jax.jit
    def conj(self, array: jnp.ndarray) -> jnp.ndarray:
        return jnp.conj(array)

    def pow(self, x: jnp.ndarray, y: float) -> jnp.ndarray:
        return jnp.power(x, y)

    def Categorical(self, probs: jnp.ndarray, name: str):  # pylint: disable=unused-argument
        class Generator:
            def __init__(self, probs):
                self._probs = probs

            def sample(self):
                key = jax.random.PRNGKey(0)
                idx = jnp.arange(len(self._probs))
                return jax.random.choice(key, idx, p=self._probs / jnp.sum(self._probs))

        return Generator(probs)

    @partial(jax.jit, static_argnames=["k"])
    def set_diag(self, array: jnp.ndarray, diag: jnp.ndarray, k: int) -> jnp.ndarray:
        i = jnp.arange(0, array.shape[-2] - abs(k))
        j = jnp.arange(abs(k), array.shape[-1])
        i = jnp.where(k < 0, i - array.shape[-2] + abs(k), i)
        j = jnp.where(k < 0, j - abs(k), j)
        return array.at[..., i, j].set(diag)

    def new_variable(
        self,
        value: jnp.ndarray,
        bounds: tuple[float | None, float | None] | None,
        name: str,
        dtype="float64",
    ):  # pylint: disable=unused-argument
        value = jnp.array(value, dtype=dtype)
        return value

    @jax.jit
    def outer(self, array1: jnp.ndarray, array2: jnp.ndarray) -> jnp.ndarray:
        return jnp.tensordot(array1, array2, [[], []])

    @partial(jax.jit, static_argnames=["name", "dtype"])
    def new_constant(self, value, name: str, dtype=None):  # pylint: disable=unused-argument
        dtype = dtype or self.float64
        value = self.astensor(value, dtype)
        return value

    @partial(jax.jit, static_argnames=["data_format", "padding"])
    def convolution(
        self,
        array: jnp.ndarray,
        filters: jnp.ndarray,
        padding: str | None = None,
        data_format="NWC",  # pylint: disable=unused-argument
    ) -> jnp.ndarray:
        padding = padding or "VALID"
        return jax.lax.conv(array, filters, (1, 1), padding)

    def tile(self, array: jnp.ndarray, repeats: Sequence[int]) -> jnp.ndarray:
        return jnp.tile(array, repeats)

    def update_tensor(
        self, tensor: jnp.ndarray, indices: jnp.ndarray, values: jnp.ndarray
    ) -> jnp.ndarray:
        return tensor.at[indices].set(values)

    @jax.jit
    def update_add_tensor(
        self, tensor: jnp.ndarray, indices: jnp.ndarray, values: jnp.ndarray
    ) -> jnp.ndarray:
        indices = self.atleast_nd(indices, 2)
        return tensor.at[tuple(indices.T)].add(values)

    @jax.jit
    def matvec(self, a: jnp.ndarray, b: jnp.ndarray) -> jnp.ndarray:
        return jnp.matmul(a, b[..., None])[..., 0]

    @jax.jit
    def cos(self, array: jnp.ndarray) -> jnp.ndarray:
        return jnp.cos(array)

    @jax.jit
    def cosh(self, array: jnp.ndarray) -> jnp.ndarray:
        return jnp.cosh(array)

    @jax.jit
    def det(self, matrix: jnp.ndarray) -> jnp.ndarray:
        return jnp.linalg.det(matrix)

    def diag(self, array: jnp.ndarray, k: int = 0) -> jnp.ndarray:
        if array.ndim in [1, 2]:
            return jnp.diag(array, k=k)
        else:
            # fallback into more complex algorithm
            original_sh = jnp.array(array.shape)

            ravelled_sh = (jnp.prod(original_sh[:-1]), original_sh[-1])
            array = array.ravel().reshape(*ravelled_sh)

            ret = []
            for line in array:
                ret.append(jnp.diag(line, k))

            ret = jnp.array(ret)
            inner_shape = (
                original_sh[-1] + abs(k),
                original_sh[-1] + abs(k),
            )
            return ret.reshape(tuple(original_sh[:-1]) + tuple(inner_shape))

    @partial(jax.jit, static_argnames=["k"])
    def diag_part(self, array: jnp.ndarray, k: int) -> jnp.ndarray:
        return jnp.diagonal(array, offset=k, axis1=-2, axis2=-1)

    def einsum(self, string: str, *tensors, optimize: bool | str) -> jnp.ndarray:
        return contract(string, *tensors, optimize=optimize, backend="jax")

    @jax.jit
    def exp(self, array: jnp.ndarray) -> jnp.ndarray:
        return jnp.exp(array)

    @partial(jax.jit, static_argnames=["axis"])
    def expand_dims(self, array: jnp.ndarray, axis: int) -> jnp.ndarray:
        return jnp.expand_dims(array, axis)

    @jax.jit
    def expm(self, matrix: jnp.ndarray) -> jnp.ndarray:
        return jsp.linalg.expm(matrix)

    def eye(self, size: int, dtype=None) -> jnp.ndarray:
        dtype = dtype or self.float64
        return jnp.eye(size, dtype=dtype)

    @jax.jit
    def eye_like(self, array: jnp.ndarray) -> jnp.ndarray:
        return jnp.eye(array.shape[-1], dtype=array.dtype)

    def from_backend(self, value) -> bool:
        return isinstance(value, jnp.ndarray)

    @partial(jax.jit, static_argnames=["repeats", "axis"])
    def repeat(self, array: jnp.ndarray, repeats: int, axis: int = None) -> jnp.ndarray:
        return jnp.repeat(array, repeats, axis=axis)

    @partial(jax.jit, static_argnames=["axis"])
    def gather(self, array: jnp.ndarray, indices: jnp.ndarray, axis: int = 0) -> jnp.ndarray:
        return jnp.take(array, indices, axis=axis)

    @jax.jit
    def imag(self, array: jnp.ndarray) -> jnp.ndarray:
        return jnp.imag(array)

    @jax.jit
    def inv(self, tensor: jnp.ndarray) -> jnp.ndarray:
        return jnp.linalg.inv(tensor)

    def is_trainable(self, tensor: jnp.ndarray) -> bool:  # pylint: disable=unused-argument
        return False

    @jax.jit
    def make_complex(self, real: jnp.ndarray, imag: jnp.ndarray) -> jnp.ndarray:
        return real + 1j * imag

    @jax.jit
    def matmul(self, *matrices: jnp.ndarray) -> jnp.ndarray:
        mat = jnp.linalg.multi_dot(matrices)
        return mat

    @partial(jax.jit, static_argnames=["old", "new"])
    def moveaxis(
        self, array: jnp.ndarray, old: int | Sequence[int], new: int | Sequence[int]
    ) -> jnp.ndarray:
        return jnp.moveaxis(array, old, new)

    def ones(self, shape: Sequence[int], dtype=None) -> jnp.ndarray:
        dtype = dtype or self.float64
        return jnp.ones(shape, dtype=dtype)

    @jax.jit
    def ones_like(self, array: jnp.ndarray) -> jnp.ndarray:
        return jnp.ones_like(array)

    @jax.jit
    def infinity_like(self, array: jnp.ndarray) -> jnp.ndarray:
        return jnp.full_like(array, jnp.inf, dtype="complex128")

    def conditional(
        self, cond: jnp.ndarray, true_fn: Callable, false_fn: Callable, *args
    ) -> jnp.ndarray:
        return jax.lax.cond(jnp.all(cond), true_fn, false_fn, *args)

    def error_if(self, array: jnp.ndarray, condition: jnp.ndarray, msg: str):
        eqx.error_if(array, condition, msg)

    def pad(
        self,
        array: jnp.ndarray,
        paddings: Sequence[tuple[int, int]],
        mode="constant",
        constant_values=0,
    ) -> jnp.ndarray:
        return jnp.pad(array, paddings, mode=mode.lower(), constant_values=constant_values)

    @jax.jit
    def pinv(self, matrix: jnp.ndarray) -> jnp.ndarray:
        return jnp.linalg.pinv(matrix)

    @jax.jit
    def real(self, array: jnp.ndarray) -> jnp.ndarray:
        return jnp.real(array)

    def reshape(self, array: jnp.ndarray, shape: Sequence[int]) -> jnp.ndarray:
        return jnp.reshape(array, shape)

    @partial(jax.jit, static_argnames=["decimals"])
    def round(self, array: jnp.ndarray, decimals: int = 0) -> jnp.ndarray:
        return jnp.round(array, decimals)

    @jax.jit
    def sin(self, array: jnp.ndarray) -> jnp.ndarray:
        return jnp.sin(array)

    @jax.jit
    def sinh(self, array: jnp.ndarray) -> jnp.ndarray:
        return jnp.sinh(array)

    @jax.jit
    def solve(self, matrix: jnp.ndarray, rhs: jnp.ndarray) -> jnp.ndarray:
        if len(rhs.shape) == len(matrix.shape) - 1:
            rhs = jnp.expand_dims(rhs, -1)
            return jnp.linalg.solve(matrix, rhs)[..., 0]
        return jnp.linalg.solve(matrix, rhs)

    @partial(jax.jit, static_argnames=["dtype"])
    def sqrt(self, x: jnp.ndarray, dtype=None) -> jnp.ndarray:
        return jnp.sqrt(self.cast(x, dtype))

    @partial(jax.jit, static_argnames=["axis"])
    def stack(self, arrays: jnp.ndarray, axis: int = 0) -> jnp.ndarray:
        return jnp.stack(arrays, axis=axis)

    @jax.jit
    def kron(self, tensor1: jnp.ndarray, tensor2: jnp.ndarray):
        return jnp.kron(tensor1, tensor2)

    def boolean_mask(self, tensor: jnp.ndarray, mask: jnp.ndarray) -> jnp.ndarray:
        return tensor[mask]

    @partial(jax.jit, static_argnames=["axes"])
    def sum(self, array: jnp.ndarray, axes: Sequence[int] = None):
        return jnp.sum(array, axis=axes)

    @jax.jit
    def norm(self, array: jnp.ndarray) -> jnp.ndarray:
        return jnp.linalg.norm(array)

    def map_fn(self, func, elements):
        return jax.vmap(func)(elements)

    def MultivariateNormalTriL(self, loc: jnp.ndarray, scale_tril: jnp.ndarray, key: int = 0):
        class Generator:
            def __init__(self, mean, cov, key):
                self._mean = mean
                self._cov = cov
                self._rng = jax.random.PRNGKey(key)

            def sample(self, dtype=None):  # pylint: disable=unused-argument
                fn = jax.random.multivariate_normal
                ret = fn(self._rng, self._mean, self._cov)
                return ret

            def prob(self, x):
                return jsp.stats.multivariate_normal.pdf(x, mean=self._mean, cov=self._cov)

        scale_tril = scale_tril @ jnp.transpose(scale_tril)
        return Generator(loc, scale_tril, key)

    def tensordot(self, a: jnp.ndarray, b: jnp.ndarray, axes: Sequence[int]) -> jnp.ndarray:
        return jnp.tensordot(a, b, axes)

    @partial(jax.jit, static_argnames=["dtype"])
    def trace(self, array: jnp.ndarray, dtype=None) -> jnp.ndarray:
        return self.cast(jnp.trace(array, axis1=-1, axis2=-2), dtype)

    def transpose(self, a: jnp.ndarray, perm: Sequence[int] = None) -> jnp.ndarray:
        return jnp.transpose(a, perm)

    def zeros(self, shape: Sequence[int], dtype=None) -> jnp.ndarray:
        dtype = dtype or self.float64
        return jnp.zeros(shape, dtype=dtype)

    @partial(jax.jit, static_argnames=["dtype"])
    def zeros_like(self, array: jnp.ndarray, dtype: str = "complex128") -> jnp.ndarray:
        return jnp.zeros_like(array, dtype=dtype)

    @partial(jax.jit, static_argnames=["axis"])
    def squeeze(self, tensor: jnp.ndarray, axis=None):
        return jnp.squeeze(tensor, axis=axis)

    @jax.jit
    def cholesky(self, input: jnp.ndarray):
        return jnp.linalg.cholesky(input)

    @staticmethod
    @jax.jit
    def eigh(tensor: jnp.ndarray) -> tuple:
        return jnp.linalg.eigh(tensor)

    @staticmethod
    @jax.jit
    def eigvals(tensor: jnp.ndarray) -> jnp.ndarray:
        return jnp.linalg.eigvals(tensor)

    @jax.jit
    def eqigendecomposition_sqrtm(self, tensor: jnp.ndarray) -> jnp.ndarray:
        eigvals, eigvecs = jnp.linalg.eigh(tensor)
        return eigvecs @ jnp.diag(jnp.sqrt(eigvals)) @ jnp.conj(eigvecs.T)

    @partial(jax.jit, static_argnames=["dtype", "rtol", "atol"])
    def sqrtm(self, tensor: jnp.ndarray, dtype, rtol=1e-05, atol=1e-08) -> jnp.ndarray:
        ret = jax.lax.cond(
            jnp.allclose(tensor, 0, rtol=rtol, atol=atol),
            lambda _: self.zeros_like(tensor, dtype="complex128"),
            lambda _: jsp.linalg.sqrtm(tensor),
            None,
        )

        if dtype is None:
            return self.cast(ret, self.complex128)
        return self.cast(ret, dtype)

    # Special functions for optimization
    def DefaultEuclideanOptimizer(self):
        return optax.inject_hyperparams(optax.adamw)

    @jax.jit
    def reorder_AB_bargmann(
        self, A: jnp.ndarray, B: jnp.ndarray
    ) -> tuple[jnp.ndarray, jnp.ndarray]:
        r"""In mrmustard.math.numba.compactFock~ dimensions of the Fock representation are ordered like [mode0,mode0,mode1,mode1,...]
        while in mrmustard.physics.bargmann_utils the ordering is [mode0,mode1,...,mode0,mode1,...]. Here we reorder A and B.
        """
        ordering = jnp.arange(2 * A.shape[0] // 2).reshape(2, -1).T.flatten()
        A = self.gather(A, ordering, axis=1)
        A = self.gather(A, ordering)
        B = self.gather(B, ordering, axis=0)
        return A, B

    def hermite_renormalized_unbatched(
        self,
        A: jnp.ndarray,
        b: jnp.ndarray,
        c: jnp.ndarray,
        shape: tuple[int],
        stable: bool = False,
        out: jnp.ndarray | None = None,
    ) -> jnp.ndarray:
        if out is not None:
            raise ValueError("The 'out' keyword is not supported in the JAX backend.")
        return hermite_renormalized_unbatched_jax(A, b, c, shape, stable)

    @partial(jax.jit, static_argnames=["shape", "stable"])
    def hermite_renormalized_batched(
        self,
        A: jnp.ndarray,
        b: jnp.ndarray,
        c: jnp.ndarray,
        shape: tuple[int],
        stable: bool = False,
        out: jnp.ndarray | None = None,
    ) -> jnp.ndarray:
        batch_size = A.shape[0]
        output_shape = (batch_size,) + shape
        if out is not None:
            raise ValueError("'out' keyword is not supported in the JAX backend")
        G = jax.pure_callback(
            lambda A, b, c: strategies.vanilla_batch_numba(
                shape, np.array(A), np.array(b), np.array(c), stable, None
            ),
            jax.ShapeDtypeStruct(output_shape, jnp.complex128),
            A,
            b,
            c,
        )
        return G

    @partial(jax.jit, static_argnames=["cutoffs"])
    def hermite_renormalized_diagonal(
        self, A: jnp.ndarray, B: jnp.ndarray, C: jnp.ndarray, cutoffs: tuple[int]
    ) -> jnp.ndarray:
        r"""First, reorder A and B parameters of Bargmann representation to match conventions in mrmustard.math.numba.compactFock~
        Then, calculate the required renormalized multidimensional Hermite polynomial.
        """
        A, B = self.reorder_AB_bargmann(A, B)
        return self.hermite_renormalized_diagonal_reorderedAB(A, B, C, cutoffs=cutoffs)

    @partial(jax.jit, static_argnames=["cutoffs"])
    def hermite_renormalized_diagonal_reorderedAB(
        self, A: jnp.ndarray, B: jnp.ndarray, C: jnp.ndarray, cutoffs: tuple[int]
    ) -> jnp.ndarray:
        r"""Renormalized multidimensional Hermite polynomial given by the "exponential" Taylor
        series of :math:`exp(C + Bx - Ax^2)` at zero, where the series has :math:`sqrt(n!)` at the
        denominator rather than :math:`n!`. Note the minus sign in front of ``A``.

        Calculates the diagonal of the Fock representation (i.e. the PNR detection probabilities of all modes)
        by applying the recursion relation in a selective manner.

        Args:
            A: The A matrix.
            B: The B vector.
            C: The C scalar.
            cutoffs: upper boundary of photon numbers in each mode

        Returns:
            The renormalized Hermite polynomial.
        """
        function = partial(hermite_multidimensional_diagonal, cutoffs=tuple(cutoffs))
        poly0 = jax.pure_callback(
            lambda A, B, C: function(np.array(A), np.array(B), np.array(C))[0],
            jax.ShapeDtypeStruct(cutoffs, jnp.complex128),
            A,
            B,
            C,
        )
        return poly0

    @partial(jax.jit, static_argnames=["cutoffs"])
    def hermite_renormalized_diagonal_batch(
        self, A: jnp.ndarray, B: jnp.ndarray, C: jnp.ndarray, cutoffs: tuple[int]
    ) -> jnp.ndarray:
        r"""Same as hermite_renormalized_diagonal but works for a batch of different B's."""
        A, B = self.reorder_AB_bargmann(A, B)
        return self.hermite_renormalized_diagonal_reorderedAB_batch(A, B, C, cutoffs=cutoffs)

    @partial(jax.jit, static_argnames=["cutoffs"])
    def hermite_renormalized_diagonal_reorderedAB_batch(
        self, A: jnp.ndarray, B: jnp.ndarray, C: jnp.ndarray, cutoffs: tuple[int]
    ) -> jnp.ndarray:
        r"""Same as hermite_renormalized_diagonal_reorderedAB but works for a batch of different B's.

        Args:
            A: The A matrix.
            B: The B vectors.
            C: The C scalar.
            cutoffs: upper boundary of photon numbers in each mode

        Returns:
            The renormalized Hermite polynomial from different B values.
        """
        function = partial(hermite_multidimensional_diagonal_batch, cutoffs=tuple(cutoffs))
        poly0 = jax.pure_callback(
            lambda A, B, C: function(np.array(A), np.array(B), np.array(C))[0],
            jax.ShapeDtypeStruct(cutoffs + (B.shape[1],), jnp.complex128),
            A,
            B,
            C,
        )

        return poly0

    @partial(jax.jit, static_argnames=["shape", "max_l2", "global_cutoff"])
    def hermite_renormalized_binomial(
        self,
        A: jnp.ndarray,
        B: jnp.ndarray,
        C: jnp.ndarray,
        shape: tuple[int],
        max_l2: float | None,
        global_cutoff: int | None,
    ) -> jnp.ndarray:
        r"""Renormalized multidimensional Hermite polynomial given by the "exponential" Taylor
        series of :math:`exp(C + Bx + 1/2*Ax^2)` at zero, where the series has :math:`sqrt(n!)`
        at the denominator rather than :math:`n!`. The computation fills a tensor of given shape
        up to a given L2 norm or global cutoff, whichever applies first. The max_l2 value, if
        not provided, is set to the default value of the AUTOSHAPE_PROBABILITY setting.

        Args:
            A: The A matrix.
            B: The B vector.
            C: The C scalar.
            shape: The shape of the final tensor (local cutoffs).
            max_l2 (float): The maximum squared L2 norm of the tensor.
            global_cutoff (optional int): The global cutoff.

        Returns:
            The renormalized Hermite polynomial of given shape.
        """
        function = partial(strategies.binomial, tuple(shape))
        G = jax.pure_callback(
            lambda A, B, C, max_l2, global_cutoff: function(
                np.array(A), np.array(B), np.array(C), max_l2, global_cutoff
            )[0],
            jax.ShapeDtypeStruct(shape, jnp.complex128),
            A,
            B,
            C,
            max_l2,
            global_cutoff,
        )
        return G

    @partial(jax.jit, static_argnames=["output_cutoff", "pnr_cutoffs"])
    def hermite_renormalized_1leftoverMode(self, A, B, C, output_cutoff, pnr_cutoffs):
        A, B = self.reorder_AB_bargmann(A, B)
        cutoffs = (output_cutoff + 1,) + tuple(p + 1 for p in pnr_cutoffs)
        return self.hermite_renormalized_1leftoverMode_reorderedAB(A, B, C, cutoffs=cutoffs)

    @partial(jax.jit, static_argnames=["cutoffs"])
    def hermite_renormalized_1leftoverMode_reorderedAB(
        self, A: jnp.ndarray, B: jnp.ndarray, C: jnp.ndarray, cutoffs: tuple[int]
    ) -> jnp.ndarray:
        r"""Renormalized multidimensional Hermite polynomial given by the "exponential" Taylor
        series of :math:`exp(C + Bx - Ax^2)` at zero, where the series has :math:`sqrt(n!)` at the
        denominator rather than :math:`n!`. Note the minus sign in front of ``A``.

        Calculates all possible Fock representations of mode 0,
        where all other modes are PNR detected.
        This is done by applying the recursion relation in a selective manner.

        Args:
            A: The A matrix.
            B: The B vector.
            C: The C scalar.
            cutoffs: upper boundary of photon numbers in each mode

        Returns:
            The renormalized Hermite polynomial.
        """
        function = partial(hermite_multidimensional_1leftoverMode, cutoffs=cutoffs)
        poly0 = jax.pure_callback(
            lambda A, B, C: function(np.array(A), np.array(B), np.array(C))[0],
            jax.ShapeDtypeStruct((cutoffs[0],) + cutoffs, jnp.complex128),
            A,
            B,
            C,
        )
        return poly0

    def displacement(self, x: float, y: float, shape: tuple[int, int], tol: float):
        return displacement_jax(x, y, shape, tol)

    def beamsplitter(self, theta: float, phi: float, shape: tuple[int, int, int, int], method: str):
        return beamsplitter_jax(theta, phi, shape, method)

    def squeezed(self, r: float, phi: float, shape: tuple[int, int]):
        # TODO: implement vjps
        sq_ket = strategies.squeezed(shape, self.asnumpy(r), self.asnumpy(phi))
        return self.astensor(sq_ket, dtype=sq_ket.dtype.name)

    def squeezer(self, r: float, phi: float, shape: tuple[int, int]):
        # TODO: implement vjps
        sq_ket = strategies.squeezer(shape, self.asnumpy(r), self.asnumpy(phi))
        return self.astensor(sq_ket, dtype=sq_ket.dtype.name)


# defining the pytree node for the JaxBackend.
# This allows to skip specifying `self` in static_argnames.
jax.tree_util.register_pytree_node(BackendJax, BackendJax._tree_flatten, BackendJax._tree_unflatten)<|MERGE_RESOLUTION|>--- conflicted
+++ resolved
@@ -27,11 +27,8 @@
 import jax.scipy as jsp
 import numpy as np
 import optax
-<<<<<<< HEAD
+from opt_einsum import contract
 from platformdirs import user_cache_dir
-=======
-from opt_einsum import contract
->>>>>>> 350f5f42
 
 from .backend_base import BackendBase
 from .jax_vjps import beamsplitter_jax, displacement_jax, hermite_renormalized_unbatched_jax
