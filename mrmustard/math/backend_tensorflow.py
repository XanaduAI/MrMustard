--- conflicted
+++ resolved
@@ -17,20 +17,12 @@
 from __future__ import annotations
 
 import os
-<<<<<<< HEAD
-from importlib import metadata
-from typing import Callable, Sequence
-
-import numpy as np
-import tensorflow_probability as tfp
-=======
 from collections.abc import Callable, Sequence
 from importlib import metadata
 
 import numpy as np
 import tensorflow_probability as tfp
 from opt_einsum import contract
->>>>>>> 965e620a
 from semantic_version import Version
 
 os.environ["TF_CPP_MIN_LOG_LEVEL"] = "3"
