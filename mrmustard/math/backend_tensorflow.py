--- conflicted
+++ resolved
@@ -23,12 +23,8 @@
 from importlib import metadata
 
 import numpy as np
-<<<<<<< HEAD
-=======
+import tensorflow_probability as tfp
 from opt_einsum import contract
-from semantic_version import Version
->>>>>>> 350f5f42
-import tensorflow_probability as tfp
 from semantic_version import Version
 
 os.environ["TF_CPP_MIN_LOG_LEVEL"] = "3"
