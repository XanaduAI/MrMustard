# Copyright 2021 Xanadu Quantum Technologies Inc.

# Licensed under the Apache License, Version 2.0 (the "License");
# you may not use this file except in compliance with the License.
# You may obtain a copy of the License at

#     http://www.apache.org/licenses/LICENSE-2.0

# Unless required by applicable law or agreed to in writing, software
# distributed under the License is distributed on an "AS IS" BASIS,
# WITHOUT WARRANTIES OR CONDITIONS OF ANY KIND, either express or implied.
# See the License for the specific language governing permissions and
# limitations under the License.

"""This module contains the tensorflow backend."""

# pylint: disable = missing-function-docstring, missing-class-docstring, wrong-import-position

from __future__ import annotations
from typing import Callable, Sequence

from importlib import metadata
import os
import platform
from warnings import warn

import numpy as np
from semantic_version import Version
import tensorflow_probability as tfp

os.environ["TF_CPP_MIN_LOG_LEVEL"] = "3"
import tensorflow as tf

os.environ["TF_CPP_MIN_LOG_LEVEL"] = "0"


from mrmustard.math.lattice.strategies.compactFock.inputValidation import (
    grad_hermite_multidimensional_1leftoverMode,
    grad_hermite_multidimensional_diagonal,
    hermite_multidimensional_1leftoverMode,
    hermite_multidimensional_diagonal,
    hermite_multidimensional_diagonal_batch,
)

from ..utils.settings import settings
from ..utils.typing import Tensor, Trainable
from .autocast import Autocast
from .backend_base import BackendBase
from .lattice import strategies


# pylint: disable=too-many-public-methods
class BackendTensorflow(BackendBase):  # pragma: no cover
    r"""
    A base class for backends.
    """

    int32 = tf.int32
    float32 = tf.float32
    float64 = tf.float64
    complex64 = tf.complex64
    complex128 = tf.complex128

    def __init__(self):
        tf.experimental.numpy.experimental_enable_numpy_behavior()
        super().__init__(name="tensorflow")

    def __repr__(self) -> str:
        return "BackendTensorflow()"

    def abs(self, array: tf.Tensor) -> tf.Tensor:
        return tf.abs(array)

    def allclose(self, array1: np.array, array2: np.array, atol: float) -> bool:
        array1 = self.astensor(array1)
        array2 = self.astensor(array2)
        if array1.shape != array2.shape:
            raise ValueError("Cannot compare arrays of different shapes.")
        return tf.experimental.numpy.allclose(array1, array2, atol=atol)

    def any(self, array: tf.Tensor) -> tf.Tensor:
        return tf.math.reduce_any(array)

    def arange(self, start: int, limit: int = None, delta: int = 1, dtype=None) -> tf.Tensor:
        dtype = dtype or self.float64
        return tf.range(start, limit, delta, dtype=dtype)

    def asnumpy(self, tensor: tf.Tensor) -> Tensor:
        return np.array(tensor)

    def assign(self, tensor: tf.Tensor, value: tf.Tensor) -> tf.Tensor:
        tensor.assign(value)
        return tensor

    def astensor(self, array: np.ndarray | tf.Tensor, dtype=None) -> tf.Tensor:
        dtype = dtype or np.array(array).dtype.name
        return tf.convert_to_tensor(array, dtype)

    def atleast_1d(self, array: tf.Tensor, dtype=None) -> tf.Tensor:
        return tf.experimental.numpy.atleast_1d(self.cast(self.astensor(array), dtype))

    def atleast_2d(self, array: tf.Tensor, dtype=None) -> tf.Tensor:
        return tf.experimental.numpy.atleast_2d(self.cast(self.astensor(array), dtype))

    def atleast_3d(self, array: tf.Tensor, dtype=None) -> tf.Tensor:
        array = self.atleast_2d(self.atleast_1d(self.cast(self.astensor(array), dtype)))
        if len(array.shape) == 2:
            array = self.expand_dims(array, 0)
        return array

    def block_diag(self, mat1: tf.Tensor, mat2: tf.Tensor) -> tf.Tensor:
        Za = self.zeros((mat1.shape[-2], mat2.shape[-1]), dtype=mat1.dtype)
        Zb = self.zeros((mat2.shape[-2], mat1.shape[-1]), dtype=mat1.dtype)
        return self.concat(
            [self.concat([mat1, Za], axis=-1), self.concat([Zb, mat2], axis=-1)],
            axis=-2,
        )

    def block(self, blocks: list[list[tf.Tensor]], axes=(-2, -1)) -> tf.Tensor:
        rows = [self.concat(row, axis=axes[1]) for row in blocks]
        return self.concat(rows, axis=axes[0])

    def boolean_mask(self, tensor: tf.Tensor, mask: tf.Tensor) -> Tensor:
        return tf.boolean_mask(tensor, mask)

    def cast(self, array: tf.Tensor, dtype=None) -> tf.Tensor:
        if dtype is None:
            return array
        return tf.cast(array, dtype)

    def clip(self, array, a_min, a_max) -> tf.Tensor:
        return tf.clip_by_value(array, a_min, a_max)

    def concat(self, values: Sequence[tf.Tensor], axis: int) -> tf.Tensor:
        if any(tf.rank(v) == 0 for v in values):
            return tf.stack(values, axis)
        return tf.concat(values, axis)

    def conj(self, array: tf.Tensor) -> tf.Tensor:
        return tf.math.conj(array)

    def constraint_func(self, bounds: tuple[float | None, float | None]) -> Callable | None:
        bounds = (
            -np.inf if bounds[0] is None else bounds[0],
            np.inf if bounds[1] is None else bounds[1],
        )
        if bounds != (-np.inf, np.inf):

            def constraint(x):
                return tf.clip_by_value(x, bounds[0], bounds[1])

        else:
            constraint = None
        return constraint

    # pylint: disable=arguments-differ
    @Autocast()
    def convolution(
        self,
        array: tf.Tensor,
        filters: tf.Tensor,
        padding: str | None = None,
        data_format="NWC",
    ) -> tf.Tensor:
        padding = padding or "VALID"
        return tf.nn.convolution(array, filters=filters, padding=padding, data_format=data_format)

    def cos(self, array: tf.Tensor) -> tf.Tensor:
        return tf.math.cos(array)

    def cosh(self, array: tf.Tensor) -> tf.Tensor:
        return tf.math.cosh(array)

    def det(self, matrix: tf.Tensor) -> tf.Tensor:
        return tf.linalg.det(matrix)

    def diag(self, array: tf.Tensor, k: int = 0) -> tf.Tensor:
        return tf.linalg.diag(array, k=k)

    def diag_part(self, array: tf.Tensor, k: int = 0) -> tf.Tensor:
        return tf.linalg.diag_part(array, k=k)

    def einsum(self, string: str, *tensors) -> tf.Tensor:
        if isinstance(string, str):
            return tf.einsum(string, *tensors)
        return None  # provide same functionality as numpy.einsum or upgrade to opt_einsum

    def exp(self, array: tf.Tensor) -> tf.Tensor:
        return tf.math.exp(array)

    def expand_dims(self, array: tf.Tensor, axis: int) -> tf.Tensor:
        return tf.expand_dims(array, axis)

    def expm(self, matrix: tf.Tensor) -> tf.Tensor:
        return tf.linalg.expm(matrix)

    def eye(self, size: int, dtype=None) -> tf.Tensor:
        dtype = dtype or self.float64
        return tf.eye(size, dtype=dtype)

    def eye_like(self, array: tf.Tensor) -> Tensor:
        return tf.eye(array.shape[-1], dtype=array.dtype)

    def from_backend(self, value) -> bool:
        return isinstance(value, (tf.Tensor, tf.Variable))

    def gather(self, array: tf.Tensor, indices: tf.Tensor, axis: int) -> tf.Tensor:
        return tf.gather(array, indices, axis=axis)

    def imag(self, array: tf.Tensor) -> tf.Tensor:
        return tf.math.imag(array)

    def inv(self, tensor: tf.Tensor) -> tf.Tensor:
        return tf.linalg.inv(tensor)

    def is_trainable(self, tensor: tf.Tensor) -> bool:
        return isinstance(tensor, tf.Variable)

    def lgamma(self, x: tf.Tensor) -> tf.Tensor:
        return tf.math.lgamma(x)

    def log(self, x: tf.Tensor) -> tf.Tensor:
        return tf.math.log(x)

    @Autocast()
    def matmul(self, *matrices: tf.Tensor) -> tf.Tensor:
        mat = matrices[0]
        for matrix in matrices[1:]:
            mat = tf.matmul(mat, matrix)
        return mat

    @Autocast()
    def matvec(self, a: tf.Tensor, b: tf.Tensor) -> tf.Tensor:
        return tf.linalg.matvec(a, b)

    def make_complex(self, real: tf.Tensor, imag: tf.Tensor) -> tf.Tensor:
        return tf.complex(real, imag)

    @Autocast()
    def maximum(self, a: tf.Tensor, b: tf.Tensor) -> tf.Tensor:
        return tf.maximum(a, b)

    @Autocast()
    def minimum(self, a: tf.Tensor, b: tf.Tensor) -> tf.Tensor:
        return tf.minimum(a, b)

    def moveaxis(
<<<<<<< HEAD
        self,
        array: tf.Tensor,
        old: Union[int, Sequence[int]],
        new: Union[int, Sequence[int]],
=======
        self, array: tf.Tensor, old: int | Sequence[int], new: int | Sequence[int]
>>>>>>> ab435e64
    ) -> tf.Tensor:
        return tf.experimental.numpy.moveaxis(array, old, new)

    def new_variable(
        self,
        value,
        bounds: tuple[float | None, float | None] | None,
        name: str,
        dtype=None,
    ):
        bounds = bounds or (None, None)
        dtype = dtype or self.float64
        value = self.astensor(value, dtype)
        return tf.Variable(value, name=name, dtype=dtype, constraint=self.constraint_func(bounds))

    def new_constant(self, value, name: str, dtype=None):
        dtype = dtype or self.float64
        value = self.astensor(value, dtype)
        return tf.constant(value, dtype=dtype, name=name)

    def norm(self, array: tf.Tensor) -> tf.Tensor:
        """Note that the norm preserves the type of array."""
        return tf.linalg.norm(array)

    def ones(self, shape: Sequence[int], dtype=None) -> tf.Tensor:
        dtype = dtype or self.float64
        return tf.ones(shape, dtype=dtype)

    def ones_like(self, array: tf.Tensor) -> tf.Tensor:
        return tf.ones_like(array)

    @Autocast()
    def outer(self, array1: tf.Tensor, array2: tf.Tensor) -> tf.Tensor:
        return tf.tensordot(array1, array2, [[], []])

    def pad(
        self,
        array: tf.Tensor,
        paddings: Sequence[tuple[int, int]],
        mode="CONSTANT",
        constant_values=0,
    ) -> tf.Tensor:
        return tf.pad(array, paddings, mode, constant_values)

    @staticmethod
    def pinv(matrix: tf.Tensor) -> tf.Tensor:
        return tf.linalg.pinv(matrix)

    @Autocast()
    def pow(self, x: tf.Tensor, y: float) -> tf.Tensor:
        return tf.math.pow(x, y)

    def kron(self, tensor1: tf.Tensor, tensor2: tf.Tensor):
        return tf.experimental.numpy.kron(tensor1, tensor2)

    def prod(self, x: tf.Tensor, axis: int | None):
        return tf.math.reduce_prod(x, axis=axis)

    def real(self, array: tf.Tensor) -> tf.Tensor:
        return tf.math.real(array)

    def reshape(self, array: tf.Tensor, shape: Sequence[int]) -> tf.Tensor:
        return tf.reshape(array, shape)

    def round(self, array: tf.Tensor, decimals: int = 0) -> tf.Tensor:
        return tf.round(10**decimals * array) / 10**decimals

    def set_diag(self, array: tf.Tensor, diag: tf.Tensor, k: int) -> tf.Tensor:
        return tf.linalg.set_diag(array, diag, k=k)

    def sin(self, array: tf.Tensor) -> tf.Tensor:
        return tf.math.sin(array)

    def sinh(self, array: tf.Tensor) -> tf.Tensor:
        return tf.math.sinh(array)

    def solve(self, matrix: tf.Tensor, rhs: tf.Tensor) -> tf.Tensor:
        if len(rhs.shape) == len(matrix.shape) - 1:
            rhs = tf.expand_dims(rhs, -1)
            return tf.linalg.solve(matrix, rhs)[..., 0]
        return tf.linalg.solve(matrix, rhs)

    def sort(self, array: tf.Tensor, axis: int = -1) -> tf.Tensor:
        return tf.sort(array, axis)

    def sqrt(self, x: tf.Tensor, dtype=None) -> tf.Tensor:
        return tf.sqrt(self.cast(x, dtype))

    def sum(self, array: tf.Tensor, axes: Sequence[int] = None):
        return tf.reduce_sum(array, axes)

    @Autocast()
    def tensordot(self, a: tf.Tensor, b: tf.Tensor, axes: list[int]) -> tf.Tensor:
        return tf.tensordot(a, b, axes)

    def tile(self, array: tf.Tensor, repeats: Sequence[int]) -> tf.Tensor:
        return tf.tile(array, repeats)

    def trace(self, array: tf.Tensor, dtype=None) -> tf.Tensor:
        return self.cast(tf.linalg.trace(array), dtype)

    def transpose(self, a: tf.Tensor, perm: Sequence[int] = None) -> tf.Tensor:
        if a is None:
            return None  # TODO: remove and address None inputs where tranpose is used
        return tf.transpose(a, perm)

    @Autocast()
    def update_tensor(self, tensor: tf.Tensor, indices: tf.Tensor, values: tf.Tensor) -> tf.Tensor:
        return tf.tensor_scatter_nd_update(tensor, indices, values)

    @Autocast()
    def update_add_tensor(
        self, tensor: tf.Tensor, indices: tf.Tensor, values: tf.Tensor
    ) -> tf.Tensor:
        return tf.tensor_scatter_nd_add(tensor, indices, values)

    def zeros(self, shape: Sequence[int], dtype=None) -> tf.Tensor:
        dtype = dtype or self.float64
        return tf.zeros(shape, dtype=dtype)

    def zeros_like(self, array: tf.Tensor) -> tf.Tensor:
        return tf.zeros_like(array)

    def map_fn(self, func, elements):
        return tf.map_fn(func, elements)

    def squeeze(self, tensor, axis=None):
        return tf.squeeze(tensor, axis=axis or [])

    def cholesky(self, input: Tensor):
        return tf.linalg.cholesky(input)

    def Categorical(self, probs: Tensor, name: str):
        return tfp.distributions.Categorical(probs=probs, name=name)

    def MultivariateNormalTriL(self, loc: Tensor, scale_tril: Tensor):
        return tfp.distributions.MultivariateNormalTriL(loc=loc, scale_tril=scale_tril)

    @staticmethod
    def eigh(tensor: tf.Tensor) -> Tensor:
        return tf.linalg.eigh(tensor)

    @staticmethod
    def eigvals(tensor: tf.Tensor) -> Tensor:
        return tf.linalg.eigvals(tensor)

    @staticmethod
    def xlogy(x: tf.Tensor, y: tf.Tensor) -> Tensor:
        return tf.math.xlogy(x, y)

    def sqrtm(self, tensor: tf.Tensor, dtype, rtol=1e-05, atol=1e-08) -> Tensor:
        # The sqrtm function has issues with matrices that are close to zero, hence we branch
        if np.allclose(tensor, 0, rtol=rtol, atol=atol):
            ret = self.zeros_like(tensor)
        else:
            ret = tf.linalg.sqrtm(tensor)

        if dtype is None:
            return self.cast(ret, self.complex128)
        return self.cast(ret, dtype)

    # ~~~~~~~~~~~~~~~~~
    # Special functions
    # ~~~~~~~~~~~~~~~~~

    def DefaultEuclideanOptimizer(self) -> tf.keras.optimizers.legacy.Optimizer:
        use_legacy = Version(metadata.distribution("tensorflow").version) < Version("2.16.0")
        AdamOpt = tf.keras.optimizers.legacy.Adam if use_legacy else tf.keras.optimizers.Adam
        if not use_legacy and platform.system() == "Darwin" and platform.processor() == "arm":
            warn(
                "Mac ARM processor detected - MrMustard always trains using the latest Keras Adam "
                "optimizer with TensorFlow 2.16+, but it is known to be slow on Mac+ARM. To use "
                "the legacy optimizer, please downgrade TensorFlow to 2.15."
            )
        return AdamOpt(learning_rate=0.001)

    def value_and_gradients(
        self, cost_fn: Callable, parameters: list[Trainable]
    ) -> tuple[tf.Tensor, list[tf.Tensor]]:
        r"""Computes the loss and gradients of the given cost function.

        Args:
            cost_fn (Callable with no args): The cost function.
            parameters (List[Trainable]): The parameters to optimize.

        Returns:
            tuple(Tensor, List[Tensor]): the loss and the gradients
        """
        with tf.GradientTape() as tape:
            loss = cost_fn()
        gradients = tape.gradient(loss, parameters)
        return loss, gradients

    @tf.custom_gradient
    def hermite_renormalized(
        self, A: tf.Tensor, B: tf.Tensor, C: tf.Tensor, shape: tuple[int]
    ) -> tuple[tf.Tensor, Callable]:
        r"""Renormalized multidimensional Hermite polynomial given by the "exponential" Taylor
        series of :math:`exp(C + Bx + 1/2*Ax^2)` at zero, where the series has :math:`sqrt(n!)`
        at the denominator rather than :math:`n!`. It computes all the amplitudes within the
        tensor of given shape.

        Args:
            A: The A matrix.
            B: The B vector.
            C: The C scalar.
            shape: The shape of the final tensor.

        Returns:
            The renormalized Hermite polynomial of given shape.
        """

        precision_bits = settings.PRECISION_BITS_HERMITE_POLY

        A, B, C = self.asnumpy(A), self.asnumpy(B), self.asnumpy(C)

        if precision_bits == 128:  # numba
            if settings.USE_VANILLA_AVERAGE:
                G = strategies.vanilla_average(tuple(shape), A, B, C)
            else:
                G = strategies.vanilla(tuple(shape), A, B, C)
        else:  # julia
            # The following import must come after settings settings.PRECISION_BITS_HERMITE_POLY
            from juliacall import Main as jl  # pylint: disable=import-outside-toplevel

            A, B, C = (
                A.astype(np.complex128),
                B.astype(np.complex128),
                C.astype(np.complex128),
            )

            G = self.astensor(
                jl.Vanilla.vanilla(A, B, C.item(), np.array(shape, dtype=np.int64), precision_bits)
            )

        def grad(dLdGconj):
            dLdA, dLdB, dLdC = strategies.vanilla_vjp(G, C, np.conj(dLdGconj))
            return self.conj(dLdA), self.conj(dLdB), self.conj(dLdC)

        return G, grad

    def hermite_renormalized_batch(
        self, A: tf.Tensor, B: tf.Tensor, C: tf.Tensor, shape: tuple[int]
    ) -> tf.Tensor:
        _A, _B, _C = self.asnumpy(A), self.asnumpy(B), self.asnumpy(C)

        if settings.USE_VANILLA_AVERAGE:
            G = strategies.vanilla_average(tuple(shape), _A, _B, _C)
        else:
            G = strategies.vanilla_batch(tuple(shape), _A, _B, _C)
        return G

    @tf.custom_gradient
    def hermite_renormalized_binomial(
        self,
        A: tf.Tensor,
        B: tf.Tensor,
        C: tf.Tensor,
        shape: tuple[int],
        max_l2: float | None,
        global_cutoff: int | None,
    ) -> tf.Tensor:
        r"""Renormalized multidimensional Hermite polynomial given by the "exponential" Taylor
        series of :math:`exp(C + Bx + 1/2*Ax^2)` at zero, where the series has :math:`sqrt(n!)`
        at the denominator rather than :math:`n!`. The computation fills a tensor of given shape
        up to a given L2 norm or global cutoff, whichever applies first. The max_l2 value, if
        not provided, is set to the default value of the AUTOSHAPE_PROBABILITY setting.

        Args:
            A: The A matrix.
            B: The B vector.
            C: The C scalar.
            shape: The shape of the final tensor (local cutoffs).
            max_l2 (float): The maximum squared L2 norm of the tensor.
            global_cutoff (optional int): The global cutoff.

        Returns:
            The renormalized Hermite polynomial of given shape.
        """
        _A, _B, _C = self.asnumpy(A), self.asnumpy(B), self.asnumpy(C)
        G, _ = strategies.binomial(
            tuple(shape),
            _A,
            _B,
            _C,
            max_l2=max_l2 or settings.AUTOSHAPE_PROBABILITY,
            global_cutoff=global_cutoff or sum(shape) - len(shape) + 1,
        )

        def grad(dLdGconj):
            dLdA, dLdB, dLdC = strategies.vanilla_vjp(G, _C, np.conj(dLdGconj))
            return self.conj(dLdA), self.conj(dLdB), self.conj(dLdC)

        return G, grad

    def reorder_AB_bargmann(self, A: tf.Tensor, B: tf.Tensor) -> tuple[tf.Tensor, tf.Tensor]:
        r"""In mrmustard.math.compactFock.compactFock~ dimensions of the Fock representation are ordered like [mode0,mode0,mode1,mode1,...]
        while in mrmustard.physics.bargmann the ordering is [mode0,mode1,...,mode0,mode1,...]. Here we reorder A and B.
        """
        ordering = (
            np.arange(2 * A.shape[0] // 2).reshape(2, -1).T.flatten()
        )  # ordering is [0,2,4,...,1,3,5,...]
        A = tf.gather(A, ordering, axis=1)
        A = tf.gather(A, ordering)
        B = tf.gather(B, ordering, axis=0)
        return A, B

    def hermite_renormalized_diagonal(
        self, A: tf.Tensor, B: tf.Tensor, C: tf.Tensor, cutoffs: tuple[int]
    ) -> tf.Tensor:
        A, B = self.reorder_AB_bargmann(A, B)
        return self.hermite_renormalized_diagonal_reorderedAB(A, B, C, cutoffs=cutoffs)

    @tf.custom_gradient
    def hermite_renormalized_diagonal_reorderedAB(
        self, A: tf.Tensor, B: tf.Tensor, C: tf.Tensor, cutoffs: tuple[int]
    ) -> tf.Tensor:
        r"""Renormalized multidimensional Hermite polynomial given by the "exponential" Taylor
        series of :math:`exp(C + Bx - Ax^2)` at zero, where the series has :math:`sqrt(n!)` at the
        denominator rather than :math:`n!`. Note the minus sign in front of ``A``.

        Calculates the diagonal of the Fock representation (i.e. the PNR detection probabilities of all modes)
        by applying the recursion relation in a selective manner.

        Args:
            A: The A matrix.
            B: The B vector.
            C: The C scalar.
            cutoffs: upper boundary of photon numbers in each mode

        Returns:
            The renormalized Hermite polynomial.
        """
        A, B, C = self.asnumpy(A), self.asnumpy(B), self.asnumpy(C)
        precision_bits = settings.PRECISION_BITS_HERMITE_POLY

        if precision_bits == 128:  # numba (complex128)
            poly0, poly2, poly1010, poly1001, poly1 = tf.numpy_function(
                hermite_multidimensional_diagonal, [A, B, C, cutoffs], [A.dtype] * 5
            )
        else:  # julia (higher precision than complex128)
            # The following import must come after settings settings.PRECISION_BITS_HERMITE_POLY
            from juliacall import Main as jl  # pylint: disable=import-outside-toplevel

            (poly0, poly2, poly1010, poly1001, poly1) = (
                self.asnumpy(val)
                for val in jl.DiagonalAmps.fock_diagonal_amps(
                    A, B, C.item(), tuple(cutoffs), precision_bits
                )
            )

        def grad(dLdpoly):
            if precision_bits == 128:  # numba (complex128)
                dpoly_dC, dpoly_dA, dpoly_dB = tf.numpy_function(
                    grad_hermite_multidimensional_diagonal,
                    [A, B, C.item(), poly0, poly2, poly1010, poly1001, poly1],
                    [poly0.dtype] * 3,
                )
            else:  # julia (higher precision than complex128)
                dpoly_dC = poly0 / C.item()
                dpoly_dA, dpoly_dB = jl.DiagonalGrad.fock_diagonal_grad(
                    A, B, poly0, poly2, poly1010, poly1001, poly1, precision_bits
                )

            ax = tuple(range(dLdpoly.ndim))
            dLdA = self.sum(dLdpoly[..., None, None] * self.conj(dpoly_dA), axes=ax)
            dLdB = self.sum(dLdpoly[..., None] * self.conj(dpoly_dB), axes=ax)
            dLdC = self.sum(dLdpoly * self.conj(dpoly_dC), axes=ax)
            return dLdA, dLdB, dLdC

        return poly0, grad

    def hermite_renormalized_diagonal_batch(
        self, A: tf.Tensor, B: tf.Tensor, C: tf.Tensor, cutoffs: tuple[int]
    ) -> tf.Tensor:
        r"""Same as hermite_renormalized_diagonal but works for a batch of different B's."""
        A, B = self.reorder_AB_bargmann(A, B)
        return self.hermite_renormalized_diagonal_reorderedAB_batch(A, B, C, cutoffs=cutoffs)

    def hermite_renormalized_diagonal_reorderedAB_batch(
        self, A: tf.Tensor, B: tf.Tensor, C: tf.Tensor, cutoffs: tuple[int]
    ) -> tf.Tensor:
        r"""Same as hermite_renormalized_diagonal_reorderedAB but works for a batch of different B's.

        Args:
            A: The A matrix.
            B: The B vectors.
            C: The C scalar.
            cutoffs: upper boundary of photon numbers in each mode

        Returns:
            The renormalized Hermite polynomial from different B values.
        """
        A, B, C = self.asnumpy(A), self.asnumpy(B), self.asnumpy(C)

        poly0, _, _, _, _ = tf.numpy_function(
            hermite_multidimensional_diagonal_batch, [A, B, C, cutoffs], [A.dtype] * 5
        )

        return poly0

    def hermite_renormalized_1leftoverMode(
        self, A: tf.Tensor, B: tf.Tensor, C: tf.Tensor, cutoffs: tuple[int]
    ) -> tf.Tensor:
        r"""First, reorder A and B parameters of Bargmann representation to match conventions in mrmustard.math.compactFock.compactFock~
        Then, calculate the required renormalized multidimensional Hermite polynomial.
        """
        A, B = self.reorder_AB_bargmann(A, B)
        return self.hermite_renormalized_1leftoverMode_reorderedAB(A, B, C, cutoffs=cutoffs)

    @tf.custom_gradient
    def hermite_renormalized_1leftoverMode_reorderedAB(
        self, A: tf.Tensor, B: tf.Tensor, C: tf.Tensor, cutoffs: tuple[int]
    ) -> tf.Tensor:
        r"""Renormalized multidimensional Hermite polynomial given by the "exponential" Taylor
        series of :math:`exp(C + Bx - Ax^2)` at zero, where the series has :math:`sqrt(n!)` at the
        denominator rather than :math:`n!`. Note the minus sign in front of ``A``.

        Calculates all possible Fock representations of mode 0,
        where all other modes are PNR detected.
        This is done by applying the recursion relation in a selective manner.

        Args:
            A: The A matrix.
            B: The B vector.
            C: The C scalar.
            cutoffs: upper boundary of photon numbers in each mode

        Returns:
            The renormalized Hermite polynomial.
        """
        A, B, C = self.asnumpy(A), self.asnumpy(B), self.asnumpy(C)
        precision_bits = settings.PRECISION_BITS_HERMITE_POLY

        if precision_bits == 128:  # numba (complex128)
            poly0, poly2, poly1010, poly1001, poly1 = tf.numpy_function(
                hermite_multidimensional_1leftoverMode,
                [A, B, C.item(), cutoffs],
                [A.dtype] * 5,
            )
        else:  # julia (higher precision than complex128)
            # The following import must come after settings settings.PRECISION_BITS_HERMITE_POLY
            from juliacall import Main as jl  # pylint: disable=import-outside-toplevel

            (
                poly0,
                poly2,
                poly1010,
                poly1001,
                poly1,
            ) = (
                self.asnumpy(val)
                for val in jl.LeftoverModeAmps.fock_1leftoverMode_amps(
                    A, B, C.item(), tuple(cutoffs), precision_bits
                )
            )

        def grad(dLdpoly):
            if precision_bits == 128:  # numba (complex128)
                dpoly_dC, dpoly_dA, dpoly_dB = tf.numpy_function(
                    grad_hermite_multidimensional_1leftoverMode,
                    [A, B, C, poly0, poly2, poly1010, poly1001, poly1],
                    [poly0.dtype] * 3,
                )
            else:  # julia (higher precision than complex128)
                dpoly_dC = poly0 / C.item()
                (dpoly_dA, dpoly_dB) = jl.LeftoverModeGrad.fock_1leftoverMode_grad(
                    A, B, poly0, poly2, poly1010, poly1001, poly1, precision_bits
                )

            ax = tuple(range(dLdpoly.ndim))
            dLdA = self.sum(dLdpoly[..., None, None] * self.conj(dpoly_dA), axes=ax)
            dLdB = self.sum(dLdpoly[..., None] * self.conj(dpoly_dB), axes=ax)
            dLdC = self.sum(dLdpoly * self.conj(dpoly_dC), axes=ax)
            return dLdA, dLdB, dLdC

        return poly0, grad

    @tf.custom_gradient
    def getitem(tensor, *, key):
        """A differentiable pure equivalent of numpy's ``value = tensor[key]``."""
        value = np.array(tensor)[key]

        def grad(dy):
            dL_dtensor = np.zeros_like(tensor)
            dL_dtensor[key] = dy
            return dL_dtensor

        return value, grad

    @tf.custom_gradient
    def setitem(tensor, value, *, key):
        """A differentiable pure equivalent of numpy's ``tensor[key] = value``."""
        _tensor = np.array(tensor)
        value = np.array(value)
        _tensor[key] = value

        def grad(dy):
            dL_dtensor = np.array(dy)
            dL_dtensor[key] = 0.0
            # unbroadcasting the gradient
            implicit_broadcast = list(range(_tensor.ndim - value.ndim))
            explicit_broadcast = [
                _tensor.ndim - value.ndim + j for j in range(value.ndim) if value.shape[j] == 1
            ]
            dL_dvalue = np.sum(
                np.array(dy)[key], axis=tuple(implicit_broadcast + explicit_broadcast)
            )
            dL_dvalue = np.expand_dims(
                dL_dvalue, [i - len(implicit_broadcast) for i in explicit_broadcast]
            )
            return dL_dtensor, dL_dvalue

        return _tensor, grad<|MERGE_RESOLUTION|>--- conflicted
+++ resolved
@@ -245,14 +245,7 @@
         return tf.minimum(a, b)
 
     def moveaxis(
-<<<<<<< HEAD
-        self,
-        array: tf.Tensor,
-        old: Union[int, Sequence[int]],
-        new: Union[int, Sequence[int]],
-=======
         self, array: tf.Tensor, old: int | Sequence[int], new: int | Sequence[int]
->>>>>>> ab435e64
     ) -> tf.Tensor:
         return tf.experimental.numpy.moveaxis(array, old, new)
 
