--- conflicted
+++ resolved
@@ -187,13 +187,8 @@
         return tf.linalg.diag_part(array, k=k)
 
     @Autocast()
-<<<<<<< HEAD
-    def einsum(self, string: str, *tensors, optimize: str | bool = "greedy") -> tf.Tensor:
-        if optimize == False:
-=======
     def einsum(self, string: str, *tensors, optimize: str | bool) -> tf.Tensor:
         if optimize is False:
->>>>>>> 4d68687d
             optimize = "greedy"
         return tf.einsum(string, *tensors, optimize=optimize)
 
