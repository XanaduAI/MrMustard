# Copyright 2021 Xanadu Quantum Technologies Inc.

# Licensed under the Apache License, Version 2.0 (the "License");
# you may not use this file except in compliance with the License.
# You may obtain a copy of the License at

#     http://www.apache.org/licenses/LICENSE-2.0

# Unless required by applicable law or agreed to in writing, software
# distributed under the License is distributed on an "AS IS" BASIS,
# WITHOUT WARRANTIES OR CONDITIONS OF ANY KIND, either express or implied.
# See the License for the specific language governing permissions and
# limitations under the License.

"""This module contains the tensorflow backend."""

# pylint: disable = missing-function-docstring, missing-class-docstring, wrong-import-position

from __future__ import annotations
from typing import Callable, Sequence

from importlib import metadata
import os

import numpy as np
from semantic_version import Version
import tensorflow_probability as tfp

os.environ["TF_CPP_MIN_LOG_LEVEL"] = "3"
import tensorflow as tf

os.environ["TF_CPP_MIN_LOG_LEVEL"] = "0"


from mrmustard.math.lattice.strategies.compactFock.inputValidation import (
    grad_hermite_multidimensional_1leftoverMode,
    grad_hermite_multidimensional_diagonal,
    hermite_multidimensional_1leftoverMode,
    hermite_multidimensional_diagonal,
    hermite_multidimensional_diagonal_batch,
)

from ..utils.settings import settings
from ..utils.typing import Tensor, Trainable
from .autocast import Autocast
from .backend_base import BackendBase
from .lattice import strategies


# pylint: disable=too-many-public-methods
class BackendTensorflow(BackendBase):  # pragma: no cover
    r"""
    A base class for backends.
    """

    int32 = tf.int32
    int64 = tf.int64
    float32 = tf.float32
    float64 = tf.float64
    complex64 = tf.complex64
    complex128 = tf.complex128

    def __init__(self):
        tf.experimental.numpy.experimental_enable_numpy_behavior()
        super().__init__(name="tensorflow")

    def __repr__(self) -> str:
        return "BackendTensorflow()"

    def abs(self, array: tf.Tensor) -> tf.Tensor:
        return tf.abs(array)

    def allclose(self, array1: np.array, array2: np.array, atol: float, rtol: float) -> bool:
        return tf.experimental.numpy.allclose(array1, array2, atol=atol, rtol=rtol)

    def any(self, array: tf.Tensor) -> tf.Tensor:
        return tf.math.reduce_any(array)

    def arange(self, start: int, limit: int = None, delta: int = 1, dtype=None) -> tf.Tensor:
        dtype = dtype or self.float64
        return tf.range(start, limit, delta, dtype=dtype)

    def asnumpy(self, tensor: tf.Tensor) -> Tensor:
        return np.array(tensor)

    def assign(self, tensor: tf.Tensor, value: tf.Tensor) -> tf.Tensor:
        tensor.assign(value)
        return tensor

    def astensor(self, array: np.ndarray | tf.Tensor, dtype=None) -> tf.Tensor:
        dtype = dtype or np.array(array).dtype.name
        return tf.cast(tf.convert_to_tensor(array, dtype_hint=dtype), dtype)

    def atleast_nd(self, array: tf.Tensor, n: int, dtype=None) -> tf.Tensor:
        return tf.experimental.numpy.array(array, ndmin=n, dtype=dtype)

    def block_diag(self, mat1: tf.Tensor, mat2: tf.Tensor) -> tf.Tensor:
        Za = self.zeros((mat1.shape[-2], mat2.shape[-1]), dtype=mat1.dtype)
        Zb = self.zeros((mat2.shape[-2], mat1.shape[-1]), dtype=mat1.dtype)
        return self.concat(
            [self.concat([mat1, Za], axis=-1), self.concat([Zb, mat2], axis=-1)],
            axis=-2,
        )

    def block(self, blocks: list[list[tf.Tensor]], axes=(-2, -1)) -> tf.Tensor:
        rows = [self.concat(row, axis=axes[1]) for row in blocks]
        return self.concat(rows, axis=axes[0])

    def broadcast_to(self, array: tf.Tensor, shape: tuple[int]) -> tf.Tensor:
        return tf.broadcast_to(array, shape)

    def boolean_mask(self, tensor: tf.Tensor, mask: tf.Tensor) -> Tensor:
        return tf.boolean_mask(tensor, mask)

    def cast(self, array: tf.Tensor, dtype=None) -> tf.Tensor:
        if dtype is None:
            return array
        return tf.cast(array, dtype)

    def clip(self, array, a_min, a_max) -> tf.Tensor:
        return tf.clip_by_value(array, a_min, a_max)

    def concat(self, values: Sequence[tf.Tensor], axis: int) -> tf.Tensor:
        if any(tf.rank(v) == 0 for v in values):
            return tf.stack(values, axis)
        return tf.concat(values, axis)

    def conj(self, array: tf.Tensor) -> tf.Tensor:
        return tf.math.conj(array)

    def constraint_func(self, bounds: tuple[float | None, float | None]) -> Callable | None:
        bounds = (
            -np.inf if bounds[0] is None else bounds[0],
            np.inf if bounds[1] is None else bounds[1],
        )
        if bounds != (-np.inf, np.inf):

            def constraint(x):
                return tf.clip_by_value(x, bounds[0], bounds[1])

        else:
            constraint = None
        return constraint

    # pylint: disable=arguments-differ
    @Autocast()
    def convolution(
        self,
        array: tf.Tensor,
        filters: tf.Tensor,
        padding: str | None = None,
        data_format="NWC",
    ) -> tf.Tensor:
        padding = padding or "VALID"
        return tf.nn.convolution(array, filters=filters, padding=padding, data_format=data_format)

    def cos(self, array: tf.Tensor) -> tf.Tensor:
        return tf.math.cos(array)

    def cosh(self, array: tf.Tensor) -> tf.Tensor:
        return tf.math.cosh(array)

    def det(self, matrix: tf.Tensor) -> tf.Tensor:
        return tf.linalg.det(matrix)

    def diag(self, array: tf.Tensor, k: int = 0) -> tf.Tensor:
        return tf.linalg.diag(array, k=k)

    def diag_part(self, array: tf.Tensor, k: int = 0) -> tf.Tensor:
        return tf.linalg.diag_part(array, k=k)

    @Autocast()
    def einsum(self, string: str, *tensors) -> tf.Tensor:
        if isinstance(string, str):
            return tf.einsum(string, *tensors)
        return None  # provide same functionality as numpy.einsum or upgrade to opt_einsum

    def exp(self, array: tf.Tensor) -> tf.Tensor:
        return tf.math.exp(array)

    def expand_dims(self, array: tf.Tensor, axis: int) -> tf.Tensor:
        return tf.expand_dims(array, axis)

    def expm(self, matrix: tf.Tensor) -> tf.Tensor:
        return tf.linalg.expm(matrix)

    def eye(self, size: int, dtype=None) -> tf.Tensor:
        dtype = dtype or self.float64
        return tf.eye(size, dtype=dtype)

    def eye_like(self, array: tf.Tensor) -> Tensor:
        return tf.eye(array.shape[-1], dtype=array.dtype)

    def from_backend(self, value) -> bool:
        return isinstance(value, (tf.Tensor, tf.Variable))

    def gather(self, array: tf.Tensor, indices: tf.Tensor, axis: int) -> tf.Tensor:
        indices = tf.cast(tf.convert_to_tensor(indices), dtype=tf.int32)
        return tf.gather(array, indices, axis=axis)

    def conditional(
        self, cond: tf.Tensor, true_fn: Callable, false_fn: Callable, *args
    ) -> tf.Tensor:
        if tf.reduce_all(cond):
            return true_fn(*args)
        else:
            return false_fn(*args)

    def error_if(
        self, array: tf.Tensor, condition: tf.Tensor, msg: str
    ):  # pylint: disable=unused-argument
        if tf.reduce_any(condition):
            raise ValueError(msg)

    def imag(self, array: tf.Tensor) -> tf.Tensor:
        return tf.math.imag(array)

    def inv(self, tensor: tf.Tensor) -> tf.Tensor:
        return tf.linalg.inv(tensor)

    def is_trainable(self, tensor: tf.Tensor) -> bool:
        return isinstance(tensor, tf.Variable)

    def lgamma(self, x: tf.Tensor) -> tf.Tensor:
        return tf.math.lgamma(x)

    def log(self, x: tf.Tensor) -> tf.Tensor:
        return tf.math.log(x)

    @Autocast()
    def matmul(self, *matrices: tf.Tensor) -> tf.Tensor:
        mat = matrices[0]
        for matrix in matrices[1:]:
            mat = tf.matmul(mat, matrix)
        return mat

    @Autocast()
    def matvec(self, a: tf.Tensor, b: tf.Tensor) -> tf.Tensor:
        return tf.linalg.matvec(a, b)

    def make_complex(self, real: tf.Tensor, imag: tf.Tensor) -> tf.Tensor:
        return tf.complex(real, imag)

    @Autocast()
    def maximum(self, a: tf.Tensor, b: tf.Tensor) -> tf.Tensor:
        return tf.maximum(a, b)

    @Autocast()
    def minimum(self, a: tf.Tensor, b: tf.Tensor) -> tf.Tensor:
        return tf.minimum(a, b)

    def moveaxis(
        self, array: tf.Tensor, old: int | Sequence[int], new: int | Sequence[int]
    ) -> tf.Tensor:
        return tf.experimental.numpy.moveaxis(array, old, new)

    def new_variable(
        self,
        value,
        bounds: tuple[float | None, float | None] | None,
        name: str,
        dtype=None,
    ):
        bounds = bounds or (None, None)
        dtype = dtype or self.float64
        value = self.astensor(value, dtype)
        return tf.Variable(value, name=name, dtype=dtype, constraint=self.constraint_func(bounds))

    def new_constant(self, value, name: str, dtype=None):
        dtype = dtype or self.float64
        value = self.astensor(value, dtype)
        return tf.constant(value, dtype=dtype, name=name)

    def norm(self, array: tf.Tensor) -> tf.Tensor:
        """Note that the norm preserves the type of array."""
        return tf.linalg.norm(array)

    def ones(self, shape: Sequence[int], dtype=None) -> tf.Tensor:
        dtype = dtype or self.float64
        return tf.ones(shape, dtype=dtype)

    def ones_like(self, array: tf.Tensor) -> tf.Tensor:
        return tf.ones_like(array)

    def infinity_like(self, array: np.ndarray) -> np.ndarray:
        return tf.fill(array.shape, np.inf)

    @Autocast()
    def outer(self, array1: tf.Tensor, array2: tf.Tensor) -> tf.Tensor:
        return tf.tensordot(array1, array2, [[], []])

    def pad(
        self,
        array: tf.Tensor,
        paddings: Sequence[tuple[int, int]],
        mode="CONSTANT",
        constant_values=0,
    ) -> tf.Tensor:
        return tf.pad(array, paddings, mode, constant_values)

    @staticmethod
    def pinv(matrix: tf.Tensor) -> tf.Tensor:
        return tf.linalg.pinv(matrix)

    @Autocast()
    def pow(self, x: tf.Tensor, y: float) -> tf.Tensor:
        return tf.math.pow(x, y)

    def kron(self, tensor1: tf.Tensor, tensor2: tf.Tensor):
        return tf.experimental.numpy.kron(tensor1, tensor2)

    def prod(self, x: tf.Tensor, axis: int | None):
        return tf.math.reduce_prod(x, axis=axis)

    def real(self, array: tf.Tensor) -> tf.Tensor:
        return tf.math.real(array)

    def reshape(self, array: tf.Tensor, shape: Sequence[int]) -> tf.Tensor:
        return tf.reshape(array, shape)

    def repeat(self, array: tf.Tensor, repeats: int, axis: int = None) -> tf.Tensor:
        return tf.repeat(array, repeats, axis=axis)

    def round(self, array: tf.Tensor, decimals: int = 0) -> tf.Tensor:
        return tf.round(10**decimals * array) / 10**decimals

    def set_diag(self, array: tf.Tensor, diag: tf.Tensor, k: int) -> tf.Tensor:
        return tf.linalg.set_diag(array, diag, k=k)

    def sin(self, array: tf.Tensor) -> tf.Tensor:
        return tf.math.sin(array)

    def sinh(self, array: tf.Tensor) -> tf.Tensor:
        return tf.math.sinh(array)

    def solve(self, matrix: tf.Tensor, rhs: tf.Tensor) -> tf.Tensor:
        if len(rhs.shape) == len(matrix.shape) - 1:
            rhs = tf.expand_dims(rhs, -1)
            return tf.linalg.solve(matrix, rhs)[..., 0]
        return tf.linalg.solve(matrix, rhs)

    def sort(self, array: tf.Tensor, axis: int = -1) -> tf.Tensor:
        return tf.sort(array, axis)

    def sqrt(self, x: tf.Tensor, dtype=None) -> tf.Tensor:
        return tf.sqrt(self.cast(x, dtype))

<<<<<<< HEAD
    @Autocast()
    def stack(self, values: Sequence[tf.Tensor], axis: int = 0) -> tf.Tensor:
        return tf.stack(values, axis=axis)
=======
    def stack(self, arrays: tf.Tensor, axis: int = 0) -> tf.Tensor:
        return tf.stack(arrays, axis=axis)
>>>>>>> 22937d19

    def sum(self, array: tf.Tensor, axis: int | tuple[int] | None = None):
        return tf.reduce_sum(array, axis)

    @Autocast()
    def tensordot(self, a: tf.Tensor, b: tf.Tensor, axes: list[int]) -> tf.Tensor:
        return tf.tensordot(a, b, axes)

    def tile(self, array: tf.Tensor, repeats: Sequence[int]) -> tf.Tensor:
        return tf.tile(array, repeats)

    def trace(self, array: tf.Tensor, dtype=None) -> tf.Tensor:
        return self.cast(tf.linalg.trace(array), dtype)

    def transpose(self, a: tf.Tensor, perm: Sequence[int] = None) -> tf.Tensor:
        if a is None:
            return None  # TODO: remove and address None inputs where tranpose is used
        return tf.transpose(a, perm)

    @Autocast()
    def update_tensor(self, tensor: tf.Tensor, indices: tf.Tensor, values: tf.Tensor) -> tf.Tensor:
        return tf.tensor_scatter_nd_update(tensor, indices, values)

    @Autocast()
    def update_add_tensor(
        self, tensor: tf.Tensor, indices: tf.Tensor, values: tf.Tensor
    ) -> tf.Tensor:
        return tf.tensor_scatter_nd_add(tensor, indices, values)

    def zeros(self, shape: Sequence[int], dtype=None) -> tf.Tensor:
        dtype = dtype or self.float64
        return tf.zeros(shape, dtype=dtype)

    def zeros_like(self, array: tf.Tensor) -> tf.Tensor:
        return tf.zeros_like(array)

    def map_fn(self, func, elements):
        return tf.map_fn(func, elements)

    def squeeze(self, tensor, axis=None):
        return tf.squeeze(tensor, axis=axis or [])

    def cholesky(self, input: Tensor):
        return tf.linalg.cholesky(input)

    def Categorical(self, probs: Tensor, name: str):
        return tfp.distributions.Categorical(probs=probs, name=name)

    def MultivariateNormalTriL(self, loc: Tensor, scale_tril: Tensor):
        return tfp.distributions.MultivariateNormalTriL(loc=loc, scale_tril=scale_tril)

    @staticmethod
    def eigh(tensor: tf.Tensor) -> Tensor:
        return tf.linalg.eigh(tensor)

    @staticmethod
    def eigvals(tensor: tf.Tensor) -> Tensor:
        return tf.linalg.eigvals(tensor)

    @staticmethod
    def xlogy(x: tf.Tensor, y: tf.Tensor) -> Tensor:
        return tf.math.xlogy(x, y)

    def sqrtm(self, tensor: tf.Tensor, dtype, rtol=1e-05, atol=1e-08) -> Tensor:
        # The sqrtm function has issues with matrices that are close to zero, hence we branch
        if np.allclose(tensor, 0, rtol=rtol, atol=atol):
            ret = self.zeros_like(tensor)
        else:
            ret = tf.linalg.sqrtm(tensor)

        if dtype is None:
            return self.cast(ret, self.complex128)
        return self.cast(ret, dtype)

    # ~~~~~~~~~~~~~~~~~
    # Special functions
    # ~~~~~~~~~~~~~~~~~

    def DefaultEuclideanOptimizer(self) -> tf.keras.optimizers.legacy.Optimizer:
        if Version(metadata.distribution("tensorflow").version) > Version("2.15.0"):
            os.environ["TF_USE_LEGACY_KERAS"] = "True"
        return tf.keras.optimizers.legacy.Adam(learning_rate=0.001)

    def value_and_gradients(
        self, cost_fn: Callable, parameters: list[Trainable]
    ) -> tuple[tf.Tensor, list[tf.Tensor]]:
        r"""Computes the loss and gradients of the given cost function.

        Args:
            cost_fn (Callable with no args): The cost function.
            parameters (List[Trainable]): The parameters to optimize.

        Returns:
            tuple(Tensor, List[Tensor]): the loss and the gradients
        """
        with tf.GradientTape() as tape:
            loss = cost_fn()
        gradients = tape.gradient(loss, parameters)
        return loss, gradients

    @tf.custom_gradient
    def hermite_renormalized(
        self, A: tf.Tensor, b: tf.Tensor, c: tf.Tensor, shape: tuple[int]
    ) -> tuple[tf.Tensor, Callable]:
        r"""Renormalized multidimensional Hermite polynomial given by the "exponential" Taylor
        series of :math:`c * exp(bx + 1/2*Ax^2)` at zero, where the series has :math:`sqrt(n!)`
        at the denominator rather than :math:`n!`. It computes all the amplitudes within the
        tensor of given shape.

        Args:
            A: The A matrix.
            b: The b vector.
            c: The c scalar.
            shape: The shape of the final tensor.

        Returns:
            The renormalized Hermite polynomial of given shape.
        """

        A, b, c = self.asnumpy(A), self.asnumpy(b), self.asnumpy(c)

        if settings.STABLE_FOCK_CONVERSION:
            G = strategies.vanilla_stable(tuple(shape), A, b, c)
        else:
            G = strategies.vanilla(tuple(shape), A, b, c)

        def grad(dLdGconj):
            dLdA, dLdB, dLdC = strategies.vanilla_vjp(G, c, np.conj(dLdGconj))
            return self.conj(dLdA), self.conj(dLdB), self.conj(dLdC)

        return G, grad

    def hermite_renormalized_batch(
        self, A: tf.Tensor, b: tf.Tensor, c: tf.Tensor, shape: tuple[int]
    ) -> tf.Tensor:
        r"""Same as hermite_renormalized but works for a batch of different b's.

        Args:
            A: The A matrix.
            b: The b vectors batched on the first axis.
            c: The c scalar.
            shape: The shape of the final tensor.

        Returns:
            The renormalized Hermite polynomial from different b values.
        """
        _A, _b, _c = self.asnumpy(A), self.asnumpy(b), self.asnumpy(c)

        if settings.STABLE_FOCK_CONVERSION:
            G = strategies.vanilla_stable_batch(tuple(shape), _A, _b, _c)
        else:
            G = strategies.vanilla_batch(tuple(shape), _A, _b, _c)
        return G

    @tf.custom_gradient
    def hermite_renormalized_binomial(
        self,
        A: tf.Tensor,
        B: tf.Tensor,
        C: tf.Tensor,
        shape: tuple[int],
        max_l2: float | None,
        global_cutoff: int | None,
    ) -> tf.Tensor:
        r"""Renormalized multidimensional Hermite polynomial given by the "exponential" Taylor
        series of :math:`exp(C + Bx + 1/2*Ax^2)` at zero, where the series has :math:`sqrt(n!)`
        at the denominator rather than :math:`n!`. The computation fills a tensor of given shape
        up to a given L2 norm or global cutoff, whichever applies first. The max_l2 value, if
        not provided, is set to the default value of the AUTOSHAPE_PROBABILITY setting.

        Args:
            A: The A matrix.
            B: The B vector.
            C: The C scalar.
            shape: The shape of the final tensor (local cutoffs).
            max_l2 (float): The maximum squared L2 norm of the tensor.
            global_cutoff (optional int): The global cutoff.

        Returns:
            The renormalized Hermite polynomial of given shape.
        """
        _A, _B, _C = self.asnumpy(A), self.asnumpy(B), self.asnumpy(C)
        G, _ = strategies.binomial(
            tuple(shape),
            _A,
            _B,
            _C,
            max_l2=max_l2 or settings.AUTOSHAPE_PROBABILITY,
            global_cutoff=global_cutoff or sum(shape) - len(shape) + 1,
        )

        def grad(dLdGconj):
            dLdA, dLdB, dLdC = strategies.vanilla_vjp(G, _C, np.conj(dLdGconj))
            return self.conj(dLdA), self.conj(dLdB), self.conj(dLdC)

        return G, grad

    def reorder_AB_bargmann(self, A: tf.Tensor, B: tf.Tensor) -> tuple[tf.Tensor, tf.Tensor]:
        r"""In mrmustard.math.compactFock.compactFock~ dimensions of the Fock representation are ordered like [mode0,mode0,mode1,mode1,...]
        while in mrmustard.physics.bargmann_utils the ordering is [mode0,mode1,...,mode0,mode1,...]. Here we reorder A and B.
        """
        ordering = (
            np.arange(2 * A.shape[0] // 2).reshape(2, -1).T.flatten()
        )  # ordering is [0,2,4,...,1,3,5,...]
        A = tf.gather(A, ordering, axis=1)
        A = tf.gather(A, ordering)
        B = tf.gather(B, ordering, axis=0)
        return A, B

    def hermite_renormalized_diagonal(
        self, A: tf.Tensor, B: tf.Tensor, C: tf.Tensor, cutoffs: tuple[int]
    ) -> tf.Tensor:
        A, B = self.reorder_AB_bargmann(A, B)
        return self.hermite_renormalized_diagonal_reorderedAB(A, B, C, cutoffs=cutoffs)

    @tf.custom_gradient
    def hermite_renormalized_diagonal_reorderedAB(
        self, A: tf.Tensor, B: tf.Tensor, C: tf.Tensor, cutoffs: tuple[int]
    ) -> tf.Tensor:
        r"""Renormalized multidimensional Hermite polynomial given by the "exponential" Taylor
        series of :math:`exp(C + Bx - Ax^2)` at zero, where the series has :math:`sqrt(n!)` at the
        denominator rather than :math:`n!`. Note the minus sign in front of ``A``.

        Calculates the diagonal of the Fock representation (i.e. the PNR detection probabilities of all modes)
        by applying the recursion relation in a selective manner.

        Args:
            A: The A matrix.
            B: The B vector.
            C: The C scalar.
            cutoffs: upper boundary of photon numbers in each mode

        Returns:
            The renormalized Hermite polynomial.
        """
        A, B, C = self.asnumpy(A), self.asnumpy(B), self.asnumpy(C)

        poly0, poly2, poly1010, poly1001, poly1 = tf.numpy_function(
            hermite_multidimensional_diagonal, [A, B, C, cutoffs], [A.dtype] * 5
        )

        def grad(dLdpoly):
            dpoly_dC, dpoly_dA, dpoly_dB = tf.numpy_function(
                grad_hermite_multidimensional_diagonal,
                [A, B, C.item(), poly0, poly2, poly1010, poly1001, poly1],
                [poly0.dtype] * 3,
            )

            ax = tuple(range(dLdpoly.ndim))
            dLdA = self.sum(dLdpoly[..., None, None] * self.conj(dpoly_dA), axis=ax)
            dLdB = self.sum(dLdpoly[..., None] * self.conj(dpoly_dB), axis=ax)
            dLdC = self.sum(dLdpoly * self.conj(dpoly_dC), axis=ax)
            return dLdA, dLdB, dLdC

        return poly0, grad

    def hermite_renormalized_diagonal_batch(
        self, A: tf.Tensor, B: tf.Tensor, C: tf.Tensor, cutoffs: tuple[int]
    ) -> tf.Tensor:
        r"""Same as hermite_renormalized_diagonal but works for a batch of different B's."""
        A, B = self.reorder_AB_bargmann(A, B)
        return self.hermite_renormalized_diagonal_reorderedAB_batch(A, B, C, cutoffs=cutoffs)

    def hermite_renormalized_diagonal_reorderedAB_batch(
        self, A: tf.Tensor, B: tf.Tensor, C: tf.Tensor, cutoffs: tuple[int]
    ) -> tf.Tensor:
        r"""Same as hermite_renormalized_diagonal_reorderedAB but works for a batch of different B's.

        Args:
            A: The A matrix.
            B: The B vectors.
            C: The C scalar.
            cutoffs: upper boundary of photon numbers in each mode

        Returns:
            The renormalized Hermite polynomial from different B values.
        """
        A, B, C = self.asnumpy(A), self.asnumpy(B), self.asnumpy(C)

        poly0, _, _, _, _ = tf.numpy_function(
            hermite_multidimensional_diagonal_batch, [A, B, C, cutoffs], [A.dtype] * 5
        )

        return poly0

    def hermite_renormalized_1leftoverMode(
        self, A: tf.Tensor, B: tf.Tensor, C: tf.Tensor, cutoffs: tuple[int]
    ) -> tf.Tensor:
        r"""First, reorder A and B parameters of Bargmann representation to match conventions in mrmustard.math.compactFock.compactFock~
        Then, calculate the required renormalized multidimensional Hermite polynomial.
        """
        A, B = self.reorder_AB_bargmann(A, B)
        return self.hermite_renormalized_1leftoverMode_reorderedAB(A, B, C, cutoffs=cutoffs)

    @tf.custom_gradient
    def hermite_renormalized_1leftoverMode_reorderedAB(
        self, A: tf.Tensor, B: tf.Tensor, C: tf.Tensor, cutoffs: tuple[int]
    ) -> tf.Tensor:
        r"""Renormalized multidimensional Hermite polynomial given by the "exponential" Taylor
        series of :math:`exp(C + Bx - Ax^2)` at zero, where the series has :math:`sqrt(n!)` at the
        denominator rather than :math:`n!`. Note the minus sign in front of ``A``.

        Calculates all possible Fock representations of mode 0,
        where all other modes are PNR detected.
        This is done by applying the recursion relation in a selective manner.

        Args:
            A: The A matrix.
            B: The B vector.
            C: The C scalar.
            cutoffs: upper boundary of photon numbers in each mode

        Returns:
            The renormalized Hermite polynomial.
        """
        A, B, C = self.asnumpy(A), self.asnumpy(B), self.asnumpy(C)

        poly0, poly2, poly1010, poly1001, poly1 = tf.numpy_function(
            hermite_multidimensional_1leftoverMode,
            [A, B, C.item(), cutoffs],
            [A.dtype] * 5,
        )

        def grad(dLdpoly):
            dpoly_dC, dpoly_dA, dpoly_dB = tf.numpy_function(
                grad_hermite_multidimensional_1leftoverMode,
                [A, B, C, poly0, poly2, poly1010, poly1001, poly1],
                [poly0.dtype] * 3,
            )

            ax = tuple(range(dLdpoly.ndim))
            dLdA = self.sum(dLdpoly[..., None, None] * self.conj(dpoly_dA), axis=ax)
            dLdB = self.sum(dLdpoly[..., None] * self.conj(dpoly_dB), axis=ax)
            dLdC = self.sum(dLdpoly * self.conj(dpoly_dC), axis=ax)
            return dLdA, dLdB, dLdC

        return poly0, grad

    @tf.custom_gradient
    def getitem(tensor, *, key):
        """A differentiable pure equivalent of numpy's ``value = tensor[key]``."""
        value = np.array(tensor)[key]

        def grad(dy):
            dL_dtensor = np.zeros_like(tensor)
            dL_dtensor[key] = dy
            return dL_dtensor

        return value, grad

    @tf.custom_gradient
    def setitem(tensor, value, *, key):
        """A differentiable pure equivalent of numpy's ``tensor[key] = value``."""
        _tensor = np.array(tensor)
        value = np.array(value)
        _tensor[key] = value

        def grad(dy):
            dL_dtensor = np.array(dy)
            dL_dtensor[key] = 0.0
            # unbroadcasting the gradient
            implicit_broadcast = list(range(_tensor.ndim - value.ndim))
            explicit_broadcast = [
                _tensor.ndim - value.ndim + j for j in range(value.ndim) if value.shape[j] == 1
            ]
            dL_dvalue = np.sum(
                np.array(dy)[key], axis=tuple(implicit_broadcast + explicit_broadcast)
            )
            dL_dvalue = np.expand_dims(
                dL_dvalue, [i - len(implicit_broadcast) for i in explicit_broadcast]
            )
            return dL_dtensor, dL_dvalue

        return _tensor, grad

    def broadcast_to(self, array: tf.Tensor, shape: Sequence[int]) -> tf.Tensor:
        """Broadcast a tensor to a new shape.

        Args:
            array: Input tensor to broadcast.
            shape: Target shape to broadcast to.

        Returns:
            The broadcasted tensor.
        """
        return tf.broadcast_to(array, shape)

    def broadcast_arrays(self, *arrays) -> list[tf.Tensor]:
        """Broadcast arrays to a common shape.

        Args:
            *arrays: The arrays to broadcast.

        Returns:
            A list of broadcasted arrays.
        """
        # TensorFlow doesn't have a direct equivalent to numpy's broadcast_arrays
        # We need to implement it manually
        if not arrays:
            return []

        # Get the broadcasted shape
        shapes = [tf.shape(arr) for arr in arrays]
        broadcasted_shape = shapes[0]
        for shape in shapes[1:]:
            broadcasted_shape = tf.broadcast_dynamic_shape(broadcasted_shape, shape)

        # Broadcast each array to the common shape
        return [tf.broadcast_to(arr, broadcasted_shape) for arr in arrays]<|MERGE_RESOLUTION|>--- conflicted
+++ resolved
@@ -345,14 +345,8 @@
     def sqrt(self, x: tf.Tensor, dtype=None) -> tf.Tensor:
         return tf.sqrt(self.cast(x, dtype))
 
-<<<<<<< HEAD
-    @Autocast()
-    def stack(self, values: Sequence[tf.Tensor], axis: int = 0) -> tf.Tensor:
-        return tf.stack(values, axis=axis)
-=======
     def stack(self, arrays: tf.Tensor, axis: int = 0) -> tf.Tensor:
         return tf.stack(arrays, axis=axis)
->>>>>>> 22937d19
 
     def sum(self, array: tf.Tensor, axis: int | tuple[int] | None = None):
         return tf.reduce_sum(array, axis)
