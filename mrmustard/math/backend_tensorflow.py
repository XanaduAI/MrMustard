--- conflicted
+++ resolved
@@ -21,7 +21,6 @@
 from importlib import metadata
 
 import numpy as np
-import tensorflow_probability as tfp
 from opt_einsum import contract
 from semantic_version import Version
 
@@ -147,20 +146,6 @@
             constraint = None
         return constraint
 
-<<<<<<< HEAD
-=======
-    @Autocast()
-    def convolution(
-        self,
-        array: tf.Tensor,
-        filters: tf.Tensor,
-        padding: str | None = None,
-        data_format="NWC",
-    ) -> tf.Tensor:
-        padding = padding or "VALID"
-        return tf.nn.convolution(array, filters=filters, padding=padding, data_format=data_format)
-
->>>>>>> 965e620a
     def cos(self, array: tf.Tensor) -> tf.Tensor:
         return tf.math.cos(array)
 
@@ -334,18 +319,6 @@
     def reshape(self, array: tf.Tensor, shape: Sequence[int]) -> tf.Tensor:
         return tf.reshape(array, shape)
 
-<<<<<<< HEAD
-=======
-    def repeat(self, array: tf.Tensor, repeats: int, axis: int | None = None) -> tf.Tensor:
-        return tf.repeat(array, repeats, axis=axis)
-
-    def round(self, array: tf.Tensor, decimals: int = 0) -> tf.Tensor:
-        return tf.round(10**decimals * array) / 10**decimals
-
-    def set_diag(self, array: tf.Tensor, diag: tf.Tensor, k: int) -> tf.Tensor:
-        return tf.linalg.set_diag(array, diag, k=k)
-
->>>>>>> 965e620a
     def sin(self, array: tf.Tensor) -> tf.Tensor:
         return tf.math.sin(array)
 
@@ -406,21 +379,6 @@
     def map_fn(self, func, elements):
         return tf.map_fn(func, elements)
 
-<<<<<<< HEAD
-=======
-    def squeeze(self, tensor, axis=None):
-        return tf.squeeze(tensor, axis=axis or [])
-
-    def cholesky(self, tensor: Tensor):
-        return tf.linalg.cholesky(tensor)
-
-    def Categorical(self, probs: Tensor, name: str):
-        return tfp.distributions.Categorical(probs=probs, name=name)
-
-    def MultivariateNormalTriL(self, loc: Tensor, scale_tril: Tensor):
-        return tfp.distributions.MultivariateNormalTriL(loc=loc, scale_tril=scale_tril)
-
->>>>>>> 965e620a
     @staticmethod
     def eigh(tensor: tf.Tensor) -> Tensor:
         return tf.linalg.eigh(tensor)
