# Copyright 2023 Xanadu Quantum Technologies Inc.

# Licensed under the Apache License, Version 2.0 (the "License");
# you may not use this file except in compliance with the License.
# You may obtain a copy of the License at

#     http://www.apache.org/licenses/LICENSE-2.0

# Unless required by applicable law or agreed to in writing, software
# distributed under the License is distributed on an "AS IS" BASIS,
# WITHOUT WARRANTIES OR CONDITIONS OF ANY KIND, either express or implied.
# See the License for the specific language governing permissions and
# limitations under the License.


# Recurrencies for Fock-Bargmann amplitudes put together a strategy for
# enumerating the indices in a specific order and functions for calculating
# which neighbours to use in the calculation of the amplitude at a given index.
# In summary, they return the value of the amplitude at the given index by following
# a recipe made of two parts. The function to recompute A and b is determined by
# which neighbours are used.

"""Fock-Bargmann recurrence relation steps for Gaussian states."""

import numpy as np
from numba import njit, prange, types
from numba.cpython.unsafe.tuple import tuple_setitem

from mrmustard.math.lattice.neighbors import lower_neighbors
from mrmustard.math.lattice.pivots import first_available_pivot
from mrmustard.utils.typing import ComplexMatrix, ComplexTensor, ComplexVector

<<<<<<< HEAD
SQRT = np.sqrt(np.arange(100000))
=======
SQRT = np.sqrt(np.arange(100000))  # precompute sqrt of the first 100k integers
>>>>>>> 4acf7bd9


@njit
def vanilla_step(
    G: ComplexTensor,
    A: ComplexMatrix,
    b: ComplexVector,
    index: tuple[int, ...],
) -> complex:  # pragma: no cover
    r"""Fock-Bargmann recurrence relation step, vanilla version.
    This function returns the amplitude of the Gaussian tensor G
    at G[index]. It does not modify G.
    The necessary pivot and neighbours must have already been computed,
    as this step will read those values from G.

    Args:
        G (array or dict): fock amplitudes data store that supports getitem[tuple[int, ...]]
        A (array): A matrix of the Fock-Bargmann representation
        b (array): B vector of the Fock-Bargmann representation
        index (Sequence): index of the amplitude to calculate
    Returns:
        complex: the value of the amplitude at the given index
    """
    # get pivot
    i, pivot = first_available_pivot(index)

    # pivot contribution
    value_at_index = b[i] * G[pivot]

    # neighbors contribution
    for j, neighbor in lower_neighbors(pivot):
        value_at_index += A[i, j] * SQRT[pivot[j]] * G[neighbor]

    return value_at_index / SQRT[index[i]]


@njit
def vanilla_step_batch(
    G: ComplexTensor,
    A: ComplexMatrix,
    b: ComplexTensor,
    index: tuple[int, ...],
) -> complex:  # pragma: no cover
    r"""Fock-Bargmann recurrence relation step, vanilla batched version.
    This function returns the amplitude of the Gaussian tensor G
    at G[index]. It does not modify G.
    The necessary pivot and neighbours must have already been computed,
    as this step will read those values from G.
    Note that this function is different from vanilla_step with b is no longer a vector,
    it becomes a bathced vector with the batch dimension on the first index.

    Args:
        G (array or dict): fock amplitudes data store that supports getitem[tuple[int, ...]]
        A (array): A matrix of the Fock-Bargmann representation
        b (array): batched B vector of the Fock-Bargmann representation, the batch dimension is on the first index
        index (Sequence): index of the amplitude to calculate
    Returns:
        array: the value of the amplitude at the given index according to each batch on the first index
    """
    # get pivot
    i, pivot = first_available_pivot(index)

    # pivot contribution
    value_at_index = b[..., i] * G[(slice(None),) + pivot]
    # neighbors contribution
    for j, neighbor in lower_neighbors(pivot):
        value_at_index += A[..., i, j] * SQRT[pivot[j]] * G[(slice(None),) + neighbor]

    return value_at_index / SQRT[index[i]]


@njit
def vanilla_step_jacobian(
    G: ComplexTensor,
    A: ComplexMatrix,
    b: ComplexVector,
    index: tuple[int, ...],
    dGdA: ComplexTensor,
    dGdB: ComplexTensor,
) -> tuple[ComplexTensor, ComplexTensor]:
    r"""Jacobian contribution of a single Fock-Bargmann recurrence relation step, vanilla version.
    It updates the dGdB and dGdA tensors at the given index.

    Args:
        G (array or dict): fully computed store that supports __getitem__(index: tuple[int, ...])
        A (array): A matrix of the Fock-Bargmann representation
        b (array): B vector of the Fock-Bargmann representation
        c (complex): vacuum amplitude
        index (Sequence): index at which to compute the jacobian
        dGdB (array): gradient of G with respect to b (partially computed)
        dGdA (array): gradient of G with respect to A (partially computed)
    Returns:
        tuple[array, array]: the dGdB and dGdA tensors updated at the given index
    """
    # index -> pivot
    i, pivot = first_available_pivot(index)

    # pivot contribution
    dGdB[index] += b[i] * dGdB[pivot] / SQRT[index[i]]
    dGdB[index + (i,)] += G[pivot] / SQRT[index[i]]
    dGdA[index] += b[i] * dGdA[pivot] / SQRT[index[i]]

    # neighbors contribution
    for j, neighbor in lower_neighbors(pivot):
        dGdB[index] += A[i, j] * dGdB[neighbor] * SQRT[pivot[j]] / SQRT[index[i]]
        dGdA[index] += A[i, j] * dGdA[neighbor] * SQRT[pivot[j]] / SQRT[index[i]]
        dGdA[index + (i, j)] += G[neighbor] * SQRT[pivot[j]] / SQRT[index[i]]

    return dGdA, dGdB


@njit
def vanilla_step_grad(
    G: ComplexTensor,
    index: tuple[int, ...],
    dA: ComplexMatrix,
    db: ComplexVector,
) -> tuple[ComplexMatrix, ComplexVector]:
    r"""Gradient with respect to A and b of a single Fock-Bargmann recurrence relation step,
    vanilla version. dA and db can be used to update the dGdB and dGdA tensors at `index`,
    or as part of the contraction with the gradient of the Gaussian tensor G.
    Note that the gradient depends only on G and not on the values of A and b.

    Args:
        G (array or dict): fully computed store that supports __getitem__(index: tuple[int, ...])
        index (Sequence): index of the amplitude to calculate the gradient of
        dA (array): empty array to store the gradient of G[index] with respect to A
        db (array): empty array to store the gradient of G[index] with respect to B
    Returns:
        tuple[array, array]: the updated dGdB and dGdA tensors
    """
    for i in range(len(db)):  # pylint: disable=consider-using-enumerate
        pivot_i = tuple_setitem(index, i, index[i] - 1)
        db[i] = SQRT[index[i]] * G[pivot_i]
        dA[i, i] = 0.5 * SQRT[index[i] * pivot_i[i]] * G[tuple_setitem(pivot_i, i, pivot_i[i] - 1)]
        for j in range(i + 1, len(db)):
            dA[i, j] = SQRT[index[i] * pivot_i[j]] * G[tuple_setitem(pivot_i, j, pivot_i[j] - 1)]

    return dA, db


@njit
def vanilla_step_dict(
    data: types.DictType, A: ComplexMatrix, b: ComplexVector, index: tuple[int, ...]
) -> complex:
    r"""Fock-Bargmann recurrence relation step, vanilla version with numba dict.
    This function calculates the index `index` of the Gaussian tensor `G`.
    The appropriate pivot and neighbours must exist.

    Args:
        data: dict(tuple[int,...], complex): fock amplitudes numba dict
        A (array): A matrix of the Fock-Bargmann representation
        b (array): b vector of the Fock-Bargmann representation
        index (Sequence): index of the amplitude to calculate
    Returns:
        complex: the value of the amplitude at the given index
    """
    # index -> pivot
    i, pivot = first_available_pivot(index)

    # calculate value at index: pivot contribution
    denom = SQRT[pivot[i] + 1]
    value_at_index = b[i] / denom * data[pivot]

    # neighbors contribution
    for j, neighbor in lower_neighbors(pivot):
        value_at_index += A[i, j] / denom * SQRT[pivot[j]] * data.get(neighbor, 0.0 + 0.0j)

    return value_at_index


@njit
def binomial_step(
    G: ComplexTensor,
    A: ComplexMatrix,
    b: ComplexVector,
    subspace_indices: list[tuple[int, ...]],
) -> tuple[ComplexTensor, float]:
    r"""Computes a whole subspace of the ``G`` tensor at the indices in
    ``subspace_indices`` (a subspace is such that `sum(index) = const`).
    It updates the tensor ``G``.
    It returns the updated tensor and the probability of the subspace.

    Args:
        G (np.ndarray): Tensor filled up to the previous subspace
        A (np.ndarray): A matrix of the Fock-Bargmann representation
        b (np.ndarray): B vector of the Fock-Bargmann representation
        subspace_indices (list[tuple[int, ...]]): list of indices to be updated

    Returns:
        tuple[np.ndarray, float]: updated tensor and probability of the subspace
    """
    norm = 0.0

    for i in prange(len(subspace_indices)):
        value = vanilla_step(G, A, b, subspace_indices[i])
        G[subspace_indices[i]] = value
        norm = norm + np.abs(value) ** 2

    return G, norm


@njit
def binomial_step_dict(
    G: types.DictType,
    A: ComplexMatrix,
    b: ComplexVector,
    subspace_indices: list[tuple[int, ...]],
) -> tuple[types.DictType, float]:
    r"""Computes a whole subspace of the ``G`` dict at the indices in
    ``subspace_indices`` (a subspace is such that `sum(index) = const`).
    It updates the dict ``G``. It returns the updated G dict
    and the total probability of the subspace.

    Args:
        G (types.DictType): Dictionary filled up to the previous subspace
        A (np.ndarray): A matrix of the Fock-Bargmann representation
        b (np.ndarray): B vector of the Fock-Bargmann representation
        subspace_indices (list[tuple[int, ...]]): list of indices to be updated

    Returns:
        tuple[types.DictType, float]: updated dictionary and probability of the subspace
    """
    prob = 0.0

    for i in prange(len(subspace_indices)):
        value = vanilla_step_dict(G, A, b, subspace_indices[i])
        G[subspace_indices[i]] = value
        prob = prob + np.abs(value) ** 2

    return G, prob<|MERGE_RESOLUTION|>--- conflicted
+++ resolved
@@ -30,11 +30,7 @@
 from mrmustard.math.lattice.pivots import first_available_pivot
 from mrmustard.utils.typing import ComplexMatrix, ComplexTensor, ComplexVector
 
-<<<<<<< HEAD
-SQRT = np.sqrt(np.arange(100000))
-=======
 SQRT = np.sqrt(np.arange(100000))  # precompute sqrt of the first 100k integers
->>>>>>> 4acf7bd9
 
 
 @njit
