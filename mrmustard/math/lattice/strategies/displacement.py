--- conflicted
+++ resolved
@@ -20,13 +20,8 @@
 __all__ = ["displacement", "grad_displacement", "jacobian_displacement", "laguerre"]
 
 
-<<<<<<< HEAD
-@jit(nopython=True)
-def displacement(cutoffs, alpha: np.complex128, dtype=np.complex128):  # pragma: no cover
-=======
 @njit(cache=True)
 def displacement(cutoffs, alpha, dtype=np.complex128):  # pragma: no cover
->>>>>>> 9fb99305
     r"""Calculates the matrix elements of the displacement gate using a recurrence relation.
     Uses the log of the matrix elements to avoid numerical issues and then takes the exponential.
 
