# Copyright 2023 Xanadu Quantum Technologies Inc.

# Licensed under the Apache License, Version 2.0 (the "License");
# you may not use this file except in compliance with the License.
# You may obtain a copy of the License at

#     http://www.apache.org/licenses/LICENSE-2.0

# Unless required by applicable law or agreed to in writing, software
# distributed under the License is distributed on an "AS IS" BASIS,
# WITHOUT WARRANTIES OR CONDITIONS OF ANY KIND, either express or implied.
# See the License for the specific language governing permissions and
# limitations under the License.

import numpy as np
from numba import njit, prange

from mrmustard.math.lattice import paths, steps
from mrmustard.utils.typing import ComplexMatrix, ComplexTensor, ComplexVector

__all__ = [
    "vanilla",
<<<<<<< HEAD
    "vanilla_stable",
    "vanilla_stable_batch",
=======
    "vanilla_average",
>>>>>>> 821adf87
    "vanilla_batch",
    "vanilla_jacobian",
    "vanilla_vjp",
    "autoshape_numba",
]

SQRT = np.sqrt(np.arange(100000))


@njit
def vanilla(shape: tuple[int, ...], A, b, c) -> ComplexTensor:  # pragma: no cover
    r"""Vanilla algorithm for calculating the fock representation of a Gaussian tensor.
    This implementation works on flattened tensors and reshapes the tensor before returning.

    The vanilla algorithm implements the flattened version of the following recursion which
    calculates the Fock amplitude at index :math:`k` using a pivot at index :math:`k - 1_i`
    and its neighbours at indices :math:`k - 1_i - 1_j`:

    .. math::

         G_{k} = \frac{1}{\sqrt{k_i}} \left[b_{i} G_{k-1_i} + \sum_j A_{ij} \sqrt{k_j - \delta_{ij}} G_{k-1_i-1_j} \right]

    where :math:`1_i` is the vector of zeros with a 1 at index :math:`i`, and :math:`\delta_{ij}` is the Kronecker delta.
    In this formula :math:`k` is the vector of indices indexing into the Fock lattice.
    In the implementation the indices are flattened into a single integer index.
    This simplifies the bounds check when calculating the index of the pivot :math:`k-1_i`,
    which need to be done only until the index is smaller than the maximum stride.

    see https://quantum-journal.org/papers/q-2020-11-30-366/ and
    https://arxiv.org/abs/2209.06069 for more details.

    Args:
        shape (tuple[int, ...]): shape of the output tensor
        A (np.ndarray): A matrix of the Bargmann representation
        b (np.ndarray): b vector of the Bargmann representation
        c (complex): vacuum amplitude

    Returns:
        np.ndarray: Fock representation of the Gaussian tensor with shape ``shape``
    """
    # numba doesn't like tuples
    shape_arr = np.array(shape)

    # calculate the strides (e.g. (100,10,1) for shape (10,10,10))
    strides = np.ones_like(shape_arr)
    for i in range(len(shape_arr) - 1, 0, -1):
        strides[i - 1] = strides[i] * shape_arr[i]

    # init flat output tensor
    G = np.zeros(np.prod(shape_arr), dtype=np.complex128)

    # initialize the n-dim index
    nd_index = np.ndindex(shape)

    # write vacuum amplitude and skip corresponding n-dim index
    G[0] = c
    next(nd_index)

    # iterate over the indices smaller than max(strides) with pivot bound check
    for flat_index in range(1, strides[0]):
        index = next(nd_index)

        # calculate (flat) pivot
        for i, s in enumerate(strides):
            pivot = flat_index - s
            if pivot >= 0:  # if pivot not outside array
                break

        # contribution from pivot
        value_at_index = b[i] * G[pivot]

        # contributions from pivot's lower neighbours
        # note the first is when j=i which needs a -1 in the sqrt from delta_ij
        value_at_index += A[i, i] * SQRT[index[i] - 1] * G[pivot - strides[i]]
        for j in range(i + 1, len(strides)):
            value_at_index += A[i, j] * SQRT[index[j]] * G[pivot - strides[j]]
        G[flat_index] = value_at_index / SQRT[index[i]]

    # iterate over the rest of the indices (now i can always be 0, and we don't need bounds check)
    for flat_index in range(strides[0], len(G)):
        index = next(nd_index)

        # pivot can be calculated without bounds check
        pivot = flat_index - strides[0]

        # contribution from pivot
        value_at_index = b[0] * G[pivot]

        # contribution from pivot's lower neighbours
        # note the first is when j=0 which needs a -1 in the sqrt from delta_0j
        value_at_index += A[0, 0] * SQRT[index[0] - 1] * G[pivot - strides[0]]
        for j in range(1, len(strides)):
            value_at_index += A[0, j] * SQRT[index[j]] * G[pivot - strides[j]]
        G[flat_index] = value_at_index / SQRT[index[0]]

    return G.reshape(shape)


@njit
def vanilla_stable(shape: tuple[int, ...], A, b, c) -> ComplexTensor:
    r"""Stable version of the vanilla algorithm for calculating the fock representation of a Gaussian tensor.
    This implementation works on flattened tensors and reshapes the tensor before returning.

    The vanilla algorithm implements the flattened version of the following recursion which
    calculates the Fock amplitude at index :math:`k` using all available pivots at index :math:`k - 1_i`
    for all :math:`i`, and their neighbours at indices :math:`k - 1_i - 1_j`:

    .. math::

         G_{k} = \frac{1}{N}\sum_i\frac{1}{\sqrt{k_i}} \left[b_{i} G_{k-1_i} + \sum_j A_{ij} \sqrt{k_j - \delta_{ij}} G_{k-1_i-1_j} \right]

    where :math:`N` is the number of valid pivots for the :math:`k`-th lattice point, :math:`1_i` is
    the vector of zeros with a 1 at index :math:`i`, and :math:`\delta_{ij}` is the Kronecker delta.
    In the implementation the indices are flattened into a single integer index, which makes the
    computations of the pivots more efficient.

    see https://quantum-journal.org/papers/q-2020-11-30-366/ and
    https://arxiv.org/abs/2209.06069 for more details.

    Args:
        shape (tuple[int, ...]): shape of the output tensor
        A (np.ndarray): A matrix of the Bargmann representation
        b (np.ndarray): b vector of the Bargmann representation
        c (complex): vacuum amplitude

    Returns:
        np.ndarray: Fock representation of the Gaussian tensor with shape ``shape``
    """
    D = b.shape[0]
    shape_arr = np.array(shape)

    # calculate the strides (e.g. (100,10,1) for shape (10,10,10))
    strides = np.ones_like(shape_arr)
    for i in range(D - 1, 0, -1):
        strides[i - 1] = strides[i] * shape[i]

    # initialize flat output array and write vacuum amplitude
    G = np.zeros(np.prod(shape_arr), dtype=np.complex128)
    G[0] = c

    # initialize flat index and n-dim iterator
    idx = 0
    nd_iterator = np.ndindex(shape)
    next(nd_iterator)  # skip (0,0,...,0) as we already wrote it

    for nd_idx in nd_iterator:
        idx += 1
        num_pivots = 0
        vals = 0
        for i in range(D):
            if nd_idx[i] == 0:
                continue  # pivot would be out of bounds
            num_pivots += 1
            pivot = idx - strides[i]

            # contribution from i-th pivot
            val = b[i] * G[pivot]

            # contributions from lower neighbours of the pivot
            # note we split lower neighbours in 3 parts (j<i, j==i, i<j)
            # so that delta_ij is just 1 for j==i, and 0 elsewhere.
            for j in range(i):
                val += A[i, j] * SQRT[nd_idx[j]] * G[pivot - strides[j]]

            val += A[i, i] * SQRT[nd_idx[i] - 1] * G[pivot - strides[i]]

            for j in range(i + 1, D):
                val += A[i, j] * SQRT[nd_idx[j]] * G[pivot - strides[j]]

            # accumulate the contribution from the i-th pivot
            vals += val / SQRT[nd_idx[i]]

        # write the average
        G[idx] = vals / num_pivots

    return G.reshape(shape)


@njit(parallel=True)
def vanilla_stable_batch(shape: tuple[int, ...], A, b, c) -> ComplexTensor:
    """Batched version of the stable vanilla algorithm for calculating the fock representation of a Gaussian tensor.
    See the documentation of ``vanilla_stable`` for more details about the non-batched version.

    Args:
        shape (tuple[int, ...]): shape of the output tensor excluding the batch dimension, which is inferred from ``b``
        A (np.ndarray): A matrix of the Bargmann representation
        b (np.ndarray): batched b vector of the Bargmann representation with batch on the first dimension
        c (complex): vacuum amplitude

    Returns:
        np.ndarray: Fock representation of the Gaussian tensor with shape ``(batch,) + shape``
    """

    B = b.shape[0]
    G = np.zeros((B,) + shape, dtype=np.complex128)
    for k in prange(B):
        G[k] = vanilla_stable(shape, A, b[k], c)
    return G


# # NOTE: numba cannot compile a single function with two possible output shapes
# # so we wrap the numba function call in a python function

# def vanilla_average(shape: tuple[int, ...], A, b, c) -> ComplexTensor:
#     r"""Like vanilla, but contributions are averaged over all pivots. This leads to a
#     stable implementation because the errors are averaged out (or so we think).
#
#     Supports ``b`` as a batched tensor with the batch dimension on the first index,
#     in which case the output tensor will have the same batch dimension on the first index.
#
#     Args:
#         shape: shape of the output tensor excluding the batch dimension
#         A: A matrix of the Fock-Bargmann representation
#         b: B vector of the Fock-Bargmann representation (eventually batched with batch on the first dimension)
#         c: vacuum amplitude
#
#     Returns:
#         np.ndarray: Fock representation of the Gaussian tensor with shape ``(batch,) + shape``
#     """
#     A = np.array(A)
#     b = np.array(b)
#     c = np.array(c)
#     if b.ndim == 1:
#         b = np.atleast_2d(b)
#         return vanilla_stable_batch(shape, A, b, c)[..., 0]
#     elif b.ndim == 2:
#         return vanilla_stable_batch(shape, A, b, c)
#     else:
#         raise ValueError(
#             f"Invalid shape for b: {b.shape}. It should be 1D (non-batched) or 2D (batched)."
#         )


# NOTE: numba cannot compile a single function with two possible output shapes
# so we wrap the numba function call in a python function
def vanilla_average(shape: tuple[int, ...], A, b, c) -> ComplexTensor:
    r"""Like vanilla, but contributions are averaged over all pivots. This leads to a
    stable implementation because the errors are averaged out (or so we think).

    Supports ``b`` as a batched tensor, with the batch dimension on the first index,
    in which case the output tensor will have the same batch dimension.

    Args:
        shape: shape of the output tensor excluding the batch dimension
        A: A matrix of the Fock-Bargmann representation
        b: B vector of the Fock-Bargmann representation (eventually batched with batch on the first dimension)
        c: vacuum amplitude

    Returns:
        np.ndarray: Fock representation of the Gaussian tensor with shape ``(batch,) + shape``
    """
    A = np.array(A)
    b = np.array(b)
    c = np.array(c)
    if b.ndim == 1:
        b = np.atleast_2d(b)
        return _vanilla_average_batch(shape, A, b, c)[..., 0]
    elif b.ndim == 2:
        return np.moveaxis(_vanilla_average_batch(shape, A, b, c), -1, 0)
    else:
        raise ValueError(f"Invalid shape for b: {b.shape}. It should be 1D or 2D.")


@njit
def _vanilla_average_batch(shape: tuple[int, ...], A, b, c) -> ComplexTensor:  # pragma: no cover
    r"""Like vanilla, but contributions are averaged over all pivots. Numba implementation.
    ``b`` is assumed to be batched, with batch in the first dimension.
    The output has a corresponding batch dimension of the same size, but on the last dimension.

    Args:
        shape: shape of the output tensor excluding the batch dimension, which is inferred from the shape of ``b``
        A: A matrix of the Fock-Bargmann representation
        b: batched B vector of the Fock-Bargmann representation, the batch dimension is on the first dimension
        c: vacuum amplitudes

    Returns:
        np.ndarray: Fock representation of the Gaussian tensor with shape ``shape + (batch,)``
    """
    path = np.ndindex(shape)
    b = np.transpose(b)  # put the batch dimension last (makes the code simpler)

    G = np.zeros(shape + (b.shape[-1],), dtype=np.complex128)
    G[next(path)] = c * np.ones(b.shape[-1], dtype=np.complex128)
    for index in path:
        G[index] = steps.vanilla_average_step_batch(G, A, b, index)
    return G


@njit
def vanilla_batch(shape: tuple[int, ...], A, b, c) -> ComplexTensor:  # pragma: no cover
    r"""Vanilla Fock-Bargmann strategy for batched ``b``, with batched dimension on the
    first index.

    Fills the tensor by iterating over all indices in the order given by ``np.ndindex``.

    Args:
        shape (tuple[int, ...]): shape of the output tensor without the batch dimension
        A (np.ndarray): A matrix of the Fock-Bargmann representation
        b (np.ndarray): batched B vector of the Fock-Bargmann representation, the batch dimension is on the first index
        c (complex): vacuum amplitude

    Returns:
        np.ndarray: Fock representation of the Gaussian tensor with shape ``shape``
    """
    # the batch dimension
    batch_shape = (b.shape[0],)

    # init output tensor
    G = np.zeros(batch_shape + shape, dtype=np.complex128)

    # initialize path iterator
<<<<<<< HEAD
    path = np.ndindex(shape)  # We know the first dimension is the batch one
=======
    path = np.ndindex(shape)
>>>>>>> 821adf87

    # write vacuum amplitude
    G[(slice(None),) + next(path)] = c

    # iterate over the rest of the indices
    for index in path:
        G[(slice(None),) + index] = steps.vanilla_step_batch(G, A, b, index)

    return G


@njit
def vanilla_jacobian(
    G, A, b, c
) -> tuple[ComplexTensor, ComplexTensor, ComplexTensor]:  # pragma: no cover
    r"""Vanilla Fock-Bargmann strategy gradient. Returns dG/dA, dG/db, dG/dc.
    Notice that G is a holomorphic function of A, b, c. This means that there is only
    one gradient to care about for each parameter (i.e. not dG/dA.conj() etc).
    """

    # init output tensors
    dGdA = np.zeros(G.shape + A.shape, dtype=np.complex128)
    dGdb = np.zeros(G.shape + b.shape, dtype=np.complex128)
    dGdc = G / c

    # initialize path iterator
    path = paths.ndindex_path(G.shape)

    # skip first index
    next(path)

    # iterate over the rest of the indices
    for index in path:
        dGdA, dGdb = steps.vanilla_step_jacobian(G, A, b, index, dGdA, dGdb)

    return dGdA, dGdb, dGdc


@njit
def vanilla_vjp(G, c, dLdG) -> tuple[ComplexMatrix, ComplexVector, complex]:  # pragma: no cover
    r"""Vanilla vjp function. Returns dL/dA, dL/db, dL/dc.

    Args:
        G (np.ndarray): Tensor result of the forward pass
        c (complex): vacuum amplitude
        dLdG (np.ndarray): gradient of the loss with respect to the output tensor

    Returns:
        tuple[np.ndarray, np.ndarray, complex]: dL/dA, dL/db, dL/dc
    """
    # numba doesn't like tuples
    shape_arr = np.array(G.shape)

    # calculate the strides (e.g. (100,10,1) for shape (10,10,10))
    strides = np.ones_like(shape_arr)
    for i in range(len(shape_arr) - 1, 0, -1):
        strides[i - 1] = strides[i] * shape_arr[i]

    # linearize G
    G_lin = G.flat

    # init gradients
    D = len(shape_arr)
    dA = np.zeros((D, D), dtype=np.complex128)  # component of dL/dA
    db = np.zeros(D, dtype=np.complex128)  # component of dL/db
    dLdA = np.zeros_like(dA)
    dLdb = np.zeros_like(db)

    # initialize the n-dim index
    flat_index = 0
    nd_index = np.ndindex(G.shape)
    next(nd_index)

    # iterate over the indices (no need to split the loop in two parts)
    for index_u in nd_index:
        flat_index += 1

        # contributions from lower neighbours
        for i in range(D):
            pivot = flat_index - strides[i]
            db[i] = SQRT[index_u[i]] * G_lin[pivot]
            dA[i, i] = 0.5 * SQRT[index_u[i]] * SQRT[index_u[i] - 1] * G_lin[pivot - strides[i]]
            for j in range(i + 1, D):
                dA[i, j] = SQRT[index_u[i]] * SQRT[index_u[j]] * G_lin[pivot - strides[j]]

        dLdA += dA * dLdG[index_u]
        dLdb += db * dLdG[index_u]

    dLdc = np.sum(G * dLdG) / c

    return dLdA, dLdb, dLdc


@njit
def autoshape_numba(A, b, c, max_prob, max_shape) -> int:  # pragma: no cover
    r"""Strategy to compute the shape of the Fock representation of a Gaussian DM
    such that its trace is above a certain bound given as ``max_prob``.
    This is an adaptation of Robbe's diagonal strategy, with early stopping.
    Details in https://quantum-journal.org/papers/q-2023-08-29-1097/.

    Args:
        A (np.ndarray): 2Mx2M matrix of the Bargmann ansatz
        b (np.ndarray): 2M-dim vector of the Bargmann ansatz
        c (float): vacuum amplitude
        max_prob (float): the probability value to stop at (default 0.999)
        max_shape (int): max value before stopping (default 100)

    **Details:**

    Here's how it works. First we get the reduced density matrix at the given mode. Then we
    maintain two buffers that contain values around the diagonal: buf3 and buf2, of size 2x3
    and 2x2 respectively. The buffers contain the following elements of the density matrix:

    .. code-block::

                     ┌────┐                           ┌────┐
                     │buf3│                           │buf2│
                     └────┘                           └────┘
            ┌────┬────┬────┬────┬────┐      ┌────┬────┬────┬────┬────┐
            │  c │    │ b3 │    │    │      │    │ b2 │    │    │    │
            ├────┼────┼────┼────┼────┤      ├────┼────┼────┼────┼────┤
            │    │ b3 │    │ b3 │    │      │ b2 │    │ b2 │    │    │
            ├────┼────┼────┼────┼────┤      ├────┼────┼────┼────┼────┤
            │ b3 │    │ b3 │    │ b3 │      │    │ b2 │    │ b2 │    │
            ├────┼────┼────┼────┼────┤      ├────┼────┼────┼────┼────┤
            │    │ b3 │    │ b3 │    │      │    │    │ b2 │    │ b2 │
            ├────┼────┼────┼────┼────┤      ├────┼────┼────┼────┼────┤
            │    │    │ b3 │    │etc │      │    │    │    │ b2 │etc │
            └────┴────┴────┴────┴────┘      └────┴────┴────┴────┴────┘

    Note that the buffers don't have shape (n,3) and (n,2) because they only need to keep
    two consecutive groups of elements, because the recursion only needs the previous two groups.
    By using indices mod 2, the data needed at each iteration is in the columns not being updated.

    The updates roughly look like this:

    .. code-block::

                    ┌───────┐                     ┌───────┐
                    │k even │                     │ k odd │
                    └───────┘                     └───────┘
                 ┌──────┬──────┐               ┌──────┬──────┐
                 │  A───▶      │               │      ◀───A  │
        ┌────┐   │      │      │               │      │      │
        │buf2│   ├──────┼──────┤               ├──────┼──────┤
        └────┘   │  A───▶      │               │      ◀───A  │
                 │      │      │               │      │      │
                 └───┬──┴───▲──┘               └───▲──┴───┬──┘
                     └──b──┐│                     ┌┼──b───┘
                           ││                     ││
                     ┌──b──┼┘                     │└──b───┐
                 ┌───┴──┬──▼───┐               ┌──▼───┬───┴──┐
        ┌────┐   │  A───▶      │               │      ◀───A  │
        │buf3│   │      │      │               │      │      │
        └────┘   ├──────┼──────┤               ├──────┼──────┤
                 │  A───▶      │               │      ◀───A  │
                 │      │      │               │      │      │
                 ├──────┼──────┤               ├──────┼──────┤
                 │  A───▶      │               │      ◀───A  │
                 │      │      │               │      │      │
                 └──────┴──────┘               └──────┴──────┘

    A and b mean that the contribution is multiplied by some element of A or b.
    There are also diagonal A-arrows between the columns of the same buffer, but they are not shown here.
    For pivot in (k,k) buf2 is updated, for pivots in (k+1,k) and (k,k+1) buf3 is updated.

    The rules for updating are in https://quantum-journal.org/papers/q-2023-08-29-1097/
    """
    # reduced DMs
    M = len(b) // 2
    shape = np.ones(M, dtype=np.int64)
    A = A.reshape((2, M, 2, M)).transpose((1, 3, 0, 2))  # (M,M,2,2)
    b = b.reshape((2, M)).transpose()  # (M,2)
    zero = np.zeros((M - 1, M - 1), dtype=np.complex128)
    id = np.eye(M - 1, dtype=np.complex128)
    X = np.vstack((np.hstack((zero, id)), np.hstack((id, zero))))
    for m in range(M):
        idx_m = np.array([m])
        idx_n = np.delete(np.arange(M), m)
        A_mm = np.ascontiguousarray(A[idx_m, :][:, idx_m].transpose((2, 0, 3, 1))).reshape((2, 2))
        A_nn = np.ascontiguousarray(A[idx_n, :][:, idx_n].transpose((2, 0, 3, 1))).reshape(
            (2 * M - 2, 2 * M - 2)
        )
        A_mn = np.ascontiguousarray(A[idx_m, :][:, idx_n].transpose((2, 0, 3, 1))).reshape(
            (2, 2 * M - 2)
        )
        A_nm = np.transpose(A_mn)
        b_m = np.ascontiguousarray(b[idx_m].transpose()).reshape((2,))
        b_n = np.ascontiguousarray(b[idx_n].transpose()).reshape((2 * M - 2,))
        # single-mode A,b,c
        A_ = A_mm - A_mn @ np.linalg.inv(A_nn - X) @ A_nm
        b_ = b_m - A_mn @ np.linalg.inv(A_nn - X) @ b_n
        c_ = (
            c
            * np.exp(-0.5 * b_n @ np.linalg.inv(A_nn - X) @ b_n)
            / np.sqrt(np.linalg.det(A_nn - X))
        )
        # buffers are transposed with respect to the diagram
        buf2 = np.zeros((2, 2), dtype=np.complex128)
        buf3 = np.zeros((2, 3), dtype=np.complex128)
        buf3[0, 1] = c_  # vacuum probability at (0,0)
        norm = np.abs(c_)
        k = 0
        while norm < max_prob and k < max_shape:
            buf2[(k + 1) % 2] = (b_ * buf3[k % 2, 1] + A_ @ buf2[k % 2] * SQRT[k]) / SQRT[k + 1]
            buf3[(k + 1) % 2, 0] = (
                b_[0] * buf2[(k + 1) % 2, 0]
                + A_[0, 0] * buf3[k % 2, 1] * SQRT[k + 1]
                + A_[0, 1] * buf3[k % 2, 0] * SQRT[k]
            ) / SQRT[k + 2]
            buf3[(k + 1) % 2, 1] = (
                b_[1] * buf2[(k + 1) % 2, 0]
                + A_[1, 0] * buf3[k % 2, 1] * SQRT[k + 1]
                + A_[1, 1] * buf3[k % 2, 0] * SQRT[k]
            ) / SQRT[k + 1]
            buf3[(k + 1) % 2, 2] = (
                b_[1] * buf2[(k + 1) % 2, 1]
                + A_[1, 0] * buf3[k % 2, 2] * SQRT[k]
                + A_[1, 1] * buf3[k % 2, 1] * SQRT[k + 1]
            ) / SQRT[k + 2]
            norm += np.abs(buf3[(k + 1) % 2, 1])
            k += 1
        shape[m] = k or 1
    return shape<|MERGE_RESOLUTION|>--- conflicted
+++ resolved
@@ -20,12 +20,8 @@
 
 __all__ = [
     "vanilla",
-<<<<<<< HEAD
     "vanilla_stable",
     "vanilla_stable_batch",
-=======
-    "vanilla_average",
->>>>>>> 821adf87
     "vanilla_batch",
     "vanilla_jacobian",
     "vanilla_vjp",
@@ -337,11 +333,7 @@
     G = np.zeros(batch_shape + shape, dtype=np.complex128)
 
     # initialize path iterator
-<<<<<<< HEAD
-    path = np.ndindex(shape)  # We know the first dimension is the batch one
-=======
     path = np.ndindex(shape)
->>>>>>> 821adf87
 
     # write vacuum amplitude
     G[(slice(None),) + next(path)] = c
