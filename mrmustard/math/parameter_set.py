--- conflicted
+++ resolved
@@ -233,26 +233,7 @@
             else:
                 ret.add_parameter(var)
 
-<<<<<<< HEAD
         return ret
-
-    def __bool__(self) -> bool:
-        r"""
-        ``False`` if this parameter set is empty, ``True`` otherwise.
-        """
-        return bool(self._constants or self._variables)
-
-    def __eq__(self, other: object) -> bool:
-        r"""
-        Returns whether ``other`` is equivalent to this parameter set.
-        """
-        if not isinstance(other, ParameterSet):
-            return False
-        return (
-            self._names == other._names
-            and self._constants == other._constants
-            and self._variables == other._variables
-        )
 
     def _tree_flatten(self):
         children = (self.variables,)
@@ -269,6 +250,4 @@
                 ret.__dict__[name] = ret.constants[name]
             elif name in ret.variables:
                 ret.__dict__[name] = ret.variables[name]
-=======
->>>>>>> da532f04
         return ret