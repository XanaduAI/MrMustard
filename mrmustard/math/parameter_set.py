--- conflicted
+++ resolved
@@ -236,7 +236,6 @@
             else:
                 ret.add_parameter(var)
 
-<<<<<<< HEAD
         return ret
 
     def _format_value(self, param: Constant | Variable) -> tuple[str, str]:
@@ -360,7 +359,4 @@
             self._names == other._names
             and self._constants == other._constants
             and self._variables == other._variables
-        )
-=======
-        return ret
->>>>>>> 8cc72712
+        )