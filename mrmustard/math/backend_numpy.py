# Copyright 2023 Xanadu Quantum Technologies Inc.

# Licensed under the Apache License, Version 2.0 (the "License");
# you may not use this file except in compliance with the License.
# You may obtain a copy of the License at

#     http://www.apache.org/licenses/LICENSE-2.0

# Unless required by applicable law or agreed to in writing, software
# distributed under the License is distributed on an "AS IS" BASIS,
# WITHOUT WARRANTIES OR CONDITIONS OF ANY KIND, either express or implied.
# See the License for the specific language governing permissions and
# limitations under the License.

"""This module contains the numpy backend."""

# pylint: disable = missing-function-docstring, missing-class-docstring, fixme, too-many-positional-arguments

from __future__ import annotations

from math import lgamma as mlgamma
from typing import Sequence

import numpy as np
import scipy as sp
from scipy.signal import convolve2d as scipy_convolve2d
from scipy.linalg import expm as scipy_expm
from scipy.linalg import sqrtm as scipy_sqrtm
from scipy.special import xlogy as scipy_xlogy
from scipy.stats import multivariate_normal

from ..utils.settings import settings
from .autocast import Autocast
from .backend_base import BackendBase
from .lattice.strategies import (
    binomial,
    vanilla,
    vanilla_stable,
    vanilla_stable_batch,
    vanilla_batch,
)
from .lattice.strategies.compactFock.inputValidation import (
    hermite_multidimensional_1leftoverMode,
    hermite_multidimensional_diagonal,
    hermite_multidimensional_diagonal_batch,
)


# pylint: disable=too-many-public-methods
class BackendNumpy(BackendBase):  # pragma: no cover
    r"""
    A numpy backend.
    """

    int32 = np.int32
    float32 = np.float32
    float64 = np.float64
    complex64 = np.complex64
    complex128 = np.complex128

    def __init__(self):
        super().__init__(name="numpy")

    def __repr__(self) -> str:
        return "BackendNumpy()"

    def abs(self, array: np.ndarray) -> np.ndarray:
        return np.abs(array)

    def allclose(self, array1: np.array, array2: np.array, atol: float) -> bool:
        array1 = self.asnumpy(array1)
        array2 = self.asnumpy(array2)
        if array1.shape != array2.shape:
            raise ValueError("Cannot compare arrays of different shapes.")
        return np.allclose(array1, array2, atol=atol)

    def any(self, array: np.ndarray) -> np.ndarray:
        return np.any(array)

    def arange(
        self, start: int, limit: int | None = None, delta: int = 1, dtype=np.float64
    ) -> np.ndarray:
        return np.arange(start, limit, delta, dtype=dtype)

    def asnumpy(self, tensor: np.ndarray) -> np.ndarray:
        if isinstance(tensor, np.ndarray):
            return tensor
        return np.array(tensor)

    def assign(self, tensor: np.ndarray, value: np.ndarray) -> np.ndarray:
        tensor = value
        return tensor

    def astensor(self, array: np.ndarray, dtype=None) -> np.ndarray:
        array = np.array(array)
        return self.cast(array, dtype=dtype or array.dtype)

    def atleast_1d(self, array: np.ndarray, dtype=None) -> np.ndarray:
        return np.atleast_1d(self.astensor(array, dtype))

    def atleast_2d(self, array: np.ndarray, dtype=None) -> np.ndarray:
        return np.atleast_2d(self.astensor(array, dtype))

    def atleast_3d(self, array: np.ndarray, dtype=None) -> np.ndarray:
        array = self.atleast_2d(self.atleast_1d(array))
        if len(array.shape) == 2:
            array = array[None, ...]
        return array

    def block(self, blocks: list[list[np.ndarray]], axes=(-2, -1)) -> np.ndarray:
        rows = [self.concat(row, axis=axes[1]) for row in blocks]
        return self.concat(rows, axis=axes[0])

    def block_diag(self, *blocks: list[np.ndarray]) -> np.ndarray:
        return sp.linalg.block_diag(*blocks)

    def boolean_mask(self, tensor: np.ndarray, mask: np.ndarray) -> np.ndarray:
        return np.array([t for i, t in enumerate(tensor) if mask[i]])

    def cast(self, array: np.ndarray, dtype=None) -> np.ndarray:
        if dtype is None:
            return array
        if dtype not in [self.complex64, self.complex128, "complex64", "complex128"]:
            array = self.real(array)
        return np.array(array, dtype=dtype)

    def clip(self, array, a_min, a_max) -> np.ndarray:
        return np.clip(array, a_min, a_max)

    def concat(self, values: list[np.ndarray], axis: int) -> np.ndarray:
        # tf.concat can concatenate lists of scalars, while np.concatenate errors
        try:
            return np.concatenate(values, axis)
        except ValueError:
            return np.array(values)

    def conj(self, array: np.ndarray) -> np.ndarray:
        return np.conj(array)

    def convolution(
        self,
        array: np.ndarray,
        filters: np.ndarray,
        padding: str = "VALID",
        data_format: str | None = None,  # pylint: disable=unused-argument
    ) -> np.ndarray:
        """Performs a 2D convolution operation similar to tf.nn.convolution.

        Args:
            array: Input array of shape (batch, height, width, channels)
            filters: Filter kernel of shape (kernel_height, kernel_width, in_channels, out_channels)
            padding: String indicating the padding type ('VALID' or 'SAME')
            data_format: Unused, kept for API compatibility

        Returns:
            np.ndarray: Result of the convolution operation with shape (batch, new_height, new_width, out_channels)
        """
        # Extract shapes
        batch, _, _, _ = array.shape
        kernel_h, kernel_w, _, out_channels = filters.shape

        # Reshape filter to 2D for convolution
        filter_2d = filters[:, :, 0, 0]

        # For SAME padding, calculate padding sizes
        if padding == "SAME":
            pad_h = (kernel_h - 1) // 2
            pad_w = (kernel_w - 1) // 2
            array = np.pad(
                array[:, :, :, 0], ((0, 0), (pad_h, pad_h), (pad_w, pad_w)), mode="constant"
            )
        else:
            array = array[:, :, :, 0]

        # Calculate output dimensions
        out_height = array.shape[1] - kernel_h + 1
        out_width = array.shape[2] - kernel_w + 1

        # Initialize output array
        output = np.zeros((batch, out_height, out_width, out_channels))

        # Perform convolution for each batch
        for b in range(batch):
            # Convolve using scipy's convolve2d which is more efficient than np.convolve for 2D
            output[b, :, :, 0] = scipy_convolve2d(
                array[b],
                np.flip(np.flip(filter_2d, 0), 1),  # Flip kernel for proper convolution
                mode="valid",
            )

        return output

    def cos(self, array: np.ndarray) -> np.ndarray:
        return np.cos(array)

    def cosh(self, array: np.ndarray) -> np.ndarray:
        return np.cosh(array)

    def det(self, matrix: np.ndarray) -> np.ndarray:
        with np.errstate(divide="ignore", invalid="ignore"):
            det = np.linalg.det(matrix)
        return det

    def diag(self, array: np.ndarray, k: int = 0) -> np.ndarray:
        if len(array.shape) == 1:
            return np.diag(array, k=k)
        elif len(array.shape) == 2:
            return np.array([np.diag(l, k=k).tolist() for l in array])
        else:
            # fallback into more complex algorithm
            original_sh = array.shape

            ravelled_sh = (np.prod(original_sh[:-1]), original_sh[-1])
            array = array.ravel().reshape(*ravelled_sh)

            ret = []
            for line in array:
                ret.append(np.diag(line, k))

            ret = np.array(ret)
            inner_shape = (
                original_sh[-1] + abs(k),
                original_sh[-1] + abs(k),
            )
            return ret.reshape(original_sh[:-1] + inner_shape)

    def diag_part(self, array: np.ndarray, k: int) -> np.ndarray:
        ret = np.diagonal(array, offset=k, axis1=-2, axis2=-1)
        ret.flags.writeable = True
        return ret

    def set_diag(self, array: np.ndarray, diag: np.ndarray, k: int) -> np.ndarray:
        i = np.arange(0, array.shape[-2] - abs(k))
        if k < 0:
            i -= array.shape[-2] - abs(k)

        j = np.arange(abs(k), array.shape[-1])
        if k < 0:
            j -= abs(k)

        array[..., i, j] = diag

        return array

    def einsum(self, string: str, *tensors) -> np.ndarray | None:
        if type(string) is str:
            return np.einsum(string, *tensors)
        return None  # provide same functionality as numpy.einsum or upgrade to opt_einsum

    def exp(self, array: np.ndarray) -> np.ndarray:
        return np.exp(array)

    def expand_dims(self, array: np.ndarray, axis: int) -> np.ndarray:
        return np.expand_dims(array, axis)

    def expm(self, matrix: np.ndarray) -> np.ndarray:
        return scipy_expm(matrix)

    def eye(self, size: int, dtype=np.float64) -> np.ndarray:
        return np.eye(size, dtype=dtype)

    def eye_like(self, array: np.ndarray) -> np.ndarray:
        return np.eye(array.shape[-1], dtype=array.dtype)

    def from_backend(self, value) -> bool:
        return isinstance(value, np.ndarray)

    def gather(self, array: np.ndarray, indices: np.ndarray, axis: int = 0) -> np.ndarray:
        return np.take(array, indices, axis=axis)

    def imag(self, array: np.ndarray) -> np.ndarray:
        return np.imag(array)

    def inv(self, tensor: np.ndarray) -> np.ndarray:
        return np.linalg.inv(tensor)

    def is_trainable(self, tensor: np.ndarray) -> bool:  # pylint: disable=unused-argument
        return False

    def lgamma(self, x: np.ndarray) -> np.ndarray:
        return np.array([mlgamma(v) for v in x])

    def log(self, x: np.ndarray) -> np.ndarray:
        return np.log(x)

    def make_complex(self, real: np.ndarray, imag: np.ndarray) -> np.ndarray:
        return real + 1j * imag

    @Autocast()
    def matmul(self, *matrices: np.ndarray) -> np.ndarray:
        mat = matrices[0]
        for matrix in matrices[1:]:
            mat = np.matmul(mat, matrix)
        return mat

    @Autocast()
    def matvec(self, a: np.ndarray, b: np.ndarray) -> np.ndarray:
        return self.matmul(a, b[:, None])[:, 0]

    @Autocast()
    def maximum(self, a: np.ndarray, b: np.ndarray) -> np.ndarray:
        return np.maximum(a, b)

    @Autocast()
    def minimum(self, a: np.ndarray, b: np.ndarray) -> np.ndarray:
        return np.minimum(a, b)

    def moveaxis(
        self, array: np.ndarray, old: int | Sequence[int], new: int | Sequence[int]
    ) -> np.ndarray:
        return np.moveaxis(array, old, new)

    def new_variable(
        self,
        value,
        bounds: tuple[float | None, float | None] | None,
        name: str,
        dtype=np.float64,
    ):  # pylint: disable=unused-argument
        return np.array(value, dtype=dtype)

    def new_constant(self, value, name: str, dtype=np.float64):  # pylint: disable=unused-argument
        return np.array(value, dtype=dtype)

    def norm(self, array: np.ndarray) -> np.ndarray:
        return np.linalg.norm(array)

    def ones(self, shape: Sequence[int], dtype=np.float64) -> np.ndarray:
        return np.ones(shape, dtype=dtype)

    def ones_like(self, array: np.ndarray) -> np.ndarray:
        return np.ones(array.shape, dtype=array.dtype)

    @Autocast()
    def outer(self, array1: np.ndarray, array2: np.ndarray) -> np.ndarray:
        return np.tensordot(array1, array2, [[], []])

    def pad(
        self,
        array: np.ndarray,
        paddings: Sequence[tuple[int, int]],
        mode="CONSTANT",
        constant_values=0,
    ) -> np.ndarray:
        if mode == "CONSTANT":
            mode = "constant"
        return np.pad(array, paddings, mode, constant_values=constant_values)

    @staticmethod
    def pinv(matrix: np.ndarray) -> np.ndarray:
        return np.linalg.pinv(matrix)

    @Autocast()
    def pow(self, x: np.ndarray, y: float) -> np.ndarray:
        return np.power(x, y)

    def kron(self, tensor1: np.ndarray, tensor2: np.ndarray):
        return np.kron(tensor1, tensor2)

    def prod(self, x: np.ndarray, axis: int | None):
        return np.prod(x, axis=axis)

    def real(self, array: np.ndarray) -> np.ndarray:
        return np.real(array)

    def reshape(self, array: np.ndarray, shape: Sequence[int]) -> np.ndarray:
        return np.reshape(array, shape)

    def repeat(self, array: np.ndarray, repeats: int, axis: int = None) -> np.ndarray:
        return np.repeat(array, repeats, axis=axis)

    def round(self, array: np.ndarray, decimals: int = 0) -> np.ndarray:
        return np.round(array, decimals)

    def sin(self, array: np.ndarray) -> np.ndarray:
        return np.sin(array)

    def sinh(self, array: np.ndarray) -> np.ndarray:
        return np.sinh(array)

    def solve(self, matrix: np.ndarray, rhs: np.ndarray) -> np.ndarray:
        if len(rhs.shape) == len(matrix.shape) - 1:
            rhs = np.expand_dims(rhs, -1)
            return np.linalg.solve(matrix, rhs)[..., 0]
        return np.linalg.solve(matrix, rhs)

    def sort(self, array: np.ndarray, axis: int = -1) -> np.ndarray:
        return np.sort(array, axis)

    def sqrt(self, x: np.ndarray, dtype=None) -> np.ndarray:
        return np.sqrt(self.cast(x, dtype))

    def sum(self, array: np.ndarray, axis: Sequence[int] = None):
        return np.sum(array, axis=axis)

    @Autocast()
    def tensordot(self, a: np.ndarray, b: np.ndarray, axes: list[int]) -> np.ndarray:
        return np.tensordot(a, b, axes)

    def tile(self, array: np.ndarray, repeats: Sequence[int]) -> np.ndarray:
        return np.tile(array, repeats)

    def trace(self, array: np.ndarray, dtype=None) -> np.ndarray:
        return self.cast(np.trace(array, axis1=-1, axis2=-2), dtype)

    def transpose(self, a: np.ndarray, perm: Sequence[int] = None) -> np.ndarray | None:
        if a is None:
            return None  # TODO: remove and address None inputs where tranpose is used
        return np.transpose(a, axes=perm)

    @Autocast()
    def update_tensor(
        self, tensor: np.ndarray, indices: np.ndarray, values: np.ndarray
    ) -> np.ndarray:
        indices = self.atleast_2d(indices)
        for i, v in zip(indices, values):
            tensor[tuple(i)] = v
        return tensor

    @Autocast()
    def update_add_tensor(
        self, tensor: np.ndarray, indices: np.ndarray, values: np.ndarray
    ) -> np.ndarray:
        indices = self.atleast_2d(indices)
        for i, v in zip(indices, values):
            tensor[tuple(i)] += v
        return tensor

    def zeros(self, shape: Sequence[int], dtype=np.float64) -> np.ndarray:
        return np.zeros(shape, dtype=dtype)

    def zeros_like(self, array: np.ndarray) -> np.ndarray:
        return np.zeros(np.array(array).shape, dtype=array.dtype)

    def map_fn(self, func, elements):
        # Is this done like this?
        return np.array([func(e) for e in elements])

    def squeeze(self, tensor, axis=None):
        return np.squeeze(tensor, axis=axis)

    def cholesky(self, input: np.ndarray):
        return np.linalg.cholesky(input)

    def Categorical(self, probs: np.ndarray, name: str):  # pylint: disable=unused-argument
        class Generator:
            def __init__(self, probs):
                self._probs = probs

            def sample(self):
                idx = [i for i, _ in enumerate(probs)]
                return np.random.choice(idx, p=probs / sum(probs))

        return Generator(probs)

    def MultivariateNormalTriL(self, loc: np.ndarray, scale_tril: np.ndarray):
        class Generator:
            def __init__(self, mean, cov):
                self._mean = mean
                self._cov = cov

            def sample(self, dtype=None):  # pylint: disable=unused-argument
                fn = np.random.default_rng().multivariate_normal
                ret = fn(self._mean, self._cov)
                return ret

            def prob(self, x):
                return multivariate_normal.pdf(x, mean=self._mean, cov=self._cov)

        scale_tril = scale_tril @ np.transpose(scale_tril)
        return Generator(loc, scale_tril)

    @staticmethod
    def eigvals(tensor: np.ndarray) -> np.ndarray:
        return np.linalg.eigvals(tensor)

    @staticmethod
    def xlogy(x: np.ndarray, y: np.ndarray) -> np.ndarray:
        return scipy_xlogy(x, y)

    @staticmethod
    def eigh(tensor: np.ndarray) -> tuple:
        return np.linalg.eigh(tensor)

    def sqrtm(self, tensor: np.ndarray, dtype, rtol=1e-05, atol=1e-08) -> np.ndarray:
        if np.allclose(tensor, 0, rtol=rtol, atol=atol):
            ret = self.zeros_like(tensor)
        else:
            ret = scipy_sqrtm(tensor)

        if dtype is None:
            return self.cast(ret, self.complex128)
        return self.cast(ret, dtype)

    # ~~~~~~~~~~~~~~~~~
    # Special functions
    # ~~~~~~~~~~~~~~~~~

    @staticmethod
    def DefaultEuclideanOptimizer() -> None:
        return None

    def hermite_renormalized(
        self, A: np.ndarray, b: np.ndarray, c: np.ndarray, shape: tuple[int]
    ) -> np.ndarray:
        r"""Renormalized multidimensional Hermite polynomial given by the "exponential" Taylor
        series of :math:`exp(c + bx + 1/2*Ax^2)` at zero, where the series has :math:`sqrt(n!)`
        at the denominator rather than :math:`n!`. It computes all the amplitudes within the
        tensor of given shape.

        Args:
            A: The A matrix.
            b: The b vector.
            c: The c scalar.
            shape: The shape of the final tensor.

        Returns:
            The renormalized Hermite polynomial of given shape.
        """

<<<<<<< HEAD
        if settings.STABLE_FOCK_CONVERSION:
            G = vanilla_stable(tuple(shape), A, b, c)
        else:
            G = vanilla(tuple(shape), A, b, c)
=======
        precision_bits = settings.PRECISION_BITS_HERMITE_POLY
        shape = tuple(int(i) for i in shape)  # ensure each item in the tuple is of the same dtype
        if precision_bits == 128:  # numba
            if settings.STABLE_FOCK_CONVERSION:
                G = vanilla_stable(tuple(shape), A, b, c)
            else:
                G = vanilla(tuple(shape), A, b, c)
        else:  # julia (with precision_bits = 512)
            # The following import must come after running "jl = Julia(compiled_modules=False)" in settings.py
            from juliacall import Main as jl  # pylint: disable=import-outside-toplevel

            A, b, c = (
                np.array(A, dtype=np.complex128),
                np.array(b, dtype=np.complex128),
                np.array(c, dtype=np.complex128),
            )
            G = jl.Vanilla.vanilla(A, b, c.item(), np.array(shape, dtype=np.int64), precision_bits)
>>>>>>> 14ca459f

        return G

    def hermite_renormalized_batch(
        self, A: np.ndarray, b: np.ndarray, c: np.ndarray, shape: tuple[int]
    ) -> np.ndarray:
        if settings.STABLE_FOCK_CONVERSION:
            G = vanilla_stable_batch(tuple(shape), A, b, c)
        else:
            G = vanilla_batch(tuple(shape), A, b, c)
        return G

    def hermite_renormalized_binomial(
        self,
        A: np.ndarray,
        B: np.ndarray,
        C: np.ndarray,
        shape: tuple[int],
        max_l2: float | None,
        global_cutoff: int | None,
    ) -> np.ndarray:
        r"""Renormalized multidimensional Hermite polynomial given by the "exponential" Taylor
        series of :math:`exp(C + Bx + 1/2*Ax^2)` at zero, where the series has :math:`sqrt(n!)`
        at the denominator rather than :math:`n!`. The computation fills a tensor of given shape
        up to a given L2 norm or global cutoff, whichever applies first. The max_l2 value, if
        not provided, is set to the default value of the AUTOSHAPE_PROBABILITY setting.

        Args:
            A: The A matrix.
            B: The B vector.
            C: The C scalar.
            shape: The shape of the final tensor (local cutoffs).
            max_l2 (float): The maximum squared L2 norm of the tensor.
            global_cutoff (optional int): The global cutoff.

        Returns:
            The renormalized Hermite polynomial of given shape.
        """
        G, _ = binomial(
            tuple(shape),
            A,
            B,
            C,
            max_l2=max_l2 or settings.AUTOSHAPE_PROBABILITY,
            global_cutoff=global_cutoff or sum(shape) - len(shape) + 1,
        )

        return G

    def reorder_AB_bargmann(self, A: np.ndarray, B: np.ndarray) -> tuple[np.ndarray, np.ndarray]:
        r"""In mrmustard.math.numba.compactFock~ dimensions of the Fock representation are ordered like [mode0,mode0,mode1,mode1,...]
        while in mrmustard.physics.bargmann_utils the ordering is [mode0,mode1,...,mode0,mode1,...]. Here we reorder A and B.
        """
        ordering = np.arange(2 * A.shape[0] // 2).reshape(2, -1).T.flatten()
        A = self.gather(A, ordering, axis=1)
        A = self.gather(A, ordering)
        B = self.gather(B, ordering, axis=0)
        return A, B

    def hermite_renormalized_diagonal(
        self, A: np.ndarray, B: np.ndarray, C: np.ndarray, cutoffs: tuple[int]
    ) -> np.ndarray:
        r"""First, reorder A and B parameters of Bargmann representation to match conventions in mrmustard.math.numba.compactFock~
        Then, calculate the required renormalized multidimensional Hermite polynomial.
        """
        A, B = self.reorder_AB_bargmann(A, B)
        return self.hermite_renormalized_diagonal_reorderedAB(A, B, C, cutoffs=cutoffs)

    def hermite_renormalized_diagonal_reorderedAB(
        self, A: np.ndarray, B: np.ndarray, C: np.ndarray, cutoffs: tuple[int]
    ) -> np.ndarray:
        r"""Renormalized multidimensional Hermite polynomial given by the "exponential" Taylor
        series of :math:`exp(C + Bx - Ax^2)` at zero, where the series has :math:`sqrt(n!)` at the
        denominator rather than :math:`n!`. Note the minus sign in front of ``A``.

        Calculates the diagonal of the Fock representation (i.e. the PNR detection probabilities of all modes)
        by applying the recursion relation in a selective manner.

        Args:
            A: The A matrix.
            B: The B vector.
            C: The C scalar.
            cutoffs: upper boundary of photon numbers in each mode

        Returns:
            The renormalized Hermite polynomial.
        """
        poly0, _, _, _, _ = hermite_multidimensional_diagonal(A, B, C, cutoffs)

        return poly0

    def hermite_renormalized_diagonal_batch(
        self, A: np.ndarray, B: np.ndarray, C: np.ndarray, cutoffs: tuple[int]
    ) -> np.ndarray:
        r"""Same as hermite_renormalized_diagonal but works for a batch of different B's."""
        A, B = self.reorder_AB_bargmann(A, B)
        return self.hermite_renormalized_diagonal_reorderedAB_batch(A, B, C, cutoffs=cutoffs)

    def hermite_renormalized_diagonal_reorderedAB_batch(
        self, A: np.ndarray, B: np.ndarray, C: np.ndarray, cutoffs: tuple[int]
    ) -> np.ndarray:
        r"""Same as hermite_renormalized_diagonal_reorderedAB but works for a batch of different B's.

        Args:
            A: The A matrix.
            B: The B vectors.
            C: The C scalar.
            cutoffs: upper boundary of photon numbers in each mode

        Returns:
            The renormalized Hermite polynomial from different B values.
        """
        poly0, _, _, _, _ = hermite_multidimensional_diagonal_batch(A, B, C, cutoffs)

        return poly0

    def hermite_renormalized_1leftoverMode(
        self, A: np.ndarray, B: np.ndarray, C: np.ndarray, cutoffs: tuple[int]
    ) -> np.ndarray:
        r"""First, reorder A and B parameters of Bargmann representation to match conventions in mrmustard.math.numba.compactFock~
        Then, calculate the required renormalized multidimensional Hermite polynomial.
        """
        A, B = self.reorder_AB_bargmann(A, B)
        return self.hermite_renormalized_1leftoverMode_reorderedAB(A, B, C, cutoffs=cutoffs)

    def hermite_renormalized_1leftoverMode_reorderedAB(
        self, A: np.ndarray, B: np.ndarray, C: np.ndarray, cutoffs: tuple[int]
    ) -> np.ndarray:
        r"""Renormalized multidimensional Hermite polynomial given by the "exponential" Taylor
        series of :math:`exp(C + Bx - Ax^2)` at zero, where the series has :math:`sqrt(n!)` at the
        denominator rather than :math:`n!`. Note the minus sign in front of ``A``.

        Calculates all possible Fock representations of mode 0,
        where all other modes are PNR detected.
        This is done by applying the recursion relation in a selective manner.

        Args:
            A: The A matrix.
            B: The B vector.
            C: The C scalar.
            cutoffs: upper boundary of photon numbers in each mode

        Returns:
            The renormalized Hermite polynomial.
        """
        poly0, _, _, _, _ = hermite_multidimensional_1leftoverMode(A, B, C, cutoffs)
        return poly0

    @staticmethod
    def getitem(tensor, *, key):
        value = np.array(tensor)[key]
        return value

    @staticmethod
    def setitem(tensor, value, *, key):
        _tensor = np.array(tensor)
        value = np.array(value)
        _tensor[key] = value

        return _tensor<|MERGE_RESOLUTION|>--- conflicted
+++ resolved
@@ -518,30 +518,11 @@
             The renormalized Hermite polynomial of given shape.
         """
 
-<<<<<<< HEAD
+        shape = tuple(int(i) for i in shape)  # ensure each item in the tuple is of the same dtype
         if settings.STABLE_FOCK_CONVERSION:
-            G = vanilla_stable(tuple(shape), A, b, c)
+            G = vanilla_stable(shape, A, b, c)
         else:
-            G = vanilla(tuple(shape), A, b, c)
-=======
-        precision_bits = settings.PRECISION_BITS_HERMITE_POLY
-        shape = tuple(int(i) for i in shape)  # ensure each item in the tuple is of the same dtype
-        if precision_bits == 128:  # numba
-            if settings.STABLE_FOCK_CONVERSION:
-                G = vanilla_stable(tuple(shape), A, b, c)
-            else:
-                G = vanilla(tuple(shape), A, b, c)
-        else:  # julia (with precision_bits = 512)
-            # The following import must come after running "jl = Julia(compiled_modules=False)" in settings.py
-            from juliacall import Main as jl  # pylint: disable=import-outside-toplevel
-
-            A, b, c = (
-                np.array(A, dtype=np.complex128),
-                np.array(b, dtype=np.complex128),
-                np.array(c, dtype=np.complex128),
-            )
-            G = jl.Vanilla.vanilla(A, b, c.item(), np.array(shape, dtype=np.int64), precision_bits)
->>>>>>> 14ca459f
+            G = vanilla(shape, A, b, c)
 
         return G
 
