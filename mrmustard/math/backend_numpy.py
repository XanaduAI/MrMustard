# Copyright 2023 Xanadu Quantum Technologies Inc.

# Licensed under the Apache License, Version 2.0 (the "License");
# you may not use this file except in compliance with the License.
# You may obtain a copy of the License at

#     http://www.apache.org/licenses/LICENSE-2.0

# Unless required by applicable law or agreed to in writing, software
# distributed under the License is distributed on an "AS IS" BASIS,
# WITHOUT WARRANTIES OR CONDITIONS OF ANY KIND, either express or implied.
# See the License for the specific language governing permissions and
# limitations under the License.

"""This module contains the numpy backend."""

# pylint: disable = missing-function-docstring, missing-class-docstring, fixme, too-many-positional-arguments

from __future__ import annotations

from math import lgamma as mlgamma
from typing import Sequence, Callable

import numpy as np
import scipy as sp
from scipy.signal import convolve2d as scipy_convolve2d
from scipy.linalg import expm as scipy_expm
from scipy.linalg import sqrtm as scipy_sqrtm
from scipy.special import xlogy as scipy_xlogy
from scipy.stats import multivariate_normal

from ..utils.settings import settings
from .autocast import Autocast
from .backend_base import BackendBase
from .lattice.strategies import (
    binomial,
    vanilla,
    vanilla_stable,
    vanilla_stable_batch,
    vanilla_batch,
)
from .lattice.strategies.compactFock.inputValidation import (
    hermite_multidimensional_1leftoverMode,
    hermite_multidimensional_diagonal,
    hermite_multidimensional_diagonal_batch,
)

np.set_printoptions(legacy="1.25")

# pylint: disable=too-many-public-methods
class BackendNumpy(BackendBase):  # pragma: no cover
    r"""
    A numpy backend.
    """

    int32 = np.int32
    int64 = np.int64
    float32 = np.float32
    float64 = np.float64
    complex64 = np.complex64
    complex128 = np.complex128

    def __init__(self):
        super().__init__(name="numpy")

    def __repr__(self) -> str:
        return "BackendNumpy()"

    def abs(self, array: np.ndarray) -> np.ndarray:
        return np.abs(array)

    def allclose(self, array1: np.array, array2: np.array, atol: float) -> bool:
        array1 = self.asnumpy(array1)
        array2 = self.asnumpy(array2)
        if array1.shape != array2.shape:
            raise ValueError("Cannot compare arrays of different shapes.")
        return np.allclose(array1, array2, atol=atol)

    def any(self, array: np.ndarray) -> np.ndarray:
        return np.any(array)

    def arange(
        self, start: int, limit: int | None = None, delta: int = 1, dtype=np.float64
    ) -> np.ndarray:
        return np.arange(start, limit, delta, dtype=dtype)

    def asnumpy(self, tensor: np.ndarray) -> np.ndarray:
        if isinstance(tensor, np.ndarray):
            return tensor
        return np.array(tensor)

    def assign(self, tensor: np.ndarray, value: np.ndarray) -> np.ndarray:
        tensor = value
        return tensor

    def astensor(self, array: np.ndarray, dtype=None) -> np.ndarray:
        array = np.array(array)
        return self.cast(array, dtype=dtype or array.dtype)

<<<<<<< HEAD
    def atleast_1d(self, array: np.ndarray, dtype=None) -> np.ndarray:
        return np.atleast_1d(self.astensor(array, dtype))

    def atleast_2d(self, array: np.ndarray, dtype=None) -> np.ndarray:
        return np.atleast_2d(self.astensor(array, dtype))

    def atleast_3d(self, array: np.ndarray, dtype=None) -> np.ndarray:
        array = self.atleast_2d(self.atleast_1d(array, dtype))
        if len(array.shape) == 2:
            array = array[None, ...]
        return array
=======
    def atleast_nd(self, array: np.ndarray, n: int, dtype=None) -> np.ndarray:
        return np.array(array, ndmin=n, dtype=dtype)
>>>>>>> 2bdebc7f

    def block(self, blocks: list[list[np.ndarray]], axes=(-2, -1)) -> np.ndarray:
        rows = [self.concat(row, axis=axes[1]) for row in blocks]
        return self.concat(rows, axis=axes[0])

    def block_diag(self, *blocks: list[np.ndarray]) -> np.ndarray:
        return sp.linalg.block_diag(*blocks)

    def boolean_mask(self, tensor: np.ndarray, mask: np.ndarray) -> np.ndarray:
        return np.array([t for i, t in enumerate(tensor) if mask[i]])

    def cast(self, array: np.ndarray, dtype=None) -> np.ndarray:
        if dtype is None:
            return array
        if dtype not in [self.complex64, self.complex128, "complex64", "complex128"]:
            array = self.real(array)
        return np.array(array, dtype=dtype)

    def clip(self, array, a_min, a_max) -> np.ndarray:
        return np.clip(array, a_min, a_max)

    def concat(self, values: list[np.ndarray], axis: int) -> np.ndarray:
        # tf.concat can concatenate lists of scalars, while np.concatenate errors
        try:
            return np.concatenate(values, axis)
        except ValueError:
            return np.array(values)

    def conj(self, array: np.ndarray) -> np.ndarray:
        return np.conj(array)

    def convolution(
        self,
        array: np.ndarray,
        filters: np.ndarray,
        padding: str = "VALID",
        data_format: str | None = None,  # pylint: disable=unused-argument
    ) -> np.ndarray:
        """Performs a 2D convolution operation similar to tf.nn.convolution.

        Args:
            array: Input array of shape (batch, height, width, channels)
            filters: Filter kernel of shape (kernel_height, kernel_width, in_channels, out_channels)
            padding: String indicating the padding type ('VALID' or 'SAME')
            data_format: Unused, kept for API compatibility

        Returns:
            np.ndarray: Result of the convolution operation with shape (batch, new_height, new_width, out_channels)
        """
        # Extract shapes
        batch, _, _, _ = array.shape
        kernel_h, kernel_w, _, out_channels = filters.shape

        # Reshape filter to 2D for convolution
        filter_2d = filters[:, :, 0, 0]

        # For SAME padding, calculate padding sizes
        if padding == "SAME":
            pad_h = (kernel_h - 1) // 2
            pad_w = (kernel_w - 1) // 2
            array = np.pad(
                array[:, :, :, 0], ((0, 0), (pad_h, pad_h), (pad_w, pad_w)), mode="constant"
            )
        else:
            array = array[:, :, :, 0]

        # Calculate output dimensions
        out_height = array.shape[1] - kernel_h + 1
        out_width = array.shape[2] - kernel_w + 1

        # Initialize output array
        output = np.zeros((batch, out_height, out_width, out_channels))

        # Perform convolution for each batch
        for b in range(batch):
            # Convolve using scipy's convolve2d which is more efficient than np.convolve for 2D
            output[b, :, :, 0] = scipy_convolve2d(
                array[b],
                np.flip(np.flip(filter_2d, 0), 1),  # Flip kernel for proper convolution
                mode="valid",
            )

        return output

    def cos(self, array: np.ndarray) -> np.ndarray:
        return np.cos(array)

    def cosh(self, array: np.ndarray) -> np.ndarray:
        return np.cosh(array)

    def det(self, matrix: np.ndarray) -> np.ndarray:
        with np.errstate(divide="ignore", invalid="ignore"):
            det = np.linalg.det(matrix)
        return det

    def diag(self, array: np.ndarray, k: int = 0) -> np.ndarray:
        if len(array.shape) == 1:
            return np.diag(array, k=k)
        elif len(array.shape) == 2:
            return np.array([np.diag(l, k=k).tolist() for l in array])
        else:
            # fallback into more complex algorithm
            original_sh = array.shape

            ravelled_sh = (np.prod(original_sh[:-1]), original_sh[-1])
            array = array.ravel().reshape(*ravelled_sh)

            ret = []
            for line in array:
                ret.append(np.diag(line, k))

            ret = np.array(ret)
            inner_shape = (
                original_sh[-1] + abs(k),
                original_sh[-1] + abs(k),
            )
            return ret.reshape(original_sh[:-1] + inner_shape)

    def diag_part(self, array: np.ndarray, k: int) -> np.ndarray:
        ret = np.diagonal(array, offset=k, axis1=-2, axis2=-1)
        ret.flags.writeable = True
        return ret

    def set_diag(self, array: np.ndarray, diag: np.ndarray, k: int) -> np.ndarray:
        i = np.arange(0, array.shape[-2] - abs(k))
        if k < 0:
            i -= array.shape[-2] - abs(k)

        j = np.arange(abs(k), array.shape[-1])
        if k < 0:
            j -= abs(k)

        array[..., i, j] = diag

        return array

    def einsum(self, string: str, *tensors) -> np.ndarray | None:
        if type(string) is str:
            return np.einsum(string, *tensors)
        return None  # provide same functionality as numpy.einsum or upgrade to opt_einsum

    def exp(self, array: np.ndarray) -> np.ndarray:
        return np.exp(array)

    def expand_dims(self, array: np.ndarray, axis: int) -> np.ndarray:
        return np.expand_dims(array, axis)

    def expm(self, matrix: np.ndarray) -> np.ndarray:
        return scipy_expm(matrix)

    def eye(self, size: int, dtype=np.float64) -> np.ndarray:
        return np.eye(size, dtype=dtype)

    def eye_like(self, array: np.ndarray) -> np.ndarray:
        return np.eye(array.shape[-1], dtype=array.dtype)

    def from_backend(self, value) -> bool:
        return isinstance(value, np.ndarray)

    def gather(self, array: np.ndarray, indices: np.ndarray, axis: int = 0) -> np.ndarray:
        return np.take(array, indices, axis=axis)

    def imag(self, array: np.ndarray) -> np.ndarray:
        return np.imag(array)

    def inv(self, tensor: np.ndarray) -> np.ndarray:
        return np.linalg.inv(tensor)

    def is_trainable(self, tensor: np.ndarray) -> bool:  # pylint: disable=unused-argument
        return False

    def lgamma(self, x: np.ndarray) -> np.ndarray:
        return np.array([mlgamma(v) for v in x])

    def log(self, x: np.ndarray) -> np.ndarray:
        return np.log(x)

    def make_complex(self, real: np.ndarray, imag: np.ndarray) -> np.ndarray:
        return real + 1j * imag

    @Autocast()
    def matmul(self, *matrices: np.ndarray) -> np.ndarray:
        mat = matrices[0]
        for matrix in matrices[1:]:
            mat = np.matmul(mat, matrix)
        return mat

    @Autocast()
    def matvec(self, a: np.ndarray, b: np.ndarray) -> np.ndarray:
        return self.matmul(a, b[:, None])[:, 0]

    @Autocast()
    def maximum(self, a: np.ndarray, b: np.ndarray) -> np.ndarray:
        return np.maximum(a, b)

    @Autocast()
    def minimum(self, a: np.ndarray, b: np.ndarray) -> np.ndarray:
        return np.minimum(a, b)

    def moveaxis(
        self, array: np.ndarray, old: int | Sequence[int], new: int | Sequence[int]
    ) -> np.ndarray:
        return np.moveaxis(array, old, new)

    def new_variable(
        self,
        value,
        bounds: tuple[float | None, float | None] | None,
        name: str,
        dtype=np.float64,
    ):  # pylint: disable=unused-argument
        return np.array(value, dtype=dtype)

    def new_constant(self, value, name: str, dtype=np.float64):  # pylint: disable=unused-argument
        return np.array(value, dtype=dtype)

    def norm(self, array: np.ndarray) -> np.ndarray:
        return np.linalg.norm(array)

    def ones(self, shape: Sequence[int], dtype=np.float64) -> np.ndarray:
        return np.ones(shape, dtype=dtype)

    def ones_like(self, array: np.ndarray) -> np.ndarray:
        return np.ones(array.shape, dtype=array.dtype)

    def infinity_like(self, array: np.ndarray) -> np.ndarray:
        return np.full_like(array.shape, np.inf, dtype=array.dtype)

    def conditional(
        self, cond: np.ndarray, true_fn: Callable, false_fn: Callable, *args
    ) -> np.ndarray:
        if cond.all():
            return true_fn(*args)
        else:
            return false_fn(*args)

    def error_if(
        self, array: np.ndarray, condition: np.ndarray, msg: str
    ):  # pylint: disable=unused-argument
        if np.any(condition):
            raise ValueError(msg)

    @Autocast()
    def outer(self, array1: np.ndarray, array2: np.ndarray) -> np.ndarray:
        return np.tensordot(array1, array2, [[], []])

    def pad(
        self,
        array: np.ndarray,
        paddings: Sequence[tuple[int, int]],
        mode="CONSTANT",
        constant_values=0,
    ) -> np.ndarray:
        if mode == "CONSTANT":
            mode = "constant"
        return np.pad(array, paddings, mode, constant_values=constant_values)

    @staticmethod
    def pinv(matrix: np.ndarray) -> np.ndarray:
        return np.linalg.pinv(matrix)

    @Autocast()
    def pow(self, x: np.ndarray, y: float) -> np.ndarray:
        return np.power(x, y)

    def kron(self, tensor1: np.ndarray, tensor2: np.ndarray):
        return np.kron(tensor1, tensor2)

    def prod(self, x: np.ndarray, axis: int | None):
        return np.prod(x, axis=axis)

    def real(self, array: np.ndarray) -> np.ndarray:
        return np.real(array)

    def reshape(self, array: np.ndarray, shape: Sequence[int]) -> np.ndarray:
        return np.reshape(array, shape)

    def repeat(self, array: np.ndarray, repeats: int, axis: int = None) -> np.ndarray:
        return np.repeat(array, repeats, axis=axis)

    def round(self, array: np.ndarray, decimals: int = 0) -> np.ndarray:
        return np.round(array, decimals)

    def sin(self, array: np.ndarray) -> np.ndarray:
        return np.sin(array)

    def sinh(self, array: np.ndarray) -> np.ndarray:
        return np.sinh(array)

    def solve(self, matrix: np.ndarray, rhs: np.ndarray) -> np.ndarray:
        if len(rhs.shape) == len(matrix.shape) - 1:
            rhs = np.expand_dims(rhs, -1)
            return np.linalg.solve(matrix, rhs)[..., 0]
        return np.linalg.solve(matrix, rhs)

    def sort(self, array: np.ndarray, axis: int = -1) -> np.ndarray:
        return np.sort(array, axis)

    def sqrt(self, x: np.ndarray, dtype=None) -> np.ndarray:
        return np.sqrt(self.cast(x, dtype))

    def sum(self, array: np.ndarray, axis: int | tuple[int] | None = None):
        return np.sum(array, axis=axis)

    @Autocast()
    def tensordot(self, a: np.ndarray, b: np.ndarray, axes: list[int]) -> np.ndarray:
        return np.tensordot(a, b, axes)

    def tile(self, array: np.ndarray, repeats: Sequence[int]) -> np.ndarray:
        return np.tile(array, repeats)

    def trace(self, array: np.ndarray, dtype=None) -> np.ndarray:
        return self.cast(np.trace(array, axis1=-1, axis2=-2), dtype)

    def transpose(self, a: np.ndarray, perm: Sequence[int] = None) -> np.ndarray | None:
        if a is None:
            return None  # TODO: remove and address None inputs where tranpose is used
        return np.transpose(a, axes=perm)

    @Autocast()
    def update_tensor(
        self, tensor: np.ndarray, indices: np.ndarray, values: np.ndarray
    ) -> np.ndarray:
        indices = self.atleast_nd(indices, 2)
        for i, v in zip(indices, values):
            tensor[tuple(i)] = v
        return tensor

    @Autocast()
    def update_add_tensor(
        self, tensor: np.ndarray, indices: np.ndarray, values: np.ndarray
    ) -> np.ndarray:
        indices = self.atleast_nd(indices, 2)
        for i, v in zip(indices, values):
            tensor[tuple(i)] += v
        return tensor

    def zeros(self, shape: Sequence[int], dtype=np.float64) -> np.ndarray:
        return np.zeros(shape, dtype=dtype)

    def zeros_like(self, array: np.ndarray) -> np.ndarray:
        return np.zeros(np.array(array).shape, dtype=array.dtype)

    def map_fn(self, func, elements):
        # Is this done like this?
        return np.array([func(e) for e in elements])

    def squeeze(self, tensor, axis=None):
        return np.squeeze(tensor, axis=axis)

    def cholesky(self, input: np.ndarray):
        return np.linalg.cholesky(input)

    def Categorical(self, probs: np.ndarray, name: str):  # pylint: disable=unused-argument
        class Generator:
            def __init__(self, probs):
                self._probs = probs

            def sample(self):
                idx = [i for i, _ in enumerate(probs)]
                return np.random.choice(idx, p=probs / sum(probs))

        return Generator(probs)

    def MultivariateNormalTriL(self, loc: np.ndarray, scale_tril: np.ndarray):
        class Generator:
            def __init__(self, mean, cov):
                self._mean = mean
                self._cov = cov

            def sample(self, dtype=None):  # pylint: disable=unused-argument
                fn = np.random.default_rng().multivariate_normal
                ret = fn(self._mean, self._cov)
                return ret

            def prob(self, x):
                return multivariate_normal.pdf(x, mean=self._mean, cov=self._cov)

        scale_tril = scale_tril @ np.transpose(scale_tril)
        return Generator(loc, scale_tril)

    @staticmethod
    def eigvals(tensor: np.ndarray) -> np.ndarray:
        return np.linalg.eigvals(tensor)

    @staticmethod
    def xlogy(x: np.ndarray, y: np.ndarray) -> np.ndarray:
        return scipy_xlogy(x, y)

    @staticmethod
    def eigh(tensor: np.ndarray) -> tuple:
        return np.linalg.eigh(tensor)

    def sqrtm(self, tensor: np.ndarray, dtype, rtol=1e-05, atol=1e-08) -> np.ndarray:
        if np.allclose(tensor, 0, rtol=rtol, atol=atol):
            ret = self.zeros_like(tensor)
        else:
            ret = scipy_sqrtm(tensor)

        if dtype is None:
            return self.cast(ret, self.complex128)
        return self.cast(ret, dtype)

    # ~~~~~~~~~~~~~~~~~
    # Special functions
    # ~~~~~~~~~~~~~~~~~

    @staticmethod
    def DefaultEuclideanOptimizer() -> None:
        return None

    def hermite_renormalized(
        self, A: np.ndarray, b: np.ndarray, c: np.ndarray, shape: tuple[int]
    ) -> np.ndarray:
        r"""Renormalized multidimensional Hermite polynomial given by the "exponential" Taylor
        series of :math:`exp(c + bx + 1/2*Ax^2)` at zero, where the series has :math:`sqrt(n!)`
        at the denominator rather than :math:`n!`. It computes all the amplitudes within the
        tensor of given shape.

        Args:
            A: The A matrix.
            b: The b vector.
            c: The c scalar.
            shape: The shape of the final tensor.

        Returns:
            The renormalized Hermite polynomial of given shape.
        """

        shape = tuple(int(i) for i in shape)  # ensure each item in the tuple is of the same dtype
        if settings.STABLE_FOCK_CONVERSION:
            G = vanilla_stable(shape, A, b, c)
        else:
            G = vanilla(shape, A, b, c)

        return G

    def hermite_renormalized_batch(
        self, A: np.ndarray, b: np.ndarray, c: np.ndarray, shape: tuple[int]
    ) -> np.ndarray:
        if settings.STABLE_FOCK_CONVERSION:
            G = vanilla_stable_batch(tuple(shape), A, b, c)
        else:
            G = vanilla_batch(tuple(shape), A, b, c)
        return G

    def hermite_renormalized_binomial(
        self,
        A: np.ndarray,
        B: np.ndarray,
        C: np.ndarray,
        shape: tuple[int],
        max_l2: float | None,
        global_cutoff: int | None,
    ) -> np.ndarray:
        r"""Renormalized multidimensional Hermite polynomial given by the "exponential" Taylor
        series of :math:`exp(C + Bx + 1/2*Ax^2)` at zero, where the series has :math:`sqrt(n!)`
        at the denominator rather than :math:`n!`. The computation fills a tensor of given shape
        up to a given L2 norm or global cutoff, whichever applies first. The max_l2 value, if
        not provided, is set to the default value of the AUTOSHAPE_PROBABILITY setting.

        Args:
            A: The A matrix.
            B: The B vector.
            C: The C scalar.
            shape: The shape of the final tensor (local cutoffs).
            max_l2 (float): The maximum squared L2 norm of the tensor.
            global_cutoff (optional int): The global cutoff.

        Returns:
            The renormalized Hermite polynomial of given shape.
        """
        G, _ = binomial(
            tuple(shape),
            A,
            B,
            C,
            max_l2=max_l2 or settings.AUTOSHAPE_PROBABILITY,
            global_cutoff=global_cutoff or sum(shape) - len(shape) + 1,
        )

        return G

    def reorder_AB_bargmann(self, A: np.ndarray, B: np.ndarray) -> tuple[np.ndarray, np.ndarray]:
        r"""In mrmustard.math.numba.compactFock~ dimensions of the Fock representation are ordered like [mode0,mode0,mode1,mode1,...]
        while in mrmustard.physics.bargmann_utils the ordering is [mode0,mode1,...,mode0,mode1,...]. Here we reorder A and B.
        """
        ordering = np.arange(2 * A.shape[0] // 2).reshape(2, -1).T.flatten()
        A = self.gather(A, ordering, axis=1)
        A = self.gather(A, ordering)
        B = self.gather(B, ordering, axis=0)
        return A, B

    def hermite_renormalized_diagonal(
        self, A: np.ndarray, B: np.ndarray, C: np.ndarray, cutoffs: tuple[int]
    ) -> np.ndarray:
        r"""First, reorder A and B parameters of Bargmann representation to match conventions in mrmustard.math.numba.compactFock~
        Then, calculate the required renormalized multidimensional Hermite polynomial.
        """
        A, B = self.reorder_AB_bargmann(A, B)
        return self.hermite_renormalized_diagonal_reorderedAB(A, B, C, cutoffs=cutoffs)

    def hermite_renormalized_diagonal_reorderedAB(
        self, A: np.ndarray, B: np.ndarray, C: np.ndarray, cutoffs: tuple[int]
    ) -> np.ndarray:
        r"""Renormalized multidimensional Hermite polynomial given by the "exponential" Taylor
        series of :math:`exp(C + Bx - Ax^2)` at zero, where the series has :math:`sqrt(n!)` at the
        denominator rather than :math:`n!`. Note the minus sign in front of ``A``.

        Calculates the diagonal of the Fock representation (i.e. the PNR detection probabilities of all modes)
        by applying the recursion relation in a selective manner.

        Args:
            A: The A matrix.
            B: The B vector.
            C: The C scalar.
            cutoffs: upper boundary of photon numbers in each mode

        Returns:
            The renormalized Hermite polynomial.
        """
        poly0, _, _, _, _ = hermite_multidimensional_diagonal(A, B, C, cutoffs)

        return poly0

    def hermite_renormalized_diagonal_batch(
        self, A: np.ndarray, B: np.ndarray, C: np.ndarray, cutoffs: tuple[int]
    ) -> np.ndarray:
        r"""Same as hermite_renormalized_diagonal but works for a batch of different B's."""
        A, B = self.reorder_AB_bargmann(A, B)
        return self.hermite_renormalized_diagonal_reorderedAB_batch(A, B, C, cutoffs=cutoffs)

    def hermite_renormalized_diagonal_reorderedAB_batch(
        self, A: np.ndarray, B: np.ndarray, C: np.ndarray, cutoffs: tuple[int]
    ) -> np.ndarray:
        r"""Same as hermite_renormalized_diagonal_reorderedAB but works for a batch of different B's.

        Args:
            A: The A matrix.
            B: The B vectors.
            C: The C scalar.
            cutoffs: upper boundary of photon numbers in each mode

        Returns:
            The renormalized Hermite polynomial from different B values.
        """
        poly0, _, _, _, _ = hermite_multidimensional_diagonal_batch(A, B, C, cutoffs)

        return poly0

    def hermite_renormalized_1leftoverMode(
        self, A: np.ndarray, B: np.ndarray, C: np.ndarray, cutoffs: tuple[int]
    ) -> np.ndarray:
        r"""First, reorder A and B parameters of Bargmann representation to match conventions in mrmustard.math.numba.compactFock~
        Then, calculate the required renormalized multidimensional Hermite polynomial.
        """
        A, B = self.reorder_AB_bargmann(A, B)
        return self.hermite_renormalized_1leftoverMode_reorderedAB(A, B, C, cutoffs=cutoffs)

    def hermite_renormalized_1leftoverMode_reorderedAB(
        self, A: np.ndarray, B: np.ndarray, C: np.ndarray, cutoffs: tuple[int]
    ) -> np.ndarray:
        r"""Renormalized multidimensional Hermite polynomial given by the "exponential" Taylor
        series of :math:`exp(C + Bx - Ax^2)` at zero, where the series has :math:`sqrt(n!)` at the
        denominator rather than :math:`n!`. Note the minus sign in front of ``A``.

        Calculates all possible Fock representations of mode 0,
        where all other modes are PNR detected.
        This is done by applying the recursion relation in a selective manner.

        Args:
            A: The A matrix.
            B: The B vector.
            C: The C scalar.
            cutoffs: upper boundary of photon numbers in each mode

        Returns:
            The renormalized Hermite polynomial.
        """
        poly0, _, _, _, _ = hermite_multidimensional_1leftoverMode(A, B, C, cutoffs)
        return poly0

    @staticmethod
    def getitem(tensor, *, key):
        value = np.array(tensor)[key]
        return value

    @staticmethod
    def setitem(tensor, value, *, key):
        _tensor = np.array(tensor)
        value = np.array(value)
        _tensor[key] = value

        return _tensor<|MERGE_RESOLUTION|>--- conflicted
+++ resolved
@@ -97,22 +97,8 @@
         array = np.array(array)
         return self.cast(array, dtype=dtype or array.dtype)
 
-<<<<<<< HEAD
-    def atleast_1d(self, array: np.ndarray, dtype=None) -> np.ndarray:
-        return np.atleast_1d(self.astensor(array, dtype))
-
-    def atleast_2d(self, array: np.ndarray, dtype=None) -> np.ndarray:
-        return np.atleast_2d(self.astensor(array, dtype))
-
-    def atleast_3d(self, array: np.ndarray, dtype=None) -> np.ndarray:
-        array = self.atleast_2d(self.atleast_1d(array, dtype))
-        if len(array.shape) == 2:
-            array = array[None, ...]
-        return array
-=======
     def atleast_nd(self, array: np.ndarray, n: int, dtype=None) -> np.ndarray:
         return np.array(array, ndmin=n, dtype=dtype)
->>>>>>> 2bdebc7f
 
     def block(self, blocks: list[list[np.ndarray]], axes=(-2, -1)) -> np.ndarray:
         rows = [self.concat(row, axis=axes[1]) for row in blocks]
