--- conflicted
+++ resolved
@@ -233,11 +233,7 @@
 
         return array
 
-<<<<<<< HEAD
-    def einsum(self, string: str, *tensors, optimize: bool | str = False) -> np.ndarray:
-=======
     def einsum(self, string: str, *tensors, optimize: bool | str) -> np.ndarray:
->>>>>>> 4d68687d
         return contract(string, *tensors, optimize=optimize)
 
     def exp(self, array: np.ndarray) -> np.ndarray:
