--- conflicted
+++ resolved
@@ -18,10 +18,6 @@
 
 from collections.abc import Callable, Sequence
 from math import lgamma as mlgamma
-<<<<<<< HEAD
-from typing import Callable, Sequence
-=======
->>>>>>> 965e620a
 
 import numpy as np
 import scipy as sp
