# Copyright 2023 Xanadu Quantum Technologies Inc.

# Licensed under the Apache License, Version 2.0 (the "License");
# you may not use this file except in compliance with the License.
# You may obtain a copy of the License at

#     http://www.apache.org/licenses/LICENSE-2.0

# Unless required by applicable law or agreed to in writing, software
# distributed under the License is distributed on an "AS IS" BASIS,
# WITHOUT WARRANTIES OR CONDITIONS OF ANY KIND, either express or implied.
# See the License for the specific language governing permissions and
# limitations under the License.

"""This module contains the numpy backend."""

from __future__ import annotations

from collections.abc import Callable, Sequence
from typing import Any

import numpy as np
from scipy.linalg import expm as scipy_expm
from scipy.linalg import sqrtm as scipy_sqrtm
from scipy.special import loggamma as scipy_loggamma
from scipy.special import xlogy as scipy_xlogy

from ..utils.settings import settings
from .backend_base import BackendBase
from .lattice import strategies
from .lattice.strategies.compactFock.inputValidation import (
    hermite_multidimensional_diagonal,
)

np.set_printoptions(legacy="1.25")


class BackendNumpy(BackendBase):
    r"""
    A numpy backend.
    """

    int32 = np.int32
    int64 = np.int64
    float32 = np.float32
    float64 = np.float64
    complex64 = np.complex64
    complex128 = np.complex128

    def __init__(self):
        super().__init__(name="numpy")

    def __repr__(self) -> str:
        return "BackendNumpy()"

    def abs(self, array: np.ndarray) -> np.ndarray:
        return np.abs(array)

    def all(self, array: np.ndarray) -> bool:
        return np.all(array)

    def allclose(self, array1: np.array, array2: np.array, atol: float, rtol: float) -> bool:
        return np.allclose(array1, array2, atol=atol, rtol=rtol)

    def angle(self, array: np.ndarray) -> np.ndarray:
        return np.angle(array)

    def any(self, array: np.ndarray) -> np.ndarray:
        return np.any(array)

    def arange(
        self,
        start: int,
        limit: int | None = None,
        delta: int = 1,
        dtype=np.float64,
    ) -> np.ndarray:
        return np.arange(start, limit, delta, dtype=dtype)

    def asnumpy(self, tensor: np.ndarray) -> np.ndarray:
        return np.asarray(tensor)

    def astensor(self, array: np.ndarray, dtype=None) -> np.ndarray:
        return np.asarray(array, dtype=dtype)

    def atleast_nd(self, array: np.ndarray, n: int, dtype=None) -> np.ndarray:
        return np.array(array, ndmin=n, dtype=dtype)

    def BackendError(self):
        # no numpy backend specific errors
        raise NotImplementedError

    def broadcast_to(self, array: np.ndarray, shape: tuple[int]) -> np.ndarray:
        return np.broadcast_to(array, shape)

    def broadcast_arrays(self, *arrays: list[np.ndarray]) -> list[np.ndarray]:
        return np.broadcast_arrays(*arrays)

    def cast(self, array: np.ndarray, dtype=None) -> np.ndarray:
        if dtype is None:
            return array
        if dtype not in [self.complex64, self.complex128, "complex64", "complex128"]:
            array = self.real(array)
        return np.asarray(array, dtype=dtype)

    def clip(self, array, a_min, a_max) -> np.ndarray:
        return np.clip(array, a_min, a_max)

    def concat(self, values: list[np.ndarray], axis: int) -> np.ndarray:
        # tf.concat can concatenate lists of scalars, while np.concatenate errors
        try:
            return np.concatenate(values, axis)
        except ValueError:
            return np.asarray(values)

    def conj(self, array: np.ndarray) -> np.ndarray:
        return np.conj(array)

    def cos(self, array: np.ndarray) -> np.ndarray:
        return np.cos(array)

    def cosh(self, array: np.ndarray) -> np.ndarray:
        return np.cosh(array)

    def det(self, matrix: np.ndarray) -> np.ndarray:
        with np.errstate(divide="ignore", invalid="ignore"):
            det = np.linalg.det(matrix)
        return det  # noqa: RET504

    def diag(self, array: np.ndarray, k: int = 0) -> np.ndarray:
        if array.ndim in (1, 2):
            return np.diag(array, k=k)
        # fallback into more complex algorithm
        original_sh = array.shape

        ravelled_sh = (np.prod(original_sh[:-1]), original_sh[-1])
        array = array.ravel().reshape(*ravelled_sh)

        ret = np.asarray([np.diag(line, k) for line in array])
        inner_shape = (
            original_sh[-1] + abs(k),
            original_sh[-1] + abs(k),
        )
        return ret.reshape(original_sh[:-1] + inner_shape)

    def diag_part(self, array: np.ndarray, k: int) -> np.ndarray:
        ret = np.diagonal(array, offset=k, axis1=-2, axis2=-1)
        ret.flags.writeable = True
        return ret

    def exp(self, array: np.ndarray) -> np.ndarray:
        return np.exp(array)

    def expand_dims(self, array: np.ndarray, axis: int) -> np.ndarray:
        return np.expand_dims(array, axis)

    def expm(self, matrix: np.ndarray) -> np.ndarray:
        return scipy_expm(matrix)

    def eye(self, size: int, dtype=np.float64) -> np.ndarray:
        return np.eye(size, dtype=dtype)

    def eye_like(self, array: np.ndarray) -> np.ndarray:
        return np.eye(array.shape[-1], dtype=array.dtype)

    def equal(self, a: np.ndarray, b: np.ndarray) -> np.ndarray:
        return np.equal(a, b)

    def gather(self, array: np.ndarray, indices: np.ndarray, axis: int = 0) -> np.ndarray:
        return np.take(array, indices, axis=axis)

    def imag(self, array: np.ndarray) -> np.ndarray:
        return np.imag(array)

    def inv(self, tensor: np.ndarray) -> np.ndarray:
        return np.linalg.inv(tensor)

    def iscomplexobj(self, x: Any) -> bool:
        return np.iscomplexobj(x)

    def isnan(self, array: np.ndarray) -> np.ndarray:
        return np.isnan(array)

    def issubdtype(self, arg1, arg2) -> bool:
        return np.issubdtype(arg1, arg2)

    def lgamma(self, x: np.ndarray) -> np.ndarray:
        return scipy_loggamma(x)

    def log(self, x: np.ndarray) -> np.ndarray:
        return np.log(x)

    def make_complex(self, real: np.ndarray, imag: np.ndarray) -> np.ndarray:
        return real + 1j * imag

    def matmul(self, *matrices: np.ndarray) -> np.ndarray:
        mat = matrices[0]
        for matrix in matrices[1:]:
            mat = np.matmul(mat, matrix)
        return mat

    def matvec(self, a: np.ndarray, b: np.ndarray) -> np.ndarray:
        return self.matmul(a, b[..., None])[..., 0]

    def max(self, array: np.ndarray) -> np.ndarray:
        return np.max(array)

    def maximum(self, a: np.ndarray, b: np.ndarray) -> np.ndarray:
        return np.maximum(a, b)

    def minimum(self, a: np.ndarray, b: np.ndarray) -> np.ndarray:
        return np.minimum(a, b)

    def mod(self, a: np.ndarray, b: np.ndarray) -> np.ndarray:
        return np.mod(a, b)

    def moveaxis(
        self,
        array: np.ndarray,
        old: int | Sequence[int],
        new: int | Sequence[int],
    ) -> np.ndarray:
        return np.moveaxis(array, old, new)

    def norm(self, array: np.ndarray) -> np.ndarray:
        return np.linalg.norm(array)

    def ones(self, shape: Sequence[int], dtype=np.float64) -> np.ndarray:
        return np.ones(shape, dtype=dtype)

    def ones_like(self, array: np.ndarray) -> np.ndarray:
        return np.ones(array.shape, dtype=array.dtype)

    def infinity_like(self, array: np.ndarray) -> np.ndarray:
        return np.full_like(array, np.inf)

    def conditional(
        self,
        cond: np.ndarray,
        true_fn: Callable,
        false_fn: Callable,
        *args,
    ) -> np.ndarray:
        if cond.all():
            return true_fn(*args)
        return false_fn(*args)

    def error_if(self, array: np.ndarray, condition: np.ndarray, msg: str):
        if np.any(condition):
            raise ValueError(msg)

    def outer(self, array1: np.ndarray, array2: np.ndarray) -> np.ndarray:
        return self.tensordot(array1, array2, [[], []])

    def pad(
        self,
        array: np.ndarray,
        paddings: Sequence[tuple[int, int]],
        mode="CONSTANT",
        constant_values=0,
    ) -> np.ndarray:
        if mode == "CONSTANT":
            mode = "constant"
        return np.pad(array, paddings, mode, constant_values=constant_values)

    @staticmethod
    def pinv(matrix: np.ndarray) -> np.ndarray:
        return np.linalg.pinv(matrix)

    def pow(self, x: np.ndarray, y: float) -> np.ndarray:
        return np.power(x, y)

    def kron(self, tensor1: np.ndarray, tensor2: np.ndarray):
        return np.kron(tensor1, tensor2)

    def prod(self, x: np.ndarray, axis: int | None):
        return np.prod(x, axis=axis)

    def real(self, array: np.ndarray) -> np.ndarray:
        return np.real(array)

    def reshape(self, array: np.ndarray, shape: Sequence[int]) -> np.ndarray:
        return np.reshape(array, shape)

    def sin(self, array: np.ndarray) -> np.ndarray:
        return np.sin(array)

    def sinh(self, array: np.ndarray) -> np.ndarray:
        return np.sinh(array)

    def solve(self, matrix: np.ndarray, rhs: np.ndarray) -> np.ndarray:
        if len(rhs.shape) == len(matrix.shape) - 1:
            rhs = np.expand_dims(rhs, -1)
            return np.linalg.solve(matrix, rhs)[..., 0]
        return np.linalg.solve(matrix, rhs)

    def sort(self, array: np.ndarray, axis: int = -1) -> np.ndarray:
        return np.sort(array, axis)

    def sqrt(self, x: np.ndarray, dtype=None) -> np.ndarray:
        return np.sqrt(self.cast(x, dtype))

    def stack(self, arrays: np.ndarray, axis: int = 0) -> np.ndarray:
        return np.stack(arrays, axis=axis)

    def sum(self, array: np.ndarray, axis: int | tuple[int] | None = None):
        return np.sum(array, axis=axis)

    def swapaxes(self, array: np.ndarray, axis1: int, axis2: int) -> np.ndarray:
        return np.swapaxes(array, axis1, axis2)

    def tensordot(self, a: np.ndarray, b: np.ndarray, axes: list[int]) -> np.ndarray:
        return np.tensordot(a, b, axes)

    def tile(self, array: np.ndarray, repeats: Sequence[int]) -> np.ndarray:
        return np.tile(array, repeats)

    def trace(self, array: np.ndarray, dtype=None) -> np.ndarray:
        return self.cast(np.trace(array, axis1=-1, axis2=-2), dtype)

    def transpose(self, a: np.ndarray, perm: Sequence[int] | None = None) -> np.ndarray | None:
        return np.transpose(a, axes=perm)

    def update_tensor(
        self,
        tensor: np.ndarray,
        indices: np.ndarray,
        values: np.ndarray,
    ) -> np.ndarray:
        tensor[indices] = values
        return tensor

    def update_add_tensor(
        self,
        tensor: np.ndarray,
        indices: np.ndarray,
        values: np.ndarray,
    ) -> np.ndarray:
        indices = self.atleast_nd(indices, 2)
        for i, v in zip(indices, values):
            tensor[tuple(i)] += v
        return tensor

    def zeros(self, shape: Sequence[int], dtype=np.float64) -> np.ndarray:
        return np.zeros(shape, dtype=dtype)

    def zeros_like(self, array: np.ndarray) -> np.ndarray:
        return np.zeros_like(array, dtype=array.dtype)

    def map_fn(self, func, elements):
        # Is this done like this?
        return np.asarray([func(e) for e in elements])

    @staticmethod
    def eigvals(tensor: np.ndarray) -> np.ndarray:
        return np.linalg.eigvals(tensor)

    @staticmethod
    def xlogy(x: np.ndarray, y: np.ndarray) -> np.ndarray:
        return scipy_xlogy(x, y)

    @staticmethod
    def eigh(tensor: np.ndarray) -> tuple:
        return np.linalg.eigh(tensor)

    def sqrtm(self, tensor: np.ndarray, dtype, rtol=1e-05, atol=1e-08) -> np.ndarray:
        if np.allclose(tensor, 0, rtol=rtol, atol=atol):
            ret = self.zeros_like(tensor)
        else:
            ret = scipy_sqrtm(tensor)

        if dtype is None:
            return self.cast(ret, self.complex128)
        return self.cast(ret, dtype)

    def reorder_AB_bargmann(self, A: np.ndarray, B: np.ndarray) -> tuple[np.ndarray, np.ndarray]:
        r"""In mrmustard.math.numba.compactFock~ dimensions of the Fock representation are ordered like [mode0,mode0,mode1,mode1,...]
        while in mrmustard.physics.bargmann_utils the ordering is [mode0,mode1,...,mode0,mode1,...]. Here we reorder A and B.
        """
        ordering = np.arange(2 * A.shape[0] // 2).reshape(2, -1).T.flatten()
        A = self.gather(A, ordering, axis=1)
        A = self.gather(A, ordering)
        B = self.gather(B, ordering, axis=0)
        return A, B

    # ~~~~~~~~~~~~~~~~~~~~
    # hermite_renormalized
    # ~~~~~~~~~~~~~~~~~~~~

    def hermite_renormalized(
        self,
        A: np.ndarray,
        b: np.ndarray,
        c: np.ndarray,
        shape: tuple[int],
        stable: bool = False,
        out: np.ndarray | None = None,
    ) -> np.ndarray:
        if stable:
            return strategies.stable_numba(tuple(shape), A, b, c, out)
        return strategies.vanilla_numba(tuple(shape), A, b, c, out)

    def hermite_renormalized_batched(
        self,
        A: np.ndarray,
        b: np.ndarray,
        c: np.ndarray,
        shape: tuple[int],
        stable: bool = False,
        out: np.ndarray | None = None,
    ) -> np.ndarray:
        return strategies.vanilla_batch_numba(tuple(shape), A, b, c, stable, out)

    def hermite_renormalized_binomial(
        self,
        A: np.ndarray,
        B: np.ndarray,
        C: np.ndarray,
        shape: tuple[int],
        max_l2: float | None,
        global_cutoff: int | None,
    ) -> np.ndarray:
        return strategies.binomial(
            tuple(shape),
            A,
            B,
            C,
            max_l2=max_l2 or settings.AUTOSHAPE_PROBABILITY,
            global_cutoff=global_cutoff or sum(shape) - len(shape) + 1,
        )[0]

    def hermite_renormalized_diagonal(
        self,
        A: np.ndarray,
        B: np.ndarray,
        C: np.ndarray,
        cutoffs: tuple[int],
        reorderedAB: bool,
    ) -> np.ndarray:
        A, B = self.reorder_AB_bargmann(A, B) if reorderedAB else (A, B)
        return hermite_multidimensional_diagonal(A, B, C, cutoffs)[0]

    def hermite_renormalized_1leftoverMode(
        self,
        A: np.ndarray,
        b: np.ndarray,
        c: np.ndarray,
        output_cutoff: int,
        pnr_cutoffs: tuple[int, ...],
        stable: bool = False,
        reorderedAB: bool = True,
    ) -> np.ndarray:
        # why is this different from the jax version?
        return strategies.fast_diagonal(A, b, c, output_cutoff, pnr_cutoffs, stable).transpose(
            (-2, -1, *tuple(range(len(pnr_cutoffs)))),
        )

<<<<<<< HEAD
    # ~~~~~~~~~~~~~~~~~~~~~~~
    # Fock lattice strategies
    # ~~~~~~~~~~~~~~~~~~~~~~~

    def displacement(self, x: float, y: float, shape: tuple[int, int], tol: float):
        alpha = self.asnumpy(x) + 1j * self.asnumpy(y)
        if np.sqrt(x * x + y * y) > tol:
            gate = strategies.displacement(tuple(shape), alpha)
=======
    def displacement(self, alpha: complex, shape: tuple[int, int], tol: float):
        if self.abs(alpha) > tol:
            gate = strategies.displacement(tuple(shape), complex(alpha))
>>>>>>> 9dc59bd8
        else:
            gate = self.eye(max(shape), dtype=self.complex128)[: shape[0], : shape[1]]
        return self.astensor(gate, dtype=self.complex128)

    def beamsplitter(self, theta: float, phi: float, shape: tuple[int, int, int, int], method: str):
        t, s = self.asnumpy(theta), self.asnumpy(phi)
        if method == "vanilla":
            bs_unitary = strategies.beamsplitter(shape, t, s)
        elif method == "schwinger":
            bs_unitary = strategies.beamsplitter_schwinger(shape, t, s)
        elif method == "stable":
            bs_unitary = strategies.stable_beamsplitter(shape, t, s)
        return self.astensor(bs_unitary, dtype=bs_unitary.dtype.name)

    def squeezed(self, r: float, phi: float, shape: tuple[int]):
        sq_ket = strategies.squeezed(shape[0], self.asnumpy(r), self.asnumpy(phi))
        return self.astensor(sq_ket, dtype=sq_ket.dtype.name)

    def squeezer(self, r: float, phi: float, shape: tuple[int, int]):
        sq_ket = strategies.squeezer(shape, self.asnumpy(r), self.asnumpy(phi))
        return self.astensor(sq_ket, dtype=sq_ket.dtype.name)<|MERGE_RESOLUTION|>--- conflicted
+++ resolved
@@ -455,20 +455,13 @@
             (-2, -1, *tuple(range(len(pnr_cutoffs)))),
         )
 
-<<<<<<< HEAD
     # ~~~~~~~~~~~~~~~~~~~~~~~
     # Fock lattice strategies
     # ~~~~~~~~~~~~~~~~~~~~~~~
 
-    def displacement(self, x: float, y: float, shape: tuple[int, int], tol: float):
-        alpha = self.asnumpy(x) + 1j * self.asnumpy(y)
-        if np.sqrt(x * x + y * y) > tol:
-            gate = strategies.displacement(tuple(shape), alpha)
-=======
     def displacement(self, alpha: complex, shape: tuple[int, int], tol: float):
         if self.abs(alpha) > tol:
             gate = strategies.displacement(tuple(shape), complex(alpha))
->>>>>>> 9dc59bd8
         else:
             gate = self.eye(max(shape), dtype=self.complex128)[: shape[0], : shape[1]]
         return self.astensor(gate, dtype=self.complex128)
