--- conflicted
+++ resolved
@@ -258,7 +258,6 @@
         with tf.GradientTape() as tape:
             loss = cost_fn()
         gradients = tape.gradient(loss, list(parameters.values()))
-<<<<<<< HEAD
         return loss, dict(zip(parameters.keys(), gradients))
 
     def eigvals(self, tensor: tf.Tensor) -> Tensor:
@@ -276,6 +275,4 @@
     def xlogy(self, x: tf.Tensor, y: tf.Tensor) -> Tensor:
         "Returns 0 if x == 0, and x * log(y) otherwise, elementwise."
         return tf.math.xlogy(x, y)
-=======
-        return loss, {p: g for p, g in zip(parameters.keys(), gradients)}
->>>>>>> 4247c1d3
+        return loss, {p: g for p, g in zip(parameters.keys(), gradients)}