# Copyright 2022 Xanadu Quantum Technologies Inc.

# Licensed under the Apache License, Version 2.0 (the "License");
# you may not use this file except in compliance with the License.
# You may obtain a copy of the License at

#     http://www.apache.org/licenses/LICENSE-2.0

# Unless required by applicable law or agreed to in writing, software
# distributed under the License is distributed on an "AS IS" BASIS,
# WITHOUT WARRANTIES OR CONDITIONS OF ANY KIND, either express or implied.
# See the License for the specific language governing permissions and
# limitations under the License.

"""This module contains the calculation of the Wigner function."""

import numpy as np
from numba import njit

from mrmustard import settings
from mrmustard.math import Math


__all__ = ["wigner_discretized"]

math = Math()

# ~~~~~~~
# Helpers
# ~~~~~~~


<<<<<<< HEAD
@njit
def make_grid(q_vec, p_vec, hbar):  # pragma: no cover
    r"""Returns two coordinate matrices `Q` and `P` from coordinate vectors
    `q_vec` and `p_vec`, along with the grid over which Wigner functions can be
    discretized.
    """
    Q = np.outer(q_vec, np.ones_like(p_vec))
    P = np.outer(np.ones_like(q_vec), p_vec)
    return Q, P, (Q + P * 1.0j) / np.sqrt(2 * hbar)


@njit
def _wig_laguerre_val(L, x, diag):  # pragma: no cover
    """Returns the coefficient `c_L = sum_n rho_{n,L+n} Z_n^L` used
    by `_wigner_discretized_clenshaw`. The evaluation uses the Clenshaw recursion.
    """
    if len(diag) == 2:
        y0 = np.array([[diag[0]]]).astype(np.complex128)
        y1 = np.array([[diag[1]]]).astype(np.complex128)
    else:
        k = len(diag)
        y0 = np.array([[diag[-2]]]).astype(np.complex128)
        y1 = np.array([[diag[-1]]]).astype(np.complex128)
        for i in range(3, len(diag) + 1):
            k -= 1
            temp_y0 = y0
            y0 = diag[-i] - y1 * (float((k - 1) * (L + k - 1)) / ((L + k) * k)) ** 0.5
            y1 = temp_y0 - y1 * ((L + 2 * k - 1) - x) * ((L + k) * k) ** -0.5

    return y0 - y1 * ((L + 1) - x) * (L + 1) ** -0.5


# ~~~~~~~
# Methods
# ~~~~~~~


def wigner_discretized(rho, q_vec, p_vec):
=======
def wigner_discretized(rho, qvec, pvec):
>>>>>>> d82b936f
    r"""Calculates the discretized Wigner function for a single mode.

    The supported discretization methods are:

    * ``iterative`` (default): Uses an iterative method to calculate the Wigner
    coefficients :math:`W_{mn}` in :math:`W = \sum_{mn} W_{mn} |m\rangle\langle n|`.
    This method is recommended for systems with low numbers of excitations (``n\leq50``).
    * ``clenshaw``: Uses Clenshaw summations to improve the performance for systems
    with large numbers of excitations (``n\leq50``).

    The discretization method can be changed by moodifying the `Settings` object.

    .. code::

        >>> settings.DISCRETIZATION_METHOD  # default method
        "iterative"

        >>> settings.DISCRETIZATION_METHOD = "clenshaw"  # change method

    These methods are adapted versions of the 'iterative' and 'clenshaw' methods of the
    Wigner function discretization routine provided in
    QuTiP <http://qutip.org/docs/4.0.2/apidoc/functions.html?highlight=wigner#qutip.wigner.wigner>`_,
    which is released under the BSD license, with the following copyright notice:

    Copyright (C) 2011 and later, P.D. Nation, J.R. Johansson,
    A.J.G. Pitchford, C. Granade, and A.L. Grimsmo. All rights reserved.

    Args:
        rho (complex array): the density matrix of the state in Fock representation
<<<<<<< HEAD
        q_vec (array): array of discretized :math:`q` quadrature values
        p_vec (array): array of discretized :math:`p` quadrature values
=======
        qvec (array): array of discretized :math:`q` quadrature values
        pvec (array): array of discretized :math:`p` quadrature values
>>>>>>> d82b936f

    Returns:
        tuple(array, array, array): array containing the discretized Wigner function, and the Q and
            P coordinates (in meshgrid form) in which the function is calculated
    """
    hbar = settings.HBAR
<<<<<<< HEAD
    method = settings.DISCRETIZATION_METHOD

    rho = math.asnumpy(rho)
    if method == "iterative":
        return _wigner_discretized_iterative(rho, q_vec, p_vec, hbar)
    return _wigner_discretized_clenshaw(rho, q_vec, p_vec, hbar)


@njit
def _wigner_discretized_clenshaw(rho, q_vec, p_vec, hbar):  # pragma: no cover
    r"""Calculates the Wigner function as
    :math:`W = C(x) \sum_L c_L (2x)^L / sqrt(L!)`, where:

    * :math:`x = (q + ip)`, for ``q`` and ``p`` in ``q_vec`` and ``p_vec``
      respectively
    * :math:`C(x) = e^{-x**2/(2\pi)}`
    * :math:`L` is the dimension of ``rho``
    * :math:`c_L = \sum_n \rho_{n,L+n} Z_n^L`
    * :math:`Z_n^L = (-1)^n sqrt(L!n!/(L+n)!) Lag(n,L,x)`
    * :math:`LaguerreL(n,L,x)`
    """
    cutoff = len(rho)
    Q, P, grid = make_grid(q_vec, p_vec, hbar)

    A = 2 * grid
    B = np.abs(A)
    B *= B
=======
    return _wigner_discretized(rho, qvec, pvec, hbar)


@njit
def _wigner_discretized(rho, qvec, pvec, hbar):
    r"""Calculates the discretized Wigner function for a given value of hbar."""
    Q = np.outer(qvec, np.ones_like(pvec))
    P = np.outer(np.ones_like(qvec), pvec)
>>>>>>> d82b936f

    w0 = (2 * rho[0, -1]) * np.ones_like(A)

    rho2 = rho * (2 * np.ones((cutoff, cutoff)) - np.diag(np.ones(cutoff)))

    L = cutoff - 1
    for j in range(1, cutoff):
        c_L = _wig_laguerre_val(L - j, B, np.diag(rho2, L - j))
        w0 = c_L + w0 * A * (L - j + 1) ** -0.5

    return w0.real * np.exp(-B * 0.5) / np.pi / hbar, Q, P


@njit
def _wigner_discretized_iterative(rho, q_vec, p_vec, hbar):  # pragma: no cover
    cutoff = len(rho)
    Q, P, grid = make_grid(q_vec, p_vec, hbar)
    Wmat = np.zeros((2, cutoff) + grid.shape, dtype=np.complex128)

    # W = rho(0,0)W(|0><0|)
    Wmat[0, 0] = np.exp(-2.0 * np.abs(grid) ** 2) / np.pi
    W = np.real(rho[0, 0]) * np.real(Wmat[0, 0])

    for n in range(1, cutoff):
        Wmat[0, n] = (2.0 * grid * Wmat[0, n - 1]) / np.sqrt(n)

        # W += rho(0,n)W(|0><n|) + rho(n,0)W(|n><0|)
        W += 2 * np.real(rho[0, n] * Wmat[0, n])

    for m in range(1, cutoff):
        Wmat[1, m] = (2 * np.conj(grid) * Wmat[0, m] - np.sqrt(m) * Wmat[0, m - 1]) / np.sqrt(m)

        # W = rho(m, m)W(|m><m|)
        W += np.real(rho[m, m] * Wmat[1, m])

        for n in range(m + 1, cutoff):
            Wmat[1, n] = (2 * grid * Wmat[1, n - 1] - np.sqrt(m) * Wmat[0, n - 1]) / np.sqrt(n)

            # W += rho(m,n)W(|m><n|) + rho(n,m)W(|n><m|)
            W += 2 * np.real(rho[m, n] * Wmat[1, n])
        Wmat[0] = Wmat[1]

    return W / hbar, Q, P<|MERGE_RESOLUTION|>--- conflicted
+++ resolved
@@ -30,7 +30,6 @@
 # ~~~~~~~
 
 
-<<<<<<< HEAD
 @njit
 def make_grid(q_vec, p_vec, hbar):  # pragma: no cover
     r"""Returns two coordinate matrices `Q` and `P` from coordinate vectors
@@ -69,9 +68,6 @@
 
 
 def wigner_discretized(rho, q_vec, p_vec):
-=======
-def wigner_discretized(rho, qvec, pvec):
->>>>>>> d82b936f
     r"""Calculates the discretized Wigner function for a single mode.
 
     The supported discretization methods are:
@@ -101,20 +97,14 @@
 
     Args:
         rho (complex array): the density matrix of the state in Fock representation
-<<<<<<< HEAD
         q_vec (array): array of discretized :math:`q` quadrature values
         p_vec (array): array of discretized :math:`p` quadrature values
-=======
-        qvec (array): array of discretized :math:`q` quadrature values
-        pvec (array): array of discretized :math:`p` quadrature values
->>>>>>> d82b936f
 
     Returns:
         tuple(array, array, array): array containing the discretized Wigner function, and the Q and
             P coordinates (in meshgrid form) in which the function is calculated
     """
     hbar = settings.HBAR
-<<<<<<< HEAD
     method = settings.DISCRETIZATION_METHOD
 
     rho = math.asnumpy(rho)
@@ -142,19 +132,8 @@
     A = 2 * grid
     B = np.abs(A)
     B *= B
-=======
-    return _wigner_discretized(rho, qvec, pvec, hbar)
-
-
-@njit
-def _wigner_discretized(rho, qvec, pvec, hbar):
-    r"""Calculates the discretized Wigner function for a given value of hbar."""
-    Q = np.outer(qvec, np.ones_like(pvec))
-    P = np.outer(np.ones_like(qvec), pvec)
->>>>>>> d82b936f
 
     w0 = (2 * rho[0, -1]) * np.ones_like(A)
-
     rho2 = rho * (2 * np.ones((cutoff, cutoff)) - np.diag(np.ones(cutoff)))
 
     L = cutoff - 1
