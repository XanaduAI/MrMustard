# Copyright 2021 Xanadu Quantum Technologies Inc.

# Licensed under the Apache License, Version 2.0 (the "License");
# you may not use this file except in compliance with the License.
# You may obtain a copy of the License at

#     http://www.apache.org/licenses/LICENSE-2.0

# Unless required by applicable law or agreed to in writing, software
# distributed under the License is distributed on an "AS IS" BASIS,
# WITHOUT WARRANTIES OR CONDITIONS OF ANY KIND, either express or implied.
# See the License for the specific language governing permissions and
# limitations under the License.

"""A module containing all base type annotations."""
__all__ = [
    "RealVector",
    "ComplexVector",
    "IntVector",
    "UIntVector",
    "RealMatrix",
    "ComplexMatrix",
    "IntMatrix",
    "UIntMatrix",
    "RealTensor",
    "ComplexTensor",
    "IntTensor",
    "UIntTensor",
    "Batch",
    "Scalar",
    "Vector",
    "Matrix",
    "Tensor",
    "Trainable",
]
from typing import (
    Iterator,
    Protocol,
    Tuple,
    TypeVar,
    Union,
    runtime_checkable,
)

import numpy as np

R = TypeVar("R", np.float16, np.float32, np.float64)
C = TypeVar("C", np.complex64, np.complex128)
Z = TypeVar("Z", np.int16, np.int32, np.int64)
N = TypeVar("N", np.uint16, np.uint32, np.uint64)

Scalar = Union[R, C, Z, N]
Vector = np.ndarray[Tuple[int], Scalar]
Matrix = np.ndarray[Tuple[int, int], Scalar]
Tensor = np.ndarray[Tuple[int, ...], Scalar]

RealVector = np.ndarray[Tuple[int], R]
ComplexVector = np.ndarray[Tuple[int], C]
IntVector = np.ndarray[Tuple[int], Z]
UIntVector = np.ndarray[Tuple[int], N]

RealMatrix = np.ndarray[Tuple[int, int], R]
ComplexMatrix = np.ndarray[Tuple[int, int], C]
IntMatrix = np.ndarray[Tuple[int, int], Z]
UIntMatrix = np.ndarray[Tuple[int, int], N]

RealTensor = np.ndarray[Tuple[int, ...], R]
ComplexTensor = np.ndarray[Tuple[int, ...], C]
IntTensor = np.ndarray[Tuple[int, ...], Z]
UIntTensor = np.ndarray[Tuple[int, ...], N]


# Revisit when requiring python 3.12 (see PEP 695)
T_co = TypeVar(
    "T_co",
    RealVector,
    ComplexVector,
    IntVector,
    UIntVector,
    RealMatrix,
    ComplexMatrix,
    IntMatrix,
    UIntMatrix,
    RealTensor,
    ComplexTensor,
    IntTensor,
    UIntTensor,
    covariant=True,
)

Trainable = TypeVar("Trainable")


@runtime_checkable
class Batch(Protocol[T_co]):
    r"""Anything that can iterate over objects of type T_co."""

<<<<<<< HEAD
    def __iter__(self) -> Iterator[T_co]:
=======
    def __iter__(self) -> Iterator[T_co]:  # pragma: no cover
>>>>>>> 87de323a
        ...<|MERGE_RESOLUTION|>--- conflicted
+++ resolved
@@ -95,9 +95,5 @@
 class Batch(Protocol[T_co]):
     r"""Anything that can iterate over objects of type T_co."""
 
-<<<<<<< HEAD
-    def __iter__(self) -> Iterator[T_co]:
-=======
     def __iter__(self) -> Iterator[T_co]:  # pragma: no cover
->>>>>>> 87de323a
         ...