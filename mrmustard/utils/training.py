--- conflicted
+++ resolved
@@ -146,13 +146,9 @@
 def update_symplectic(
     symplectic_params: Sequence[Trainable], symplectic_grads: Sequence[Tensor], symplectic_lr: float
 ):
-<<<<<<< HEAD
+
     r"""Updates the symplectic parameters using the given symplectic gradients.
 
-=======
-    r"""
-    Updates the symplectic parameters using the given symplectic gradients.
->>>>>>> 07aca14d
     Implemented from:
         Wang J, Sun H, Fiori S. A Riemannian‐steepest‐descent approach
         for optimization on the real symplectic group.
@@ -170,13 +166,8 @@
 def update_orthogonal(
     orthogonal_params: Sequence[Trainable], orthogonal_grads: Sequence[Tensor], orthogonal_lr: float
 ):
-<<<<<<< HEAD
     r"""Updates the orthogonal parameters using the given orthogonal gradients.
 
-=======
-    r"""
-    Updates the orthogonal parameters using the given orthogonal gradients.
->>>>>>> 07aca14d
     Implemented from:
         Fiori S, Bengio Y. Quasi-Geodesic Neural Learning Algorithms
         Over the Orthogonal Group: A Tutorial.
