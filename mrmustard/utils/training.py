# Copyright 2021 Xanadu Quantum Technologies Inc.

# Licensed under the Apache License, Version 2.0 (the "License");
# you may not use this file except in compliance with the License.
# You may obtain a copy of the License at

#     http://www.apache.org/licenses/LICENSE-2.0

# Unless required by applicable law or agreed to in writing, software
# distributed under the License is distributed on an "AS IS" BASIS,
# WITHOUT WARRANTIES OR CONDITIONS OF ANY KIND, either express or implied.
# See the License for the specific language governing permissions and
# limitations under the License.

import numpy as np
from scipy.linalg import expm
from mrmustard.types import *
from mrmustard.utils import graphics
from mrmustard.math import Math

math = Math()


class Optimizer:
    r"""An optimizer for any parametrized object.

    It can optimize euclidean, orthogonal and symplectic parameters.

    .. note::

      In the future it will also include a compiler, so that it will be possible to
    simplify the circuit/detector/gate/etc before the optimization and also
    compile other types of structures like error correcting codes and encoders/decoders.
    """

    def __init__(self, symplectic_lr: float = 0.1, orthogonal_lr: float = 0.1, euclidean_lr: float = 0.001):
        self.symplectic_lr: float = symplectic_lr
        self.orthogonal_lr: float = orthogonal_lr
        self.euclidean_lr: float = euclidean_lr
        self.opt_history: List[float] = [0]

    def minimize(self, cost_fn: Callable, by_optimizing: Sequence[Trainable], max_steps: int = 1000):
        r"""
        Minimizes the given cost function by optimizing circuits and/or detectors.

        Args:
            cost_fn (Callable): a function that will be executed in a differentiable context in order to compute gradients as needed
            by_optimizing (list of circuits and/or detectors and/or gates): a list of elements that contain the parameters to optimize
            max_steps (int): the minimization keeps going until the loss is stable or max_steps are reached (if `max_steps=0` it will only stop when the loss is stable)
        """
        try:
            params = {
                "symplectic": math.unique_tensors(
                    [p for item in by_optimizing for p in item.trainable_parameters["symplectic"]]
                ),
                "orthogonal": math.unique_tensors(
                    [p for item in by_optimizing for p in item.trainable_parameters["orthogonal"]]
                ),
                "euclidean": math.unique_tensors(
                    [p for item in by_optimizing for p in item.trainable_parameters["euclidean"]]
                ),
            }
            bar = graphics.Progressbar(max_steps)
            with bar:
                while not self.should_stop(max_steps):
                    cost, grads = math.value_and_gradients(cost_fn, params)
                    update_symplectic(params["symplectic"], grads["symplectic"], self.symplectic_lr)
                    update_orthogonal(params["orthogonal"], grads["orthogonal"], self.orthogonal_lr)
                    update_euclidean(params["euclidean"], grads["euclidean"], self.euclidean_lr)
                    self.opt_history.append(cost)
                    bar.step(math.asnumpy(cost))
        except KeyboardInterrupt:  # graceful exit
            return

    def should_stop(self, max_steps: int) -> bool:
        r"""
        Returns True if the optimization should stop

        (either because the loss is stable or because the maximum number of steps is reached)
        """
        if max_steps != 0 and len(self.opt_history) > max_steps:
            return True
        if len(self.opt_history) > 20:  # if cost varies less than 10e-6 over 20 steps
            if sum(abs(self.opt_history[-i - 1] - self.opt_history[-i]) for i in range(1, 20)) < 1e-6:
                print("Loss looks stable, stopping here.")
                return True
        return False


# ~~~~~~~~~~~~~~~~~
# Static functions
# ~~~~~~~~~~~~~~~~~


def new_variable(value, bounds: Tuple[Optional[float], Optional[float]], name: str, dtype=math.float64) -> Trainable:
    r"""
    Returns a new trainable variable from the current math backend
    with initial value set by `value` and bounds set by `bounds`.

    Args:
        value (float): The initial value of the variable
        bounds (Tuple[float, float]): The bounds of the variable
        name (str): The name of the variable
        dtype: The dtype of the variable

    Returns:
        variable (Trainable): The new variable
    """
    return math.new_variable(value, bounds, name, dtype)


def new_constant(value, name: str, dtype=math.float64) -> Tensor:
    r"""
    Returns a new constant (non-trainable) tensor from the current math backend
    with initial value set by `value`.

    Args:
        value (numeric): The initial value of the tensor
        name (str): The name of the constant
        dtype: The dtype of the constant

    Returns:
        tensor (Tensor): The new constant tensor
    """
    return math.new_constant(value, name, dtype)


def new_symplectic(num_modes: int) -> Tensor:
    r"""
    Returns a new symplectic matrix from the current math backend
    with `num_modes` modes.

    Args:
        num_modes (int): The number of modes in the symplectic matrix

    Returns:
        tensor (Tensor): The new symplectic matrix
    """
    return math.random_symplectic(num_modes)


def new_orthogonal(num_modes: int) -> Tensor:
    return math.random_orthogonal(num_modes)


def update_symplectic(symplectic_params: Sequence[Trainable], symplectic_grads: Sequence[Tensor], symplectic_lr: float):
    for S, dS_riemann in zip(symplectic_params, symplectic_grads):
        Y = math.riemann_to_symplectic(S, dS_riemann)
        YT = math.transpose(Y)
        new_value = math.matmul(S, math.expm(-symplectic_lr * YT) @ math.expm(-symplectic_lr * (Y - YT)))
        math.assign(S, new_value)


def update_orthogonal(orthogonal_params: Sequence[Trainable], orthogonal_grads: Sequence[Tensor], orthogonal_lr: float):
    for O, dO_riemann in zip(orthogonal_params, orthogonal_grads):
        D = 0.5 * (dO_riemann - math.matmul(math.matmul(O, math.transpose(dO_riemann)), O))
        new_value = math.matmul(O, math.expm(orthogonal_lr * math.matmul(math.transpose(D), O)))
        math.assign(O, new_value)


def update_euclidean(euclidean_params: Sequence[Trainable], euclidean_grads: Sequence[Tensor], euclidean_lr: float):
    math.euclidean_opt.lr = euclidean_lr
<<<<<<< HEAD
    math.euclidean_opt.apply_gradients(zip(euclidean_grads, euclidean_params))


def extract_parameters(items: Sequence, kind: str) -> List[Trainable]:
    r"""
    Extracts the parameters of the given kind from the given items.

    Args:
        items (Sequence[Trainable]): The items to extract the parameters from
        kind (str): The kind of parameters to extract. Can be "symplectic", "orthogonal", or "euclidean".

    Returns:
        parameters (List[Trainable]): The extracted parameters
    """
    params_dict = dict()
    for item in items:
        try:
            for p in item.trainable_parameters[kind]:
                if (hash := math.hash_tensor(p)) not in params_dict:
                    params_dict[hash] = p
        except TypeError:  # NOTE: make sure hash_tensor raises a TypeError when the tensor is not hashable
            continue
    return list(params_dict.values())


def loss_and_gradients(cost_fn: Callable, params: dict) -> Tuple[Tensor, Dict[str, Tensor]]:
    r"""
    Computes the loss and gradients of the cost function with respect to the parameters.
    The dictionary has three keys: "symplectic", "orthogonal", and "euclidean", to maintain
    the information of the different parameter types.

    Args:
        cost_fn (Callable): The cost function to be minimized
        params (dict): A dictionary of parameters to be optimized

    Returns:
        loss (float): The cost function of the current parameters
        gradients (dict): A dictionary of gradients of the cost function with respect to the parameters
    """
    loss, grads = math.loss_and_gradients(cost_fn, params)  # delegate entirely to backend
    return loss, grads
=======
    math.euclidean_opt.apply_gradients(zip(euclidean_grads, euclidean_params))
>>>>>>> 9d9d1db7
<|MERGE_RESOLUTION|>--- conflicted
+++ resolved
@@ -160,48 +160,4 @@
 
 def update_euclidean(euclidean_params: Sequence[Trainable], euclidean_grads: Sequence[Tensor], euclidean_lr: float):
     math.euclidean_opt.lr = euclidean_lr
-<<<<<<< HEAD
-    math.euclidean_opt.apply_gradients(zip(euclidean_grads, euclidean_params))
-
-
-def extract_parameters(items: Sequence, kind: str) -> List[Trainable]:
-    r"""
-    Extracts the parameters of the given kind from the given items.
-
-    Args:
-        items (Sequence[Trainable]): The items to extract the parameters from
-        kind (str): The kind of parameters to extract. Can be "symplectic", "orthogonal", or "euclidean".
-
-    Returns:
-        parameters (List[Trainable]): The extracted parameters
-    """
-    params_dict = dict()
-    for item in items:
-        try:
-            for p in item.trainable_parameters[kind]:
-                if (hash := math.hash_tensor(p)) not in params_dict:
-                    params_dict[hash] = p
-        except TypeError:  # NOTE: make sure hash_tensor raises a TypeError when the tensor is not hashable
-            continue
-    return list(params_dict.values())
-
-
-def loss_and_gradients(cost_fn: Callable, params: dict) -> Tuple[Tensor, Dict[str, Tensor]]:
-    r"""
-    Computes the loss and gradients of the cost function with respect to the parameters.
-    The dictionary has three keys: "symplectic", "orthogonal", and "euclidean", to maintain
-    the information of the different parameter types.
-
-    Args:
-        cost_fn (Callable): The cost function to be minimized
-        params (dict): A dictionary of parameters to be optimized
-
-    Returns:
-        loss (float): The cost function of the current parameters
-        gradients (dict): A dictionary of gradients of the cost function with respect to the parameters
-    """
-    loss, grads = math.loss_and_gradients(cost_fn, params)  # delegate entirely to backend
-    return loss, grads
-=======
-    math.euclidean_opt.apply_gradients(zip(euclidean_grads, euclidean_params))
->>>>>>> 9d9d1db7
+    math.euclidean_opt.apply_gradients(zip(euclidean_grads, euclidean_params))