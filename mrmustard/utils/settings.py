--- conflicted
+++ resolved
@@ -119,7 +119,7 @@
         self.ATOL: float = 1e-8
         "The absolute tolerance when comparing two values or arrays. Default is 1e-8."
 
-<<<<<<< HEAD
+        self._original_values = self.__dict__.copy()
         self._frozen = True
 
     def __setattr__(self, name, value):
@@ -127,8 +127,6 @@
         if self._frozen and name != "HBAR" and not hasattr(self, name):
             raise AttributeError(f"unknown MrMustard setting: '{name}'")
         return super().__setattr__(name, value)
-=======
-        self._original_values = self.__dict__.copy()
 
     def __call__(self, **kwargs):
         "allows for setting multiple settings at once and saving the original values"
@@ -152,7 +150,6 @@
     def __exit__(self, exc_type, exc_value, traceback):
         "context manager exit method that resets the settings to their original values"
         self.__dict__.update(self._original_values)
->>>>>>> 667c5164
 
     @property
     def COMPLEX_WARNING(self):
