--- conflicted
+++ resolved
@@ -59,39 +59,21 @@
         self._seed: int = np.random.randint(0, 2**31 - 1)
         self._complex_warning: bool = False
         self.rng = np.random.default_rng(self._seed)
-<<<<<<< HEAD
-        self._precision_bits_hermite_poly = 128
-        self._complex_warning = False
-        self._julia_initialized = (
-            False  # set to True when Julia is initialized (cf. PRECISION_BITS_HERMITE_POLY.setter)
-        )
-=======
         self._precision_bits_hermite_poly: int = 128
         self._complex_warning: bool = False
         self._julia_initialized: bool = False
-        self._precision_bits_hermite_poly: int = 128
->>>>>>> 821adf87
         self._cache_dir = Path(__file__).parents[2].absolute() / ".serialize_cache"
 
         self.UNSAFE_ZIP_BATCH: bool = False
         "Whether to operate element-wise within a batch of Ansatze. If True, the length of the batch dimension of two circuit components must be the same. Default is False."
 
-<<<<<<< HEAD
         self.STABLE_FOCK_CONVERSION: bool = False
         "Whether to use the ``vanilla_stable`` function when computing Fock amplitudes (more stable, but slower). Default is False."
-=======
-        self.USE_VANILLA_AVERAGE: bool = False
-        "Whether to use the vanilla_average function when computing Fock amplitudes (more stable, but slower). Default is False."
->>>>>>> 821adf87
 
         self.DEBUG: bool = False
         "Whether or not to print the vector of means and the covariance matrix alongside the html representation of a state. Default is False."
 
-<<<<<<< HEAD
-        self.AUTOSHAPE_PROBABILITY: float = 0.999
-=======
         self.AUTOSHAPE_PROBABILITY: float = 0.99999
->>>>>>> 821adf87
         "The minimum l2_norm to reach before automatically stopping the Bargmann-to-Fock conversion. Default is 0.999."
 
         self.AUTOCUTOFF_MAX_CUTOFF: int = 100  # TODO: remove in MM 1.0
@@ -109,17 +91,10 @@
         self.CIRCUIT_DECIMALS: int = 3
         "The number of decimal places to display when drawing a circuit."
 
-<<<<<<< HEAD
-        self.DISCRETIZATION_METHOD: str = "iterative"
-        "The method used to discretize the Wigner function. Default is ``iterative``."
-
-        self.EQ_TRANSFORMATION_CUTOFF: int = 3  # a full step of rec rel
-=======
         self.DISCRETIZATION_METHOD: str = "clenshaw"
         "The method used to discretize the Wigner function. Can be ``clenshaw`` (better, default) or ``iterative`` (worse, faster)."
 
         self.EQ_TRANSFORMATION_CUTOFF: int = 3  # enough for a full step of rec rel
->>>>>>> 821adf87
         "The cutoff used when comparing two transformations via the Choi–Jamiolkowski isomorphism. Default is 3."
 
         self.EQ_TRANSFORMATION_RTOL_FOCK: float = 1e-3
