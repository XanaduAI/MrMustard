--- conflicted
+++ resolved
@@ -59,28 +59,18 @@
         self._hbar_locked = False
         self._seed = np.random.randint(0, 2**31 - 1)
         self.rng = np.random.default_rng(self._seed)
-<<<<<<< HEAD
-        self._julia_initialized = (
-            False  # set to True when Julia is initialized (cf. PRECISION_BITS_HERMITE_POLY.setter)
-        )
-=======
         self._precision_bits_hermite_poly: int = 128
         self._complex_warning: bool = False
         self._julia_initialized: bool = False
->>>>>>> 4acf7bd9
         self._cache_dir = Path(__file__).parents[2].absolute() / ".serialize_cache"
 
         self.UNSAFE_ZIP_BATCH = False
         "Whether to operate element-wise within a batch of Ansatze. If True, the length of the batch dimension of two circuit components must be the same. Default is False."
 
-<<<<<<< HEAD
-        self.DEBUG = False
-=======
         self.STABLE_FOCK_CONVERSION: bool = False
         "Whether to use the ``vanilla_stable`` function when computing Fock amplitudes (more stable, but slower). Default is False."
 
         self.DEBUG: bool = False
->>>>>>> 4acf7bd9
         "Whether or not to print the vector of means and the covariance matrix alongside the html representation of a state. Default is False."
 
         self.AUTOSHAPE_PROBABILITY = 0.999
