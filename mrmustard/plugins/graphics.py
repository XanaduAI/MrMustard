--- conflicted
+++ resolved
@@ -74,11 +74,7 @@
         plt.savefig(filename, dpi=300)
 
 
-<<<<<<< HEAD
-def mikkel_plot(dm: np.ndarray, hbar: float = 2.0, filename: str = "", xbounds=(-6, 6), ybounds=(-6, 6)):
-=======
 def mikkel_plot(dm: np.ndarray, filename: str = "", xbounds=(-6, 6), ybounds=(-6, 6), hbar=2.0):
->>>>>>> 9630404f
     rho = dm.numpy()
     sf.hbar = hbar
     s = sf.ops.BaseFockState(rho, 1, False, rho.shape[0])
