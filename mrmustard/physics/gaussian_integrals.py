--- conflicted
+++ resolved
@@ -252,11 +252,8 @@
         The reordered ``(A,b,c)`` triple
     """
     A, b, c = Abc
-<<<<<<< HEAD
     dim_poly = len(c.shape) - 1
-=======
-
->>>>>>> 25a97a87
+
     if order:
         if dim_poly > 0:
             if type(order) == list:
