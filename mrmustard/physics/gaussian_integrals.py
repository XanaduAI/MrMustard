--- conflicted
+++ resolved
@@ -381,40 +381,25 @@
     R = math.gather(math.gather(A, not_idx, axis=-1), not_idx, axis=-2)
     bR = math.gather(b, not_idx, axis=-1)
     det_M = math.det(M)
-<<<<<<< HEAD
     # Use math.where instead of if/else for jit compatibility
     det_nonzero = math.abs(det_M) > 1e-12
     # Calculate both branches
-    #inv_M = math.where(det_nonzero, math.inv(M), math.ones_like(M) * math.inf)
+    # inv_M = math.where(det_nonzero, math.inv(M), math.ones_like(M) * math.inf)
     inv_M = math.inv(M)
     M_bM = math.solve(M, bM)
-    
-    c_factor = math.sqrt(math.cast((-1) ** m / det_M, "complex128")) * \
-               math.exp(-0.5 * math.sum(bM * M_bM, axis=(-1,)))
+
+    c_factor = math.sqrt(math.cast((-1) ** m / det_M, "complex128")) * math.exp(
+        -0.5 * math.sum(bM * M_bM, axis=-1)
+    )
     c_reshaped = math.reshape(c_factor, c.shape[:1] + (1,) * (len(c.shape) - 1))
-    #c_post = math.where(det_nonzero,
+    # c_post = math.where(det_nonzero,
     #                   c * c_reshaped,
     #                   math.real(c) * math.inf)
     c_post = c * c_reshaped
 
     A_post = R - math.einsum("bij,bjk,blk->bil", D, inv_M, D)
     b_post = bR - math.einsum("bij,bj->bi", D, M_bM)
-    
-=======
-    if np.all(math.abs(det_M) > 1e-12):
-        inv_M = math.inv(M)
-        c_post = c * math.reshape(
-            math.sqrt(math.cast((-1) ** m / det_M, "complex128"))
-            * math.exp(-0.5 * math.sum(bM * math.solve(M, bM), axis=-1)),
-            c.shape[:1] + (1,) * (len(c.shape) - 1),
-        )
-        A_post = R - math.einsum("bij,bjk,blk->bil", D, inv_M, D)
-        b_post = bR - math.einsum("bij,bj->bi", D, math.solve(M, bM))
-    else:
-        A_post = R - math.einsum("bij,bjk,blk->bil", D, M * np.inf, D)
-        b_post = bR - math.einsum("bij,bjk,bk->bi", D, M * np.inf, bM)
-        c_post = math.real(c) * np.inf
->>>>>>> 5a11703f
+
     if not batched:
         return A_post[0], b_post[0], c_post[0]
     return A_post, b_post, c_post
