--- conflicted
+++ resolved
@@ -396,11 +396,10 @@
     """
     A1, b1, c1 = Abc1
     A2, b2, c2 = Abc2
-<<<<<<< HEAD
-=======
+
     A1 = math.cast(A1, "complex128")
     A2 = math.cast(A2, "complex128")
->>>>>>> f46c048b
+
     c1 = math.astensor(c1)
     c2 = math.astensor(c2)
 
@@ -413,30 +412,6 @@
     A12 = math.block(
         [
             [
-<<<<<<< HEAD
-                math.cast(A1, "complex128")[:dim_m1, :dim_m1],
-                np.zeros((dim_m1, dim_m2)),
-                math.cast(A1, "complex128")[:dim_m1, dim_m1:],
-                np.zeros((dim_m1, dim_n2)),
-            ],
-            [
-                np.zeros((dim_m2, dim_m1)),
-                math.cast(A2, "complex128")[:dim_m2:, :dim_m2],
-                np.zeros((dim_m2, dim_n1)),
-                math.cast(A2, "complex128")[:dim_m2, dim_m2:],
-            ],
-            [
-                math.cast(A1, "complex128")[dim_m1:, :dim_m1],
-                np.zeros((dim_n1, dim_m2)),
-                math.cast(A1, "complex128")[dim_m1:, dim_m1:],
-                np.zeros((dim_n1, dim_n2)),
-            ],
-            [
-                np.zeros((dim_n2, dim_m1)),
-                math.cast(A2, "complex128")[dim_m2:, :dim_m2],
-                np.zeros((dim_n2, dim_n1)),
-                math.cast(A2, "complex128")[dim_m2:, dim_m2:],
-=======
                 A1[:dim_m1, :dim_m1],
                 math.zeros((dim_m1, dim_m2), dtype=A1.dtype),
                 A1[:dim_m1, dim_m1:],
@@ -459,7 +434,6 @@
                 A2[dim_m2:, :dim_m2],
                 math.zeros((dim_n2, dim_n1), dtype=A1.dtype),
                 A2[dim_m2:, dim_m2:],
->>>>>>> f46c048b
             ],
         ]
     )
