# Copyright 2024 Xanadu Quantum Technologies Inc.

# Licensed under the Apache License, Version 2.0 (the "License");
# you may not use this file except in compliance with the License.
# You may obtain a copy of the License at

#     http://www.apache.org/licenses/LICENSE-2.0

# Unless required by applicable law or agreed to in writing, software
# distributed under the License is distributed on an "AS IS" BASIS,
# WITHOUT WARRANTIES OR CONDITIONS OF ANY KIND, either express or implied.
# See the License for the specific language governing permissions and
# limitations under the License.

"""
This module contains gaussian integral functions and related helper functions.
"""

<<<<<<< HEAD
from typing import Sequence
=======
from collections.abc import Sequence
>>>>>>> 965e620a

import numpy as np

from mrmustard import math
from mrmustard.physics.utils import outer_product_batch_str, verify_batch_triple
from mrmustard.utils.typing import ComplexMatrix, ComplexTensor, ComplexVector


def real_gaussian_integral(
    Abc: tuple,
    idx: tuple[int, ...],
):
    r"""Computes the Gaussian integral of the exponential of a real quadratic form.
    The integral is defined as (note that in general we integrate over a subset of `m` dimensions):

    .. :math::
        \int_{R^m} F(x) dx,

    where

    :math:`F(x) = \textrm{exp}(0.5 x^T A x + b^T x)`

    Here, ``x`` is an ``n``-dim real vector, ``A`` is an ``n x n`` real matrix,
    ``b`` is an ``n``-dim real vector, ``c`` is a real scalar. The integral indices
    are specified by ``idx``.

    Arguments:
        Abc: the ``(A,b,c)`` triple
        idx: the tuple of indices of the x variables

    Returns:
        The ``(A,b,c)`` triple of the result of the integral.
    """
    A, b, c = Abc

    if not idx:
        return A, b, c
    not_idx = tuple(i for i in range(A.shape[-1]) if i not in idx)
    idx = math.astensor(idx)
    not_idx = math.astensor(not_idx)

    M = math.gather(math.gather(A, idx, axis=-1), idx, axis=-2)
    bM = math.gather(b, idx, axis=-1)

    if math.asnumpy(not_idx).shape != (0,):
        D = math.gather(math.gather(A, idx, axis=-1), not_idx, axis=-2)
        R = math.gather(math.gather(A, not_idx, axis=-1), not_idx, axis=-2)
        bR = math.gather(b, not_idx, axis=-1)
        T = math.transpose
        L = T(math.solve(T(M), T(D)))
        A_post = R - math.matmul(L, T(D))
        b_post = bR - math.matvec(L, bM)
    else:
        A_post = math.astensor([])
        b_post = math.astensor([])

    c_post = (
        c
        * math.sqrt((2 * np.pi) ** len(idx), math.complex128)
        * math.sqrt((-1) ** len(idx) / math.det(M), math.complex128)
        * math.exp(-0.5 * math.sum(bM * math.solve(M, bM)))
    )

    return A_post, b_post, c_post


def join_Abc_real(
    Abc1: tuple[ComplexMatrix, ComplexVector, ComplexTensor],
    Abc2: tuple[ComplexMatrix, ComplexVector, ComplexTensor],
    idx1: Sequence[int],
    idx2: Sequence[int],
):
    r"""Direct sum of two ``(A,b,c)`` triples into a single ``(A,b,c)`` triple, where indices corresponding to the same variable are "fused together",
    by considering their Bargmann function as having the same variables. For example ``idx1=(0,1,2)`` and ``idx2=(1,2,3)`` means that indices 1 and 2
    will be fused because they are present on both tuples. This is useful for computing real Gaussian integrals where the variable on either object is the same,
    rather than a pair of conjugate variables for complex Gaussian integrals.

    Arguments:
        Abc1: the first ``(A,b,c)`` triple
        Abc2: the second ``(A,b,c)`` triple
        idx1: the indices of the first ``(A,b,c)`` triple to fuse
        idx2: the indices of the second ``(A,b,c)`` triple to fuse

    Returns:
        The joined ``(A,b,c)`` triple with the order [idx1(or idx2), not_idx2].
    """
    A1, b1, c1 = Abc1
    A2, b2, c2 = Abc2
    c1 = math.astensor(c1)
    c2 = math.astensor(c2)
    if len(idx1) != len(idx2):
        raise ValueError(
            f"idx1 and idx2j must have the same length, got {len(idx1)} and {len(idx2)}",
        )

    if (len(idx1) > A1.shape[-1]) or (len(idx2) > A2.shape[-1]):
        raise ValueError(f"idx1 and idx2 must be valid, got {len(idx1)} and {len(idx2)}")

    not_idx1 = tuple(i for i in range(A1.shape[-1]) if i not in idx1)
    not_idx2 = tuple(i for i in range(A2.shape[-1]) if i not in idx2)

    idx1, idx2 = math.astensor(idx1), math.astensor(idx2)
    not_idx1, not_idx2 = math.astensor(not_idx1), math.astensor(not_idx2)

    A1_idx_idx = math.gather(math.gather(A1, idx1, axis=-1), idx1, axis=-2)
    b1_idx = math.gather(b1, idx1, axis=-1)
    if not_idx1.size > 0:
        A1_idx_notidx = math.gather(math.gather(A1, not_idx1, axis=-1), idx1, axis=-2)
        A1_notidx_idx = math.gather(math.gather(A1, idx1, axis=-1), not_idx1, axis=-2)
        A1_notidx_notidx = math.gather(math.gather(A1, not_idx1, axis=-1), not_idx1, axis=-2)
        b1_notidx = math.gather(b1, not_idx1, axis=-1)
    A2_idx_idx = math.gather(math.gather(A2, idx2, axis=-1), idx2, axis=-2)
    b2_idx = math.gather(b2, idx2, axis=-1)
    if not_idx2.size > 0:
        A2_idx_notidx = math.gather(math.gather(A2, not_idx2, axis=-1), idx2, axis=-2)
        A2_notidx_idx = math.gather(math.gather(A2, idx2, axis=-1), not_idx2, axis=-2)
        A2_notidx_notidx = math.gather(math.gather(A2, not_idx2, axis=-1), not_idx2, axis=-2)
        b2_notidx = math.gather(b2, not_idx2, axis=-1)

    if math.asnumpy(not_idx1).shape == (0,):
        A12 = math.block([[A1 + A2_idx_idx, A2_notidx_idx], [A2_idx_notidx, A2_notidx_notidx]])
        b12 = math.concat([b1 + b2_idx, b2_notidx], axis=-1)
    elif math.asnumpy(not_idx2).shape == (0,):
        A12 = math.block([[A2 + A1_idx_idx, A1_notidx_idx], [A1_idx_notidx, A1_notidx_notidx]])
        b12 = math.concat([b2 + b1_idx, b1_notidx], axis=-1)
    else:
        O_n = math.zeros((len(not_idx1), len(not_idx2)), math.complex128)
        A12 = math.block(
            [
                [A1_idx_idx + A2_idx_idx, A1_idx_notidx, A2_idx_notidx],
                [A1_notidx_idx, A1_notidx_notidx, O_n],
                [A2_notidx_idx, O_n.T, A2_notidx_notidx],
            ],
        )
        b12 = math.concat([b1_idx + b2_idx, b1_notidx, b2_notidx], axis=-1)
    c12 = math.reshape(math.outer(c1, c2), c1.shape + c2.shape)
    return A12, b12, c12


def reorder_abc(Abc: tuple, order: Sequence[int]):
    r"""
    Reorders the indices of the A matrix and b vector of an (A,b,c) triple.

    Arguments:
        Abc: the ``(A,b,c)`` triple
        order: the new order of the indices

    Returns:
        The reordered ``(A,b,c)`` triple
    """
    A, b, c = Abc
    c = math.astensor(c)
    order = list(order)
    if len(order) == 0:
        return A, b, c
    batched = len(A.shape) == 3 and len(b.shape) == 2 and len(c.shape) > 0
    dim_poly = len(c.shape) - int(batched)
    n = A.shape[-1] - dim_poly

    if len(order) != n:
        raise ValueError(f"order must have length {n}, got {len(order)}")

    if any(i >= n or n < 0 for i in order):
        raise ValueError(f"elements in `order` must be between 0 and {n - 1}, got {order}")
    order += list(range(len(order), len(order) + dim_poly))
    order = math.astensor(order)
    A = math.gather(math.gather(A, order, axis=-1), order, axis=-2)
    b = math.gather(b, order, axis=-1)
    return A, b, c


def join_Abc(
    Abc1: tuple[ComplexMatrix, ComplexVector, ComplexTensor],
    Abc2: tuple[ComplexMatrix, ComplexVector, ComplexTensor],
    batch_string: str | None = None,
) -> tuple[ComplexMatrix, ComplexVector, ComplexTensor]:
    r"""
    Joins two ``(A,b,c)`` triples into a single ``(A,b,c)``.

    It supports arbitrary batch dimensions using an einsum-like string notation.
    For example:
    - "i,j->ij" is like a "kron" mode (Kronecker product of batch dimensions)
    - "i,i->i" is like a "zip" mode (parallel processing of same-sized batches)
    - "i,j->ij", "ij,ik->ijk", "i,->i" are all valid batch dimension specifications

    The string only refers to the batch dimensions. The core (non-batch) dimensions are handled
    as follows: the A matrices and b vectors are joined, and the shape of c is the
    concatenation of the shapes of c1 and c2 (batch excluded).

    Input parameters are expected to have arbitrary batch dimensions, e.g. ``A1.shape = (batch1, n1, n1)``,
    ``b1.shape = (batch1, n1)``, ``c1.shape = (batch1, *d1)``.
    The number of non-batch dimensions in ``ci`` (i.e. ``len(di)``) corresponds to the number
    of rows and columns of ``Ai`` and ``bi`` that are kept last (derived variables).
    For instance, if ``d1 = (4, 3)`` and ``d2=(7,)``, then the last 2 rows and columns of
    ``A1`` and ``b1`` and the last 1 row and column of ``A2`` and ``b2`` are kept last in the
    joined ``A`` and ``b``.

    Arguments:
        Abc1: The first ``(A,b,c)`` triple
        Abc2: The second ``(A,b,c)`` triple
        batch_string: An (optional) einsum-like string in the format "in1,in2->out" that specifies
            how batch dimensions should be handled. If ``None``, defaults to a kronecker product i.e.
            "i,j->ij".

    Returns:
        The joined ``(A,b,c)`` triple
    """
    A1, b1, c1 = Abc1
    A2, b2, c2 = Abc2

    verify_batch_triple(A1, b1, c1)
    verify_batch_triple(A2, b2, c2)

    batch1, batch2 = A1.shape[:-2], A2.shape[:-2]
    batch_dim1, batch_dim2 = len(batch1), len(batch2)

    if batch_string is None:
        batch_string = outer_product_batch_str(len(batch1), len(batch2))

    input_str, output_str = batch_string.split("->")
    input_parts = input_str.split(",")
    in1, in2 = input_parts

    nA1, mA1 = A1.shape[-2:]
    nA2, mA2 = A2.shape[-2:]
    nb1 = b1.shape[-1]
    nb2 = b2.shape[-1]

    poly_shape1 = c1.shape[batch_dim1:] if len(c1.shape) >= 1 else ()
    poly_shape2 = c2.shape[batch_dim2:] if len(c2.shape) >= 1 else ()

    m1 = len(poly_shape1)
    m2 = len(poly_shape2)
    n1 = nA1 - m1
    n2 = nA2 - m2

    # Step 0: Flatten the non-batch dimensions of c1 and c2
    c1_flat_shape = (*batch1, int(np.prod(poly_shape1)))
    c2_flat_shape = (*batch2, int(np.prod(poly_shape2)))
    c1_flat = math.reshape(c1, c1_flat_shape)
    c2_flat = math.reshape(c2, c2_flat_shape)

    # Step 1 & 2: Determine broadcast shape based on batch_string and broadcast tensors
    broadcast_dims = dict(zip(in1, batch1))
    for dim, batch in zip(in2, batch2):
        if dim in broadcast_dims and broadcast_dims[dim] != batch:
            raise ValueError(f"Dimension mismatch for {dim}: {broadcast_dims[dim]} != {batch}")
        broadcast_dims[dim] = batch

    output_shape = []
    for dim in output_str:
        if dim not in broadcast_dims:
            raise ValueError(f"Output dimension {dim} not found in inputs")
        output_shape.append(broadcast_dims[dim])

    # Create broadcast shapes
    broadcast_shape1 = []
    broadcast_shape2 = []

    for dim in output_str:
        if dim in in1:
            idx = in1.index(dim)
            broadcast_shape1.append(batch1[idx])
        else:
            broadcast_shape1.append(1)

        if dim in in2:
            idx = in2.index(dim)
            broadcast_shape2.append(batch2[idx])
        else:
            broadcast_shape2.append(1)

    # Broadcast A, b, c to the output batch shape
    A1_new_shape = (*tuple(broadcast_shape1), nA1, mA1)
    A2_new_shape = (*tuple(broadcast_shape2), nA2, mA2)
    b1_new_shape = (*tuple(broadcast_shape1), nb1)
    b2_new_shape = (*tuple(broadcast_shape2), nb2)
    c1_new_shape = (*tuple(broadcast_shape1), c1_flat.shape[-1])
    c2_new_shape = (*tuple(broadcast_shape2), c2_flat.shape[-1])

    # Reshape to add broadcasting dimensions
    A1_reshaped = math.reshape(A1, A1_new_shape)
    A2_reshaped = math.reshape(A2, A2_new_shape)
    b1_reshaped = math.reshape(b1, b1_new_shape)
    b2_reshaped = math.reshape(b2, b2_new_shape)
    c1_reshaped = math.reshape(c1_flat, c1_new_shape)
    c2_reshaped = math.reshape(c2_flat, c2_new_shape)

    # Create full output shape for broadcasting
    output_batch_shape = tuple(output_shape)
    A1_broadcast_shape = (*output_batch_shape, nA1, mA1)
    A2_broadcast_shape = (*output_batch_shape, nA2, mA2)
    b1_broadcast_shape = (*output_batch_shape, nb1)
    b2_broadcast_shape = (*output_batch_shape, nb2)
    c1_broadcast_shape = (*output_batch_shape, c1_flat.shape[-1])
    c2_broadcast_shape = (*output_batch_shape, c2_flat.shape[-1])

    # Step 2: Broadcast tensors to the output shape
    A1_broadcasted = math.broadcast_to(A1_reshaped, A1_broadcast_shape, dtype=math.complex128)
    A2_broadcasted = math.broadcast_to(A2_reshaped, A2_broadcast_shape, dtype=math.complex128)
    b1_broadcasted = math.broadcast_to(b1_reshaped, b1_broadcast_shape, dtype=math.complex128)
    b2_broadcasted = math.broadcast_to(b2_reshaped, b2_broadcast_shape, dtype=math.complex128)
    c1_broadcasted = math.broadcast_to(c1_reshaped, c1_broadcast_shape, dtype=math.complex128)
    c2_broadcasted = math.broadcast_to(c2_reshaped, c2_broadcast_shape, dtype=math.complex128)

    # Step 3: Join A1 and A2
    A1Z = math.concat(
        [A1_broadcasted, math.zeros((*output_batch_shape, nA1, nA2), dtype=math.complex128)],
        axis=-1,
    )
    ZA2 = math.concat(
        [math.zeros((*output_batch_shape, nA2, nA1), dtype=math.complex128), A2_broadcasted],
        axis=-1,
    )

    A = math.concat([A1Z, ZA2], axis=-2)

    # Reorder the rows and columns to group core and derived variables
    A = math.concat(
        [
            A[..., :n1, :],
            A[..., nA1 : nA1 + n2, :],
            A[..., n1:nA1, :],
            A[..., nA1 + n2 :, :],
        ],
        axis=-2,
    )

    A = math.concat(
        [
            A[..., :, :n1],
            A[..., :, nA1 : nA1 + n2],
            A[..., :, n1:nA1],
            A[..., :, nA1 + n2 :],
        ],
        axis=-1,
    )

    # Step 4: Concatenate b1 and b2
    b = math.concat([b1_broadcasted, b2_broadcasted], axis=-1)
    b = math.concat(
        [
            b[..., :n1],
            b[..., nA1 : nA1 + n2],
            b[..., n1:nA1],
            b[..., nA1 + n2 :],
        ],
        axis=-1,
    )

    # Step 5 & 6: Compute outer product of the last dimensions of c1 and c2
    c1_expanded = c1_broadcasted[..., :, None]
    c2_expanded = c2_broadcasted[..., None, :]
    c = c1_expanded * c2_expanded
    # Reshape c to the desired output shape
    c_shape = output_batch_shape + poly_shape1 + poly_shape2
    c = math.reshape(c, c_shape)

    return A, b, c


def true_branch_complex_gaussian_integral_1(m, M, bM, det_M, c, D, R, bR):
    r"""
    True branch of the complex gaussian_integral_1 function.
    Executed if the matrix M is invertible.

    Args:
        m: the number of pairs of conjugate variables to integrate over
        M: the matrix of the quadratic form
        bM: the vector of the linear term
        det_M: the determinant of M
        c: the coefficient of the exponential
        D: the matrix of the linear term
        R: the matrix of the quadratic form
        bR: the vector of the linear term

    Returns:
        The post-integration parameters
    """
    batch_shape = M.shape[:-2]
    batch_dim = len(batch_shape)

    inv_M = math.inv(M)
    M_bM = math.solve(M, bM)

    c_factor = math.sqrt(math.cast((-1) ** m / det_M, "complex128")) * math.exp(
        -0.5 * math.sum(bM * M_bM, axis=-1),
    )
    c_reshaped = math.reshape(c_factor, batch_shape + (1,) * (len(c.shape[batch_dim:])))
    c_post = c * c_reshaped

    A_post = R - math.einsum("...ij,...jk,...lk->...il", D, inv_M, D)
    b_post = bR - math.einsum("...ij,...j->...i", D, M_bM)
    return (
        math.cast(A_post, "complex128"),
        math.cast(b_post, "complex128"),
        math.cast(c_post, "complex128"),
    )


def false_branch_complex_gaussian_integral_1(m, M, bM, det_M, c, D, R, bR):
    r"""
    False branch of the complex gaussian_integral_1 function.
    Exectued if the matrix M is singular.

    Args:
        m: the number of pairs of conjugate variables to integrate over
        M: the matrix of the quadratic form
        bM: the vector of the linear term
        det_M: the determinant of M
        c: the coefficient of the exponential
        D: the matrix of the linear term
        R: the matrix of the quadratic form
        bR: the vector of the linear term

    Returns:
        The post-integration parameters
    """
    return math.infinity_like(R), math.infinity_like(bR), math.infinity_like(c)


def complex_gaussian_integral_1(
    Abc: tuple,
    idx_z: Sequence[int],
    idx_zconj: Sequence[int],
    measure: float = -1,
):
    r"""Computes the complex Gaussian integral

    :math:`\int_{C^m} F(z,\beta) d\mu(z)`,

    over ``m`` pairs of conjugate variables :math:`z_i,z_j^*` whose positions :math:`i`` and :math:`j` are indicated by ``idx1`` and ``idx2``.
    The function has the form

    :math:`F(z,\beta) = \sum_k c_k\partial_\beta^k \exp(0.5 (z,\beta) A (z,\beta)^T + (z,\beta)b),\quad z\in\mathbb{C}^{n}, \beta\in\mathbb{C}^{N}`,

    where ``k`` is a multi-index of the same dimension as ``\beta`` and the sum is over all multi-indices.
    The ``Abc`` parameters can have an additional batch dimension and the batch size must be the same for all three.
    Inputs are batched when ``A.shape=(batch,n,n)``, ``b.shape=(batch,n)`` and ``c.shape=(batch,d1,d2,...,dN)``.
    The output is then the A,b,c parametrization of a function in the same form with parameters of shape
    ``A.shape=(batch,n-2m,n-2m)``, ``b.shape=(batch,n-2m)``, ``c.shape=(batch,d1,d2,...,dN)``.

    The integration measure is given by (``s`` here is the ``measure`` argument):
    :math:`dmu(z) = \textrm{exp}(s * |z|^2) \frac{d^{2m}z}{\pi^m} = \frac{1}{\pi^m}\textrm{exp}(s * |z|^2) d\textrm{Re}(z) d\textrm{Im}(z)`

    Arguments:
        A,b,c: the ``(A,b,c)`` triple that defines :math:`F(z,\beta)`
        idx_z: the tuple of indices indicating which :math:`z` variables to integrate over
        idx_zconj: the tuple of indices indicating which :math:`z^*` variables to integrate over
        measure: the exponent of the measure (default is -1: Bargmann measure)

    Returns:
        The ``(A,b,c)`` triple which parametrizes the result of the integral with batch dimension preserved (if any).

    Raises:
        ValueError: If ``idx1`` and ``idx2`` have different lengths, or they indicate indices beyond ``n``, or if ``A``, ``b``, ``c`` have non-matching batch size.
    """
    if len(idx_z) != len(idx_zconj):
        raise ValueError(
            f"idx1 and idx2 must have the same length, got {len(idx_z)} and {len(idx_zconj)}",
        )

    A, b, c = Abc

    verify_batch_triple(A, b, c)
    batch_dim = len(A.shape[:-2])
    n_plus_N = A.shape[-1]
    if b.shape[-1] != n_plus_N:
        raise ValueError(f"A and b must have compatible shapes, got {A.shape} and {b.shape}")
    N = len(c.shape[batch_dim:])  # number of derived variables
    n = n_plus_N - N  # number of z variables
    m = len(idx_z)  # number of pairs to integrate over
    idx = tuple(idx_z) + tuple(idx_zconj)
    if any(i >= n for i in idx):
        raise ValueError(
            f"Indices must be less than {n}, got {tuple(i for i in idx_z if i >= n)} and {tuple(i for i in idx_zconj if i >= n)}",
        )

    if len(idx) == 0:
        return A, b, c

    not_idx = math.astensor([i for i in range(n_plus_N) if i not in idx], dtype=math.int64)
    # order matters here; idx should be made a tensor after doing all the list comprehensions and boolean operations.
    idx = math.astensor(idx, dtype=math.int64)
    eye = math.eye(m, dtype=A.dtype)

    eye = math.eye(m, dtype=A.dtype)
    Z = math.zeros((m, m), dtype=A.dtype)
    X = math.block([[Z, eye], [eye, Z]])
    M = math.gather(math.gather(A, idx, axis=-1), idx, axis=-2) + X * measure
    bM = math.gather(b, idx, axis=-1)

    D = math.gather(math.gather(A, idx, axis=-1), not_idx, axis=-2)
    R = math.gather(math.gather(A, not_idx, axis=-1), not_idx, axis=-2)
    bR = math.gather(b, not_idx, axis=-1)
    det_M = math.det(M)
    det_nonzero = math.abs(det_M) > 1e-12

    # return infinity if M is singular; otherwise, return the post-integration parameters
    A_post, b_post, c_post = math.conditional(
        det_nonzero,
        true_branch_complex_gaussian_integral_1,
        false_branch_complex_gaussian_integral_1,
        m,
        M,
        bM,
        det_M,
        c,
        D,
        R,
        bR,
    )
    return A_post, b_post, c_post


def complex_gaussian_integral_2(
    Abc1: tuple,
    Abc2: tuple,
    idx1: Sequence[int],
    idx2: Sequence[int],
    batch_string: str | None = None,
    measure: float = -1,
) -> tuple:
    r"""
    Computes the complex Gaussian integral

    :math:`\int_{C^m} F_1(z,\beta_1)F_2(z,\beta_2) d\mu(z)`,

    over ``m`` pairs of conjugate variables :math:`z_i,z_j^*` whose positions :math:`i`` and :math:`j` are indicated by ``idx1`` and ``idx2``.
    Each of the functions has the form

    :math:`F(z,\beta) = \sum_k c_k\partial_\beta^k \exp(0.5 (z,\beta) A (z,\beta)^T + (z,\beta)b),\quad z\in\mathbb{C}^{n_i}, \beta\in\mathbb{C}^{N_i}`,

    where ``k`` is a multi-index of the same dimension as ``\beta`` and the sum is over all multi-indices.
    The ``Abc`` parameters can have an additional batch dimension and the batch size must be the same for all six.
    Inputs are batched when ``A.shape=(batch,n,n)``, ``b.shape=(batch,n)`` and ``c.shape=(batch,d1,d2,...,dN)``.
    The output is then the A,b,c parametrization of a function in the same form with parameters of shape
    ``A.shape=(batch,n-2m,n-2m)``, ``b.shape=(batch,n-2m)``, ``c.shape=(batch,d1,d2,...,dN)``.

    The integration measure is given by (``s`` here is the ``measure`` argument):
    :math:`dmu(z) = \textrm{exp}(s * |z|^2) \frac{d^{2m}z}{\pi^m} = \frac{1}{\pi^m}\textrm{exp}(s * |z|^2) d\textrm{Re}(z) d\textrm{Im}(z)`

    Arguments:
        Abc1: the ``(A,b,c)`` triple that defines :math:`F_1(z,\beta)`
        Abc2: the ``(A,b,c)`` triple that defines :math:`F_2(z,\beta)`
        idx1: the tuple of indices of the :math:`z` variables of the first function to integrate over
        idx2: the tuple of indices of the :math:`z^*` variables of the second function to integrate over
        measure: the exponent of the measure (default is -1: Bargmann measure)
        batch_string: an (optional) einsum-like string in the format "in1,in2->out" that specifies how batch dimensions should be handled.

    Returns:
        The ``(A,b,c)`` triple which parametrizes the result of the integral with batch dimension preserved (if any).
    """
    A, b, c = join_Abc(Abc1, Abc2, batch_string=batch_string)

    # offset idx2 to account for the core variables of the first triple
    A1, _, c1 = Abc1
    batch_dims_1 = len(A1.shape[:-2])
    derived_1 = len(c1.shape[batch_dims_1:])
    core_1 = A1.shape[-1] - derived_1
    idx2 = tuple(i + core_1 for i in idx2)

    return complex_gaussian_integral_1((A, b, c), idx1, idx2, measure)<|MERGE_RESOLUTION|>--- conflicted
+++ resolved
@@ -16,11 +16,7 @@
 This module contains gaussian integral functions and related helper functions.
 """
 
-<<<<<<< HEAD
-from typing import Sequence
-=======
 from collections.abc import Sequence
->>>>>>> 965e620a
 
 import numpy as np
 
