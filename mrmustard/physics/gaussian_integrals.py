# Copyright 2024 Xanadu Quantum Technologies Inc.

# Licensed under the Apache License, Version 2.0 (the "License");
# you may not use this file except in compliance with the License.
# You may obtain a copy of the License at

#     http://www.apache.org/licenses/LICENSE-2.0

# Unless required by applicable law or agreed to in writing, software
# distributed under the License is distributed on an "AS IS" BASIS,
# WITHOUT WARRANTIES OR CONDITIONS OF ANY KIND, either express or implied.
# See the License for the specific language governing permissions and
# limitations under the License.

"""
This module contains gaussian integral functions and related helper functions.
"""

from typing import Sequence
import numpy as np
from mrmustard import math
from mrmustard.utils.typing import ComplexMatrix, ComplexVector, ComplexTensor


def real_gaussian_integral(
    Abc: tuple,
    idx: tuple[int, ...],
):
    r"""Computes the Gaussian integral of the exponential of a real quadratic form.
    The integral is defined as (note that in general we integrate over a subset of `m` dimensions):

    .. :math::
        \int_{R^m} F(x) dx,

    where

    :math:`F(x) = \textrm{exp}(0.5 x^T A x + b^T x)`

    Here, ``x`` is an ``n``-dim real vector, ``A`` is an ``n x n`` real matrix,
    ``b`` is an ``n``-dim real vector, ``c`` is a real scalar. The integral indices
    are specified by ``idx``.

    Arguments:
        Abc: the ``(A,b,c)`` triple
        idx: the tuple of indices of the x variables

    Returns:
        The ``(A,b,c)`` triple of the result of the integral.
    """
    A, b, c = Abc

    if not idx:
        return A, b, c
    not_idx = tuple(i for i in range(A.shape[-1]) if i not in idx)

    M = math.gather(math.gather(A, idx, axis=-1), idx, axis=-2)
    bM = math.gather(b, idx, axis=-1)

    if math.asnumpy(not_idx).shape != (0,):
        D = math.gather(math.gather(A, idx, axis=-1), not_idx, axis=-2)
        R = math.gather(math.gather(A, not_idx, axis=-1), not_idx, axis=-2)
        bR = math.gather(b, not_idx, axis=-1)
        T = math.transpose
        L = T(math.solve(T(M), T(D)))
        A_post = R - math.matmul(L, T(D))
        b_post = bR - math.matvec(L, bM)
    else:
        A_post = math.astensor([])
        b_post = math.astensor([])

    c_post = (
        c
        * math.sqrt((2 * np.pi) ** len(idx), math.complex128)
        * math.sqrt((-1) ** len(idx) / math.det(M), math.complex128)
        * math.exp(-0.5 * math.sum(bM * math.solve(M, bM)))
    )

    return A_post, b_post, c_post


def join_Abc_real(
    Abc1: tuple[ComplexMatrix, ComplexVector, ComplexTensor],
    Abc2: tuple[ComplexMatrix, ComplexVector, ComplexTensor],
    idx1: Sequence[int],
    idx2: Sequence[int],
):
    r"""Direct sum of two ``(A,b,c)`` triples into a single ``(A,b,c)`` triple, where indices corresponding to the same variable are "fused together",
    by considering their Bargmann function as having the same variables. For example ``idx1=(0,1,2)`` and ``idx2=(1,2,3)`` means that indices 1 and 2
    will be fused because they are present on both tuples. This is useful for computing real Gaussian integrals where the variable on either object is the same,
    rather than a pair of conjugate variables for complex Gaussian integrals.

    Arguments:
        Abc1: the first ``(A,b,c)`` triple
        Abc2: the second ``(A,b,c)`` triple
        idx1: the indices of the first ``(A,b,c)`` triple to fuse
        idx2: the indices of the second ``(A,b,c)`` triple to fuse

    Returns:
        The joined ``(A,b,c)`` triple with the order [idx1(or idx2), not_idx2].
    """
    A1, b1, c1 = Abc1
    A2, b2, c2 = Abc2
    c1 = math.astensor(c1)
    c2 = math.astensor(c2)
    if len(idx1) != len(idx2):
        raise ValueError(
            f"idx1 and idx2j must have the same length, got {len(idx1)} and {len(idx2)}"
        )

    if (len(idx1) > A1.shape[-1]) or (len(idx2) > A2.shape[-1]):
        raise ValueError(f"idx1 and idx2 must be valid, got {len(idx1)} and {len(idx2)}")

    not_idx1 = tuple(i for i in range(A1.shape[-1]) if i not in idx1)
    not_idx2 = tuple(i for i in range(A2.shape[-1]) if i not in idx2)

    A1_idx_idx = math.gather(math.gather(A1, idx1, axis=-1), idx1, axis=-2)
    b1_idx = math.gather(b1, idx1, axis=-1)
    if not_idx1:
        A1_idx_notidx = math.gather(math.gather(A1, not_idx1, axis=-1), idx1, axis=-2)
        A1_notidx_idx = math.gather(math.gather(A1, idx1, axis=-1), not_idx1, axis=-2)
        A1_notidx_notidx = math.gather(math.gather(A1, not_idx1, axis=-1), not_idx1, axis=-2)
        b1_notidx = math.gather(b1, not_idx1, axis=-1)
    A2_idx_idx = math.gather(math.gather(A2, idx2, axis=-1), idx2, axis=-2)
    b2_idx = math.gather(b2, idx2, axis=-1)
    if not_idx2:
        A2_idx_notidx = math.gather(math.gather(A2, not_idx2, axis=-1), idx2, axis=-2)
        A2_notidx_idx = math.gather(math.gather(A2, idx2, axis=-1), not_idx2, axis=-2)
        A2_notidx_notidx = math.gather(math.gather(A2, not_idx2, axis=-1), not_idx2, axis=-2)
        b2_notidx = math.gather(b2, not_idx2, axis=-1)

    if math.asnumpy(not_idx1).shape == (0,):
        A12 = math.block([[A1 + A2_idx_idx, A2_notidx_idx], [A2_idx_notidx, A2_notidx_notidx]])
        b12 = math.concat([b1 + b2_idx, b2_notidx], axis=-1)
    elif math.asnumpy(not_idx2).shape == (0,):
        A12 = math.block([[A2 + A1_idx_idx, A1_notidx_idx], [A1_idx_notidx, A1_notidx_notidx]])
        b12 = math.concat([b2 + b1_idx, b1_notidx], axis=-1)
    else:
        O_n = math.zeros((len(not_idx1), len(not_idx2)), math.complex128)
        A12 = math.block(
            [
                [A1_idx_idx + A2_idx_idx, A1_idx_notidx, A2_idx_notidx],
                [A1_notidx_idx, A1_notidx_notidx, O_n],
                [A2_notidx_idx, O_n.T, A2_notidx_notidx],
            ]
        )
        b12 = math.concat([b1_idx + b2_idx, b1_notidx, b2_notidx], axis=-1)
    c12 = math.reshape(math.outer(c1, c2), c1.shape + c2.shape)
    return A12, b12, c12


def reorder_abc(Abc: tuple, order: Sequence[int]):
    r"""
    Reorders the indices of the A matrix and b vector of an (A,b,c) triple.

    Arguments:
        Abc: the ``(A,b,c)`` triple
        order: the new order of the indices

    Returns:
        The reordered ``(A,b,c)`` triple
    """
    A, b, c = Abc
<<<<<<< HEAD
    dim_poly = len(c.shape) - 1

    if order:
        if dim_poly > 0:
            if type(order) is list:
                order.extend(np.arange(len(order), len(order) + dim_poly).tolist())
            elif type(order) is tuple:
                order = order + tuple(np.arange(len(order), len(order) + dim_poly))
        A = math.gather(math.gather(A, order, axis=-1), order, axis=-2)
        b = math.gather(b, order, axis=-1)
=======
    c = math.astensor(c)
    order = list(order)
    if len(order) == 0:
        return A, b, c
    batched = len(A.shape) == 3 and len(b.shape) == 2 and len(c.shape) > 0
    dim_poly = len(c.shape) - int(batched)
    n = A.shape[-1] - dim_poly

    if len(order) != n:
        raise ValueError(f"order must have length {n}, got {len(order)}")

    if any(i >= n or n < 0 for i in order):
        raise ValueError(f"elements in `order` must be between 0 and {n-1}, got {order}")
    order += list(range(len(order), len(order) + dim_poly))
    A = math.gather(math.gather(A, order, axis=-1), order, axis=-2)
    b = math.gather(b, order, axis=-1)
>>>>>>> aeb466b7
    return A, b, c


def join_Abc(Abc1: tuple, Abc2: tuple, mode: str = "kron") -> tuple:
    r"""Joins two ``(A,b,c)`` triples into a single ``(A,b,c)``.

    It supports a batch dimension, e.g. ``A1.shape = (batch, n1, n1)``,
    ``b1.shape = (batch, n1)``, ``c1.shape = (batch, *d1)`` or no batch dimension:
    ``A1.shape = (n1, n1)``, ``b1.shape = (n1)``, ``c1.shape = (*d1)``.
    The number of non-batch dimensions in ``ci`` (i.e. ``len(di)``) corresponds to the number
    of rows and columns of ``Ai`` and ``bi`` that are kept last. So for instance, if ``d1 = (4, 3)``
    and ``d2=(7,)``, then the last 2 rows and columns of ``A1`` and ``b1`` and the last 1 row and
    column of ``A2`` and ``b2`` are kept last in the joined ``A`` and ``b``.
    The shape of ``c`` is the concatenation of the shapes of ``c1`` and ``c2`` (batch excluded).
    If inputs are not batched, the output has a batch dimension of size 1 added to it.

    Arguments:
        Abc1: the first ``(A,b,c)`` triple
        Abc2: the second ``(A,b,c)`` triple
        mode: how to treat the batch of the two ``(A,b,c)`` triples. Either ``kron`` for the Kronecker product or ``zip`` for parallel.

    Returns:
        The joined ``(A,b,c)`` triple
    """

    # 0. unpack and prepare inputs
    A1, b1, c1 = Abc1
    A2, b2, c2 = Abc2
    A1 = math.atleast_3d(A1, dtype=math.complex128)
    A2 = math.atleast_3d(A2, dtype=math.complex128)
    b1 = math.atleast_2d(b1, dtype=math.complex128)
    b2 = math.atleast_2d(b2, dtype=math.complex128)
    c1 = math.atleast_1d(c1, dtype=math.complex128)
    c2 = math.atleast_1d(c2, dtype=math.complex128)

    # 1. input validation
    (batch1, nA1, mA1) = A1.shape
    (batch2, nA2, mA2) = A2.shape
    (batch1_b, nb1) = b1.shape
    (batch2_b, nb2) = b2.shape
    (batch1_c, *poly_shape1) = c1.shape
    (batch2_c, *poly_shape2) = c2.shape

    if not batch1 == batch1_b == batch1_c:
        raise ValueError(f"Batch sizes of Abc1 must match: got ({batch1}, {batch1_b}, {batch1_c})")
    if not batch2 == batch2_b == batch2_c:
        raise ValueError(f"Batch sizes of Abc2 must match: got ({batch2}, {batch2_b}, {batch2_c})")
    if mode == "zip" and batch1 != batch2:
        raise ValueError(
            f"All batch sizes must match when mode='zip': got ({batch1}, {batch1_b}, {batch1_c})"
            f" and ({batch2}, {batch2_b}, {batch2_c})"
        )
    if not nA1 == mA1 == nb1:
        raise ValueError("A1 must be square and b1 must be compatible with A1.")

    if not nA2 == mA2 == nb2:
        raise ValueError("A2 must be square and b2 must be compatible with A2.")

    # 2. get shapes and sizes

    m1 = len(poly_shape1)
    m2 = len(poly_shape2)
    n1 = nA1 - m1
    n2 = nA2 - m2

    # 3. join triples

    c1 = math.reshape(c1, (batch1, -1))
    c2 = math.reshape(c2, (batch2, -1))

    if mode == "kron":
        A1 = np.repeat(A1, batch2, axis=0)
        A2 = np.tile(A2, (batch1, 1, 1))
        A1Z = np.concatenate([A1, np.zeros((batch1 * batch2, nA1, nA2))], axis=-1)
        ZA2 = np.concatenate([np.zeros((batch1 * batch2, nA2, nA1)), A2], axis=-1)
        b1 = np.repeat(b1, batch2, axis=0)
        b2 = np.tile(b2, (batch1, 1))
        c = math.reshape(
            math.einsum("ba,dc->bdac", c1, c2),
            [batch1 * batch2] + poly_shape1 + poly_shape2,
        )
    elif mode == "zip":
        A1Z = np.concatenate([A1, np.zeros((batch1, nA1, nA2))], axis=-1)
        ZA2 = np.concatenate([np.zeros((batch1, nA2, nA1)), A2], axis=-1)
        c = math.reshape(math.einsum("ba,bc->bac", c1, c2), [batch1] + poly_shape1 + poly_shape2)

    A = np.concatenate([A1Z, ZA2], axis=-2)
    A = np.concatenate(
        [
            A[:, :n1, :],
            A[:, nA1 : nA1 + n2, :],
            A[:, n1:nA1, :],
            A[:, nA1 + n2 :, :],
        ],
        axis=-2,
    )
    A = np.concatenate(
        [
            A[:, :, :n1],
            A[:, :, nA1 : nA1 + n2],
            A[:, :, n1:nA1],
            A[:, :, nA1 + n2 :],
        ],
        axis=-1,
    )
    b = np.concatenate([b1, b2], axis=-1)
    b = np.concatenate(
        [
            b[:, :n1],
            b[:, nA1 : nA1 + n2],
            b[:, n1:nA1],
            b[:, nA1 + n2 :],
        ],
        axis=-1,
    )

    return A, b, c


def complex_gaussian_integral_1(
    Abc: tuple,
    idx_z: Sequence[int],
    idx_zconj: Sequence[int],
    measure: float = -1,
):
    r"""Computes the complex Gaussian integral

    :math:`\int_{C^m} F(z,\beta) d\mu(z)`,

    over ``m`` pairs of conjugate variables :math:`z_i,z_j^*` whose positions :math:`i`` and :math:`j` are indicated by ``idx1`` and ``idx2``.
    The function has the form

    :math:`F(z,\beta) = \sum_k c_k\partial_\beta^k \exp(0.5 (z,\beta) A (z,\beta)^T + (z,\beta)b),\quad z\in\mathbb{C}^{n}, \beta\in\mathbb{C}^{N}`,

    where ``k`` is a multi-index of the same dimension as ``\beta`` and the sum is over all multi-indices.
    The ``Abc`` parameters can have an additional batch dimension and the batch size must be the same for all three.
    Inputs are batched when ``A.shape=(batch,n,n)``, ``b.shape=(batch,n)`` and ``c.shape=(batch,d1,d2,...,dN)``.
    The output is then the A,b,c parametrization of a function in the same form with parameters of shape
    ``A.shape=(batch,n-2m,n-2m)``, ``b.shape=(batch,n-2m)``, ``c.shape=(batch,d1,d2,...,dN)``.

    The integration measure is given by (``s`` here is the ``measure`` argument):
    :math:`dmu(z) = \textrm{exp}(s * |z|^2) \frac{d^{2m}z}{\pi^m} = \frac{1}{\pi^m}\textrm{exp}(s * |z|^2) d\textrm{Re}(z) d\textrm{Im}(z)`

    Arguments:
        A,b,c: the ``(A,b,c)`` triple that defines :math:`F(z,\beta)`
        idx_z: the tuple of indices indicating which :math:`z` variables to integrate over
        idx_zconj: the tuple of indices indicating which :math:`z^*` variables to integrate over
        measure: the exponent of the measure (default is -1: Bargmann measure)

    Returns:
        The ``(A,b,c)`` triple which parametrizes the result of the integral with batch dimension preserved (if any).

    Raises:
        ValueError: If ``idx1`` and ``idx2`` have different lengths, or they indicate indices beyond ``n``, or if ``A``, ``b``, ``c`` have non-matching batch size.
    """
    if len(idx_z) != len(idx_zconj):
        raise ValueError(
            f"idx1 and idx2 must have the same length, got {len(idx_z)} and {len(idx_zconj)}"
        )
    A, b, c = Abc
    c = math.astensor(c)
    # assuming c is batched accordingly
    batched = len(A.shape) == 3 and len(b.shape) == 2 and len(c.shape) > 0
    if not batched:
        A = math.atleast_3d(A)
        b = math.atleast_2d(b)
        c = math.atleast_1d(c)
    if not A.shape[0] == b.shape[0] == c.shape[0]:
        raise ValueError(
            f"Batch size mismatch: got {A.shape[0]} for A, {b.shape[0]} for b and {c.shape[0]} for c."
        )

    (_, n_plus_N, _) = A.shape
    if b.shape[-1] != A.shape[-1]:
        raise ValueError(f"A and b must have compatible shapes, got {A.shape} and {b.shape}")
    N = len(c.shape[1:])  # number of beta variables
    n = n_plus_N - N  # number of z variables
    m = len(idx_z)  # number of pairs to integrate over
    idx = tuple(idx_z) + tuple(idx_zconj)
    if any(i >= n for i in idx):
        raise ValueError(
            f"Indices must be less than {n}, got {tuple(i for i in idx_z if i >= n)} and {tuple(i for i in idx_zconj if i >= n)}"
        )

    if len(idx) == 0:
        if not batched:
            return A[0], b[0], c[0]
        return A, b, c

    not_idx = tuple(i for i in range(n_plus_N) if i not in idx)
    eye = math.eye(m, dtype=A.dtype)

    eye = math.eye(m, dtype=A.dtype)
    Z = math.zeros((m, m), dtype=A.dtype)
    X = math.block([[Z, eye], [eye, Z]])
    M = math.gather(math.gather(A, idx, axis=-1), idx, axis=-2) + X * measure
    bM = math.gather(b, idx, axis=-1)

    D = math.gather(math.gather(A, idx, axis=-1), not_idx, axis=-2)
    R = math.gather(math.gather(A, not_idx, axis=-1), not_idx, axis=-2)
    bR = math.gather(b, not_idx, axis=-1)
    det_M = math.det(M)
    if np.all(math.abs(det_M) > 1e-12):
        inv_M = math.inv(M)
        c_post = c * math.reshape(
            math.sqrt(math.cast((-1) ** m / det_M, "complex128"))
            * math.exp(-0.5 * math.sum(bM * math.solve(M, bM), axes=[-1])),
            c.shape[:1] + (1,) * (len(c.shape) - 1),
        )
        A_post = R - math.einsum("bij,bjk,blk->bil", D, inv_M, D)
        b_post = bR - math.einsum("bij,bj->bi", D, math.solve(M, bM))
    else:
        A_post = R - math.einsum("bij,bjk,blk->bil", D, M * np.inf, D)
        b_post = bR - math.einsum("bij,bjk,bk->bi", D, M * np.inf, bM)
        c_post = math.real(c) * np.inf
    if not batched:
        return A_post[0], b_post[0], c_post[0]
    return A_post, b_post, c_post


def complex_gaussian_integral_2(
    Abc1: tuple,
    Abc2: tuple,
    idx1: Sequence[int],
    idx2: Sequence[int],
    measure: float = -1,
    mode: str = "kron",
) -> tuple:
    r"""Computes the complex Gaussian integral

    :math:`\int_{C^m} F_1(z,\beta_1)F_2(z,\beta_2) d\mu(z)`,

    over ``m`` pairs of conjugate variables :math:`z_i,z_j^*` whose positions :math:`i`` and :math:`j` are indicated by ``idx1`` and ``idx2``.
    Each of the functions has the form

    :math:`F(z,\beta) = \sum_k c_k\partial_\beta^k \exp(0.5 (z,\beta) A (z,\beta)^T + (z,\beta)b),\quad z\in\mathbb{C}^{n_i}, \beta\in\mathbb{C}^{N_i}`,

    where ``k`` is a multi-index of the same dimension as ``\beta`` and the sum is over all multi-indices.
    The ``Abc`` parameters can have an additional batch dimension and the batch size must be the same for all six.
    Inputs are batched when ``A.shape=(batch,n,n)``, ``b.shape=(batch,n)`` and ``c.shape=(batch,d1,d2,...,dN)``.
    The output is then the A,b,c parametrization of a function in the same form with parameters of shape
    ``A.shape=(batch,n-2m,n-2m)``, ``b.shape=(batch,n-2m)``, ``c.shape=(batch,d1,d2,...,dN)``.

    The integration measure is given by (``s`` here is the ``measure`` argument):
    :math:`dmu(z) = \textrm{exp}(s * |z|^2) \frac{d^{2m}z}{\pi^m} = \frac{1}{\pi^m}\textrm{exp}(s * |z|^2) d\textrm{Re}(z) d\textrm{Im}(z)`

    Arguments:
        Abc1: the ``(A,b,c)`` triple that defines :math:`F_1(z,\beta)`
        Abc2: the ``(A,b,c)`` triple that defines :math:`F_2(z,\beta)`
        idx1: the tuple of indices of the :math:`z` variables of the first function to integrate over
        idx2: the tuple of indices of the :math:`z^*` variables of the second function to integrate over
        measure: the exponent of the measure (default is -1: Bargmann measure)
        mode: how to treat the batch of the two ``(A,b,c)`` triples. Either ``kron`` for the Kronecker product or ``zip`` for parallel processing.

    Returns:
        The ``(A,b,c)`` triple which parametrizes the result of the integral with batch dimension preserved (if any).

    Raises:
        ValueError: If ``idx1`` and ``idx2`` have different lengths, or they indicate indices beyond ``n``, or if ``A``, ``b``, ``c`` have non-matching batch size.
    """
    A1, _, c1 = Abc1
    A_, b_, c_ = join_Abc(Abc1, Abc2, mode=mode)
    n1_plus_N1 = A1.shape[-1]
    N1 = len(math.atleast_1d(c1).shape[1:])
    idx2 = tuple(i + n1_plus_N1 - N1 for i in idx2)  # have to skip the first n1 variables now
    return complex_gaussian_integral_1((A_, b_, c_), idx1, idx2, measure)<|MERGE_RESOLUTION|>--- conflicted
+++ resolved
@@ -160,18 +160,6 @@
         The reordered ``(A,b,c)`` triple
     """
     A, b, c = Abc
-<<<<<<< HEAD
-    dim_poly = len(c.shape) - 1
-
-    if order:
-        if dim_poly > 0:
-            if type(order) is list:
-                order.extend(np.arange(len(order), len(order) + dim_poly).tolist())
-            elif type(order) is tuple:
-                order = order + tuple(np.arange(len(order), len(order) + dim_poly))
-        A = math.gather(math.gather(A, order, axis=-1), order, axis=-2)
-        b = math.gather(b, order, axis=-1)
-=======
     c = math.astensor(c)
     order = list(order)
     if len(order) == 0:
@@ -188,7 +176,6 @@
     order += list(range(len(order), len(order) + dim_poly))
     A = math.gather(math.gather(A, order, axis=-1), order, axis=-2)
     b = math.gather(b, order, axis=-1)
->>>>>>> aeb466b7
     return A, b, c
 
 
