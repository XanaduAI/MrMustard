# Copyright 2021 Xanadu Quantum Technologies Inc.

# Licensed under the Apache License, Version 2.0 (the "License");
# you may not use this file except in compliance with the License.
# You may obtain a copy of the License at

#     http://www.apache.org/licenses/LICENSE-2.0

# Unless required by applicable law or agreed to in writing, software
# distributed under the License is distributed on an "AS IS" BASIS,
# WITHOUT WARRANTIES OR CONDITIONS OF ANY KIND, either express or implied.
# See the License for the specific language governing permissions and
# limitations under the License.

from thewalrus.quantum import is_pure_cov

from mrmustard.types import *
from mrmustard.utils.xptensor import XPMatrix, XPVector
from mrmustard import settings
from numpy import pi
from mrmustard.math import Math

math = Math()


#  ~~~~~~
#  States
#  ~~~~~~


def vacuum_cov(num_modes: int, hbar: float) -> Matrix:
    r"""Returns the real covariance matrix of the vacuum state.

    Args:
        num_modes (int): number of modes
        hbar (float): value of hbar

    Returns:
        Matrix: vacuum covariance matrix
    """
    return math.eye(num_modes * 2, dtype=math.float64) * hbar / 2


def vacuum_means(num_modes: int, hbar: float) -> Tuple[Matrix, Vector]:
    r"""Returns the real covariance matrix and real means vector of the vacuum state.

    Args:
        num_modes (int): number of modes
        hbar (float): value of hbar

    Returns:
        Matrix: vacuum covariance matrix
        Vector: vacuum means vector
    """
    return displacement(
        math.zeros(num_modes, dtype="float64"), math.zeros(num_modes, dtype="float64"), hbar
    )


def squeezed_vacuum_cov(r: Vector, phi: Vector, hbar: float) -> Matrix:
    r"""Returns the real covariance matrix and real means vector of a squeezed vacuum state.
    The dimension depends on the dimensions of r and phi.

    Args:
        r (vector): squeezing magnitude
        phi (vector): squeezing angle
        hbar: value of hbar
    Returns:

        Matrix: squeezed state covariance matrix
        Vector: squeezed state means vector
    """
    S = squeezing_symplectic(r, phi)
    return math.matmul(S, math.transpose(S)) * hbar / 2


def thermal_cov(nbar: Vector, hbar: float) -> Tuple[Matrix, Vector]:
    r"""Returns the real covariance matrix and real means vector of a thermal state.
    The dimension depends on the dimensions of nbar.

    Args:
        nbar (vector): average number of photons per mode
        hbar: value of hbar

    Returns:
        Matrix: thermal state covariance matrix
        Vector: thermal state means vector
    """
    g = (2 * math.atleast_1d(nbar) + 1) * hbar / 2
    return math.diag(math.concat([g, g], axis=-1))


def two_mode_squeezed_vacuum_cov(r: Vector, phi: Vector, hbar: float) -> Matrix:
    r"""Returns the real covariance matrix and real means vector of a two-mode squeezed vacuum state.
    The dimension depends on the dimensions of r and phi.

    Args:
        r (vector): squeezing magnitude
        phi (vector): squeezing angle
        hbar: value of hbar

    Returns:
        Matrix: two-mode squeezed state covariance matrix
        Vector: two-mode squeezed state means vector
    """
    S = two_mode_squeezing_symplectic(r, phi)
    return math.matmul(S, math.transpose(S)) * hbar / 2


def gaussian_cov(symplectic: Matrix, eigenvalues: Vector = None, hbar: float = 2.0) -> Matrix:
    r"""Returns the covariance matrix of a Gaussian state.

    Args:
        symplectic (Tensor): symplectic matrix of a channel
        eigenvalues (vector): symplectic eigenvalues
        hbar (float): value of hbar

    Returns:
        Tensor: covariance matrix of the Gaussian state
    """
    if eigenvalues is None:
        return math.matmul(symplectic, math.transpose(symplectic))
    else:
        return math.matmul(
            math.matmul(symplectic, math.diag(math.concat([eigenvalues, eigenvalues], axis=0))),
            math.transpose(symplectic),
        )


# ~~~~~~~~~~~~~~~~~~~~~~~~
#  Unitary transformations
# ~~~~~~~~~~~~~~~~~~~~~~~~


def rotation_symplectic(angle: Union[Scalar, Vector]) -> Matrix:
    r"""Symplectic matrix of a rotation gate.
    The dimension depends on the dimension of the angle.

    Args:
        angle (scalar or vector): rotation angles

    Returns:
        Tensor: symplectic matrix of a rotation gate
    """
    angle = math.atleast_1d(angle)
    num_modes = angle.shape[-1]
    x = math.cos(angle)
    y = math.sin(angle)
    return (
        math.diag(math.concat([x, x], axis=0))
        + math.diag(-y, k=num_modes)
        + math.diag(y, k=-num_modes)
    )


def squeezing_symplectic(r: Union[Scalar, Vector], phi: Union[Scalar, Vector]) -> Matrix:
    r"""Symplectic matrix of a squeezing gate.
    The dimension depends on the dimension of r and phi.

    Args:
        r (scalar or vector): squeezing magnitude
        phi (scalar or vector): rotation parameter

    Returns:
        Tensor: symplectic matrix of a squeezing gate
    """
    r = math.atleast_1d(r)
    phi = math.atleast_1d(phi)
    num_modes = phi.shape[-1]
    cp = math.cos(phi)
    sp = math.sin(phi)
    ch = math.cosh(r)
    sh = math.sinh(r)
    cpsh = cp * sh
    spsh = sp * sh
    return (
        math.diag(math.concat([ch - cpsh, ch + cpsh], axis=0))
        + math.diag(-spsh, k=num_modes)
        + math.diag(-spsh, k=-num_modes)
    )


def displacement(x: Union[Scalar, Vector], y: Union[Scalar, Vector], hbar: float) -> Vector:
    r"""Returns the displacement vector for a displacement by alpha = x + iy.
    The dimension depends on the dimensions of x and y.

    Args:
        x (scalar or vector): real part of displacement
        y (scalar or vector): imaginary part of displacement
        hbar: value of hbar

    Returns:
        Vector: displacement vector of a displacement gate
    """
    x = math.atleast_1d(x)
    y = math.atleast_1d(y)
    if x.shape[-1] == 1:
        x = math.tile(x, y.shape)
    if y.shape[-1] == 1:
        y = math.tile(y, x.shape)
    return math.sqrt(2 * hbar, dtype=x.dtype) * math.concat([x, y], axis=0)


def beam_splitter_symplectic(theta: Scalar, phi: Scalar) -> Matrix:
    r"""Symplectic matrix of a Beam-splitter gate.
    The dimension is 4x4.

    Args:
        theta: transmissivity parameter
        phi: phase parameter

    Returns:
        Matrix: symplectic (orthogonal) matrix of a beam-splitter gate
    """
    ct = math.cos(theta)
    st = math.sin(theta)
    cp = math.cos(phi)
    sp = math.sin(phi)
    zero = math.zeros_like(theta)
    return math.astensor(
        [
            [ct, -cp * st, zero, -sp * st],
            [cp * st, ct, -sp * st, zero],
            [zero, sp * st, ct, -cp * st],
            [sp * st, zero, cp * st, ct],
        ]
    )


def mz_symplectic(phi_a: Scalar, phi_b: Scalar, internal: bool = False) -> Matrix:
    r"""Symplectic matrix of a Mach-Zehnder gate.
    It supports two conventions:
    if `internal=True`, both phases act inside the interferometer:
        `phi_a` on the upper arm, `phi_b` on the lower arm;
    if `internal = False` (default), both phases act on the upper arm:
        `phi_a` before the first BS, `phi_b` after the first BS.

    Args:
        phi_a (float): first phase
        phi_b (float): second phase
        internal (bool): whether phases are in the internal arms (default is False)

    Returns:
        Matrix: symplectic (orthogonal) matrix of a Mach-Zehnder interferometer
    """
    ca = math.cos(phi_a)
    sa = math.sin(phi_a)
    cb = math.cos(phi_b)
    sb = math.sin(phi_b)
    cp = math.cos(phi_a + phi_b)
    sp = math.sin(phi_a + phi_b)

    if internal:
        return 0.5 * math.astensor(
            [
                [ca - cb, -sa - sb, sb - sa, -ca - cb],
                [-sa - sb, cb - ca, -ca - cb, sa - sb],
                [sa - sb, ca + cb, ca - cb, -sa - sb],
                [ca + cb, sb - sa, -sa - sb, cb - ca],
            ]
        )
    else:
        return 0.5 * math.astensor(
            [
                [cp - ca, -sb, sa - sp, -1 - cb],
                [-sa - sp, 1 - cb, -ca - cp, sb],
                [sp - sa, 1 + cb, cp - ca, -sb],
                [cp + ca, -sb, -sa - sp, 1 - cb],
            ]
        )


def two_mode_squeezing_symplectic(r: Scalar, phi: Scalar) -> Matrix:
    r"""Symplectic matrix of a two-mode squeezing gate.
    The dimension is 4x4.

    Args:
        r (float): squeezing magnitude
        phi (float): rotation parameter

    Returns:
        Matrix: symplectic matrix of a two-mode squeezing gate
    """
    cp = math.cos(phi)
    sp = math.sin(phi)
    ch = math.cosh(r)
    sh = math.sinh(r)
    zero = math.zeros_like(r)
    return math.astensor(
        [
            [ch, cp * sh, zero, sp * sh],
            [cp * sh, ch, sp * sh, zero],
            [zero, sp * sh, ch, -cp * sh],
            [sp * sh, zero, -cp * sh, ch],
        ]
    )


# ~~~~~~~~~~~~~
# CPTP channels
# ~~~~~~~~~~~~~


<<<<<<< HEAD
def CPTP(cov: Matrix, means: Vector, X: Matrix, Y: Matrix, d: Vector, modes: Sequence[int]) -> Tuple[Matrix, Vector]:
    r"""Returns the cov matrix and means vector of a state after undergoing a CPTP channel

    This is computed as `cov = X \cdot cov \cdot X^T + Y`
=======
def CPTP(
    cov: Matrix, means: Vector, X: Matrix, Y: Matrix, d: Vector, modes: Sequence[int]
) -> Tuple[Matrix, Vector]:
    r"""Returns the cov matrix and means vector of a state after undergoing a CPTP channel, computed as `cov = X \cdot cov \cdot X^T + Y`
>>>>>>> 6694811c
    and `d = X \cdot means + d`.

    If the channel is single-mode, `modes` can contain `M` modes to apply the channel to,
    otherwise it must contain as many modes as the number of modes in the channel.

    Args:
        cov (Matrix): covariance matrix
        means (Vector): means vector
        X (Matrix): the X matrix of the CPTP channel
        Y (Matrix): noise matrix of the CPTP channel
        d (Vector): displacement vector of the CPTP channel
        modes (Sequence[int]): modes on which the channel operates
        hbar (float): value of hbar

    Returns:
        Tuple[Matrix, Vector]: the covariance matrix and the means vector of the state after the CPTP channel
    """
    # if single-mode channel, apply to all modes indicated in `modes`
    if X is not None and X.shape[-1] == 2:
        X = math.single_mode_to_multimode_mat(X, len(modes))
    if Y is not None and Y.shape[-1] == 2:
        Y = math.single_mode_to_multimode_mat(Y, len(modes))
    if d is not None and d.shape[-1] == 2:
        d = math.single_mode_to_multimode_vec(d, len(modes))
    cov = math.left_matmul_at_modes(X, cov, modes)
    cov = math.right_matmul_at_modes(cov, math.transpose(X), modes)
    cov = math.add_at_modes(cov, Y, modes)
    means = math.matvec_at_modes(X, means, modes)
    means = math.add_at_modes(means, d, modes)
    return cov, means


def loss_X(transmissivity: Union[Scalar, Vector]) -> Matrix:
    r"""Returns the X matrix for the lossy bosonic channel.
    The full channel is applied to a covariance matrix `\Sigma` as `X\Sigma X^T + Y`.
    """
    D = math.sqrt(transmissivity)
    return math.diag(math.concat([D, D], axis=0))


def loss_Y(transmissivity: Union[Scalar, Vector], hbar: float) -> Matrix:
    r"""Returns the Y (noise) matrix for the lossy bosonic channel.
    The full channel is applied to a covariance matrix `\Sigma` as `X\Sigma X^T + Y`.
    """
    D = (1.0 - transmissivity) * hbar / 2
    return math.diag(math.concat([D, D], axis=0))


def thermal_X(nbar: Union[Scalar, Vector]) -> Matrix:
    r"""Returns the X matrix for the thermal lossy channel.
    The full channel is applied to a covariance matrix `\sigma` as `X\sigma X^T + Y`.
    """
    raise NotImplementedError


def thermal_Y(nbar: Union[Scalar, Vector], hbar: float) -> Matrix:
    r"""Returns the Y (noise) matrix for the thermal lossy channel.
    The full channel is applied to a covariance matrix `\sigma` as `X\sigma X^T + Y`.
    """
    raise NotImplementedError


def compose_channels_XYd(
    X1: Matrix, Y1: Matrix, d1: Vector, X2: Matrix, Y2: Matrix, d2: Vector
) -> Tuple[Matrix, Matrix, Vector]:
    r"""Returns the combined X, Y, and d for two CPTP channels.

    Args:
        X1 (Matrix): the X matrix of the first CPTP channel
        Y1 (Matrix): the Y matrix of the first CPTP channel
        d1 (Vector): the displacement vector of the first CPTP channel
        X2 (Matrix): the X matrix of the second CPTP channel
        Y2 (Matrix): the Y matrix of the second CPTP channel
        d2 (Vector): the displacement vector of the second CPTP channel

    Returns:
        Tuple[Matrix, Matrix, Vector]: the combined X, Y, and d matrices
    """
    if X1 is None:
        X = X2
    elif X2 is None:
        X = X1
    else:
        X = math.matmul(X2, X1)
    if Y1 is None:
        Y = Y2
    elif Y2 is None:
        Y = Y1
    else:
        Y = math.matmul(math.matmul(X2, Y1), X2) + Y2
    if d1 is None:
        d = d2
    elif d2 is None:
        d = d1
    else:
        d = math.matmul(X2, d1) + d2
    return X, Y, d


# ~~~~~~~~~~~~~~~
# non-TP channels
# ~~~~~~~~~~~~~~~


def general_dyne(
    cov: Matrix,
    means: Vector,
    proj_cov: Matrix,
    proj_means: Vector,
    modes: Sequence[int],
    hbar: float,
) -> Tuple[Scalar, Matrix, Vector]:
    r"""
    Returns the results of a general dyne measurement.

    Args:
        cov (Matrix): covariance matrix of the state being measured
        means (Vector): means vector of the state being measured
        proj_cov (Matrix): covariance matrix of the state being projected onto
        proj_means (Vector): means vector of the state being projected onto (i.e. the measurement outcome)
        modes (Sequence[int]): modes being measured

    Returns:
        Tuple[Scalar, Matrix, Vector]: the outcome probability *density*, the post-measurement cov and means vector
    """
    N = cov.shape[-1] // 2
    nB = proj_cov.shape[-1] // 2  # B is the system being measured
    nA = N - nB  # A is the leftover
    Amodes = [i for i in range(N) if i not in modes]
    A, B, AB = partition_cov(cov, Amodes)
    a, b = partition_means(means, Amodes)
    proj_cov = math.cast(proj_cov, B.dtype)
    proj_means = math.cast(proj_means, b.dtype)
    inv = math.inv(B + proj_cov)
    new_cov = A - math.matmul(math.matmul(AB, inv), math.transpose(AB))
    new_means = a + math.matvec(math.matmul(AB, inv), proj_means - b)
    prob = math.exp(-math.sum(math.matvec(inv, proj_means - b) * proj_means - b)) / (
        pi ** nB * (hbar ** -nB) * math.sqrt(math.det(B + proj_cov))
    )  # TODO: check this (hbar part especially)
    return prob, new_cov, new_means


# ~~~~~~~~~
# utilities
# ~~~~~~~~~
def number_means(cov: Matrix, means: Vector, hbar: float) -> Vector:
    r"""
    Returns the photon number means vector
    given a Wigner covariance matrix and a means vector.

    Args:
        cov: The Wigner covariance matrix.
        means: The Wigner means vector.
        hbar: The value of the Planck constant.

    Returns:
        The photon number means vector.
    """
    N = means.shape[-1] // 2
    return (
        means[:N] ** 2
        + means[N:] ** 2
        + math.diag_part(cov[:N, :N])
        + math.diag_part(cov[N:, N:])
        - hbar
    ) / (2 * hbar)


def number_cov(cov: Matrix, means: Vector, hbar: float) -> Matrix:
    r"""
    Returns the photon number covariance matrix
    given a Wigenr covariance matrix and a means vector.

    Args:
        cov: The Wigner covariance matrix.
        means: The Wigner means vector.
        hbar: The value of the Planck constant.

    Returns:
        The photon number covariance matrix.
    """
    N = means.shape[-1] // 2
    mCm = cov * means[:, None] * means[None, :]
    dd = math.diag(math.diag_part(mCm[:N, :N] + mCm[N:, N:] + mCm[:N, N:] + mCm[N:, :N])) / (
        2 * hbar ** 2
    )
    CC = (cov ** 2 + mCm) / (2 * hbar ** 2)
    return (
        CC[:N, :N] + CC[N:, N:] + CC[:N, N:] + CC[N:, :N] + dd - 0.25 * math.eye(N, dtype=CC.dtype)
    )


def is_mixed_cov(cov: Matrix) -> bool:  # TODO: deprecate
    r"""
    Returns True if the covariance matrix is mixed, False otherwise.
    """
    return not is_pure_cov(math.asnumpy(cov), hbar=settings.HBAR)


def auto_cutoffs(cov: Matrix, means: Vector, hbar: float) -> List[int]:
    r"""
    Automatically determines reasonable cutoffs.

    Args:
        cov: The covariance matrix.
        means: The means vector.
        hbar: The value of the Planck constant.

    Returns:
        A list of cutoff indices.
    """
    cutoffs = (
        number_means(cov, means, hbar)
        + math.sqrt(math.diag(number_cov(cov, means, hbar))) * settings.N_SIGMA_CUTOFF
    )
    return [max(1, int(i)) for i in cutoffs]


def trace(cov: Matrix, means: Vector, Bmodes: Sequence[int]) -> Tuple[Matrix, Vector]:
    r"""
    Returns the covariances and means after discarding the specified modes.

    Args:
        cov (Matrix): covariance matrix
        means (Vector): means vector
        Bmodes (Sequence[int]): modes to discard

    Returns:
        Tuple[Matrix, Vector]: the covariance matrix and the means vector after discarding the specified modes
    """
    N = len(cov) // 2
    Aindices = math.astensor([i for i in range(N) if i not in Bmodes])
    A_cov_block = math.gather(math.gather(cov, Aindices, axis=0), Aindices, axis=1)
    A_means_vec = math.gather(means, Aindices)
    return A_cov_block, A_means_vec


def partition_cov(cov: Matrix, Amodes: Sequence[int]) -> Tuple[Matrix, Matrix, Matrix]:
    r"""
    Partitions the covariance matrix into the A and B subsystems and the AB coherence block.

    Args:
        cov (Matrix): the covariance matrix
        Amodes (Sequence[int]): the modes of system A

    Returns:
        Tuple[Matrix, Matrix, Matrix]: the cov of A, the cov of B and the AB block
    """
    N = cov.shape[-1] // 2
    Bindices = math.cast(
        [i for i in range(N) if i not in Amodes] + [i + N for i in range(N) if i not in Amodes],
        "int32",
    )
    Aindices = math.cast(Amodes + [i + N for i in Amodes], "int32")
    A_block = math.gather(math.gather(cov, Aindices, axis=1), Aindices, axis=0)
    B_block = math.gather(math.gather(cov, Bindices, axis=1), Bindices, axis=0)
    AB_block = math.gather(math.gather(cov, Bindices, axis=1), Aindices, axis=0)
    return A_block, B_block, AB_block


def partition_means(means: Vector, Amodes: Sequence[int]) -> Tuple[Vector, Vector]:
    r"""
    Partitions the means vector into the A and B subsystems.

    Args:
        means (Vector): the means vector
        Amodes (Sequence[int]): the modes of system A

    Returns:
        Tuple[Vector, Vector]: the means of A and the means of B
    """
    N = len(means) // 2
    Bindices = math.cast(
        [i for i in range(N) if i not in Amodes] + [i + N for i in range(N) if i not in Amodes],
        "int32",
    )
    Aindices = math.cast(Amodes + [i + N for i in Amodes], "int32")
    return math.gather(means, Aindices), math.gather(means, Bindices)


def purity(cov: Matrix, hbar: float) -> Scalar:
    r"""
    Returns the purity of the state with the given covariance matrix.

    Args:
        cov (Matrix): the covariance matrix

    Returns:
        float: the purity
    """
    return 1 / math.sqrt(math.det((2 / hbar) * cov))


def sympletic_eigenvals(cov: Matrix) -> Any:
    r"""
    Returns the sympletic eigenspectrum of a covariance matrix.

    For a pure state, we expect the sympletic eigenvalues to be 1.

    Args:
        cov (Matrix): the covariance matrix.

    Returns:
        List[float]: the sympletic eigenvalues
    """
    cov = math.cast(cov, "complex128")  # cast to complex otherwise matmul will break
    J = math.J(cov.shape[0] // 2)  # create a sympletic form
    M = 1j * J @ cov  # compute iJ*cov
    vals = math.eigvals(M)  # compute the eigenspectrum
    return math.abs(vals[::2])  # return the even eigenvalues


def von_neumann_entropy(cov: Matrix) -> float:
    r"""
    Returns the Von Neumann entropy.

    For a pure state, we expect the Von Neumann entropy to be 0.

    Reference: (https://arxiv.org/pdf/1110.3234.pdf), Equations 46-47.

    Args:
        cov (Matrix): the covariance matrix

    Returns:
        float: the von neumann entropy
    """
    symp_vals = self.sympletic_eigenvals(cov)
    g = lambda x: math.xlogy((x + 1) / 2, (x + 1) / 2) - math.xlogy((x - 1) / 2, (x - 1) / 2 + 1e-9)
    entropy = math.sum(g(symp_vals))
    return entropy


def fidelity(
    mu1: Vector, cov1: Matrix, mu2: Vector, cov2: Matrix, hbar=2.0, rtol=1e-05, atol=1e-08
) -> float:
    r"""
    Returns the fidelity of two gaussian states.

    Reference: https://arxiv.org/pdf/2102.05748.pdf, Equations 95-99. Note that we compute the square of equation 98.

    Args:
        mu1 (Vector): the means vector of state 1
        mu2 (Vector): the means vector of state 2
        cov1 (Matrix): the covariance matrix of state 1
        cov1 (Matrix): the covariance matrix of state 2

    Returns:
        float: the fidelity
    """

    cov1 = math.cast(cov1 / hbar, "complex128")  # convert to units where hbar = 1
    cov2 = math.cast(cov2 / hbar, "complex128")  # convert to units where hbar = 1

    mu1 = math.cast(mu1, "complex128")
    mu2 = math.cast(mu2, "complex128")
    deltar = (mu2 - mu1) / math.sqrt(hbar, dtype=mu1.dtype)  # convert to units where hbar = 1
    J = math.J(cov1.shape[0] // 2)
    I = math.eye(cov1.shape[0])
    J = math.cast(J, "complex128")
    I = math.cast(I, "complex128")

    cov12_inv = math.inv(cov1 + cov2)

    V = math.transpose(J) @ cov12_inv @ ((1 / 4) * J + cov2 @ J @ cov1)

    W = -2 * (V @ (1j * J))
    W_inv = math.inv(W)
    matsqrtm = math.sqrtm(
        I - W_inv @ W_inv
    )  # this also handles the case where the input matrix is close to zero
    f0_top = math.det((matsqrtm + I) @ (W @ (1j * J)))
    f0_bot = math.det(cov1 + cov2)

    f0 = (f0_top / f0_bot) ** (1 / 2)  # square of equation 98

    dot = math.sum(
        math.transpose(deltar) * math.matvec(cov12_inv, deltar)
    )  # computing (mu2-mu1)/sqrt(hbar).T @ cov12_inv @ (mu2-mu1)/sqrt(hbar)

    fidelity = f0 * math.exp((-1 / 2) * dot)  # square of equation 95

    return math.cast(fidelity, "float64")


def log_negativity(cov: Matrix) -> float:
    r"""
    Returns the log_negativity of a Gaussian state.

    Reference: https://arxiv.org/pdf/quant-ph/0102117.pdf, Equation 57, 61.

    Args:
        cov (Matrix): the covariance matrix

    Returns:
        float: the log-negativity
    """

    vals = sympletic_eigenvals(cov)
    mask = 2 * vals < 1

    vals_filtered = math.boolean_mask(
        vals, mask
    )  # Get rid of terms that would lead to zero contribution.

    return math.sum(-math.log(2 * vals_filtered) / math.log(2))


def join_covs(covs: Sequence[Matrix]) -> Tuple[Matrix, Vector]:
    r"""
    Joins the given covariance matrices into a single covariance matrix.

    Args:
        covs (Sequence[Matrix]): the covariance matrices

    Returns:
        Matrix: the joined covariance matrix
    """
    modes = list(range(len(covs[0]) // 2))
    cov = XPMatrix.from_xxpp(covs[0], modes=(modes, modes), like_1=True)
    for i, c in enumerate(covs[1:]):
        modes = list(range(cov.num_modes, cov.num_modes + c.shape[-1] // 2))
        cov = cov @ XPMatrix.from_xxpp(c, modes=(modes, modes), like_1=True)
    return cov.to_xxpp()


def join_means(means: Sequence[Vector]) -> Vector:
    r"""
    Joins the given means vectors into a single means vector.

    Args:
        means (Sequence[Vector]): the means vectors

    Returns:
        Vector: the joined means vector
    """
    mean = XPVector.from_xxpp(means[0], modes=list(range(len(means[0]) // 2)))
    for i, m in enumerate(means[1:]):
        mean = mean + XPVector.from_xxpp(
            m, modes=list(range(mean.num_modes, mean.num_modes + len(m) // 2))
        )
    return mean.to_xxpp()


def symplectic_inverse(S: Matrix) -> Matrix:
    r"""
    Returns the inverse of a symplectic matrix.

    Args:
        S (Matrix): the symplectic matrix

    Returns:
        Matrix: the inverse of the symplectic matrix
    """
    S = math.reshape(S, (S.shape[0] // 2, 2, S.shape[1] // 2, 2))
    S = math.transpose(S, (1, 3, 0, 2))
    return math.block(
        [
            [math.transpose(S[1, 1]), -math.transpose(S[0, 1])],
            [-math.transpose(S[1, 0]), math.transpose(S[0, 0])],
        ]
    )


def XYd_dual(X: Matrix, Y: Matrix, d: Vector):
    r"""
    Returns the dual channel (X,Y,d)

    Args:
        X (Matrix): the X matrix
        Y (Matrix): the Y noise matrix
        d (Vector): the displacement vector

    Returns:
        (Matrix, Matrix, Vector): (X_dual, Y_dual, d_dual)
    """
    X_dual = math.inv(X) if X is not None else None
    Y_dual = Y
    d_dual = d
    if Y is not None:
        Y_dual = (
            math.matmul(X_dual, math.matmul(Y, math.transpose(X_dual))) if X_dual is not None else Y
        )
    if d is not None:
        d_dual = math.matvec(X_dual, d) if X_dual is not None else d
    return X_dual, Y_dual, d_dual<|MERGE_RESOLUTION|>--- conflicted
+++ resolved
@@ -301,17 +301,10 @@
 # ~~~~~~~~~~~~~
 
 
-<<<<<<< HEAD
-def CPTP(cov: Matrix, means: Vector, X: Matrix, Y: Matrix, d: Vector, modes: Sequence[int]) -> Tuple[Matrix, Vector]:
-    r"""Returns the cov matrix and means vector of a state after undergoing a CPTP channel
-
-    This is computed as `cov = X \cdot cov \cdot X^T + Y`
-=======
 def CPTP(
     cov: Matrix, means: Vector, X: Matrix, Y: Matrix, d: Vector, modes: Sequence[int]
 ) -> Tuple[Matrix, Vector]:
     r"""Returns the cov matrix and means vector of a state after undergoing a CPTP channel, computed as `cov = X \cdot cov \cdot X^T + Y`
->>>>>>> 6694811c
     and `d = X \cdot means + d`.
 
     If the channel is single-mode, `modes` can contain `M` modes to apply the channel to,
