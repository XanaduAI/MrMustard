# Copyright 2021 Xanadu Quantum Technologies Inc.

# Licensed under the Apache License, Version 2.0 (the "License");
# you may not use this file except in compliance with the License.
# You may obtain a copy of the License at

#     http://www.apache.org/licenses/LICENSE-2.0

# Unless required by applicable law or agreed to in writing, software
# distributed under the License is distributed on an "AS IS" BASIS,
# WITHOUT WARRANTIES OR CONDITIONS OF ANY KIND, either express or implied.
# See the License for the specific language governing permissions and
# limitations under the License.

"""
This module contains functions for performing calculations on objects in the Gaussian representations.
"""

from __future__ import annotations

from mrmustard import math, settings
from mrmustard.utils.typing import Matrix, Scalar, Vector

<<<<<<< HEAD
#  ~~~~~~
#  States
#  ~~~~~~


def vacuum_cov(num_modes: int) -> Matrix:
    r"""Returns the real covariance matrix of the vacuum state.

    Args:
        num_modes (int): number of modes

    Returns:
        Matrix: vacuum covariance matrix
    """
    return math.eye(num_modes * 2, dtype=math.float64) * settings.HBAR / 2


def vacuum_means(num_modes: int) -> Vector:
    r"""Returns the means vector of the vacuum state.

    Args:
        num_modes (int): number of modes

    Returns:
        Vector: means vector
    """
    return displacement(
        math.zeros(num_modes, dtype="float64"),
        math.zeros(num_modes, dtype="float64"),
    )


def squeezed_vacuum_cov(r: Vector, phi: Vector) -> Matrix:
    r"""Returns the real covariance matrix and real means vector of a squeezed vacuum state.

    The dimension depends on the dimensions of ``r`` and ``phi``.

    Args:
        r (vector): squeezing magnitude
        phi (vector): squeezing angle

    Returns:
        Matrix, Vector: thermal state covariance matrix or means vector
    """
    S = squeezing_symplectic(r, phi)
    return math.matmul(S, math.transpose(S)) * settings.HBAR / 2


def thermal_cov(nbar: Vector) -> tuple[Matrix, Vector]:
    r"""Returns the real covariance matrix and real means vector of a thermal state.

    The dimension depends on the dimensions of ``nbar``.

    Args:
        nbar (vector): average number of photons per mode

    Returns:
        Matrix, Vector: thermal state covariance matrix or means vector
    """
    g = (2 * math.atleast_1d(nbar) + 1) * settings.HBAR / 2
    return math.diag(math.concat([g, g], axis=-1))


def two_mode_squeezed_vacuum_cov(r: Vector, phi: Vector) -> Matrix:
    r"""Returns the real covariance matrix and real means vector of a two-mode squeezed vacuum state.

    The dimension depends on the dimensions of ``r`` and ``phi``.

    Args:
        r (vector): squeezing magnitude
        phi (vector): squeezing angle

    Returns:
        Matrix: two-mode squeezed state covariance matrix
        Vector: two-mode squeezed state means vector
    """
    S = two_mode_squeezing_symplectic(r, phi)
    return math.matmul(S, math.transpose(S)) * settings.HBAR / 2


def gaussian_cov(symplectic: Matrix, eigenvalues: Vector = None) -> Matrix:
    r"""Returns the covariance matrix of a Gaussian state.

    Args:
        symplectic (Tensor): symplectic matrix of a channel
        eigenvalues (vector): symplectic eigenvalues

    Returns:
        Tensor: covariance matrix of the Gaussian state
    """
    if eigenvalues is None:
        return math.matmul(symplectic, math.transpose(symplectic))

    return math.matmul(
        math.matmul(symplectic, math.diag(math.concat([eigenvalues, eigenvalues], axis=0))),
        math.transpose(symplectic),
    )


# ~~~~~~~~~~~~~~~~~~~~~~~~
#  Unitary transformations
# ~~~~~~~~~~~~~~~~~~~~~~~~


def rotation_symplectic(angle: Scalar | Vector) -> Matrix:
    r"""Symplectic matrix of a rotation gate.

    The dimension depends on the dimension of the angle.

    Args:
        angle (scalar or vector): rotation angles

    Returns:
        Tensor: symplectic matrix of a rotation gate
    """
    angle = math.atleast_1d(angle)
    num_modes = angle.shape[-1]
    x = math.cos(angle)
    y = math.sin(angle)
    return (
        math.diag(math.concat([x, x], axis=0))
        + math.diag(-y, k=num_modes)
        + math.diag(y, k=-num_modes)
    )


def squeezing_symplectic(r: Scalar | Vector, phi: Scalar | Vector) -> Matrix:
    r"""Symplectic matrix of a squeezing gate.

    The dimension depends on the dimension of ``r`` and ``phi``.

    Args:
        r (scalar or vector): squeezing magnitude
        phi (scalar or vector): rotation parameter

    Returns:
        Tensor: symplectic matrix of a squeezing gate
    """
    r = math.atleast_1d(r, math.float64)
    phi = math.atleast_1d(phi, math.float64)
    if r.shape[-1] == 1:
        r = math.tile(r, phi.shape)
    if phi.shape[-1] == 1:
        phi = math.tile(phi, r.shape)
    num_modes = phi.shape[-1]
    cp = math.cos(phi)
    sp = math.sin(phi)
    ch = math.cosh(r)
    sh = math.sinh(r)
    cpsh = cp * sh
    spsh = sp * sh
    return (
        math.diag(math.concat([ch - cpsh, ch + cpsh], axis=0))
        + math.diag(-spsh, k=num_modes)
        + math.diag(-spsh, k=-num_modes)
    )


def displacement(x: Scalar | Vector, y: Scalar | Vector) -> Vector:
    r"""Returns the displacement vector for a displacement by :math:`alpha = x + iy`.
    The dimension depends on the dimensions of ``x`` and ``y``.

    Args:
        x (scalar or vector): real part of displacement (in units of :math:`\sqrt{\hbar}`)
        y (scalar or vector): imaginary part of displacement (in units of :math:`\sqrt{\hbar}`)

    Returns:
        Vector: displacement vector of a displacement gate
    """
    x = math.atleast_1d(x, math.float64)
    y = math.atleast_1d(y, math.float64)
    if x.shape[-1] == 1:
        x = math.tile(x, y.shape)
    if y.shape[-1] == 1:
        y = math.tile(y, x.shape)
    return math.sqrt(2 * settings.HBAR, dtype=x.dtype) * math.concat([x, y], axis=0)


def beam_splitter_symplectic(theta: Scalar, phi: Scalar) -> Matrix:
    r"""Symplectic matrix of a Beam-splitter gate.

    The dimension is :math:`4\times 4`.

    Args:
        theta: transmissivity parameter
        phi: phase parameter

    Returns:
        Matrix: symplectic (orthogonal) matrix of a beam-splitter gate
    """
    ct = math.cos(theta)
    st = math.sin(theta)
    cp = math.cos(phi)
    sp = math.sin(phi)
    zero = math.zeros_like(theta)
    return math.astensor(
        [
            [ct, -cp * st, zero, -sp * st],
            [cp * st, ct, -sp * st, zero],
            [zero, sp * st, ct, -cp * st],
            [sp * st, zero, cp * st, ct],
        ]
    )


def mz_symplectic(phi_a: Scalar, phi_b: Scalar, internal: bool = False) -> Matrix:
    r"""Symplectic matrix of a Mach-Zehnder gate.

    It supports two conventions:

        * if ``internal=True``, both phases act inside the interferometer:
            ``phi_a`` on the upper arm, ``phi_b`` on the lower arm;
        * if `internal = False` (default), both phases act on the upper arm:
            ``phi_a`` before the first BS, ``phi_b`` after the first BS.

    Args:
        phi_a (float): first phase
        phi_b (float): second phase
        internal (bool): whether phases are in the internal arms (default is False)

    Returns:
        Matrix: symplectic (orthogonal) matrix of a Mach-Zehnder interferometer
    """
    ca = math.cos(phi_a)
    sa = math.sin(phi_a)
    cb = math.cos(phi_b)
    sb = math.sin(phi_b)
    cp = math.cos(phi_a + phi_b)
    sp = math.sin(phi_a + phi_b)

    if internal:
        return 0.5 * math.astensor(
            [
                [ca - cb, -sa - sb, sb - sa, -ca - cb],
                [-sa - sb, cb - ca, -ca - cb, sa - sb],
                [sa - sb, ca + cb, ca - cb, -sa - sb],
                [ca + cb, sb - sa, -sa - sb, cb - ca],
            ]
        )

    return 0.5 * math.astensor(
        [
            [cp - ca, -sb, sa - sp, -1 - cb],
            [-sa - sp, 1 - cb, -ca - cp, sb],
            [sp - sa, 1 + cb, cp - ca, -sb],
            [cp + ca, -sb, -sa - sp, 1 - cb],
        ]
    )


def two_mode_squeezing_symplectic(r: Scalar, phi: Scalar) -> Matrix:
    r"""Symplectic matrix of a two-mode squeezing gate.

    The dimension is :math:`4\times 4`.

    Args:
        r (float): squeezing magnitude
        phi (float): rotation parameter

    Returns:
        Matrix: symplectic matrix of a two-mode squeezing gate
    """
    cp = math.cast(math.cos(phi), math.float64)
    sp = math.cast(math.sin(phi), math.float64)
    ch = math.cast(math.cosh(r), math.float64)
    sh = math.cast(math.sinh(r), math.float64)
    zero = math.cast(math.zeros_like(math.asnumpy(r)), math.float64)
    return math.astensor(
        [
            [ch, cp * sh, zero, sp * sh],
            [cp * sh, ch, sp * sh, zero],
            [zero, sp * sh, ch, -cp * sh],
            [sp * sh, zero, -cp * sh, ch],
        ]
    )


def quadratic_phase(s: Scalar):
    r"""Quadratic phase single mode gate.

    .. math::

        P = \exp(i s q^2 / 2 \hbar)

    Reference: https://strawberryfields.ai/photonics/conventions/gates.html

    Args:
        s (float): interaction strength

    Returns:
        Tensor: the :math:`P(s)` matrix (in ``xxpp`` ordering)
    """

    return math.astensor(
        [
            [1, 0],
            [s, 1],
        ]
    )


def controlled_Z(g: Scalar):
    r"""Controlled PHASE gate of two-gaussian modes.

    .. math::

        C_Z = \exp(ig q_1 \otimes q_2 / \hbar).


    Reference: https://arxiv.org/pdf/2110.03247.pdf, Equation 8.
    https://arxiv.org/pdf/1110.3234.pdf, Equation 161.

    Args:
        g (float): interaction strength

    Returns:
        the C_Z(g) matrix (in xxpp ordering)
    """

    return math.astensor(
        [
            [1, 0, 0, 0],
            [0, 1, 0, 0],
            [0, g, 1, 0],
            [g, 0, 0, 1],
        ]
    )


def controlled_X(g: Scalar):
    r"""Controlled NOT gate of two-gaussian modes.
=======
>>>>>>> 7869f88a

def number_means(cov: Matrix, means: Vector) -> Vector:
    r"""Returns the photon number means vector given a Wigner covariance matrix and a means vector.

    Args:
        cov: the Wigner covariance matrix
        means: the Wigner means vector

    Returns:
        Vector: the photon number means vector
    """
    N = means.shape[-1] // 2
    return (
        means[:N] ** 2
        + means[N:] ** 2
        + math.diag_part(cov[:N, :N])
        + math.diag_part(cov[N:, N:])
        - settings.HBAR
    ) / (2 * settings.HBAR)


def number_cov(cov: Matrix, means: Vector) -> Matrix:
    r"""Returns the photon number covariance matrix given a Wigner covariance matrix and a means vector.

    Args:
        cov: the Wigner covariance matrix
        means: the Wigner means vector

    Returns:
        Matrix: the photon number covariance matrix
    """
    N = means.shape[-1] // 2
    mCm = cov * means[:, None] * means[None, :]
    dd = math.diag(math.diag_part(mCm[:N, :N] + mCm[N:, N:] + mCm[:N, N:] + mCm[N:, :N])) / (
        2 * settings.HBAR**2  # TODO: sum(diag_part) is better than diag_part(sum)
    )
    CC = (cov**2 + mCm) / (2 * settings.HBAR**2)
    return (
        CC[:N, :N] + CC[N:, N:] + CC[:N, N:] + CC[N:, :N] + dd - 0.25 * math.eye(N, dtype=CC.dtype)
    )


def purity(cov: Matrix) -> Scalar:
    r"""Returns the purity of the state with the given covariance matrix.

    Args:
        cov (Matrix): the covariance matrix

    Returns:
        float: the purity
    """
    return 1 / math.sqrt(math.det((2 / settings.HBAR) * cov))


def symplectic_eigenvals(cov: Matrix) -> Vector:
    r"""Returns the sympletic eigenspectrum of a covariance matrix.

    For a pure state, we expect the sympletic eigenvalues to be 1.

    Args:
        cov (Matrix): the covariance matrix

    Returns:
        List[float]: the sympletic eigenvalues
    """
    J = math.J(cov.shape[-1] // 2)  # create a sympletic form
    M = math.matmul(1j * J, cov * (2 / settings.HBAR))
    vals = math.abs(math.eigvals(M))  # compute the eigenspectrum
    vals = math.sort(vals)
    return vals[::2]  # return the even eigenvalues


def von_neumann_entropy(cov: Matrix) -> float:
    r"""Returns the Von Neumann entropy.

    For a pure state, we expect the Von Neumann entropy to be 0.

    Reference: (https://arxiv.org/pdf/1110.3234.pdf), Equations 46-47.

    Args:
        cov (Matrix): the covariance matrix

    Returns:
        float: the Von Neumann entropy
    """

    def g(x):
        return math.xlogy((x + 1) / 2, (x + 1) / 2) - math.xlogy((x - 1) / 2, (x - 1) / 2 + 1e-9)

    symp_vals = symplectic_eigenvals(cov)
    entropy = math.sum(g(symp_vals))
    return entropy


def fidelity(mu1: Vector, cov1: Matrix, mu2: Vector, cov2: Matrix) -> float:
    r"""Returns the fidelity of two gaussian states.

    Reference: `arXiv:2102.05748 <https://arxiv.org/pdf/2102.05748.pdf>`_, equations 95-99.
    Note that we compute the square of equation 98.

    Args:
        mu1 (Vector): the means vector of state 1
        mu2 (Vector): the means vector of state 2
        cov1 (Matrix): the covariance matrix of state 1
        cov1 (Matrix): the covariance matrix of state 2

    Returns:
        float: the fidelity
    """

    cov1 = math.cast(cov1 / settings.HBAR, "complex128")  # convert to units where hbar = 1
    cov2 = math.cast(cov2 / settings.HBAR, "complex128")  # convert to units where hbar = 1

    mu1 = math.cast(mu1, "complex128")
    mu2 = math.cast(mu2, "complex128")
    deltar = (mu2 - mu1) / math.sqrt(
        settings.HBAR, dtype=mu1.dtype
    )  # convert to units where hbar = 1
    J = math.J(cov1.shape[0] // 2)
    I = math.eye(cov1.shape[0])
    J = math.cast(J, "complex128")
    I = math.cast(I, "complex128")

    cov12_inv = math.inv(cov1 + cov2)

    V = math.transpose(J) @ cov12_inv @ ((1 / 4) * J + cov2 @ J @ cov1)

    W = -2 * (V @ (1j * J))
    W_inv = math.inv(W)
    matsqrtm = math.sqrtm(
        I - W_inv @ W_inv
    )  # this also handles the case where the input matrix is close to zero
    f0_top = math.det((matsqrtm + I) @ (W @ (1j * J)))
    f0_bot = math.det(cov1 + cov2)

    f0 = math.sqrt(f0_top / f0_bot)  # square of equation 98

    dot = math.sum(
        math.transpose(deltar) * math.matvec(cov12_inv, deltar)
    )  # computing (mu2-mu1)/sqrt(hbar).T @ cov12_inv @ (mu2-mu1)/sqrt(hbar)

    _fidelity = f0 * math.exp((-1 / 2) * dot)  # square of equation 95

    return math.real(_fidelity)


def log_negativity(cov: Matrix) -> float:
    r"""Returns the log_negativity of a Gaussian state.

    Reference: `https://arxiv.org/abs/quant-ph/0102117 <https://arxiv.org/abs/quant-ph/0102117>`_ , Equation 57, 61.

    Args:
        cov (Matrix): the covariance matrix

    Returns:
        float: the log-negativity
    """
    vals = symplectic_eigenvals(cov)
    vals_filtered = math.boolean_mask(
        vals, vals < 1.0
    )  # Get rid of terms that would lead to zero contribution.
    if len(vals_filtered) > 0:
        return -math.sum(
            math.log(vals_filtered) / math.cast(math.log(2.0), dtype=vals_filtered.dtype)
        )

    return 0<|MERGE_RESOLUTION|>--- conflicted
+++ resolved
@@ -21,340 +21,6 @@
 from mrmustard import math, settings
 from mrmustard.utils.typing import Matrix, Scalar, Vector
 
-<<<<<<< HEAD
-#  ~~~~~~
-#  States
-#  ~~~~~~
-
-
-def vacuum_cov(num_modes: int) -> Matrix:
-    r"""Returns the real covariance matrix of the vacuum state.
-
-    Args:
-        num_modes (int): number of modes
-
-    Returns:
-        Matrix: vacuum covariance matrix
-    """
-    return math.eye(num_modes * 2, dtype=math.float64) * settings.HBAR / 2
-
-
-def vacuum_means(num_modes: int) -> Vector:
-    r"""Returns the means vector of the vacuum state.
-
-    Args:
-        num_modes (int): number of modes
-
-    Returns:
-        Vector: means vector
-    """
-    return displacement(
-        math.zeros(num_modes, dtype="float64"),
-        math.zeros(num_modes, dtype="float64"),
-    )
-
-
-def squeezed_vacuum_cov(r: Vector, phi: Vector) -> Matrix:
-    r"""Returns the real covariance matrix and real means vector of a squeezed vacuum state.
-
-    The dimension depends on the dimensions of ``r`` and ``phi``.
-
-    Args:
-        r (vector): squeezing magnitude
-        phi (vector): squeezing angle
-
-    Returns:
-        Matrix, Vector: thermal state covariance matrix or means vector
-    """
-    S = squeezing_symplectic(r, phi)
-    return math.matmul(S, math.transpose(S)) * settings.HBAR / 2
-
-
-def thermal_cov(nbar: Vector) -> tuple[Matrix, Vector]:
-    r"""Returns the real covariance matrix and real means vector of a thermal state.
-
-    The dimension depends on the dimensions of ``nbar``.
-
-    Args:
-        nbar (vector): average number of photons per mode
-
-    Returns:
-        Matrix, Vector: thermal state covariance matrix or means vector
-    """
-    g = (2 * math.atleast_1d(nbar) + 1) * settings.HBAR / 2
-    return math.diag(math.concat([g, g], axis=-1))
-
-
-def two_mode_squeezed_vacuum_cov(r: Vector, phi: Vector) -> Matrix:
-    r"""Returns the real covariance matrix and real means vector of a two-mode squeezed vacuum state.
-
-    The dimension depends on the dimensions of ``r`` and ``phi``.
-
-    Args:
-        r (vector): squeezing magnitude
-        phi (vector): squeezing angle
-
-    Returns:
-        Matrix: two-mode squeezed state covariance matrix
-        Vector: two-mode squeezed state means vector
-    """
-    S = two_mode_squeezing_symplectic(r, phi)
-    return math.matmul(S, math.transpose(S)) * settings.HBAR / 2
-
-
-def gaussian_cov(symplectic: Matrix, eigenvalues: Vector = None) -> Matrix:
-    r"""Returns the covariance matrix of a Gaussian state.
-
-    Args:
-        symplectic (Tensor): symplectic matrix of a channel
-        eigenvalues (vector): symplectic eigenvalues
-
-    Returns:
-        Tensor: covariance matrix of the Gaussian state
-    """
-    if eigenvalues is None:
-        return math.matmul(symplectic, math.transpose(symplectic))
-
-    return math.matmul(
-        math.matmul(symplectic, math.diag(math.concat([eigenvalues, eigenvalues], axis=0))),
-        math.transpose(symplectic),
-    )
-
-
-# ~~~~~~~~~~~~~~~~~~~~~~~~
-#  Unitary transformations
-# ~~~~~~~~~~~~~~~~~~~~~~~~
-
-
-def rotation_symplectic(angle: Scalar | Vector) -> Matrix:
-    r"""Symplectic matrix of a rotation gate.
-
-    The dimension depends on the dimension of the angle.
-
-    Args:
-        angle (scalar or vector): rotation angles
-
-    Returns:
-        Tensor: symplectic matrix of a rotation gate
-    """
-    angle = math.atleast_1d(angle)
-    num_modes = angle.shape[-1]
-    x = math.cos(angle)
-    y = math.sin(angle)
-    return (
-        math.diag(math.concat([x, x], axis=0))
-        + math.diag(-y, k=num_modes)
-        + math.diag(y, k=-num_modes)
-    )
-
-
-def squeezing_symplectic(r: Scalar | Vector, phi: Scalar | Vector) -> Matrix:
-    r"""Symplectic matrix of a squeezing gate.
-
-    The dimension depends on the dimension of ``r`` and ``phi``.
-
-    Args:
-        r (scalar or vector): squeezing magnitude
-        phi (scalar or vector): rotation parameter
-
-    Returns:
-        Tensor: symplectic matrix of a squeezing gate
-    """
-    r = math.atleast_1d(r, math.float64)
-    phi = math.atleast_1d(phi, math.float64)
-    if r.shape[-1] == 1:
-        r = math.tile(r, phi.shape)
-    if phi.shape[-1] == 1:
-        phi = math.tile(phi, r.shape)
-    num_modes = phi.shape[-1]
-    cp = math.cos(phi)
-    sp = math.sin(phi)
-    ch = math.cosh(r)
-    sh = math.sinh(r)
-    cpsh = cp * sh
-    spsh = sp * sh
-    return (
-        math.diag(math.concat([ch - cpsh, ch + cpsh], axis=0))
-        + math.diag(-spsh, k=num_modes)
-        + math.diag(-spsh, k=-num_modes)
-    )
-
-
-def displacement(x: Scalar | Vector, y: Scalar | Vector) -> Vector:
-    r"""Returns the displacement vector for a displacement by :math:`alpha = x + iy`.
-    The dimension depends on the dimensions of ``x`` and ``y``.
-
-    Args:
-        x (scalar or vector): real part of displacement (in units of :math:`\sqrt{\hbar}`)
-        y (scalar or vector): imaginary part of displacement (in units of :math:`\sqrt{\hbar}`)
-
-    Returns:
-        Vector: displacement vector of a displacement gate
-    """
-    x = math.atleast_1d(x, math.float64)
-    y = math.atleast_1d(y, math.float64)
-    if x.shape[-1] == 1:
-        x = math.tile(x, y.shape)
-    if y.shape[-1] == 1:
-        y = math.tile(y, x.shape)
-    return math.sqrt(2 * settings.HBAR, dtype=x.dtype) * math.concat([x, y], axis=0)
-
-
-def beam_splitter_symplectic(theta: Scalar, phi: Scalar) -> Matrix:
-    r"""Symplectic matrix of a Beam-splitter gate.
-
-    The dimension is :math:`4\times 4`.
-
-    Args:
-        theta: transmissivity parameter
-        phi: phase parameter
-
-    Returns:
-        Matrix: symplectic (orthogonal) matrix of a beam-splitter gate
-    """
-    ct = math.cos(theta)
-    st = math.sin(theta)
-    cp = math.cos(phi)
-    sp = math.sin(phi)
-    zero = math.zeros_like(theta)
-    return math.astensor(
-        [
-            [ct, -cp * st, zero, -sp * st],
-            [cp * st, ct, -sp * st, zero],
-            [zero, sp * st, ct, -cp * st],
-            [sp * st, zero, cp * st, ct],
-        ]
-    )
-
-
-def mz_symplectic(phi_a: Scalar, phi_b: Scalar, internal: bool = False) -> Matrix:
-    r"""Symplectic matrix of a Mach-Zehnder gate.
-
-    It supports two conventions:
-
-        * if ``internal=True``, both phases act inside the interferometer:
-            ``phi_a`` on the upper arm, ``phi_b`` on the lower arm;
-        * if `internal = False` (default), both phases act on the upper arm:
-            ``phi_a`` before the first BS, ``phi_b`` after the first BS.
-
-    Args:
-        phi_a (float): first phase
-        phi_b (float): second phase
-        internal (bool): whether phases are in the internal arms (default is False)
-
-    Returns:
-        Matrix: symplectic (orthogonal) matrix of a Mach-Zehnder interferometer
-    """
-    ca = math.cos(phi_a)
-    sa = math.sin(phi_a)
-    cb = math.cos(phi_b)
-    sb = math.sin(phi_b)
-    cp = math.cos(phi_a + phi_b)
-    sp = math.sin(phi_a + phi_b)
-
-    if internal:
-        return 0.5 * math.astensor(
-            [
-                [ca - cb, -sa - sb, sb - sa, -ca - cb],
-                [-sa - sb, cb - ca, -ca - cb, sa - sb],
-                [sa - sb, ca + cb, ca - cb, -sa - sb],
-                [ca + cb, sb - sa, -sa - sb, cb - ca],
-            ]
-        )
-
-    return 0.5 * math.astensor(
-        [
-            [cp - ca, -sb, sa - sp, -1 - cb],
-            [-sa - sp, 1 - cb, -ca - cp, sb],
-            [sp - sa, 1 + cb, cp - ca, -sb],
-            [cp + ca, -sb, -sa - sp, 1 - cb],
-        ]
-    )
-
-
-def two_mode_squeezing_symplectic(r: Scalar, phi: Scalar) -> Matrix:
-    r"""Symplectic matrix of a two-mode squeezing gate.
-
-    The dimension is :math:`4\times 4`.
-
-    Args:
-        r (float): squeezing magnitude
-        phi (float): rotation parameter
-
-    Returns:
-        Matrix: symplectic matrix of a two-mode squeezing gate
-    """
-    cp = math.cast(math.cos(phi), math.float64)
-    sp = math.cast(math.sin(phi), math.float64)
-    ch = math.cast(math.cosh(r), math.float64)
-    sh = math.cast(math.sinh(r), math.float64)
-    zero = math.cast(math.zeros_like(math.asnumpy(r)), math.float64)
-    return math.astensor(
-        [
-            [ch, cp * sh, zero, sp * sh],
-            [cp * sh, ch, sp * sh, zero],
-            [zero, sp * sh, ch, -cp * sh],
-            [sp * sh, zero, -cp * sh, ch],
-        ]
-    )
-
-
-def quadratic_phase(s: Scalar):
-    r"""Quadratic phase single mode gate.
-
-    .. math::
-
-        P = \exp(i s q^2 / 2 \hbar)
-
-    Reference: https://strawberryfields.ai/photonics/conventions/gates.html
-
-    Args:
-        s (float): interaction strength
-
-    Returns:
-        Tensor: the :math:`P(s)` matrix (in ``xxpp`` ordering)
-    """
-
-    return math.astensor(
-        [
-            [1, 0],
-            [s, 1],
-        ]
-    )
-
-
-def controlled_Z(g: Scalar):
-    r"""Controlled PHASE gate of two-gaussian modes.
-
-    .. math::
-
-        C_Z = \exp(ig q_1 \otimes q_2 / \hbar).
-
-
-    Reference: https://arxiv.org/pdf/2110.03247.pdf, Equation 8.
-    https://arxiv.org/pdf/1110.3234.pdf, Equation 161.
-
-    Args:
-        g (float): interaction strength
-
-    Returns:
-        the C_Z(g) matrix (in xxpp ordering)
-    """
-
-    return math.astensor(
-        [
-            [1, 0, 0, 0],
-            [0, 1, 0, 0],
-            [0, g, 1, 0],
-            [g, 0, 0, 1],
-        ]
-    )
-
-
-def controlled_X(g: Scalar):
-    r"""Controlled NOT gate of two-gaussian modes.
-=======
->>>>>>> 7869f88a
 
 def number_means(cov: Matrix, means: Vector) -> Vector:
     r"""Returns the photon number means vector given a Wigner covariance matrix and a means vector.
