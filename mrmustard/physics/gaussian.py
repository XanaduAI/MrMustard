# Copyright 2021 Xanadu Quantum Technologies Inc.

# Licensed under the Apache License, Version 2.0 (the "License");
# you may not use this file except in compliance with the License.
# You may obtain a copy of the License at

#     http://www.apache.org/licenses/LICENSE-2.0

# Unless required by applicable law or agreed to in writing, software
# distributed under the License is distributed on an "AS IS" BASIS,
# WITHOUT WARRANTIES OR CONDITIONS OF ANY KIND, either express or implied.
# See the License for the specific language governing permissions and
# limitations under the License.

from thewalrus.quantum import is_pure_cov

from mrmustard.types import *
from mrmustard.utils.xptensor import XPMatrix, XPVector
from mrmustard import settings
from numpy import pi
from mrmustard.math import Math

math = Math()


#  ~~~~~~
#  States
#  ~~~~~~


def vacuum_cov(num_modes: int, hbar: float) -> Matrix:
    r"""Returns the real covariance matrix of the vacuum state.

    Args:
        num_modes (int): number of modes
        hbar (float): value of hbar

    Returns:
        Matrix: vacuum covariance matrix
    """
    return math.eye(num_modes * 2, dtype=math.float64) * hbar / 2


def vacuum_means(num_modes: int, hbar: float) -> Tuple[Matrix, Vector]:
    r"""Returns the real covariance matrix and real means vector of the vacuum state.

    Args:
        num_modes (int): number of modes
        hbar (float): value of hbar

    Returns:
        Matrix: vacuum covariance matrix
        Vector: vacuum means vector
    """
    return displacement(
        math.zeros(num_modes, dtype="float64"), math.zeros(num_modes, dtype="float64"), hbar
    )


def squeezed_vacuum_cov(r: Vector, phi: Vector, hbar: float) -> Matrix:
    r"""Returns the real covariance matrix and real means vector of a squeezed vacuum state.
    The dimension depends on the dimensions of r and phi.

    Args:
        r (vector): squeezing magnitude
        phi (vector): squeezing angle
        hbar: value of hbar
    Returns:

        Matrix: squeezed state covariance matrix
        Vector: squeezed state means vector
    """
    S = squeezing_symplectic(r, phi)
    return math.matmul(S, math.transpose(S)) * hbar / 2


def thermal_cov(nbar: Vector, hbar: float) -> Tuple[Matrix, Vector]:
    r"""Returns the real covariance matrix and real means vector of a thermal state.
    The dimension depends on the dimensions of nbar.

    Args:
        nbar (vector): average number of photons per mode
        hbar: value of hbar

    Returns:
        Matrix: thermal state covariance matrix
        Vector: thermal state means vector
    """
    g = (2 * math.atleast_1d(nbar) + 1) * hbar / 2
    return math.diag(math.concat([g, g], axis=-1))


def two_mode_squeezed_vacuum_cov(r: Vector, phi: Vector, hbar: float) -> Matrix:
    r"""Returns the real covariance matrix and real means vector of a two-mode squeezed vacuum state.
    The dimension depends on the dimensions of r and phi.

    Args:
        r (vector): squeezing magnitude
        phi (vector): squeezing angle
        hbar: value of hbar

    Returns:
        Matrix: two-mode squeezed state covariance matrix
        Vector: two-mode squeezed state means vector
    """
    S = two_mode_squeezing_symplectic(r, phi)
    return math.matmul(S, math.transpose(S)) * hbar / 2


def gaussian_cov(symplectic: Matrix, eigenvalues: Vector = None, hbar: float = 2.0) -> Matrix:
    r"""Returns the covariance matrix of a Gaussian state.

    Args:
        symplectic (Tensor): symplectic matrix of a channel
        eigenvalues (vector): symplectic eigenvalues
        hbar (float): value of hbar

    Returns:
        Tensor: covariance matrix of the Gaussian state
    """
    if eigenvalues is None:
        return math.matmul(symplectic, math.transpose(symplectic))
    else:
        return math.matmul(
            math.matmul(symplectic, math.diag(math.concat([eigenvalues, eigenvalues], axis=0))),
            math.transpose(symplectic),
        )


# ~~~~~~~~~~~~~~~~~~~~~~~~
#  Unitary transformations
# ~~~~~~~~~~~~~~~~~~~~~~~~


def rotation_symplectic(angle: Union[Scalar, Vector]) -> Matrix:
    r"""Symplectic matrix of a rotation gate.
    The dimension depends on the dimension of the angle.

    Args:
        angle (scalar or vector): rotation angles

    Returns:
        Tensor: symplectic matrix of a rotation gate
    """
    angle = math.atleast_1d(angle)
    num_modes = angle.shape[-1]
    x = math.cos(angle)
    y = math.sin(angle)
    return (
        math.diag(math.concat([x, x], axis=0))
        + math.diag(-y, k=num_modes)
        + math.diag(y, k=-num_modes)
    )


def squeezing_symplectic(r: Union[Scalar, Vector], phi: Union[Scalar, Vector]) -> Matrix:
    r"""Symplectic matrix of a squeezing gate.
    The dimension depends on the dimension of r and phi.

    Args:
        r (scalar or vector): squeezing magnitude
        phi (scalar or vector): rotation parameter

    Returns:
        Tensor: symplectic matrix of a squeezing gate
    """
    r = math.atleast_1d(r)
    phi = math.atleast_1d(phi)
    num_modes = phi.shape[-1]
    cp = math.cos(phi)
    sp = math.sin(phi)
    ch = math.cosh(r)
    sh = math.sinh(r)
    cpsh = cp * sh
    spsh = sp * sh
    return (
        math.diag(math.concat([ch - cpsh, ch + cpsh], axis=0))
        + math.diag(-spsh, k=num_modes)
        + math.diag(-spsh, k=-num_modes)
    )


def displacement(x: Union[Scalar, Vector], y: Union[Scalar, Vector], hbar: float) -> Vector:
    r"""Returns the displacement vector for a displacement by alpha = x + iy.
    The dimension depends on the dimensions of x and y.

    Args:
        x (scalar or vector): real part of displacement
        y (scalar or vector): imaginary part of displacement
        hbar: value of hbar

    Returns:
        Vector: displacement vector of a displacement gate
    """
    x = math.atleast_1d(x)
    y = math.atleast_1d(y)
    if x.shape[-1] == 1:
        x = math.tile(x, y.shape)
    if y.shape[-1] == 1:
        y = math.tile(y, x.shape)
    return math.sqrt(2 * hbar, dtype=x.dtype) * math.concat([x, y], axis=0)


def beam_splitter_symplectic(theta: Scalar, phi: Scalar) -> Matrix:
    r"""Symplectic matrix of a Beam-splitter gate.
    The dimension is 4x4.

    Args:
        theta: transmissivity parameter
        phi: phase parameter

    Returns:
        Matrix: symplectic (orthogonal) matrix of a beam-splitter gate
    """
    ct = math.cos(theta)
    st = math.sin(theta)
    cp = math.cos(phi)
    sp = math.sin(phi)
    zero = math.zeros_like(theta)
    return math.astensor(
        [
            [ct, -cp * st, zero, -sp * st],
            [cp * st, ct, -sp * st, zero],
            [zero, sp * st, ct, -cp * st],
            [sp * st, zero, cp * st, ct],
        ]
    )


def mz_symplectic(phi_a: Scalar, phi_b: Scalar, internal: bool = False) -> Matrix:
    r"""Symplectic matrix of a Mach-Zehnder gate.
    It supports two conventions:
    if `internal=True`, both phases act inside the interferometer:
        `phi_a` on the upper arm, `phi_b` on the lower arm;
    if `internal = False` (default), both phases act on the upper arm:
        `phi_a` before the first BS, `phi_b` after the first BS.

    Args:
        phi_a (float): first phase
        phi_b (float): second phase
        internal (bool): whether phases are in the internal arms (default is False)

    Returns:
        Matrix: symplectic (orthogonal) matrix of a Mach-Zehnder interferometer
    """
    ca = math.cos(phi_a)
    sa = math.sin(phi_a)
    cb = math.cos(phi_b)
    sb = math.sin(phi_b)
    cp = math.cos(phi_a + phi_b)
    sp = math.sin(phi_a + phi_b)

    if internal:
        return 0.5 * math.astensor(
            [
                [ca - cb, -sa - sb, sb - sa, -ca - cb],
                [-sa - sb, cb - ca, -ca - cb, sa - sb],
                [sa - sb, ca + cb, ca - cb, -sa - sb],
                [ca + cb, sb - sa, -sa - sb, cb - ca],
            ]
        )
    else:
        return 0.5 * math.astensor(
            [
                [cp - ca, -sb, sa - sp, -1 - cb],
                [-sa - sp, 1 - cb, -ca - cp, sb],
                [sp - sa, 1 + cb, cp - ca, -sb],
                [cp + ca, -sb, -sa - sp, 1 - cb],
            ]
        )


def two_mode_squeezing_symplectic(r: Scalar, phi: Scalar) -> Matrix:
    r"""Symplectic matrix of a two-mode squeezing gate.
    The dimension is 4x4.

    Args:
        r (float): squeezing magnitude
        phi (float): rotation parameter

    Returns:
        Matrix: symplectic matrix of a two-mode squeezing gate
    """
    cp = math.cos(phi)
    sp = math.sin(phi)
    ch = math.cosh(r)
    sh = math.sinh(r)
    zero = math.zeros_like(r)
    return math.astensor(
        [
            [ch, cp * sh, zero, sp * sh],
            [cp * sh, ch, sp * sh, zero],
            [zero, sp * sh, ch, -cp * sh],
            [sp * sh, zero, -cp * sh, ch],
        ]
    )


def controlled_Z(g: Scalar):
    r"""Controlled PHASE gate of two-gaussian modes.

    C_Z = \exp(ig q_1 \otimes q_2).

    Reference: https://arxiv.org/pdf/2110.03247.pdf, Equation 8.
    https://arxiv.org/pdf/1110.3234.pdf, Equation 161.

    Args:
        g (float): interaction strength
    Returns:
        the C_Z(g) matrix (in xxpp ordering)
    """

    return math.astensor(
        [
            [1, 0, 0, 0],
            [0, 1, 0, 0],
            [0, g, 1, 0],
            [g, 0, 0, 1],
        ]
    )


def controlled_X(g: Scalar):
    r"""Controlled NOT gate of two-gaussian modes.

    C_X = \exp(ig q_1 \otimes p_2).

    Reference: https://arxiv.org/pdf/2110.03247.pdf, Equation 9.

    Args:
        g (float): interaction strength
    Returns:
        the C_X(g) matrix (in xxpp ordering)
    """

    return math.astensor(
        [
            [1, 0, 0, 0],
            [g, 1, 0, 0],
            [0, 0, 1, -g],
            [0, 0, 0, 1],
        ]
    )


# ~~~~~~~~~~~~~
# CPTP channels
# ~~~~~~~~~~~~~


def CPTP(
    cov: Matrix, means: Vector, X: Matrix, Y: Matrix, d: Vector, modes: Sequence[int]
) -> Tuple[Matrix, Vector]:
    r"""Returns the cov matrix and means vector of a state after undergoing a CPTP channel, computed as `cov = X \cdot cov \cdot X^T + Y`
    and `d = X \cdot means + d`.

    If the channel is single-mode, `modes` can contain `M` modes to apply the channel to,
    otherwise it must contain as many modes as the number of modes in the channel.

    Args:
        cov (Matrix): covariance matrix
        means (Vector): means vector
        X (Matrix): the X matrix of the CPTP channel
        Y (Matrix): noise matrix of the CPTP channel
        d (Vector): displacement vector of the CPTP channel
        modes (Sequence[int]): modes on which the channel operates
        hbar (float): value of hbar

    Returns:
        Tuple[Matrix, Vector]: the covariance matrix and the means vector of the state after the CPTP channel
    """
    # if single-mode channel, apply to all modes indicated in `modes`
    if X is not None and X.shape[-1] == 2:
        X = math.single_mode_to_multimode_mat(X, len(modes))
    if Y is not None and Y.shape[-1] == 2:
        Y = math.single_mode_to_multimode_mat(Y, len(modes))
    if d is not None and d.shape[-1] == 2:
        d = math.single_mode_to_multimode_vec(d, len(modes))
    cov = math.left_matmul_at_modes(X, cov, modes)
    cov = math.right_matmul_at_modes(cov, math.transpose(X), modes)
    cov = math.add_at_modes(cov, Y, modes)
    means = math.matvec_at_modes(X, means, modes)
    means = math.add_at_modes(means, d, modes)
    return cov, means


<<<<<<< HEAD
def loss_X(transmissivity: Union[Scalar, Vector]) -> Matrix:
    r"""Returns the X matrix for the lossy bosonic channel.

    The full channel is applied to a covariance matrix :math:`\Sigma` as :math:`X\Sigma X^T + Y`.
    """
    D = math.sqrt(transmissivity)
    return math.diag(math.concat([D, D], axis=0))
=======
def loss_XYd(
    transmissivity: Union[Scalar, Vector], nbar: Union[Scalar, Vector], hbar: float
) -> Tuple[Matrix, Matrix, None]:
    r"""Returns the X,Y matrices and the d vector for the noisy loss (attenuator) channel.
    The pure loss channel is recovered for nbar = 0.0.
>>>>>>> e0fa8fc2

    Reference: Alessio Serafini - Quantum Continuous Variables (5.77, p. 108)

<<<<<<< HEAD
def loss_Y(transmissivity: Union[Scalar, Vector], hbar: float) -> Matrix:
    r"""Returns the Y (noise) matrix for the lossy bosonic channel.

    The full channel is applied to a covariance matrix :math:`\Sigma` as :math:`X\Sigma X^T + Y`.
=======
    Arguments:
        transmissivity (float): value of the transmissivity, must be between 0 and 1
        nbar (float): photon number expectation value in the environment (0 for pure loss channel)
    Returns:
        Tuple[Matrix, Matrix, None]: the X,Y matrices and the d vector for the noisy loss channel
>>>>>>> e0fa8fc2
    """
    if math.any(transmissivity < 0) or math.any(transmissivity > 1):
        raise ValueError("transmissivity must be between 0 and 1")
    x = math.sqrt(transmissivity)
    X = math.diag(math.concat([x, x], axis=0))
    y = (1 - transmissivity) * (2 * nbar + 1) * hbar / 2
    Y = math.diag(math.concat([y, y], axis=0))
    return X, Y, None


<<<<<<< HEAD
def thermal_X(nbar: Union[Scalar, Vector]) -> Matrix:
    r"""Returns the X matrix for the thermal lossy channel.

    The full channel is applied to a covariance matrix :math:`\sigma` as :math:`X\sigma X^T + Y`.
=======
def amp_XYd(
    amplification: Union[Scalar, Vector], nbar: Union[Scalar, Vector], hbar: float
) -> Matrix:
    r"""Returns the X,Y matrices and the d vector for the noisy amplifier channel.
    The quantum limited amplifier channel is recovered for nbar = 0.0.

    Arguments:
        amplification (float): value of the amplification > 1
        nbar (float): photon number expectation value in the environment (0 for quantum limited amplifier)
    Returns:
        Tuple[Matrix, Vector]: the X,Y matrices and the d vector for the noisy amplifier channel.
>>>>>>> e0fa8fc2
    """
    if math.any(amplification < 1):
        raise ValueError("Amplification must be larger than 1")
    x = math.sqrt(amplification)
    X = math.diag(math.concat([x, x], axis=0))
    y = (amplification - 1) * (2 * nbar + 1) * hbar / 2
    Y = math.diag(math.concat([y, y], axis=0))
    return X, Y, None


def noise_XYd(noise: Union[Scalar, Vector], hbar: float) -> Matrix:
    r"""Returns the X,Y matrices and the d vector for the additive noise channel (Y = noise * I)

    Arguments:
        noise (float): number of photons in the thermal state
    Returns:
        Tuple[None, Matrix, None]: the X,Y matrices and the d vector of the noise channel.
    """
    Y = math.diag(math.concat([noise, noise], axis=0)) * hbar / 2
    return None, Y, None


def compose_channels_XYd(
    X1: Matrix, Y1: Matrix, d1: Vector, X2: Matrix, Y2: Matrix, d2: Vector
) -> Tuple[Matrix, Matrix, Vector]:
    r"""returns the combined X, Y, and d for two CPTP channels

    Args:
        X1 (Matrix): the X matrix of the first CPTP channel
        Y1 (Matrix): the Y matrix of the first CPTP channel
        d1 (Vector): the displacement vector of the first CPTP channel
        X2 (Matrix): the X matrix of the second CPTP channel
        Y2 (Matrix): the Y matrix of the second CPTP channel
        d2 (Vector): the displacement vector of the second CPTP channel

    Returns:
        Tuple[Matrix, Matrix, Vector]: the combined X, Y, and d matrices
    """
    if X1 is None:
        X = X2
    elif X2 is None:
        X = X1
    else:
        X = math.matmul(X2, X1)
    if Y1 is None:
        Y = Y2
    elif Y2 is None:
        Y = Y1
    else:
        Y = math.matmul(math.matmul(X2, Y1), X2) + Y2
    if d1 is None:
        d = d2
    elif d2 is None:
        d = d1
    else:
        d = math.matmul(X2, d1) + d2
    return X, Y, d


# ~~~~~~~~~~~~~~~
# non-TP channels
# ~~~~~~~~~~~~~~~


def general_dyne(
    cov: Matrix,
    means: Vector,
    proj_cov: Matrix,
    proj_means: Vector,
    modes: Sequence[int],
    hbar: float,
) -> Tuple[Scalar, Matrix, Vector]:
    r"""returns the results of a general dyne measurement

    Args:
        cov (Matrix): covariance matrix of the state being measured
        means (Vector): means vector of the state being measured
        proj_cov (Matrix): covariance matrix of the state being projected onto
        proj_means (Vector): means vector of the state being projected onto (i.e. the measurement outcome)
        modes (Sequence[int]): modes being measured

    Returns:
        Tuple[Scalar, Matrix, Vector]: the outcome probability *density*, the post-measurement cov and means vector
    """
    N = cov.shape[-1] // 2
    nB = proj_cov.shape[-1] // 2  # B is the system being measured
    nA = N - nB  # A is the leftover
    Amodes = [i for i in range(N) if i not in modes]
    A, B, AB = partition_cov(cov, Amodes)
    a, b = partition_means(means, Amodes)
    proj_cov = math.cast(proj_cov, B.dtype)
    proj_means = math.cast(proj_means, b.dtype)
    inv = math.inv(B + proj_cov)
    new_cov = A - math.matmul(math.matmul(AB, inv), math.transpose(AB))
    new_means = a + math.matvec(math.matmul(AB, inv), proj_means - b)
    prob = math.exp(-math.sum(math.matvec(inv, proj_means - b) * proj_means - b)) / (
        pi ** nB * (hbar ** -nB) * math.sqrt(math.det(B + proj_cov))
    )  # TODO: check this (hbar part especially)
    return prob, new_cov, new_means


# ~~~~~~~~~
# utilities
# ~~~~~~~~~
def number_means(cov: Matrix, means: Vector, hbar: float) -> Vector:
    r"""returns the photon number means vector given a Wigner covariance matrix and a means vector.

    Args:
        cov: The Wigner covariance matrix.
        means: The Wigner means vector.
        hbar: The value of the Planck constant.

    Returns:
        The photon number means vector.
    """
    N = means.shape[-1] // 2
    return (
        means[:N] ** 2
        + means[N:] ** 2
        + math.diag_part(cov[:N, :N])
        + math.diag_part(cov[N:, N:])
        - hbar
    ) / (2 * hbar)


def number_cov(cov: Matrix, means: Vector, hbar: float) -> Matrix:
    r"""returns the photon number covariance matrix given a Wigenr covariance matrix and a means vector.

    Args:
        cov: The Wigner covariance matrix.
        means: The Wigner means vector.
        hbar: The value of the Planck constant.

    Returns:
        The photon number covariance matrix.
    """
    N = means.shape[-1] // 2
    mCm = cov * means[:, None] * means[None, :]
    dd = math.diag(math.diag_part(mCm[:N, :N] + mCm[N:, N:] + mCm[:N, N:] + mCm[N:, :N])) / (
        2 * hbar ** 2
    )
    CC = (cov ** 2 + mCm) / (2 * hbar ** 2)
    return (
        CC[:N, :N] + CC[N:, N:] + CC[:N, N:] + CC[N:, :N] + dd - 0.25 * math.eye(N, dtype=CC.dtype)
    )


def is_mixed_cov(cov: Matrix) -> bool:  # TODO: deprecate
    r"""returns ``True`` if the covariance matrix is mixed, ``False`` otherwise."""
    return not is_pure_cov(math.asnumpy(cov), hbar=settings.HBAR)


def auto_cutoffs(cov: Matrix, means: Vector, hbar: float) -> List[int]:
    r"""automatically determines reasonable cutoffs

    Args:
        cov: The covariance matrix.
        means: The means vector.
        hbar: The value of the Planck constant.

    Returns:
        A list of cutoff indices.
    """
    cutoffs = (
        number_means(cov, means, hbar)
        + math.sqrt(math.diag(number_cov(cov, means, hbar))) * settings.N_SIGMA_CUTOFF
    )
    return [max(1, int(i)) for i in cutoffs]


def trace(cov: Matrix, means: Vector, Bmodes: Sequence[int]) -> Tuple[Matrix, Vector]:
    r"""returns the covariances and means after discarding the specified modes

    Args:
        cov (Matrix): covariance matrix
        means (Vector): means vector
        Bmodes (Sequence[int]): modes to discard

    Returns:
        Tuple[Matrix, Vector]: the covariance matrix and the means vector after discarding the specified modes
    """
    N = len(cov) // 2
    Aindices = math.astensor([i for i in range(N) if i not in Bmodes])
    A_cov_block = math.gather(math.gather(cov, Aindices, axis=0), Aindices, axis=1)
    A_means_vec = math.gather(means, Aindices)
    return A_cov_block, A_means_vec


def partition_cov(cov: Matrix, Amodes: Sequence[int]) -> Tuple[Matrix, Matrix, Matrix]:
    r"""partitions the covariance matrix into the A and B subsystems and the AB coherence block

    Args:
        cov (Matrix): the covariance matrix
        Amodes (Sequence[int]): the modes of system A

    Returns:
        Tuple[Matrix, Matrix, Matrix]: the cov of A, the cov of B and the AB block
    """
    N = cov.shape[-1] // 2
    Bindices = math.cast(
        [i for i in range(N) if i not in Amodes] + [i + N for i in range(N) if i not in Amodes],
        "int32",
    )
    Aindices = math.cast(Amodes + [i + N for i in Amodes], "int32")
    A_block = math.gather(math.gather(cov, Aindices, axis=1), Aindices, axis=0)
    B_block = math.gather(math.gather(cov, Bindices, axis=1), Bindices, axis=0)
    AB_block = math.gather(math.gather(cov, Bindices, axis=1), Aindices, axis=0)
    return A_block, B_block, AB_block


def partition_means(means: Vector, Amodes: Sequence[int]) -> Tuple[Vector, Vector]:
    r"""partitions the means vector into the A and B subsystems

    Args:
        means (Vector): the means vector
        Amodes (Sequence[int]): the modes of system A

    Returns:
        Tuple[Vector, Vector]: the means of A and the means of B
    """
    N = len(means) // 2
    Bindices = math.cast(
        [i for i in range(N) if i not in Amodes] + [i + N for i in range(N) if i not in Amodes],
        "int32",
    )
    Aindices = math.cast(Amodes + [i + N for i in Amodes], "int32")
    return math.gather(means, Aindices), math.gather(means, Bindices)


def purity(cov: Matrix, hbar: float) -> Scalar:
    r"""returns the purity of the state with the given covariance matrix

    Args:
        cov (Matrix): the covariance matrix

    Returns:
        float: the purity
    """
    return 1 / math.sqrt(math.det((2 / hbar) * cov))


def sympletic_eigenvals(cov: Matrix) -> Any:
    r"""returns the sympletic eigenspectrum of a covariance matrix

    For a pure state, we expect the sympletic eigenvalues to be 1.

    Args:
        cov (Matrix): the covariance matrix.

    Returns:
        List[float]: the sympletic eigenvalues
    """
    cov = math.cast(cov, "complex128")  # cast to complex otherwise matmul will break
    J = math.J(cov.shape[-1] // 2)  # create a sympletic form
    M = 1j * J @ cov  # compute iJ*cov
    vals = math.eigvals(M)  # compute the eigenspectrum
    return math.abs(vals[::2])  # return the even eigenvalues


def von_neumann_entropy(cov: Matrix) -> float:
    r"""returns the Von Neumann entropy

    For a pure state, we expect the Von Neumann entropy to be 0.

    Reference: (https://arxiv.org/pdf/1110.3234.pdf), Equations 46-47.

    Args:
        cov (Matrix): the covariance matrix

    Returns:
        float: the von neumann entropy
    """
    symp_vals = self.sympletic_eigenvals(cov)
    g = lambda x: math.xlogy((x + 1) / 2, (x + 1) / 2) - math.xlogy((x - 1) / 2, (x - 1) / 2 + 1e-9)
    entropy = math.sum(g(symp_vals))
    return entropy


def fidelity(
    mu1: Vector, cov1: Matrix, mu2: Vector, cov2: Matrix, hbar=2.0, rtol=1e-05, atol=1e-08
) -> float:
    r"""Returns the fidelity of two gaussian states.

    Reference: `arXiv:2102.05748 <https://arxiv.org/pdf/2102.05748.pdf>`_, equations 95-99.
    Note that we compute the square of equation 98.

    Args:
        mu1 (Vector): the means vector of state 1
        mu2 (Vector): the means vector of state 2
        cov1 (Matrix): the covariance matrix of state 1
        cov1 (Matrix): the covariance matrix of state 2

    Returns:
        float: the fidelity
    """

    cov1 = math.cast(cov1 / hbar, "complex128")  # convert to units where hbar = 1
    cov2 = math.cast(cov2 / hbar, "complex128")  # convert to units where hbar = 1

    mu1 = math.cast(mu1, "complex128")
    mu2 = math.cast(mu2, "complex128")
    deltar = (mu2 - mu1) / math.sqrt(hbar, dtype=mu1.dtype)  # convert to units where hbar = 1
    J = math.J(cov1.shape[0] // 2)
    I = math.eye(cov1.shape[0])
    J = math.cast(J, "complex128")
    I = math.cast(I, "complex128")

    cov12_inv = math.inv(cov1 + cov2)

    V = math.transpose(J) @ cov12_inv @ ((1 / 4) * J + cov2 @ J @ cov1)

    W = -2 * (V @ (1j * J))
    W_inv = math.inv(W)
    matsqrtm = math.sqrtm(
        I - W_inv @ W_inv
    )  # this also handles the case where the input matrix is close to zero
    f0_top = math.det((matsqrtm + I) @ (W @ (1j * J)))
    f0_bot = math.det(cov1 + cov2)

    f0 = (f0_top / f0_bot) ** (1 / 2)  # square of equation 98

    dot = math.sum(
        math.transpose(deltar) * math.matvec(cov12_inv, deltar)
    )  # computing (mu2-mu1)/sqrt(hbar).T @ cov12_inv @ (mu2-mu1)/sqrt(hbar)

    fidelity = f0 * math.exp((-1 / 2) * dot)  # square of equation 95

    return math.cast(fidelity, "float64")


def log_negativity(cov: Matrix) -> float:
    r"""Returns the log_negativity of a Gaussian state.

    Reference: `arXiv:0102117 <https://arxiv.org/pdf/quant-ph/0102117.pdf>`_, equation 57, 61.

    Args:
        cov (Matrix): the covariance matrix

    Returns:
        float: the log-negativity
    """

    vals = sympletic_eigenvals(cov)
    mask = 2 * vals < 1

    vals_filtered = math.boolean_mask(
        vals, mask
    )  # Get rid of terms that would lead to zero contribution.

    return math.sum(-math.log(2 * vals_filtered) / math.log(2))


def join_covs(covs: Sequence[Matrix]) -> Tuple[Matrix, Vector]:
    r"""joins the given covariance matrices into a single covariance matrix

    Args:
        covs (Sequence[Matrix]): the covariance matrices

    Returns:
        Matrix: the joined covariance matrix
    """
    modes = list(range(len(covs[0]) // 2))
    cov = XPMatrix.from_xxpp(covs[0], modes=(modes, modes), like_1=True)
    for i, c in enumerate(covs[1:]):
        modes = list(range(cov.num_modes, cov.num_modes + c.shape[-1] // 2))
        cov = cov @ XPMatrix.from_xxpp(c, modes=(modes, modes), like_1=True)
    return cov.to_xxpp()


def join_means(means: Sequence[Vector]) -> Vector:
    r"""joins the given means vectors into a single means vector

    Args:
        means (Sequence[Vector]): the means vectors

    Returns:
        Vector: the joined means vector
    """
    mean = XPVector.from_xxpp(means[0], modes=list(range(len(means[0]) // 2)))
    for i, m in enumerate(means[1:]):
        mean = mean + XPVector.from_xxpp(
            m, modes=list(range(mean.num_modes, mean.num_modes + len(m) // 2))
        )
    return mean.to_xxpp()


def symplectic_inverse(S: Matrix) -> Matrix:
    r"""returns the inverse of a symplectic matrix

    Args:
        S (Matrix): the symplectic matrix

    Returns:
        Matrix: the inverse of the symplectic matrix
    """
    S = math.reshape(S, (S.shape[0] // 2, 2, S.shape[1] // 2, 2))
    S = math.transpose(S, (1, 3, 0, 2))
    return math.block(
        [
            [math.transpose(S[1, 1]), -math.transpose(S[0, 1])],
            [-math.transpose(S[1, 0]), math.transpose(S[0, 0])],
        ]
    )


def XYd_dual(X: Matrix, Y: Matrix, d: Vector):
    r"""returns the dual channel (X,Y,d)

    Args:
        X (Matrix): the X matrix
        Y (Matrix): the Y noise matrix
        d (Vector): the displacement vector

    Returns:
        (Matrix, Matrix, Vector): (X_dual, Y_dual, d_dual)
    """
    X_dual = math.inv(X) if X is not None else None
    Y_dual = Y
    d_dual = d
    if Y is not None:
        Y_dual = (
            math.matmul(X_dual, math.matmul(Y, math.transpose(X_dual))) if X_dual is not None else Y
        )
    if d is not None:
        d_dual = math.matvec(X_dual, d) if X_dual is not None else d
    return X_dual, Y_dual, d_dual<|MERGE_RESOLUTION|>--- conflicted
+++ resolved
@@ -384,36 +384,19 @@
     return cov, means
 
 
-<<<<<<< HEAD
-def loss_X(transmissivity: Union[Scalar, Vector]) -> Matrix:
-    r"""Returns the X matrix for the lossy bosonic channel.
-
-    The full channel is applied to a covariance matrix :math:`\Sigma` as :math:`X\Sigma X^T + Y`.
-    """
-    D = math.sqrt(transmissivity)
-    return math.diag(math.concat([D, D], axis=0))
-=======
 def loss_XYd(
     transmissivity: Union[Scalar, Vector], nbar: Union[Scalar, Vector], hbar: float
 ) -> Tuple[Matrix, Matrix, None]:
     r"""Returns the X,Y matrices and the d vector for the noisy loss (attenuator) channel.
     The pure loss channel is recovered for nbar = 0.0.
->>>>>>> e0fa8fc2
 
     Reference: Alessio Serafini - Quantum Continuous Variables (5.77, p. 108)
 
-<<<<<<< HEAD
-def loss_Y(transmissivity: Union[Scalar, Vector], hbar: float) -> Matrix:
-    r"""Returns the Y (noise) matrix for the lossy bosonic channel.
-
-    The full channel is applied to a covariance matrix :math:`\Sigma` as :math:`X\Sigma X^T + Y`.
-=======
     Arguments:
         transmissivity (float): value of the transmissivity, must be between 0 and 1
         nbar (float): photon number expectation value in the environment (0 for pure loss channel)
     Returns:
         Tuple[Matrix, Matrix, None]: the X,Y matrices and the d vector for the noisy loss channel
->>>>>>> e0fa8fc2
     """
     if math.any(transmissivity < 0) or math.any(transmissivity > 1):
         raise ValueError("transmissivity must be between 0 and 1")
@@ -424,12 +407,6 @@
     return X, Y, None
 
 
-<<<<<<< HEAD
-def thermal_X(nbar: Union[Scalar, Vector]) -> Matrix:
-    r"""Returns the X matrix for the thermal lossy channel.
-
-    The full channel is applied to a covariance matrix :math:`\sigma` as :math:`X\sigma X^T + Y`.
-=======
 def amp_XYd(
     amplification: Union[Scalar, Vector], nbar: Union[Scalar, Vector], hbar: float
 ) -> Matrix:
@@ -441,7 +418,6 @@
         nbar (float): photon number expectation value in the environment (0 for quantum limited amplifier)
     Returns:
         Tuple[Matrix, Vector]: the X,Y matrices and the d vector for the noisy amplifier channel.
->>>>>>> e0fa8fc2
     """
     if math.any(amplification < 1):
         raise ValueError("Amplification must be larger than 1")
