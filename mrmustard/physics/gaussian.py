# Copyright 2021 Xanadu Quantum Technologies Inc.

# Licensed under the Apache License, Version 2.0 (the "License");
# you may not use this file except in compliance with the License.
# You may obtain a copy of the License at

#     http://www.apache.org/licenses/LICENSE-2.0

# Unless required by applicable law or agreed to in writing, software
# distributed under the License is distributed on an "AS IS" BASIS,
# WITHOUT WARRANTIES OR CONDITIONS OF ANY KIND, either express or implied.
# See the License for the specific language governing permissions and
# limitations under the License.

from thewalrus.quantum import is_pure_cov

from mrmustard.types import *
from mrmustard.utils.xptensor import XPMatrix, XPVector
from mrmustard import settings
from numpy import pi
from mrmustard.math import Math

math = Math()


#  ~~~~~~
#  States
#  ~~~~~~


def vacuum_cov(num_modes: int, hbar: float) -> Matrix:
    r"""Returns the real covariance matrix of the vacuum state.

    Args:
        num_modes (int): number of modes
        hbar (float): value of hbar

    Returns:
        Matrix: vacuum covariance matrix
    """
    return math.eye(num_modes * 2, dtype=math.float64) * hbar / 2


def vacuum_means(num_modes: int, hbar: float) -> Tuple[Matrix, Vector]:
    r"""Returns the real covariance matrix and real means vector of the vacuum state.

    Args:
        num_modes (int): number of modes
        hbar (float): value of hbar

    Returns:
        Matrix: vacuum covariance matrix
        Vector: vacuum means vector
    """
    return displacement(
        math.zeros(num_modes, dtype="float64"), math.zeros(num_modes, dtype="float64"), hbar
    )


def squeezed_vacuum_cov(r: Vector, phi: Vector, hbar: float) -> Matrix:
    r"""Returns the real covariance matrix and real means vector of a squeezed vacuum state.
    The dimension depends on the dimensions of r and phi.

    Args:
        r (vector): squeezing magnitude
        phi (vector): squeezing angle
        hbar: value of hbar

    Returns:
        Matrix: squeezed state covariance matrix
        Vector: squeezed state means vector
    """
    S = squeezing_symplectic(r, phi)
    return math.matmul(S, math.transpose(S)) * hbar / 2


def thermal_cov(nbar: Vector, hbar: float) -> Tuple[Matrix, Vector]:
    r"""Returns the real covariance matrix and real means vector of a thermal state.
    The dimension depends on the dimensions of nbar.

    Args:
        nbar (vector): average number of photons per mode
        hbar: value of hbar

    Returns:
        Matrix: thermal state covariance matrix
        Vector: thermal state means vector
    """
    g = (2 * math.atleast_1d(nbar) + 1) * hbar / 2
    return math.diag(math.concat([g, g], axis=-1))


def two_mode_squeezed_vacuum_cov(r: Vector, phi: Vector, hbar: float) -> Matrix:
    r"""Returns the real covariance matrix and real means vector of a two-mode squeezed vacuum state.
    The dimension depends on the dimensions of r and phi.

    Args:
        r (vector): squeezing magnitude
        phi (vector): squeezing angle
        hbar: value of hbar

    Returns:
        Matrix: two-mode squeezed state covariance matrix
        Vector: two-mode squeezed state means vector
    """
    S = two_mode_squeezing_symplectic(r, phi)
    return math.matmul(S, math.transpose(S)) * hbar / 2


def gaussian_cov(symplectic: Matrix, eigenvalues: Vector = None, hbar: float = 2.0) -> Matrix:
    r"""Returns the covariance matrix of a Gaussian state.

    Args:
        symplectic (Tensor): symplectic matrix of a channel
        eigenvalues (vector): symplectic eigenvalues
        hbar (float): value of hbar

    Returns:
        Tensor: covariance matrix of the Gaussian state
    """
    if eigenvalues is None:
        return math.matmul(symplectic, math.transpose(symplectic))
    else:
        return math.matmul(
            math.matmul(symplectic, math.diag(math.concat([eigenvalues, eigenvalues], axis=0))),
            math.transpose(symplectic),
        )


# ~~~~~~~~~~~~~~~~~~~~~~~~
#  Unitary transformations
# ~~~~~~~~~~~~~~~~~~~~~~~~


def rotation_symplectic(angle: Union[Scalar, Vector]) -> Matrix:
    r"""Symplectic matrix of a rotation gate.
    The dimension depends on the dimension of the angle.

    Args:
        angle (scalar or vector): rotation angles

    Returns:
        Tensor: symplectic matrix of a rotation gate
    """
    angle = math.atleast_1d(angle)
    num_modes = angle.shape[-1]
    x = math.cos(angle)
    y = math.sin(angle)
    return (
        math.diag(math.concat([x, x], axis=0))
        + math.diag(-y, k=num_modes)
        + math.diag(y, k=-num_modes)
    )


def squeezing_symplectic(r: Union[Scalar, Vector], phi: Union[Scalar, Vector]) -> Matrix:
    r"""Symplectic matrix of a squeezing gate.
    The dimension depends on the dimension of r and phi.

    Args:
        r (scalar or vector): squeezing magnitude
        phi (scalar or vector): rotation parameter

    Returns:
        Tensor: symplectic matrix of a squeezing gate
    """
    r = math.atleast_1d(r)
    phi = math.atleast_1d(phi)
    if r.shape[-1] == 1:
        r = math.tile(r, phi.shape)
    if phi.shape[-1] == 1:
        phi = math.tile(phi, r.shape)
    num_modes = phi.shape[-1]
    cp = math.cos(phi)
    sp = math.sin(phi)
    ch = math.cosh(r)
    sh = math.sinh(r)
    cpsh = cp * sh
    spsh = sp * sh
    return (
        math.diag(math.concat([ch - cpsh, ch + cpsh], axis=0))
        + math.diag(-spsh, k=num_modes)
        + math.diag(-spsh, k=-num_modes)
    )


def displacement(x: Union[Scalar, Vector], y: Union[Scalar, Vector], hbar: float) -> Vector:
    r"""Returns the displacement vector for a displacement by alpha = x + iy.
    The dimension depends on the dimensions of x and y.

    Args:
        x (scalar or vector): real part of displacement
        y (scalar or vector): imaginary part of displacement
        hbar: value of hbar

    Returns:
        Vector: displacement vector of a displacement gate
    """
    x = math.atleast_1d(x)
    y = math.atleast_1d(y)
    if x.shape[-1] == 1:
        x = math.tile(x, y.shape)
    if y.shape[-1] == 1:
        y = math.tile(y, x.shape)
    return math.sqrt(2 * hbar, dtype=x.dtype) * math.concat([x, y], axis=0)


def beam_splitter_symplectic(theta: Scalar, phi: Scalar) -> Matrix:
    r"""Symplectic matrix of a Beam-splitter gate.
    The dimension is :math:`4\times 4`.

    Args:
        theta: transmissivity parameter
        phi: phase parameter

    Returns:
        Matrix: symplectic (orthogonal) matrix of a beam-splitter gate
    """
    ct = math.cos(theta)
    st = math.sin(theta)
    cp = math.cos(phi)
    sp = math.sin(phi)
    zero = math.zeros_like(theta)
    return math.astensor(
        [
            [ct, -cp * st, zero, -sp * st],
            [cp * st, ct, -sp * st, zero],
            [zero, sp * st, ct, -cp * st],
            [sp * st, zero, cp * st, ct],
        ]
    )


def mz_symplectic(phi_a: Scalar, phi_b: Scalar, internal: bool = False) -> Matrix:
    r"""Symplectic matrix of a Mach-Zehnder gate.

    It supports two conventions:

        * if ``internal=True``, both phases act inside the interferometer:
            ``phi_a`` on the upper arm, ``phi_b`` on the lower arm;
        * if `internal = False` (default), both phases act on the upper arm:
            ``phi_a`` before the first BS, ``phi_b`` after the first BS.

    Args:
        phi_a (float): first phase
        phi_b (float): second phase
        internal (bool): whether phases are in the internal arms (default is False)

    Returns:
        Matrix: symplectic (orthogonal) matrix of a Mach-Zehnder interferometer
    """
    ca = math.cos(phi_a)
    sa = math.sin(phi_a)
    cb = math.cos(phi_b)
    sb = math.sin(phi_b)
    cp = math.cos(phi_a + phi_b)
    sp = math.sin(phi_a + phi_b)

    if internal:
        return 0.5 * math.astensor(
            [
                [ca - cb, -sa - sb, sb - sa, -ca - cb],
                [-sa - sb, cb - ca, -ca - cb, sa - sb],
                [sa - sb, ca + cb, ca - cb, -sa - sb],
                [ca + cb, sb - sa, -sa - sb, cb - ca],
            ]
        )
    else:
        return 0.5 * math.astensor(
            [
                [cp - ca, -sb, sa - sp, -1 - cb],
                [-sa - sp, 1 - cb, -ca - cp, sb],
                [sp - sa, 1 + cb, cp - ca, -sb],
                [cp + ca, -sb, -sa - sp, 1 - cb],
            ]
        )


def two_mode_squeezing_symplectic(r: Scalar, phi: Scalar) -> Matrix:
    r"""Symplectic matrix of a two-mode squeezing gate.
    The dimension is :math:`4\times 4`.

    Args:
        r (float): squeezing magnitude
        phi (float): rotation parameter

    Returns:
        Matrix: symplectic matrix of a two-mode squeezing gate
    """
    cp = math.cos(phi)
    sp = math.sin(phi)
    ch = math.cosh(r)
    sh = math.sinh(r)
    zero = math.zeros_like(r)
    return math.astensor(
        [
            [ch, cp * sh, zero, sp * sh],
            [cp * sh, ch, sp * sh, zero],
            [zero, sp * sh, ch, -cp * sh],
            [sp * sh, zero, -cp * sh, ch],
        ]
    )


def quadratic_phase(s: Scalar):
    r"""Quadratic phase single mode gate.

    .. math::

        P = \exp(i s q^2 / 2 \hbar)

    Reference: https://strawberryfields.ai/photonics/conventions/gates.html

    Args:
        s (float): interaction strength

    Returns:
        the P(s) matrix (in xxpp ordering)
    """

    return math.astensor(
        [
            [1, 0],
            [s, 1],
        ]
    )


def controlled_Z(g: Scalar):
    r"""Controlled PHASE gate of two-gaussian modes.

    .. math::

        C_Z = \exp(ig q_1 \otimes q_2 / \hbar).


    Reference: https://arxiv.org/pdf/2110.03247.pdf, Equation 8.
    https://arxiv.org/pdf/1110.3234.pdf, Equation 161.

    Args:
        g (float): interaction strength

    Returns:
        the C_Z(g) matrix (in xxpp ordering)
    """

    return math.astensor(
        [
            [1, 0, 0, 0],
            [0, 1, 0, 0],
            [0, g, 1, 0],
            [g, 0, 0, 1],
        ]
    )


def controlled_X(g: Scalar):
    r"""Controlled NOT gate of two-gaussian modes.

    .. math::

        C_X = \exp(ig q_1 \otimes p_2).

    Reference: https://arxiv.org/pdf/2110.03247.pdf, Equation 9.

    Args:
        g (float): interaction strength

    Returns:
        the C_X(g) matrix (in xxpp ordering)
    """

    return math.astensor(
        [
            [1, 0, 0, 0],
            [g, 1, 0, 0],
            [0, 0, 1, -g],
            [0, 0, 0, 1],
        ]
    )


# ~~~~~~~~~~~~~
# CPTP channels
# ~~~~~~~~~~~~~


def CPTP(
    cov: Matrix,
    means: Vector,
    X: Matrix,
    Y: Matrix,
    d: Vector,
    state_modes: Sequence[int],
    transf_modes: Sequence[int],
) -> Tuple[Matrix, Vector]:
    r"""Returns the cov matrix and means vector of a state after undergoing a CPTP channel, computed as ``cov = X \cdot cov \cdot X^T + Y``
    and ``d = X \cdot means + d``.

    If the channel is single-mode, ``modes`` can contain ``M`` modes to apply the channel to,
    otherwise it must contain as many modes as the number of modes in the channel.

    Args:
        cov (Matrix): covariance matrix
        means (Vector): means vector
        X (Matrix): the X matrix of the CPTP channel
        Y (Matrix): noise matrix of the CPTP channel
        d (Vector): displacement vector of the CPTP channel
        state_modes (Sequence[int]): modes the state is defined on
        transf_modes (Sequence[int]): modes on which the channel acts
        hbar (float): value of hbar

    Returns:
        Tuple[Matrix, Vector]: the covariance matrix and the means vector of the state after the CPTP channel
    """
    if not set(transf_modes).issubset(state_modes):
        raise ValueError(
            f"The channel should act on a subset of the state modes ({transf_modes} is not a subset of {state_modes})"
        )
    # if single-mode channel, apply to all modes indicated in `modes`
    if X is not None and X.shape[-1] == 2:
        X = math.single_mode_to_multimode_mat(X, len(transf_modes))
    if Y is not None and Y.shape[-1] == 2:
        Y = math.single_mode_to_multimode_mat(Y, len(transf_modes))
    if d is not None and d.shape[-1] == 2:
        d = math.single_mode_to_multimode_vec(d, len(transf_modes))
    indices = [
        state_modes.index(i) for i in transf_modes
    ]  # TODO: do this when calling the method instead of here?
    cov = math.left_matmul_at_modes(X, cov, indices)
    cov = math.right_matmul_at_modes(cov, math.transpose(X), indices)
    cov = math.add_at_modes(cov, Y, indices)
    means = math.matvec_at_modes(X, means, indices)
    means = math.add_at_modes(means, d, indices)
    return cov, means


def loss_XYd(
    transmissivity: Union[Scalar, Vector], nbar: Union[Scalar, Vector], hbar: float
) -> Tuple[Matrix, Matrix, None]:
    r"""Returns the X, Y matrices and the d vector for the noisy loss (attenuator) channel:

    .. math::

        X = math.sqrt(amplification)
        Y = (amplification - 1) * (2 * nbar + 1) * hbar / 2

    Reference: Alessio Serafini - Quantum Continuous Variables (5.77, p. 108)

    Arguments:
        transmissivity (float): value of the transmissivity, must be between 0 and 1
        nbar (float): photon number expectation value in the environment (0 for pure loss channel)

    Returns:
        Tuple[Matrix, Matrix, None]: the X,Y matrices and the d vector for the noisy loss channel
    """
    if math.any(transmissivity < 0) or math.any(transmissivity > 1):
        raise ValueError("transmissivity must be between 0 and 1")
    x = math.sqrt(transmissivity)
    X = math.diag(math.concat([x, x], axis=0))
    y = (1 - transmissivity) * (2 * nbar + 1) * hbar / 2
    Y = math.diag(math.concat([y, y], axis=0))
    return X, Y, None


def amp_XYd(
    amplification: Union[Scalar, Vector], nbar: Union[Scalar, Vector], hbar: float
) -> Matrix:
    r"""Returns the X,Y matrices and the d vector for the noisy amplifier channel.
    The quantum limited amplifier channel is recovered for nbar = 0.0.

    Arguments:
        amplification (float): value of the amplification > 1
        nbar (float): photon number expectation value in the environment (0 for quantum limited amplifier)

    Returns:
        Tuple[Matrix, Vector]: the X,Y matrices and the d vector for the noisy amplifier channel.
    """
    if math.any(amplification < 1):
        raise ValueError("Amplification must be larger than 1")
    x = math.sqrt(amplification)
    X = math.diag(math.concat([x, x], axis=0))
    y = (amplification - 1) * (2 * nbar + 1) * hbar / 2
    Y = math.diag(math.concat([y, y], axis=0))
    return X, Y, None


def noise_Y(noise: Union[Scalar, Vector], hbar: float) -> Matrix:
    r"""Returns the X,Y matrices and the d vector for the additive noise channel ``(Y = noise * (\hbar / 2) * I)``

    Arguments:
        noise (float): number of photons in the thermal state

    Returns:
        Tuple[None, Matrix, None]: the X,Y matrices and the d vector of the noise channel.
    """
    return math.diag(math.concat([noise, noise], axis=0)) * hbar / 2


def compose_channels_XYd(
    X1: Matrix, Y1: Matrix, d1: Vector, X2: Matrix, Y2: Matrix, d2: Vector
) -> Tuple[Matrix, Matrix, Vector]:
    r"""Returns the combined X, Y, and d for two CPTP channels.

    Args:
        X1 (Matrix): the X matrix of the first CPTP channel
        Y1 (Matrix): the Y matrix of the first CPTP channel
        d1 (Vector): the displacement vector of the first CPTP channel
        X2 (Matrix): the X matrix of the second CPTP channel
        Y2 (Matrix): the Y matrix of the second CPTP channel
        d2 (Vector): the displacement vector of the second CPTP channel

    Returns:
        Tuple[Matrix, Matrix, Vector]: the combined X, Y, and d matrices
    """
    if X1 is None:
        X = X2
    elif X2 is None:
        X = X1
    else:
        X = math.matmul(X2, X1)
    if Y1 is None:
        Y = Y2
    elif Y2 is None:
        Y = Y1
    else:
        Y = math.matmul(math.matmul(X2, Y1), X2) + Y2
    if d1 is None:
        d = d2
    elif d2 is None:
        d = d1
    else:
        d = math.matmul(X2, d1) + d2
    return X, Y, d


# ~~~~~~~~~~~~~~~
# non-TP channels
# ~~~~~~~~~~~~~~~


def general_dyne(
    cov: Matrix,
    means: Vector,
    proj_cov: Matrix,
    proj_means: Vector,
    modes: Sequence[int],
    hbar: float,
) -> Tuple[Scalar, Matrix, Vector]:
    r"""Returns the results of a general dyne measurement.

    Args:
        cov (Matrix): covariance matrix of the state being measured
        means (Vector): means vector of the state being measured
        proj_cov (Matrix): covariance matrix of the state being projected onto
        proj_means (Vector): means vector of the state being projected onto (i.e. the measurement outcome)
        modes (Sequence[int]): modes being measured (modes are indexed from 0 to num_modes-1)

    Returns:
        Tuple[Scalar, Matrix, Vector]: the outcome probability, the post-measurement cov and means vector
    """
    N = cov.shape[-1] // 2
    nB = proj_cov.shape[-1] // 2  # B is the system being measured
    nA = N - nB  # A is the leftover
    Amodes = [i for i in range(N) if i not in modes]
    A, B, AB = partition_cov(cov, Amodes)
    a, b = partition_means(means, Amodes)
    proj_cov = math.cast(proj_cov, B.dtype)
    proj_means = math.cast(proj_means, b.dtype)
    inv = math.inv(B + proj_cov)
    new_cov = A - math.matmul(math.matmul(AB, inv), math.transpose(AB))
    new_means = a + math.matvec(math.matmul(AB, inv), proj_means - b)
    prob = math.exp(-math.sum(math.matvec(inv, proj_means - b) * proj_means - b)) / (
        pi ** nB * (hbar ** -nB) * math.sqrt(math.det(B + proj_cov))
    )  # TODO: check this (hbar part especially)
    return prob, new_cov, new_means


# ~~~~~~~~~
# utilities
# ~~~~~~~~~
def number_means(cov: Matrix, means: Vector, hbar: float) -> Vector:
    r"""Returns the photon number means vector given a Wigner covariance matrix and a means vector.

    Args:
        cov: The Wigner covariance matrix.
        means: The Wigner means vector.
        hbar: The value of the Planck constant.

    Returns:
        The photon number means vector.
    """
    N = means.shape[-1] // 2
    return (
        means[:N] ** 2
        + means[N:] ** 2
        + math.diag_part(cov[:N, :N])
        + math.diag_part(cov[N:, N:])
        - hbar
    ) / (2 * hbar)


def number_cov(cov: Matrix, means: Vector, hbar: float) -> Matrix:
    r"""Returns the photon number covariance matrix given a Wigenr covariance matrix and a means vector.

    Args:
        cov: the Wigner covariance matrix
        means: the Wigner means vector
        hbar: the value of the Planck constant

    Returns:
        the photon number covariance matrix
    """
    N = means.shape[-1] // 2
    mCm = cov * means[:, None] * means[None, :]
    dd = math.diag(math.diag_part(mCm[:N, :N] + mCm[N:, N:] + mCm[:N, N:] + mCm[N:, :N])) / (
        2 * hbar ** 2
    )
    CC = (cov ** 2 + mCm) / (2 * hbar ** 2)
    return (
        CC[:N, :N] + CC[N:, N:] + CC[:N, N:] + CC[N:, :N] + dd - 0.25 * math.eye(N, dtype=CC.dtype)
    )


def is_mixed_cov(cov: Matrix) -> bool:  # TODO: deprecate
    r"""Returns ``True`` if the covariance matrix is mixed, ``False`` otherwise."""
    return not is_pure_cov(math.asnumpy(cov), hbar=settings.HBAR)


def auto_cutoffs(cov: Matrix, means: Vector, hbar: float) -> List[int]:
    r"""Automatically determines reasonable cutoffs.

    Args:
        cov: the covariance matrix
        means: the means vector
        hbar: the value of the Planck constant

    Returns:
        a list of cutoff indices
    """
    cutoffs = (
        number_means(cov, means, hbar)
        + math.sqrt(math.diag(number_cov(cov, means, hbar))) * settings.N_SIGMA_CUTOFF
    )
    return [max(1, int(i)) for i in cutoffs]


def trace(cov: Matrix, means: Vector, Bmodes: Sequence[int]) -> Tuple[Matrix, Vector]:
    r"""Returns the covariances and means after discarding the specified modes.

    Args:
        cov (Matrix): covariance matrix
        means (Vector): means vector
        Bmodes (Sequence[int]): modes to discard

    Returns:
        Tuple[Matrix, Vector]: the covariance matrix and the means vector after discarding the specified modes
    """
    N = len(cov) // 2
    Aindices = math.astensor(
        [i for i in range(N) if i not in Bmodes] + [i + N for i in range(N) if i not in Bmodes]
    )
    A_cov_block = math.gather(math.gather(cov, Aindices, axis=0), Aindices, axis=1)
    A_means_vec = math.gather(means, Aindices)
    return A_cov_block, A_means_vec


def partition_cov(cov: Matrix, Amodes: Sequence[int]) -> Tuple[Matrix, Matrix, Matrix]:
    r"""Partitions the covariance matrix into the A and B subsystems and the AB coherence block.

    Args:
        cov (Matrix): the covariance matrix
        Amodes (Sequence[int]): the modes of system A

    Returns:
        Tuple[Matrix, Matrix, Matrix]: the cov of A, the cov of B and the AB block
    """
    N = cov.shape[-1] // 2
    Bindices = math.cast(
        [i for i in range(N) if i not in Amodes] + [i + N for i in range(N) if i not in Amodes],
        "int32",
    )
    Aindices = math.cast(Amodes + [i + N for i in Amodes], "int32")
    A_block = math.gather(math.gather(cov, Aindices, axis=1), Aindices, axis=0)
    B_block = math.gather(math.gather(cov, Bindices, axis=1), Bindices, axis=0)
    AB_block = math.gather(math.gather(cov, Bindices, axis=1), Aindices, axis=0)
    return A_block, B_block, AB_block


def partition_means(means: Vector, Amodes: Sequence[int]) -> Tuple[Vector, Vector]:
    r"""Partitions the means vector into the A and B subsystems.

    Args:
        means (Vector): the means vector
        Amodes (Sequence[int]): the modes of system A

    Returns:
        Tuple[Vector, Vector]: the means of A and the means of B
    """
    N = len(means) // 2
    Bindices = math.cast(
        [i for i in range(N) if i not in Amodes] + [i + N for i in range(N) if i not in Amodes],
        "int32",
    )
    Aindices = math.cast(Amodes + [i + N for i in Amodes], "int32")
    return math.gather(means, Aindices), math.gather(means, Bindices)


def purity(cov: Matrix, hbar: float) -> Scalar:
    r"""Returns the purity of the state with the given covariance matrix.

    Args:
        cov (Matrix): the covariance matrix

    Returns:
        float: the purity
    """
    return 1 / math.sqrt(math.det((2 / hbar) * cov))


<<<<<<< HEAD
def sympletic_eigenvals(cov: Matrix) -> Any:
    r"""Returns the sympletic eigenspectrum of a covariance matrix

    For a pure state, we expect the sympletic eigenvalues to be 1.

    Args:
        cov (Matrix): the covariance matrix

=======
def sympletic_eigenvals(cov: Matrix, hbar: float) -> Any:
    r"""
    Returns the sympletic eigenspectrum of a covariance matrix.
    For a pure state, we expect the sympletic eigenvalues to be 1.
    Arguments:
        cov (Matrix): the covariance matrix.
        hbar (float): the value of the Planck constant.
>>>>>>> 80111ae1
    Returns:
        List[float]: the sympletic eigenvalues
    """
    J = math.J(cov.shape[-1] // 2)  # create a sympletic form
    M = math.matmul(1j * J, cov * (2 / hbar))
    vals = math.eigvals(M)  # compute the eigenspectrum
    return math.abs(vals[::2])  # return the even eigenvalues  # TODO: sort?


<<<<<<< HEAD
def von_neumann_entropy(cov: Matrix) -> float:
    r"""Returns the Von Neumann entropy.

=======
def von_neumann_entropy(cov: Matrix, hbar: float) -> float:
    r"""
    Returns the Von Neumann entropy.
>>>>>>> 80111ae1
    For a pure state, we expect the Von Neumann entropy to be 0.

    Reference: (https://arxiv.org/pdf/1110.3234.pdf), Equations 46-47.

    Args:
        cov (Matrix): the covariance matrix

    Returns:
        float: the von neumann entropy
    """
    symp_vals = sympletic_eigenvals(cov, hbar)
    g = lambda x: math.xlogy((x + 1) / 2, (x + 1) / 2) - math.xlogy((x - 1) / 2, (x - 1) / 2 + 1e-9)
    entropy = math.sum(g(symp_vals))
    return entropy


def fidelity(
    mu1: Vector, cov1: Matrix, mu2: Vector, cov2: Matrix, hbar=2.0, rtol=1e-05, atol=1e-08
) -> float:
    r"""Returns the fidelity of two gaussian states.

    Reference: `arXiv:2102.05748 <https://arxiv.org/pdf/2102.05748.pdf>`_, equations 95-99.
    Note that we compute the square of equation 98.

    Args:
        mu1 (Vector): the means vector of state 1
        mu2 (Vector): the means vector of state 2
        cov1 (Matrix): the covariance matrix of state 1
        cov1 (Matrix): the covariance matrix of state 2

    Returns:
        float: the fidelity
    """

    cov1 = math.cast(cov1 / hbar, "complex128")  # convert to units where hbar = 1
    cov2 = math.cast(cov2 / hbar, "complex128")  # convert to units where hbar = 1

    mu1 = math.cast(mu1, "complex128")
    mu2 = math.cast(mu2, "complex128")
    deltar = (mu2 - mu1) / math.sqrt(hbar, dtype=mu1.dtype)  # convert to units where hbar = 1
    J = math.J(cov1.shape[0] // 2)
    I = math.eye(cov1.shape[0])
    J = math.cast(J, "complex128")
    I = math.cast(I, "complex128")

    cov12_inv = math.inv(cov1 + cov2)

    V = math.transpose(J) @ cov12_inv @ ((1 / 4) * J + cov2 @ J @ cov1)

    W = -2 * (V @ (1j * J))
    W_inv = math.inv(W)
    matsqrtm = math.sqrtm(
        I - W_inv @ W_inv
    )  # this also handles the case where the input matrix is close to zero
    f0_top = math.det((matsqrtm + I) @ (W @ (1j * J)))
    f0_bot = math.det(cov1 + cov2)

    f0 = (f0_top / f0_bot) ** (1 / 2)  # square of equation 98

    dot = math.sum(
        math.transpose(deltar) * math.matvec(cov12_inv, deltar)
    )  # computing (mu2-mu1)/sqrt(hbar).T @ cov12_inv @ (mu2-mu1)/sqrt(hbar)

    fidelity = f0 * math.exp((-1 / 2) * dot)  # square of equation 95

    return math.cast(fidelity, "float64")


<<<<<<< HEAD
def log_negativity(cov: Matrix) -> float:
    r"""Returns the log_negativity of a Gaussian state.

    Reference: `arXiv:0102117 <https://arxiv.org/pdf/quant-ph/0102117.pdf>`_, equation 57, 61.

    Args:
=======
def physical_partial_transpose(cov: Matrix, modes: Sequence[int]) -> Matrix:
    r"""
    Returns the covariance matrix that corresponds to applying the partial
    transposition on the density matrix of a given set of modes
    Reference: https://arxiv.org/abs/quant-ph/9909044, Equation 1, 5.
    Arguments:
        cov (Matrix): the covariance matrix
        modes (Sequence[int]): the modes of system on which transposition is applied
    Returns:
        (Matrix): the covariance matrix corresponding to the partially transposed state


    """
    m, _ = cov.shape
    num_modes = m // 2
    mat = [1.0] * m
    for i in modes:
        mat[i + num_modes] = -1.0
    mat = math.astensor(mat, dtype="float64")
    return cov * mat[:, None] * mat[None, :]


def log_negativity(cov: Matrix, hbar: float) -> float:
    r"""
    Returns the log_negativity of a Gaussian state.
    Reference: https://arxiv.org/pdf/quant-ph/0102117.pdf, Equation 57, 61.
    Arguments:
>>>>>>> 80111ae1
        cov (Matrix): the covariance matrix

    Returns:
        float: the log-negativity
    """
    vals = sympletic_eigenvals(cov, hbar) / (hbar / 2)
    vals_filtered = math.boolean_mask(
        vals, vals < 1.0
    )  # Get rid of terms that would lead to zero contribution.
    if len(vals_filtered) > 0:
        return -math.sum(
            math.log(vals_filtered) / math.cast(math.log(2.0), dtype=vals_filtered.dtype)
        )
    else:
        return 0


def join_covs(covs: Sequence[Matrix]) -> Tuple[Matrix, Vector]:
    r"""Joins the given covariance matrices into a single covariance matrix.

    Args:
        covs (Sequence[Matrix]): the covariance matrices

    Returns:
        Matrix: the joined covariance matrix
    """
    modes = list(range(len(covs[0]) // 2))
    cov = XPMatrix.from_xxpp(covs[0], modes=(modes, modes), like_1=True)
    for i, c in enumerate(covs[1:]):
        modes = list(range(cov.num_modes, cov.num_modes + c.shape[-1] // 2))
        cov = cov @ XPMatrix.from_xxpp(c, modes=(modes, modes), like_1=True)
    return cov.to_xxpp()


def join_means(means: Sequence[Vector]) -> Vector:
    r"""Joins the given means vectors into a single means vector.

    Args:
        means (Sequence[Vector]): the means vectors

    Returns:
        Vector: the joined means vector
    """
    mean = XPVector.from_xxpp(means[0], modes=list(range(len(means[0]) // 2)))
    for i, m in enumerate(means[1:]):
        mean = mean + XPVector.from_xxpp(
            m, modes=list(range(mean.num_modes, mean.num_modes + len(m) // 2))
        )
    return mean.to_xxpp()


def symplectic_inverse(S: Matrix) -> Matrix:
    r"""Returns the inverse of a symplectic matrix.

    Args:
        S (Matrix): the symplectic matrix

    Returns:
        Matrix: the inverse of the symplectic matrix
    """
    S = math.reshape(S, (S.shape[0] // 2, 2, S.shape[1] // 2, 2))
    S = math.transpose(S, (1, 3, 0, 2))
    return math.block(
        [
            [math.transpose(S[1, 1]), -math.transpose(S[0, 1])],
            [-math.transpose(S[1, 0]), math.transpose(S[0, 0])],
        ]
    )


def XYd_dual(X: Matrix, Y: Matrix, d: Vector):
    r"""Returns the dual channel ``(X, Y, d)``.

    Args:
        X (Matrix): the X matrix
        Y (Matrix): the Y noise matrix
        d (Vector): the displacement vector

    Returns:
        (Matrix, Matrix, Vector): (X_dual, Y_dual, d_dual)
    """
    X_dual = math.inv(X) if X is not None else None
    Y_dual = Y
    d_dual = d
    if Y is not None:
        Y_dual = (
            math.matmul(X_dual, math.matmul(Y, math.transpose(X_dual))) if X_dual is not None else Y
        )
    if d is not None:
        d_dual = math.matvec(X_dual, d) if X_dual is not None else d
    return X_dual, Y_dual, d_dual<|MERGE_RESOLUTION|>--- conflicted
+++ resolved
@@ -718,24 +718,16 @@
     return 1 / math.sqrt(math.det((2 / hbar) * cov))
 
 
-<<<<<<< HEAD
-def sympletic_eigenvals(cov: Matrix) -> Any:
-    r"""Returns the sympletic eigenspectrum of a covariance matrix
-
-    For a pure state, we expect the sympletic eigenvalues to be 1.
-
-    Args:
-        cov (Matrix): the covariance matrix
-
-=======
 def sympletic_eigenvals(cov: Matrix, hbar: float) -> Any:
     r"""
     Returns the sympletic eigenspectrum of a covariance matrix.
+    
     For a pure state, we expect the sympletic eigenvalues to be 1.
+    
     Arguments:
-        cov (Matrix): the covariance matrix.
-        hbar (float): the value of the Planck constant.
->>>>>>> 80111ae1
+        cov (Matrix): the covariance matrix
+        hbar (float): the value of the Planck constant
+        
     Returns:
         List[float]: the sympletic eigenvalues
     """
@@ -745,15 +737,9 @@
     return math.abs(vals[::2])  # return the even eigenvalues  # TODO: sort?
 
 
-<<<<<<< HEAD
-def von_neumann_entropy(cov: Matrix) -> float:
+def von_neumann_entropy(cov: Matrix, hbar: float) -> float:
     r"""Returns the Von Neumann entropy.
-
-=======
-def von_neumann_entropy(cov: Matrix, hbar: float) -> float:
-    r"""
-    Returns the Von Neumann entropy.
->>>>>>> 80111ae1
+    
     For a pure state, we expect the Von Neumann entropy to be 0.
 
     Reference: (https://arxiv.org/pdf/1110.3234.pdf), Equations 46-47.
@@ -822,26 +808,19 @@
     return math.cast(fidelity, "float64")
 
 
-<<<<<<< HEAD
-def log_negativity(cov: Matrix) -> float:
-    r"""Returns the log_negativity of a Gaussian state.
-
-    Reference: `arXiv:0102117 <https://arxiv.org/pdf/quant-ph/0102117.pdf>`_, equation 57, 61.
-
-    Args:
-=======
 def physical_partial_transpose(cov: Matrix, modes: Sequence[int]) -> Matrix:
     r"""
     Returns the covariance matrix that corresponds to applying the partial
-    transposition on the density matrix of a given set of modes
-    Reference: https://arxiv.org/abs/quant-ph/9909044, Equation 1, 5.
+    transposition on the density matrix of a given set of modes.
+    
+    Reference: `https://arxiv.org/abs/quant-ph/9909044 <https://arxiv.org/abs/quant-ph/9909044>`_, Equation 1, 5.
+    
     Arguments:
         cov (Matrix): the covariance matrix
         modes (Sequence[int]): the modes of system on which transposition is applied
+        
     Returns:
         (Matrix): the covariance matrix corresponding to the partially transposed state
-
-
     """
     m, _ = cov.shape
     num_modes = m // 2
@@ -855,9 +834,10 @@
 def log_negativity(cov: Matrix, hbar: float) -> float:
     r"""
     Returns the log_negativity of a Gaussian state.
-    Reference: https://arxiv.org/pdf/quant-ph/0102117.pdf, Equation 57, 61.
+    
+    Reference: `https://arxiv.org/pdf/quant-ph/0102117.pdf <https://arxiv.org/pdf/quant-ph/0102117.pdf>`_ , Equation 57, 61.
+    
     Arguments:
->>>>>>> 80111ae1
         cov (Matrix): the covariance matrix
 
     Returns:
