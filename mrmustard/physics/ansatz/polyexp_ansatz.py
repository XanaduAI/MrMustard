# Copyright 2023 Xanadu Quantum Technologies Inc.

# Licensed under the Apache License, Version 2.0 (the "License");
# you may not use this file except in compliance with the License.
# You may obtain a copy of the License at

#     http://www.apache.org/licenses/LICENSE-2.0

# Unless required by applicable law or agreed to in writing, software
# distributed under the License is distributed on an "AS IS" BASIS,
# WITHOUT WARRANTIES OR CONDITIONS OF ANY KIND, either express or implied.
# See the License for the specific language governing permissions and
# limitations under the License.

"""
This module contains the PolyExp ansatz.
"""

# pylint: disable=too-many-instance-attributes,too-many-positional-arguments, too-many-public-methods, inconsistent-return-statements

from __future__ import annotations

from typing import Any, Callable, Sequence
import itertools

import numpy as np
from numpy.typing import ArrayLike

from IPython.display import display

from mrmustard.utils.argsort import argsort_gen
from mrmustard.utils.typing import (
    Batch,
    ComplexMatrix,
    ComplexTensor,
    ComplexVector,
    Scalar,
    Vector,
)

from mrmustard.physics.gaussian_integrals import (
    complex_gaussian_integral_1,
    complex_gaussian_integral_2,
    join_Abc,
)
from mrmustard.physics.utils import generate_batch_str, verify_batch_triple

from mrmustard import math, widgets, settings
from mrmustard.math.parameters import Variable


from .base import Ansatz
from ..utils import outer_product_batch_str, reshape_args_to_batch_string

__all__ = ["PolyExpAnsatz"]


class PolyExpAnsatz(Ansatz):
    r"""
    This class represents the ansatz function:

        :math:`F^{(i)}(z) = \sum_k c^{(i)}_{k} \partial_y^k \textrm{exp}(\frac{1}{2}(z,y)^T A^{(i)} (z,y) + (z,y)^T b^{(i)})|_{y=0}`

    with ``k`` and ``i`` multi-indices. The ``i`` multi-index is a batch index of shape ``L`` that
    can be used for linear superposition or batching purposes. Each of the ``c^{(i)}_k`` tensors are
    contracted with the array of derivatives :math:`\partial_y^k` to form polynomials of derivatives.
    The tensors :math:`c^{(i)}_{k}` contain the coefficients of the polynomial of derivatives and
    have shape ``(*L, *derived)``, where ``*derived`` is the shape of the derived variables, which
    implies ``len(c.shape[1:]) = m``. The matrices :math:`A^{(i)}` and vectors :math:`b^{(i)}` are
    the parameters of the exponential terms in the ansatz, with :math:`z\in\mathbb{C}^{n}` and
    :math:`y\in\mathbb{C}^{m}`. ``A`` and b`` have shape ``(*L, n+m, n+m)`` and ``(*L, n+m)``,
    respectivly.

    .. code-block::

        >>> from mrmustard.physics.ansatz import PolyExpAnsatz
        >>> import numpy as np

        >>> A = np.random.random((3,3))  # no batch
        >>> b = np.random.random((3,))
        >>> c = np.random.random()
        >>> F = PolyExpAnsatz(A, b, c)
        >>> assert F(1.0, 2.0, 3.0).shape == ()

        >>> A = np.random.random((10,3,3))  # batch of 10
        >>> b = np.random.random((10,3))
        >>> c = np.random.random((10,))
        >>> F = PolyExpAnsatz(A, b, c)
        >>> assert F(1.0, 2.0, 3.0).shape == (10,)

        >>> A = np.random.random((10,3,3))  # batch of 10
        >>> b = np.random.random((10,3))
        >>> c = np.random.random((10,7))
        >>> F = PolyExpAnsatz(A, b, c)
        >>> assert F(1.0, 2.0).shape == (10,)  # two CV variables, one derived

        >>> A = np.random.random((10,3,3))  # batch of 10
        >>> b = np.random.random((10,3))
        >>> c = np.random.random((10,7,5))
        >>> F = PolyExpAnsatz(A, b, c)
        >>> assert F(1.0).shape == (10,)  # one CV variable, two derived
        >>> assert F([1.0, 2.0, 3.0]).shape == (3,10)  # batch of 3 inputs

    Args:
        A: A batch of quadratic coefficient :math:`A^{(i)}`.
        b: A batch of linear coefficients :math:`b^{(i)}`.
        c: A batch of arrays :math:`c^{(i)}`.
        name:
    """

    def __init__(
        self,
        A: ComplexMatrix | Batch[ComplexMatrix] | None,
        b: ComplexVector | Batch[ComplexVector] | None,
        c: ComplexTensor | Batch[ComplexTensor] | None,
        name: str = "",
        lin_sup: bool = False,
    ):
        super().__init__()
        self._A = math.astensor(A) if A is not None else None
        self._b = math.astensor(b) if b is not None else None
        self._c = math.astensor(c) if c is not None else None

        verify_batch_triple(self._A, self._b, self._c)

        self._batch_shape = tuple(self._A.shape[:-2]) if A is not None else ()

        self.name = name
        self._simplified = False
        self._fn = None
        self._fn_kwargs = {}
        self._lin_sup = lin_sup

    @property
    def A(self) -> Batch[ComplexMatrix]:
        r"""
        The batch of quadratic coefficient :math:`A^{(i)}`.
        """
        self._generate_ansatz()
        return self._A

    @property
    def b(self) -> Batch[ComplexVector]:
        r"""
        The batch of linear coefficients :math:`b^{(i)}`.
        """
        self._generate_ansatz()
        return self._b

    @property
    def batch_dims(self) -> tuple[int, ...]:
        return len(self.batch_shape)

    @property
    def batch_shape(self) -> tuple[int, ...]:
        if self._A is None:
            self._generate_ansatz()
        return self._batch_shape

    @property
    def batch_size(self) -> int:
        return int(math.prod(self.batch_shape)) if self.batch_shape else 0

    @property
    def c(self) -> Batch[ComplexTensor]:
        r"""
        The batch of polynomial coefficients :math:`c^{(i)}_{k}`.
        """
        self._generate_ansatz()
        return self._c

    @property
    def conj(self):
        return PolyExpAnsatz(
            math.conj(self.A), math.conj(self.b), math.conj(self.c), lin_sup=self._lin_sup
        )

    @property
    def data(
        self,
    ) -> tuple[Batch[ComplexMatrix], Batch[ComplexVector], Batch[ComplexTensor]]:
        r"""Returns the triple, which is necessary to reinstantiate the ansatz."""
        return self.triple

    @property
    def num_CV_vars(self) -> int:
        r"""
        The number of continuous variables that remain after the polynomial of derivatives is applied.
        This is the number of continuous variables of the Ansatz function itself.
        """
        return self.A.shape[-1] - self.num_derived_vars

    @property
    def core_dims(self) -> int:
        r"""
        The number of core variables of the ansatz. Equivalent to ``self.num_CV_vars``.
        """
        return self.num_CV_vars

    @property
    def num_derived_vars(self) -> int:
        r"""
        The number of derived variables that are derived by the polynomial of derivatives.
        """
        return len(self.shape_derived_vars)

    @property
    def num_vars(self):
        return self.A.shape[-1]

    @property
    def scalar(self) -> Scalar:
        r"""
        The scalar part of the ansatz, i.e. F(0)
        """
        if self.num_CV_vars == 0 and self.num_derived_vars == 0:
            ret = self.c
        elif self.num_CV_vars == 0:
            ret = self()
        else:
            ret = self(*math.zeros_like(self.b))

        if self._lin_sup:
            einsum_str = generate_batch_str(self.batch_shape[:-1], 1)
            ret = math.einsum(einsum_str + "a" + "->" + einsum_str, ret)

        return ret

    @property
    def shape_derived_vars(self) -> tuple[int, ...]:
        r"""
        The shape of the coefficients of the polynomial of derivatives.
        """
        return tuple(self.c.shape[self.batch_dims :])

    @property
    def triple(
        self,
    ) -> tuple[Batch[ComplexMatrix], Batch[ComplexVector], Batch[ComplexTensor]]:
        r"""Returns the triple of parameters of the exponential part of the ansatz."""
        return self.A, self.b, self.c

    @classmethod
    def from_dict(cls, data: dict[str, ArrayLike]) -> PolyExpAnsatz:
        r"""Creates an ansatz from a dictionary. For deserialization purposes."""
        return cls(**data)

    @classmethod
    def from_function(cls, fn: Callable, **kwargs: Any) -> PolyExpAnsatz:
        r"""
        Creates an ansatz given a function and its kwargs. This ansatz is lazily instantiated,
        i.e. the function is not called until the A,b,c attributes are accessed (even internally).
        """
        ansatz = cls(None, None, None, None)
        ansatz._fn = fn
        ansatz._fn_kwargs = kwargs
        return ansatz

    def contract(
        self,
        other: PolyExpAnsatz,
        idx1: Sequence[str | int],
        idx2: Sequence[str | int],
        idx_out: Sequence[str | int],
    ) -> PolyExpAnsatz:
        r"""Contracts this ansatz with another using einsum-style notation with labels.

        Indices are specified as sequences of labels (str or int). Batch dimensions must
        be strings, core dimensions must be integers. Integer labels refer to the
        index within the CV variables (0 to num_CV_vars-1).

        Unlike ArrayAnsatz, for PolyExpAnsatz:
        1. Only core (CV) variables can be contracted.
        2. Contracted core variable labels cannot appear in the output index list.
        3. Contracted batch labels *must* appear in the output index list.

        Example:
            `self.contract(other, idx1=['b', 0, 1], idx2=['b', 1, 0], idx_out=['b', 0, 0])`
            would raise an error because core label 0 is contracted and appears in output.
            `self.contract(other, idx1=['a', 0], idx2=['b', 0], idx_out=[0])`
            would raise an error because batch labels 'a', 'b' are not in output.

        Args:
            other: The other PolyExpAnsatz to contract with.
            idx1: Sequence of labels (str/int) for this ansatz's dimensions (batch_dims + num_CV_vars).
            idx2: Sequence of labels (str/int) for the other ansatz's dimensions (batch_dims + num_CV_vars).
            idx_out: Sequence of labels for the output dimensions.

        Returns:
            The contracted PolyExpAnsatz.

        Raises:
            ValueError: If index sequences have incorrect length, invalid labels, or violate PolyExpAnsatz contraction rules.
        """
<<<<<<< HEAD
        # --- Parse and Validate Inputs ---
        batch1 = [label for label in idx1 if isinstance(label, str)]
        core1 = [label for label in idx1 if isinstance(label, int)]
        batch2 = [label for label in idx2 if isinstance(label, str)]
        core2 = [label for label in idx2 if isinstance(label, int)]
        batch_out = [label for label in idx_out if isinstance(label, str)]
        core_out = [label for label in idx_out if isinstance(label, int)]

        # Check dimensions match expected counts
        for actual, expected, description in [
            (len(batch1), self.batch_dims, "batch labels in idx1"),
            (len(core1), self.num_CV_vars, "core labels in idx1"),
            (len(batch2), other.batch_dims, "batch labels in idx2"),
            (len(core2), other.num_CV_vars, "core labels in idx2"),
            (len(batch_out), len(set(batch1) | set(batch2)), "batch labels in idx_out"),
            (len(core_out), len(set(core1) ^ set(core2)), "core labels in idx_out"),
        ]:
            if actual != expected:
                raise ValueError(f"Expected {expected} {description}, found {actual}.")

        # Check contracted core labels don't appear in output
        contracted_cores = set(core1) & set(core2)
        if not set(core_out).isdisjoint(contracted_cores):
            raise ValueError(
                "idx_out cannot contain core labels that are contracted: "
                f"{set(core_out) & contracted_cores}"
            )

        # --- Prepare for complex_gaussian_integral_2 ---
        contracted_core = set(core1) & set(core2)
        idx1_cv = sorted(core1.index(label) for label in contracted_core)
        idx2_cv = sorted(core2.index(label) for label in contracted_core)

        unique_batch_labels = set(batch1) | set(batch2)
        label_to_char = {label: chr(97 + i) for i, label in enumerate(unique_batch_labels)}
        batch1_chars = "".join([label_to_char[label] for label in batch1])
        batch2_chars = "".join([label_to_char[label] for label in batch2])
        batch_out_chars = "".join([label_to_char[label] for label in batch_out])
        batch_str = f"{batch1_chars},{batch2_chars}->{batch_out_chars}"

        # --- Call complex_gaussian_integral_2 ---
        A, b, c = complex_gaussian_integral_2(
            self.triple, other.triple, idx1_cv, idx2_cv, batch_str
        )
        result = PolyExpAnsatz(A, b, c)

        # --- Reorder core dimensions ---
        leftover_core = [i for i in idx1 + idx2 if isinstance(i, int) and i not in contracted_core]
        perm = [core_out.index(i) for i in leftover_core]
        return result.reorder(perm)
=======
        idx1 = (idx1,) if isinstance(idx1, int) else idx1
        idx2 = (idx2,) if isinstance(idx2, int) else idx2
        for i, j in zip(idx1, idx2):
            if i and i >= self.num_CV_vars:
                raise IndexError(
                    f"Index {i} out of bounds for ansatz with {self.num_CV_vars} CV variables."
                )
            if j and j >= other.num_CV_vars:
                raise IndexError(
                    f"Index {j} out of bounds for ansatz with {other.num_CV_vars} CV variables."
                )

        A, b, c = complex_gaussian_integral_2(self.triple, other.triple, idx1, idx2, batch_str)

        if self._lin_sup and other._lin_sup:
            batch_shape = self.batch_shape[:-1]
            flattened = self.batch_shape[-1] * other.batch_shape[-1]
            A = math.reshape(A, batch_shape + (flattened,) + tuple(A.shape[-2:]))
            b = math.reshape(b, batch_shape + (flattened,) + tuple(b.shape[-1:]))
            c = math.reshape(c, batch_shape + (flattened,) + self.shape_derived_vars)

        return PolyExpAnsatz(A, b, c, lin_sup=self._lin_sup or other._lin_sup)
>>>>>>> bdb07eed

    def decompose_ansatz(self) -> PolyExpAnsatz:
        r"""
        This method decomposes a PolyExp ansatz to make it more efficient to evaluate.
        An ansatz with ``n`` CV variables and ``m`` derived variables has parameters with the following shapes:
        ``A=(batch;n+m,n+m)``, ``b=(batch;n+m)``, ``c = (batch;k_1,k_2,...,k_m;j_1,...,j_d)``, where ``d`` is the number of
        discrete variables, i.e. axes of the array of values that we get when we evaluate the ansatz at a point.
        This can be rewritten as an ansatz of dimension ``A=(*batch;2n,2n)``, ``b=(*batch;2n)``,
        ``c = (*batch;l_1,l_2,...,l_n;j_1,...,j_d)``, with ``l_i = sum_j k_j``.
        This means that the number of continuous variables remains ``n``, the number of derived variables decreases from
        ``m`` to ``n``, and the number of discrete variables remains ``d``. The price we pay is that the order of the
        derivatives is larger (the order of each derivative is the sum of all the orders of the initial derivatives).
        This decomposition is typically favourable if ``m > n`` and the sum of the elements in ``c.shape[1:]`` is not too large.
        This method will actually decompose the ansatz only if ``m > n`` and return the original ansatz otherwise.
        """
        if self.num_derived_vars < self.num_CV_vars:
            return self
        n = self.num_CV_vars
        A, b, c = self.triple
        pulled_out_input_shape = (
            int(math.sum(self.shape_derived_vars)),
        ) * n  # cast to int for jax
        poly_shape = pulled_out_input_shape + self.shape_derived_vars

        batch_shape = A.shape[:-2]
        A_core = math.block(
            [
                [math.zeros(batch_shape + (n, n), dtype=A.dtype), A[..., :n, n:]],
                [A[..., n:, :n], A[..., n:, n:]],
            ]
        )
        b_core = math.concat((math.zeros(batch_shape + (n,), dtype=b.dtype), b[..., n:]), axis=-1)

        poly_core = math.hermite_renormalized(
            A_core, b_core, math.ones(self.batch_shape, dtype=math.complex128), shape=poly_shape
        )

        derived_vars_size = int(math.prod(self.shape_derived_vars))
        poly_core = math.reshape(
            poly_core, batch_shape + pulled_out_input_shape + (derived_vars_size,)
        )
        batch_str = generate_batch_str(batch_shape)
        c_prime = math.einsum(
            f"{batch_str}...k,{batch_str}...k->{batch_str}...",
            poly_core,
            c.reshape(batch_shape + (derived_vars_size,)),
        )
        block = A[..., :n, :n]
        I_matrix = math.broadcast_to(math.eye_like(block), block.shape)
        A_decomp = math.block([[block, I_matrix], [I_matrix, math.zeros_like(block)]])
        b_decomp = math.concat((b[..., :n], math.zeros(batch_shape + (n,), dtype=b.dtype)), axis=-1)
        return PolyExpAnsatz(A_decomp, b_decomp, c_prime, lin_sup=self._lin_sup)

    def eval(
        self, *z: Vector | None, batch_string: str | None = None
    ) -> Scalar | ArrayLike | PolyExpAnsatz:
        r"""
        Evaluates the ansatz at given points or returns a partially evaluated ansatz.
        This method supports passing an einsum-style batch string to specify how the batch dimensions
        of the arguments should be handled. For example, for two arguments, "i,j->ij" means to take
        the outer product  of the batch dimensions. The batch dimensions of the ansatz itself are not
        part of the batch string and are placed after the output batch dimensions in the output.

        1. Partial evaluation: If any argument is None, it returns a new ansatz with those arguments
           unevaluated. For example, if F(z1, z2, z3) is called as F(1.0, None, 3.0), it returns a
           new ansatz G(z2) with z1 and z3 fixed at 1.0 and 3.0.

        2. Full evaluation: If all arguments are provided, it returns the value of the ansatz at
        those points.

        The returned shape depends on the batch shape of the ansatz itself and the batch dimensions of
        the inputs and the batch string.

        Args:
            z: points in C where the function is (partially) evaluated or None if the variable is
            not evaluated.
            batch_string: like einsum string for batch dimensions of the inputs, e.g. "i,j->ij"

        Returns:
            The value of the ansatz or a new ansatz if partial evaluation is performed.
        """
        if len(z) > self.num_CV_vars:
            raise ValueError(
                f"The ansatz was called with {len(z)} variables, "
                f"but it only has {self.num_CV_vars} CV variables."
            )

        evaluated_indices = [i for i, zi in enumerate(z) if zi is not None]
        only_z = [math.astensor(zi) for zi in z if zi is not None]

        if batch_string is None:  # Generate default batch string if none provided
            batch_string = outer_product_batch_str(*[zi.shape for zi in only_z])

        reshaped_z = reshape_args_to_batch_string(only_z, batch_string)
        broadcasted_z = math.broadcast_arrays(*reshaped_z)
        if len(evaluated_indices) == self.num_CV_vars:  # Full evaluation: all CV vars specified
            return self(*broadcasted_z)
        else:  # Partial evaluation: some CV variables are not provided
            combined_z = math.stack(broadcasted_z, axis=-1)
            return self._partial_eval(combined_z, tuple(evaluated_indices))

    def reorder(self, order: Sequence[int]):
        r"""
        Reorders the CV indices of an (A,b,c) triple.
        The length of ``order`` must equal the number of CV variables.
        This method returns a new ansatz object.
        """
        if len(order) != self.num_CV_vars:
            raise ValueError(f"order must have length {self.num_CV_vars}, got {len(order)}")
        # Add derived variable indices after CV indices
        order = list(order) + list(
            range(self.num_CV_vars, self.num_CV_vars + self.num_derived_vars)
        )
        A = math.gather(math.gather(self.A, order, axis=-1), order, axis=-2)
        b = math.gather(self.b, order, axis=-1)
        return PolyExpAnsatz(A, b, self.c, lin_sup=self._lin_sup)

<<<<<<< HEAD
    def reorder_batch(self, order: Sequence[int]):
        if len(order) != self.batch_dims:
            raise ValueError(
                f"order must have length {self.batch_dims} (number of batch dimensions), got {len(order)}"
            )

        core_dims_indices_A = range(self.batch_dims, self.batch_dims + 2)
        core_dims_indices_b = range(self.batch_dims, self.batch_dims + 1)
        core_dims_indices_c = range(self.batch_dims, self.batch_dims + self.num_derived_vars)

        new_A = math.transpose(self.A, list(order) + list(core_dims_indices_A))
        new_b = math.transpose(self.b, list(order) + list(core_dims_indices_b))
        new_c = math.transpose(self.c, list(order) + list(core_dims_indices_c))

        return PolyExpAnsatz(new_A, new_b, new_c)

    # TODO: this should be moved to classes responsible for interpreting a batch dimension as a sum
    def simplify(self) -> None:
=======
    def simplify(self) -> PolyExpAnsatz:
>>>>>>> bdb07eed
        r"""
        Returns a new ansatz simplified by combining terms that have the
        same exponential part, i.e. two components of the batch are considered equal if their
        ``A`` and ``b`` are equal. In this case only one is kept and the corresponding ``c`` are added.

        Will return immediately if the ansatz has already been simplified, so it is safe to re-call.
        """
        if self._simplified or not self._lin_sup:
            return self
        batch_shape = self.batch_shape[:-1] if self._lin_sup else self.batch_shape
        if batch_shape:
            raise NotImplementedError("Batched simplify is not implemented.")
        (A, b, c), to_keep = self._find_unique_terms_sorted()

        A = math.gather(A, to_keep, axis=0)
        b = math.gather(b, to_keep, axis=0)
        c = math.gather(c, to_keep, axis=0)  # already added

        A = math.reshape(A, (len(to_keep),) + (self.num_vars, self.num_vars))
        b = math.reshape(b, (len(to_keep),) + (self.num_vars,))
        c = math.reshape(c, (len(to_keep),) + self.shape_derived_vars)

        new_ansatz = PolyExpAnsatz(A, b, c, lin_sup=self._lin_sup)
        new_ansatz._simplified = True

        return new_ansatz

    def to_dict(self) -> dict[str, ArrayLike]:
        r"""Returns a dictionary representation of the ansatz. For serialization purposes."""
        return {"A": self.A, "b": self.b, "c": self.c}

    def trace(self, idx_z: tuple[int, ...], idx_zconj: tuple[int, ...], measure: float = -1.0):
        r"""
        Computes the trace of the ansatz across the specified pairs of CV variables.

        Args:
            idx_z: The indices indicating which CV variables to integrate over.
            idx_zconj: The indices indicating which conjugate CV variables to integrate over.
            measure: The measure to use in the complex Gaussian integral.

        Returns:
            A new ansatz with the specified indices traced out.
        """
        if len(idx_z) != len(idx_zconj):
            raise ValueError("idx_z and idx_zconj must have the same length.")
        if len(set(idx_z + idx_zconj)) != len(idx_z) + len(idx_zconj):
            raise ValueError(
                f"Indices must be unique: {set(idx_z).intersection(idx_zconj)} are repeated."
            )
        if any(i >= self.num_CV_vars for i in idx_z) or any(
            i >= self.num_CV_vars for i in idx_zconj
        ):
            raise ValueError(
                f"All indices must be between 0 and {self.num_CV_vars-1}. Got {idx_z} and {idx_zconj}."
            )
        A, b, c = complex_gaussian_integral_1(self.triple, idx_z, idx_zconj, measure=measure)
        return PolyExpAnsatz(A, b, c, lin_sup=self._lin_sup)

    def _combine_exp_and_poly(
        self, exp_sum: Batch[ComplexTensor], poly: Batch[ComplexTensor], c: Batch[ComplexTensor]
    ) -> Batch[ComplexTensor]:
        r"""
        Combines exponential and polynomial parts using einsum. Needed in ``__call__``.
        """
        poly_string = "".join(chr(i) for i in range(97, 97 + len(self.shape_derived_vars)))
        return math.einsum(f"...,...{poly_string},...{poly_string}->...", exp_sum, c, poly)

    def _compute_exp_part(
        self, z: Batch[Vector], A: Batch[ComplexMatrix], b: Batch[ComplexVector]
    ) -> Batch[Scalar]:
        r"""
        Computes the exponential part of the ansatz evaluation. Needed in ``__call__``.
        The exponential part is given by:
        .. math::
            \exp\left(\frac{1}{2} z^T A z + b^T z\right)
        where :math:`A` is the matrix of the quadratic part of the ansatz and :math:`b` is the vector of the linear part
        that correspond to the vector of given CV variables.
        """
        n = self.num_CV_vars
        A_part = math.einsum("...a,...b,...ab->...", z, z, A[..., :n, :n])
        b_part = math.einsum("...a,...a->...", z, b[..., :n])
        return math.exp(1 / 2 * A_part + b_part)

    def _compute_polynomial_part(
        self, z: Batch[Vector], A: Batch[ComplexMatrix], b: Batch[ComplexVector]
    ) -> Batch[Scalar]:
        r"""
        Computes the polynomial part of the ansatz evaluation. Needed in ``__call__``.
        """
        n = self.num_CV_vars
        batch_shape = z.shape[:-1]
        b_poly = math.einsum("...ab,...a->...b", A[..., :n, n:], z) + b[..., n:]
        return math.hermite_renormalized(
            A[..., n:, n:],
            b_poly,
            math.ones(batch_shape, dtype=math.complex128),
            shape=self.shape_derived_vars,
        )

    def _find_unique_terms_sorted(
        self,
    ) -> tuple[tuple[Batch[ComplexMatrix], Batch[ComplexVector], Batch[ComplexTensor]], list[int]]:
        r"""
        Finds unique terms by first sorting the batch dimension and adds the corresponding c values.

        Returns:
            The updated vectorized (A,b,c) triple and a list of indices to keep after simplification.
        """
        A, b, c = self._order_batch()
        to_keep = [d0 := 0]
        mat, vec = A[d0], b[d0]

        for d in range(1, self.batch_size):
            if not (
                math.allclose(mat, A[d], atol=settings.ATOL)
                and math.allclose(vec, b[d], atol=settings.ATOL)
            ):
                to_keep.append(d)
                d0 = d
                mat, vec = A[d0], b[d0]
            else:
                d0r = np.unravel_index(d0, self.batch_shape)
                dr = np.unravel_index(d, self.batch_shape)
                c = math.update_add_tensor(c, [d0r], [c[dr]])
        return (A, b, c), to_keep

    def _generate_ansatz(self):
        r"""
        This method computes and sets the (A, b, c) triple given a function and its kwargs.
        """
        if self._should_regenerate():
            params = {}
            for name, param in self._fn_kwargs.items():
                try:
                    params[name] = param.value
                except AttributeError:
                    params[name] = param

            A, b, c = self._fn(**params)
            self._A = math.astensor(A)
            self._b = math.astensor(b)
            self._c = math.astensor(c)
            verify_batch_triple(self._A, self._b, self._c)
            self._batch_shape = tuple(self._A.shape[:-2])

    def _ipython_display_(self):
        if widgets.IN_INTERACTIVE_SHELL:
            print(self)
            return
        display(widgets.bargmann(self))

    def _order_batch(
        self,
    ) -> tuple[Batch[ComplexMatrix], Batch[ComplexVector], Batch[ComplexTensor]]:
        r"""
        This method orders the batch dimension by the lexicographical order of the
        flattened arrays (A, b, c). This is a very cheap way to enforce
        an ordering of the batch dimension, which is useful for simplification and for
        determining (in)equality between two PolyExp ansatz.

        Returns:
            The ordered vectorized (A, b, c) triple.
        """
        if not self.batch_shape:
            return self.A, self.b, self.c
        A_vectorized = math.reshape(self.A, (-1, self.num_vars, self.num_vars))
        b_vectorized = math.reshape(self.b, (-1, self.num_vars))
        c_vectorized = math.reshape(self.c, (-1, *self.shape_derived_vars))
        generators = [
            itertools.chain(
                math.asnumpy(b_vectorized[i]).flat,
                math.asnumpy(A_vectorized[i]).flat,
                math.asnumpy(c_vectorized[i]).flat,
            )
            for i in range(self.batch_size)
        ]
        sorted_indices = argsort_gen(generators)
        A = math.gather(A_vectorized, sorted_indices, axis=0)
        b = math.gather(b_vectorized, sorted_indices, axis=0)
        c = math.gather(c_vectorized, sorted_indices, axis=0)
        return A, b, c

    def _partial_eval(self, z: ArrayLike, indices: tuple[int, ...]) -> PolyExpAnsatz:
        r"""
        Partially evaluates the ansatz by fixing some of its variables to specific values.

        This method creates a new ansatz with fewer variables by substituting the specified
        variables with their given values. The remaining variables keep their original order
        in the function signature.

        Example:
            If this ansatz represents F(z0,z1,z2), then:
            ```
            new_ansatz = self._partial_eval([2.0,3.0], indices=(0,2))
            ```
            returns a new ansatz G(z1) equal to F(2.0, z1, 3.0).

        Args:
            z: Values for the variables being fixed. Can be:
               - Shape (r,): A single vector of values for r variables
               - Shape (*b, r): Batch of r values of shape *b
               Where r is the number of indices in `indices`
            indices: Indices of the variables to be fixed to the values in z

        Returns:
            A new PolyExpAnsatz with fewer variables. If the original ansatz has batch
            dimensions *L and z has batch dimensions *b, the resulting ansatz will have
            batch dimensions (*b, *L).
        """
        if len(indices) >= self.num_CV_vars:
            raise ValueError(
                "The number of variables and indices must not exceed the number of CV "
                f"variables {self.num_CV_vars}. Use the eval() or __call__() method instead."
            )
        z_batch_shape = z.shape[:-1]

        # evaluated, remaining and derived indices
        e = indices
        r = [i for i in range(self.num_CV_vars) if i not in indices]
        d = list(range(self.num_CV_vars, self.num_vars))

        ansatz_batch_idxs = tuple(range(self.batch_dims))
        z_batch_idxs = tuple(range(self.batch_dims, self.batch_dims + len(z_batch_shape)))
        z = math.transpose(
            math.broadcast_to(z, self.batch_shape + z.shape),
            z_batch_idxs
            + ansatz_batch_idxs
            + (len(z_batch_idxs + ansatz_batch_idxs),),  # tensorflow
        )

        A = math.broadcast_to(self.A, z_batch_shape + self.A.shape)
        b = math.broadcast_to(self.b, z_batch_shape + self.b.shape)
        c = math.broadcast_to(self.c, z_batch_shape + self.c.shape)

        new_A = math.gather(math.gather(A, r + d, axis=-1), r + d, axis=-2)
        A_er = math.gather(math.gather(A, e, axis=-2), r, axis=-1)
        b_r = math.einsum("...er,...e->...r", A_er, z)

        if len(d) > 0:
            A_ed = math.gather(math.gather(A, e, axis=-2), d, axis=-1)
            b_d = math.einsum("...ed,...e->...d", A_ed, z)
            new_b = math.gather(b, r + d, axis=-1) + math.concat((b_r, b_d), axis=-1)
        else:
            new_b = math.gather(b, r, axis=-1) + b_r
        A_ee = math.gather(math.gather(A, e, axis=-2), e, axis=-1)
        A_part = math.einsum("...e,...f,...ef->...", z, z, A_ee)
        b_part = math.einsum("...e,...e->...", z, math.gather(b, e, axis=-1))
        exp_sum = math.exp(1 / 2 * A_part + b_part)
        poly_string = "".join(chr(i) for i in range(97, 97 + len(self.shape_derived_vars)))
        new_c2 = math.einsum(f"...,...{poly_string}->...{poly_string}", exp_sum, c)
        return PolyExpAnsatz(
            new_A,
            new_b,
            new_c2,
            lin_sup=self._lin_sup,
        )

    def _should_regenerate(self):
        return (
            self._A is None
            or self._b is None
            or self._c is None
            or Variable in {type(param) for param in self._fn_kwargs.values()}
        )

    def __add__(self, other: PolyExpAnsatz) -> PolyExpAnsatz:
        r"""
        Adds two PolyExp ansatze together. This is equivalent to stacking their respective triples
        along a batch dimension, which is to be interpreted to mean a linear superposition.
        In order to use the __add__ method, the ansatze must have the same number of CV variables,
        and zero or one batch dimensions. The reason for this restriction on the number of batch
        dimensions is that if there are multiple batch dimensions, it is not clear which one is used
        as meaning "linear superposition". In that case, the stacking of the triples should be done
        by the user.
        """
        if self.num_CV_vars != other.num_CV_vars:
            raise ValueError(
                f"The number of CV variables must match. Got {self.num_CV_vars} and {other.num_CV_vars}."
            )
        if (self.batch_shape and not self._lin_sup) or (other.batch_shape and not other._lin_sup):
            raise ValueError(
                f"Cannot add PolyExpAnsatz with batch dimensions {self.batch_shape} and {other.batch_shape}."
            )
        A_self = self.A if self.batch_dims == 1 else math.expand_dims(self.A, axis=0)
        b_self = self.b if self.batch_dims == 1 else math.expand_dims(self.b, axis=0)
        c_self = self.c if self.batch_dims == 1 else math.expand_dims(self.c, axis=0)
        A_other = other.A if other.batch_dims == 1 else math.expand_dims(other.A, axis=0)
        b_other = other.b if other.batch_dims == 1 else math.expand_dims(other.b, axis=0)
        c_other = other.c if other.batch_dims == 1 else math.expand_dims(other.c, axis=0)

        def pad_arrays(array1, array2):
            shape1 = array1.shape[1:]
            shape2 = array2.shape[1:]
            max_shapes = tuple(map(max, zip(shape1, shape2)))
            pad_widths1 = [(0, 0)] + [(0, m - s) for m, s in zip(max_shapes, shape1)]
            pad_widths2 = [(0, 0)] + [(0, m - s) for m, s in zip(max_shapes, shape2)]
            padded_array1 = math.pad(array1, pad_widths1, "constant")
            padded_array2 = math.pad(array2, pad_widths2, "constant")
            return padded_array1, padded_array2

        def pad_and_combine_arrays(array1, array2):
            padded_array1, padded_array2 = pad_arrays(array1, array2)
            return math.concat([padded_array1, padded_array2], axis=0)

        def pad_and_combine_Ab(Ab1, Ab2):
            padded_Ab1, padded_Ab2 = pad_arrays(Ab1, Ab2)
            return math.concat([padded_Ab1, padded_Ab2], axis=0)

        n_derived_vars = max(self.num_derived_vars, other.num_derived_vars)

        combined_matrices = pad_and_combine_Ab(A_self, A_other)
        combined_vectors = pad_and_combine_Ab(b_self, b_other)
        combined_arrays = pad_and_combine_arrays(
            math.atleast_nd(c_self, n_derived_vars + 1),
            math.atleast_nd(c_other, n_derived_vars + 1),
        )
        return PolyExpAnsatz(
            combined_matrices,
            combined_vectors,
            combined_arrays,
            lin_sup=True,
        )

    def __and__(self, other: PolyExpAnsatz) -> PolyExpAnsatz:
        r"""
        Tensor product of this PolyExpAnsatz with another. Equivalent to :math:`H(a,b) = F(a) * G(b)`.
        As it distributes over addition on both self and other, the batch shape of the result is the
        outer product of the batch shapes of this ansatz and the other one. Use with moderation.

        Args:
            other: Another PolyExpAnsatz.

        Returns:
            The tensor product of this PolyExpAnsatz and other.
        """
        As, bs, cs = join_Abc(
            self.triple,
            other.triple,
            outer_product_batch_str(self.batch_shape, other.batch_shape),
        )
        return PolyExpAnsatz(As, bs, cs)

    def __call__(self: PolyExpAnsatz, *z_inputs: ArrayLike | None) -> Batch[ComplexTensor]:
        r"""
        Evaluates the ansatz at the given batch of points. Each point can have arbitray batch dimensions,
        as long as they are broadcastable. If some of the points are not specified (None), the result
        will be a partially evaluated ansatz.
        If the combined shape of the inputs is ``(*b, n)`` where ``n`` is the number of CV variables in the ansatz
        and ``*b`` is the batch dimensions of the combined inputs, then the output will have shape ``(*b, *L)``
        where ``*L`` is the batch shape of the ansatz itself.

        Args:
            z: A batch of points where the function is evaluated (or None).
                The shape of each point can be arbitrary, as long as they are broadcastable.

        Returns:
            The evaluated function with shape (*b, *L) where:
               - *b are the batch dimensions of the combined inputs.
               - *L is the batch shape of the ansatz.
        """
        z_only = [arr for arr in z_inputs if arr is not None]
        broadcasted_z = math.broadcast_arrays(*z_only)
        z = (
            math.cast(math.stack(broadcasted_z, axis=-1), dtype=math.complex128)
            if broadcasted_z
            else math.astensor([], dtype=math.complex128)
        )
        if len(z_only) < self.num_CV_vars:
            indices = tuple(i for i, arr in enumerate(z_inputs) if arr is not None)
            return self._partial_eval(z, indices)
        z_batch_shape, z_dim = z.shape[:-1], z.shape[-1]
        if z_dim != self.num_CV_vars:
            raise ValueError(
                f"The last dimension of `z` must equal the number of CV variables {self.num_CV_vars}, got {z_dim}."
            )

        ansatz_batch_idxs = tuple(range(self.batch_dims))
        z_batch_idxs = tuple(range(self.batch_dims, self.batch_dims + len(z_batch_shape)))
        z = math.transpose(
            math.broadcast_to(z, self.batch_shape + z.shape),
            z_batch_idxs
            + ansatz_batch_idxs
            + (len(z_batch_idxs + ansatz_batch_idxs),),  # tensorflow
        )

        A = math.broadcast_to(self.A, z_batch_shape + self.A.shape)
        b = math.broadcast_to(self.b, z_batch_shape + self.b.shape)
        c = math.broadcast_to(self.c, z_batch_shape + self.c.shape)

        exp_sum = self._compute_exp_part(z, A, b)
        if self.num_derived_vars == 0:  # purely gaussian
            return math.einsum("...,...->...", exp_sum, c)
        else:
            poly = self._compute_polynomial_part(z, A, b)
            return self._combine_exp_and_poly(exp_sum, poly, c)

    def __eq__(self, other) -> bool:
        if not isinstance(other, PolyExpAnsatz):
            return False
        self_A, self_b, self_c = self._order_batch()
        other_A, other_b, other_c = other._order_batch()
        return (
            math.allclose(self_A, other_A, atol=settings.ATOL)
            and math.allclose(self_b, other_b, atol=settings.ATOL)
            and math.allclose(self_c, other_c, atol=settings.ATOL)
        )

    def __mul__(self, other: Scalar | ArrayLike | PolyExpAnsatz) -> PolyExpAnsatz:
        if not isinstance(other, PolyExpAnsatz):  # could be a number
            try:
                return PolyExpAnsatz(self.A, self.b, self.c * other, lin_sup=self._lin_sup)
            except Exception as e:
                raise TypeError(f"Cannot multiply PolyExpAnsatz and {other.__class__}.") from e

        else:
            raise NotImplementedError(
                "Multiplication of PolyExpAnsatz with other PolyExpAnsatz is not implemented."
            )

    def __neg__(self) -> PolyExpAnsatz:
        return PolyExpAnsatz(self.A, self.b, -self.c, lin_sup=self._lin_sup)

    def __repr__(self) -> str:
        r"""Returns a string representation of the PolyExpAnsatz object."""
        self._generate_ansatz()  # Ensure parameters are generated if needed

        # Create a descriptive name
        display_name = f'"{self.name}"' if self.name else "unnamed"

        # Build the representation string
        repr_str = [
            f"PolyExpAnsatz({display_name})",
            f"  Batch shape: {self.batch_shape}",
            f"  Variables: {self.num_CV_vars} CV + {self.num_derived_vars} derived = {self.num_vars} total",
            "  Parameter shapes:",
            f"    A: {self.A.shape}",
            f"    b: {self.b.shape}",
            f"    c: {self.c.shape}",
        ]

        # Add information about simplification status
        if self._simplified:
            repr_str.append("  Status: simplified")

        # Add information about function generation if applicable
        if self._fn is not None:
            fn_name = getattr(self._fn, "__name__", str(self._fn))
            repr_str.append(f"  Generated from: {fn_name}")
            if self._fn_kwargs:
                param_str = ", ".join(f"{k}={v}" for k, v in self._fn_kwargs.items())
                repr_str.append(f"  Parameters: {param_str}")

        return "\n".join(repr_str)

    def __truediv__(self, other: Scalar | ArrayLike | PolyExpAnsatz) -> PolyExpAnsatz:
        if not isinstance(other, PolyExpAnsatz):  # could be a number
            try:
                return PolyExpAnsatz(self.A, self.b, self.c / other, lin_sup=self._lin_sup)
            except Exception as e:
                raise TypeError(f"Cannot divide PolyExpAnsatz and {other.__class__}.") from e
        else:
            raise NotImplementedError(
                "Division of PolyExpAnsatz with other PolyExpAnsatz is not implemented."
            )<|MERGE_RESOLUTION|>--- conflicted
+++ resolved
@@ -292,7 +292,6 @@
         Raises:
             ValueError: If index sequences have incorrect length, invalid labels, or violate PolyExpAnsatz contraction rules.
         """
-<<<<<<< HEAD
         # --- Parse and Validate Inputs ---
         batch1 = [label for label in idx1 if isinstance(label, str)]
         core1 = [label for label in idx1 if isinstance(label, int)]
@@ -302,35 +301,39 @@
         core_out = [label for label in idx_out if isinstance(label, int)]
 
         # Check dimensions match expected counts
+        ls1 = int(self._lin_sup)
+        ls2 = int(other._lin_sup)
         for actual, expected, description in [
-            (len(batch1), self.batch_dims, "batch labels in idx1"),
+            (len(batch1), self.batch_dims - ls1, "batch labels in idx1"),
             (len(core1), self.num_CV_vars, "core labels in idx1"),
-            (len(batch2), other.batch_dims, "batch labels in idx2"),
+            (len(batch2), other.batch_dims - ls2, "batch labels in idx2"),
             (len(core2), other.num_CV_vars, "core labels in idx2"),
-            (len(batch_out), len(set(batch1) | set(batch2)), "batch labels in idx_out"),
+            (len(batch_out), len(set(batch1) | set(batch2)) - ls1 - ls2, "batch labels in idx_out"),
             (len(core_out), len(set(core1) ^ set(core2)), "core labels in idx_out"),
         ]:
             if actual != expected:
                 raise ValueError(f"Expected {expected} {description}, found {actual}.")
 
         # Check contracted core labels don't appear in output
-        contracted_cores = set(core1) & set(core2)
-        if not set(core_out).isdisjoint(contracted_cores):
+        if not set(core_out).isdisjoint(contracted_cores := set(core1) & set(core2)):
             raise ValueError(
                 "idx_out cannot contain core labels that are contracted: "
                 f"{set(core_out) & contracted_cores}"
             )
 
-        # --- Prepare for complex_gaussian_integral_2 ---
+        # --- Prepare for complex_gaussian_integral_2 ---  # TODO: finish fixing this
         contracted_core = set(core1) & set(core2)
         idx1_cv = sorted(core1.index(label) for label in contracted_core)
         idx2_cv = sorted(core2.index(label) for label in contracted_core)
 
-        unique_batch_labels = set(batch1) | set(batch2)
+        ls_labels = {f"__ls{i}" for i, ls in [(1, ls1), (2, ls2)] if ls}
+        unique_batch_labels = set(batch1) | set(batch2) | ls_labels
         label_to_char = {label: chr(97 + i) for i, label in enumerate(unique_batch_labels)}
-        batch1_chars = "".join([label_to_char[label] for label in batch1])
-        batch2_chars = "".join([label_to_char[label] for label in batch2])
-        batch_out_chars = "".join([label_to_char[label] for label in batch_out])
+        batch1_chars = "__ls1" * ls1 + "".join([label_to_char[label] for label in batch1])
+        batch2_chars = "__ls2" * ls2 + "".join([label_to_char[label] for label in batch2])
+        batch_out_chars = (
+            "__ls1" * ls1 + "__ls2" * ls2 + "".join([label_to_char[label] for label in batch_out])
+        )
         batch_str = f"{batch1_chars},{batch2_chars}->{batch_out_chars}"
 
         # --- Call complex_gaussian_integral_2 ---
@@ -343,19 +346,6 @@
         leftover_core = [i for i in idx1 + idx2 if isinstance(i, int) and i not in contracted_core]
         perm = [core_out.index(i) for i in leftover_core]
         return result.reorder(perm)
-=======
-        idx1 = (idx1,) if isinstance(idx1, int) else idx1
-        idx2 = (idx2,) if isinstance(idx2, int) else idx2
-        for i, j in zip(idx1, idx2):
-            if i and i >= self.num_CV_vars:
-                raise IndexError(
-                    f"Index {i} out of bounds for ansatz with {self.num_CV_vars} CV variables."
-                )
-            if j and j >= other.num_CV_vars:
-                raise IndexError(
-                    f"Index {j} out of bounds for ansatz with {other.num_CV_vars} CV variables."
-                )
-
         A, b, c = complex_gaussian_integral_2(self.triple, other.triple, idx1, idx2, batch_str)
 
         if self._lin_sup and other._lin_sup:
@@ -366,7 +356,6 @@
             c = math.reshape(c, batch_shape + (flattened,) + self.shape_derived_vars)
 
         return PolyExpAnsatz(A, b, c, lin_sup=self._lin_sup or other._lin_sup)
->>>>>>> bdb07eed
 
     def decompose_ansatz(self) -> PolyExpAnsatz:
         r"""
@@ -484,8 +473,7 @@
         b = math.gather(self.b, order, axis=-1)
         return PolyExpAnsatz(A, b, self.c, lin_sup=self._lin_sup)
 
-<<<<<<< HEAD
-    def reorder_batch(self, order: Sequence[int]):
+    def reorder_batch(self, order: Sequence[int]):  # TODO: omit last batch index if lin_sup
         if len(order) != self.batch_dims:
             raise ValueError(
                 f"order must have length {self.batch_dims} (number of batch dimensions), got {len(order)}"
@@ -503,9 +491,6 @@
 
     # TODO: this should be moved to classes responsible for interpreting a batch dimension as a sum
     def simplify(self) -> None:
-=======
-    def simplify(self) -> PolyExpAnsatz:
->>>>>>> bdb07eed
         r"""
         Returns a new ansatz simplified by combining terms that have the
         same exponential part, i.e. two components of the batch are considered equal if their
