--- conflicted
+++ resolved
@@ -436,18 +436,12 @@
             )  # (b_abc,b_arg,poly)
             poly = math.moveaxis(poly, 0, 1)  # (b_arg,b_abc,poly)
             res = math.sum(
-                    poly * self.c,
-                    axis=math.arange(2, 2 + dim_beta, dtype=math.int32).tolist(),
-<<<<<<< HEAD
+                poly * self.c,
+                axis=math.arange(2, 2 + dim_beta, dtype=math.int32).tolist(),
             )
             val = math.sum(
-                exp_sum
-                * res,
-                axis=[-1],
-=======
-                ),
+                exp_sum * res,
                 axis=-1,
->>>>>>> 5a11703f
             )  # (b_arg)
         return val
 
@@ -517,7 +511,9 @@
             math.gather(math.gather(Ai, tuple(beta_indices), axis=0), tuple(z_not_none), axis=1),
             gamma,
         )
-        new_b = math.gather(bi, tuple(new_indices), axis=0) + math.concat((b_alpha, b_beta), axis=-1)
+        new_b = math.gather(bi, tuple(new_indices), axis=0) + math.concat(
+            (b_alpha, b_beta), axis=-1
+        )
 
         # new c
         A_part = math.einsum(
