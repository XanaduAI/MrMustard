# Copyright 2023 Xanadu Quantum Technologies Inc.

# Licensed under the Apache License, Version 2.0 (the "License");
# you may not use this file except in compliance with the License.
# You may obtain a copy of the License at

#     http://www.apache.org/licenses/LICENSE-2.0

# Unless required by applicable law or agreed to in writing, software
# distributed under the License is distributed on an "AS IS" BASIS,
# WITHOUT WARRANTIES OR CONDITIONS OF ANY KIND, either express or implied.
# See the License for the specific language governing permissions and
# limitations under the License.

"""
This module contains the PolyExp ansatz.
"""

# pylint: disable=too-many-instance-attributes,too-many-positional-arguments

from __future__ import annotations

from typing import Any, Callable, Sequence
import itertools

import numpy as np
from numpy.typing import ArrayLike

from IPython.display import display

from mrmustard.utils.typing import (
    Batch,
    ComplexMatrix,
    ComplexTensor,
    ComplexVector,
    Scalar,
    Vector,
)

from mrmustard.physics.gaussian_integrals import (
    complex_gaussian_integral_1,
    complex_gaussian_integral_2,
    join_Abc,
)

from mrmustard import math, settings, widgets
from mrmustard.math.parameters import Variable

from mrmustard.utils.argsort import argsort_gen

from .base import Ansatz

__all__ = ["PolyExpAnsatz"]


class PolyExpAnsatz(Ansatz):
    r"""
    The base class for the PolyExp ansatz.

    Represents the ansatz function:

        :math:`F^{(i)}_j(z) = \sum_k c^{(i)}_{jk} \partial_y^k \textrm{exp}(\frac{1}{2}(z,y)^T A^{(i)} (z,y) + (z,y)^T b^{(i)})|_{y=0}`

    with ``j`` and ``k`` multi-indices. The ``i`` index is a batch index that can be used for linear
    superposition or batching purposes. The ``j`` index represents the output shape of the array of
    polynomials of derivatives, and the ``k`` index is contracted with the vectors of derivatives to
    form the polynomial of derivatives.
    The matrices :math:`A^{(i)}` and vectors :math:`b^{(i)}` are the parameters of the exponential
    terms in the ansatz, with :math:`z` and :math:`y` vectors of continuous complex variables.
    They have shape ``(L, n+m, n+m)`` and ``(L, n+m)``, respectively for ``n`` continuous variables
    and ``m`` derived variables (i.e. :math:`z\in\mathbb{C}^{n}` and :math:`y\in\mathbb{C}^{m}`).
    The coefficients :math:`c^{(i)}_{jk}` are for the polynomial of derivatives and have shape
    ``(L, *DV, *derived)``, where ``*DV`` is the shape of the discrete variables (indexed by ``j``
    in the formula above) and ``*derived`` is the shape of the derived variables (indexed by ``k``
    in the formula above).

    .. code-block::

        >>> from mrmustard.physics.ansatz import PolyExpAnsatz


        >>> A = np.array([[1.0, 0.0], [0.0, 1.0]])
        >>> b = np.array([1.0, 1.0])
        >>> c = np.array([[1.0, 2.0, 3.0]])

        >>> F = PolyExpAnsatz(A, b, c, num_derived_vars=1)
        >>> z = np.array([[1.0],[2.0],[3.0]])

        >>> # calculate the value of the function at the three different ``z``, since z is batched.
        >>> val = F(z)

    Args:
        A: A batch of quadratic coefficient :math:`A^{(i)}`.
        b: A batch of linear coefficients :math:`b^{(i)}`.
        c: A batch of arrays :math:`c^{(i)}`.
        num_derived_vars: The number of variables :math:`y` that are derived by the polynomial of derivatives.
    """

    def __init__(
        self,
        A: Batch[ComplexMatrix] | None,
        b: Batch[ComplexVector] | None,
        c: Batch[ComplexTensor] | None = math.ones([], dtype=math.complex128),
        num_derived_vars: int = 0,  # i.e. size of y
        name: str = "",
    ):
        super().__init__()
        self._A = math.astensor(A) if A is not None else None
        self._b = math.astensor(b) if b is not None else None
        self._c = math.astensor(c) if c is not None else None
<<<<<<< HEAD
        self.num_derived_vars = num_derived_vars
=======
        self._backends = [False, False, False]
>>>>>>> 5a11703f
        self._simplified = False
        self.name = name
        self._fn = None
        self._fn_kwargs = {}
        self._batch_size = A.shape[0] if A is not None else None

    def _generate_ansatz(self):
        r"""
        This method computes and sets the (A, b, c) triple given a function and its kwargs.
        """
        if (
            self._A is None
            or self._b is None
            or self._c is None
            or Variable in {type(param) for param in self._fn_kwargs.values()}
        ):
            params = {}
            for name, param in self._fn_kwargs.items():
                try:
                    params[name] = param.value
                except AttributeError:
                    params[name] = param

            data = self._fn(**params)
            if len(data) == 4:
                A, b, c, num_derived_vars = data
            else:
                A, b, c = data
                c = math.astensor(c)
                num_derived_vars = 0
            self._A = math.atleast_3d(A)
            self._b = math.atleast_2d(b)
            self._c = math.atleast_3d(c)
            self.num_derived_vars = num_derived_vars
            self._batch_size = A.shape[0]

    @property
    def A(self) -> Batch[ComplexMatrix]:
        r"""
        The batch of quadratic coefficient :math:`A^{(i)}`.
        """
        self._generate_ansatz()
        return math.atleast_3d(self._A)

    @property
    def b(self) -> Batch[ComplexVector]:
        r"""
        The batch of linear coefficients :math:`b^{(i)}`.
        """
        self._generate_ansatz()
        return math.atleast_2d(self._b)

    @property
    def c(self) -> Batch[ComplexTensor]:
        r"""
        The batch of polynomial coefficients :math:`c^{(i)}_{jk}`.
        """
        self._generate_ansatz()
        return math.atleast_3d(self._c)

    @property
    def batch_size(self) -> int:
        return self._batch_size

    @property
    def conj(self):
<<<<<<< HEAD
        return PolyExpAnsatz(
            math.conj(self.A), math.conj(self.b), math.conj(self.c), self.num_derived_vars
        )
=======
        return PolyExpAnsatz(math.conj(self.A), math.conj(self.b), math.conj(self.c))
>>>>>>> 5a11703f

    @property
    def data(
        self,
    ) -> tuple[Batch[ComplexMatrix], Batch[ComplexVector], Batch[ComplexTensor], int]:
        r"""Returns the triple and the number of derived variables necessary to reinstantiate the ansatz."""
        return self.triple, self.num_derived_vars

    @property
    def num_CV_vars(self) -> int:
        r"""
        The number of continuous variables that remain after the polynomial of derivatives is applied.
        This is the number of continuous variables of the Ansatz function itself, i.e. the size of ``z``
        in :math:`F_j^{(i)}(z)`.
        """
        return self.A.shape[-1] - self.num_derived_vars

    @property
    def num_DV_vars(self) -> int:
        r"""
        The number of discrete variables after the polynomial of derivatives is applied.
        This is the number of non-batch axes of the array of values that we get when we evaluate the ansatz at a point.
        """
        return len(self.shape_DV_vars)

    @property
    def num_vars(self):
        r"""
        The total number of continuous variables of this ansatz before the polynomial of derivatives is applied.
        """
        return self.num_CV_vars + self.num_derived_vars

    @property
    def shape_DV_vars(self) -> tuple[int, ...]:
        r"""
        The shape of the discrete variables. Encoded in ``c`` as the axes between the batch size and the derived variables.
        This is the shape of the array of values that we get when we evaluate the ansatz at a point.
        The shape of ``c`` is ``(*batch, *DV, *derived)``, so the shape of the discrete variables is
        """
        return self.c.shape[len(self.batch_shape) : -self.num_derived_vars]

    @property
    def shape_derived_vars(self) -> tuple[int, ...]:
        r"""
        The shape of the derived variables (i.e. the polynomial of derivatives).
        Encoded in ``c`` as the axes between the batch size (first axis) and the discrete variables.
        """
        return self.c.shape[-self.num_derived_vars :]

    @property
    def triple(
        self,
    ) -> tuple[Batch[ComplexMatrix], Batch[ComplexVector], Batch[ComplexTensor]]:
        r"""Returns the triple of parameters of the exponential part of the ansatz."""
        return self.A, self.b, self.c

    @classmethod
    def from_dict(cls, data: dict[str, ArrayLike]) -> PolyExpAnsatz:
        r"""Creates an ansatz from a dictionary. For deserialization purposes."""
        return cls(**data)

    @classmethod
    def from_function(cls, fn: Callable, **kwargs: Any) -> PolyExpAnsatz:
        r"""Creates an ansatz given a function and its kwargs. This ansatz is lazily instantiated, i.e.
        the function is not called until the A,b,c attributes are accessed (even internally)."""
        ansatz = cls(None, None, None, None)
        ansatz._fn = fn
        ansatz._fn_kwargs = kwargs
        return ansatz

<<<<<<< HEAD
    def decompose_ansatz(self):
=======
    def contract(
        self,
        other: PolyExpAnsatz,
        idx1: int | tuple[int, ...] = tuple(),
        idx2: int | tuple[int, ...] = tuple(),
    ) -> PolyExpAnsatz:
        idx1 = (idx1,) if isinstance(idx1, int) else idx1
        idx2 = (idx2,) if isinstance(idx2, int) else idx2
        for i, j in zip(idx1, idx2):
            if i and i >= self.num_vars:
                raise IndexError(
                    f"Index {i} out of bounds for ansatz of dimension {self.num_vars}."
                )
            if j and j >= other.num_vars:
                raise IndexError(
                    f"Index {j} out of bounds for ansatz of dimension {other.num_vars}."
                )

        if settings.UNSAFE_ZIP_BATCH:
            if self.batch_size != other.batch_size:
                raise ValueError(
                    f"Batch size of the two representations must match since the settings.UNSAFE_ZIP_BATCH is {settings.UNSAFE_ZIP_BATCH}."
                )
            A, b, c = complex_gaussian_integral_2(self.triple, other.triple, idx1, idx2, mode="zip")
        else:
            A, b, c = complex_gaussian_integral_2(
                self.triple, other.triple, idx1, idx2, mode="kron"
            )

        return PolyExpAnsatz(A, b, c)

    def decompose_ansatz(self) -> PolyExpAnsatz:
>>>>>>> 5a11703f
        r"""
        This method decomposes a PolyExp ansatz to make it more efficient to evaluate.
        An ansatz with ``n`` CV variables and ``m`` derived variables has parameters with the following shapes:
        ``A=(batch;n+m,n+m)``, ``b=(batch;n+m)``, ``c = (batch;k_1,k_2,...,k_m;j_1,...,j_d)``, where ``d`` is the number of
        discrete variables, i.e. axes of the array of values that we get when we evaluate the ansatz at a point.
        This can be rewritten as an ansatz of dimension ``A=(*batch;2n,2n)``, ``b=(*batch;2n)``,
        ``c = (*batch;l_1,l_2,...,l_n;j_1,...,j_d)``, with ``l_i = sum_j k_j``.
        This means that the number of continuous variables remains ``n``, the number of derived variables decreases from
        ``m`` to ``n``, and the number of discrete variables remains ``d``. The price we pay is that the order of the
        derivatives is larger (the order of each derivative is the sum of all the orders of the initial derivatives).
        This decomposition is typically favourable if ``m > n`` and the sum of the elements in ``c.shape[1:]`` is not too large.
        This method will actually decompose the ansatz only if ``m > n`` and return the original ansatz otherwise.
        """
        if self.num_derived_vars < self.num_CV_vars:
            return self
        A_dec = []
        b_dec = []
        c_dec = []
        for Ai, bi, ci in zip(self.A, self.b, self.c):
            A_dec_i, b_dec_i, c_dec_i = self._decompose_single(Ai, bi, ci)
            A_dec.append(A_dec_i)
            b_dec.append(b_dec_i)
            c_dec.append(c_dec_i)
        return self.__class__(A_dec, b_dec, c_dec, self.num_derived_vars)

    def _decompose_single(self, Ai, bi, ci):
        r"""
        Decomposes a single batch element of the ansatz.
        """
        n = self.num_CV_vars
        m = self.num_derived_vars
        A_core = math.block(
            [[math.zeros((n, n), dtype=Ai.dtype), Ai[:n, n:]], [Ai[n:, :n], Ai[n:, n:]]]
        )
        b_core = math.concat((math.zeros((n,), dtype=bi.dtype), bi[n:]), axis=-1)
        poly_shape = (math.sum(self.shape_derived_vars),) * n + self.shape_derived_vars
        poly_core = math.hermite_renormalized(A_core, b_core, complex(1), poly_shape)
        c_prime = math.sum(poly_core, axes=[i for i in range(n, n + m)]) * ci
        block = Ai[:n, :n]
        A_decomp = math.block(
            [[block, math.eye_like(block)], [math.eye_like(block), math.zeros_like(block)]]
        )
        b_decomp = math.concat((bi[:n], math.zeros((n,), dtype=bi.dtype)), axis=-1)
        return A_decomp, b_decomp, c_prime

    def reorder(self, order_CV: Sequence[int], order_DV: Sequence[int]):
        r"""
        Reorders the CV and DV indices of an (A,b,c) triple.
        The length of ``order_CV`` must be the number of CV variables, and the length of ``order_DV`` must be the number of DV variables.
        """
        if len(order_CV) != self.num_CV_vars:
            raise ValueError(f"order_CV must have length {self.num_CV_vars}, got {len(order_CV)}")
        if len(order_DV) != self.num_DV_vars:
            raise ValueError(f"order_DV must have length {self.num_DV_vars}, got {len(order_DV)}")
        A = math.gather(math.gather(self.A, order_CV, axis=-1), order_CV, axis=-2)
        b = math.gather(self.b, order_CV, axis=-1)
        c = math.transpose(self.c, [d + 1 for d in order_DV])  # +1 because of batch
        return self.__class__(A, b, c, self.num_derived_vars)

    def simplify(self) -> None:
        r"""
        Simplifies an ansatz by combining together terms that have the same
        exponential part, i.e. two terms along the batch are considered equal if their
        matrix and vector are equal. In this case only one is kept and the arrays are added.

        Does not run if the ansatz has already been simplified, so it is always safe to call.
        """
        if self._simplified:
            return

        to_keep = self._find_unique_terms_sorted()
        self.A = math.gather(self.A, to_keep, axis=0)
        self.b = math.gather(self.b, to_keep, axis=0)
        self.c = math.gather(self.c, to_keep, axis=0)  # already added
        self._simplified = True

    def _find_unique_terms_sorted(self) -> list[int]:
        r"""
        Finds unique terms by first sorting the batch dimension and adds the corresponding c values.
        Needed in ``simplify``.

        Returns:
            List of indices to keep after simplification.
        """
        self._order_batch()
        to_keep = [d0 := 0]
        mat, vec = self.A[d0], self.b[d0]

        for d in range(1, self.batch_size):
            if not (np.array_equal(mat, self.A[d]) and np.array_equal(vec, self.b[d])):
                to_keep.append(d)
                d0 = d
                mat, vec = self.A[d0], self.b[d0]
            else:
                self.c = math.update_add_tensor(self.c, [[d0]], [self.c[d]])
        return to_keep

    def to_dict(self) -> dict[str, ArrayLike]:
        r"""Returns a dictionary representation of the ansatz. For serialization purposes."""
        return {"A": self.A, "b": self.b, "c": self.c, "num_derived_vars": self.num_derived_vars}

    def trace(self, idx_z: tuple[int, ...], idx_zconj: tuple[int, ...]):
        r"""
        Computes the trace of the ansatz across the specified index pairs.
        The index pairs must belong to the CV or DV variables.
        """
        if len(idx_z) != len(idx_zconj):
            raise ValueError("idx_z and idx_zconj must have the same length.")
        if any(i >= self.num_CV_vars for i in idx_z) or any(
            i >= self.num_CV_vars for i in idx_zconj
        ):
            raise ValueError(
                f"All indices must be between 0 and {self.num_CV_vars-1}. Got {idx_z} and {idx_zconj}."
            )
<<<<<<< HEAD
        A, b, c = complex_gaussian_integral_1(self.triple, idx_z, idx_zconj, measure=-1.0)
        return self.__class__(A, b, c, self.num_derived_vars)

    def _eval(self: PolyExpAnsatz, z: Batch[Vector]) -> Batch[ComplexTensor]:
=======
        zz = math.einsum("...a,...b->...ab", z, z)[..., None, :, :]  # shape (b_arg, 1, n, n))

        A_part = math.sum(
            self.A[..., :dim_alpha, :dim_alpha] * zz, axis=[-1, -2]
        )  # sum((b_arg,1,n,n) * (b_abc,n,n), [-1,-2]) ~ (b_arg,b_abc)
        b_part = math.sum(
            self.b[..., :dim_alpha] * z[..., None, :], axis=-1
        )  # sum((b_arg,1,n) * (b_abc,n), [-1]) ~ (b_arg,b_abc)

        exp_sum = math.exp(1 / 2 * A_part + b_part)  # (b_arg, b_abc)
        if dim_beta == 0:
            val = math.sum(exp_sum * self.c, axis=-1)  # (b_arg)
        else:
            b_poly = math.astensor(
                math.einsum(
                    "ijk,hk",
                    math.cast(self.A[..., dim_alpha:, :dim_alpha], "complex128"),
                    math.cast(z, "complex128"),
                )
                + self.b[..., dim_alpha:]
            )  # (b_arg, b_abc, m)
            b_poly = math.moveaxis(b_poly, 0, 1)  # (b_abc, b_arg, m)
            A_poly = self.A[..., dim_alpha:, dim_alpha:]  # (b_abc, m)
            poly = math.astensor(
                [
                    math.hermite_renormalized_batch(A_poly[i], b_poly[i], complex(1), shape_beta)
                    for i in range(batch_size)
                ]
            )  # (b_abc,b_arg,poly)
            poly = math.moveaxis(poly, 0, 1)  # (b_arg,b_abc,poly)
            val = math.sum(
                exp_sum
                * math.sum(
                    poly * self.c,
                    axis=math.arange(2, 2 + dim_beta, dtype=math.int32).tolist(),
                ),
                axis=-1,
            )  # (b_arg)
        return val

    def _call_none(self, z: Batch[Vector]) -> PolyExpAnsatz:
>>>>>>> 5a11703f
        r"""
        Evaluates the ansatz at a batch of points ``z`` in C^(*b, n), where ``b`` is the batch shape
        and ``n`` is the number of CV variables.
        Note that since the ansatz may itself have a batch size `L` and discrete variables `DV`,
        the output will have shape ``(L, *b, *DV)``. If the batch size of size `L` is intended as
        a linear superposition of terms, then the batch of values of the ansatz will be the sum of
        the returned array along the first axis.

        Args:
            z: Point(s) in C^(*b, n) where the function is evaluated, ``b`` stands for batch shape.

        Returns:
            The value of the function at the point(s) with the same batch dimensions as ``z``.
        """
        z = math.atleast_2d(z)
        z_batch_shape, z_dim = z.shape[:-1], z.shape[-1]
        if z_dim != self.num_CV_vars:
            raise ValueError(
                f"The last dimension of `z` must equal the number of CV variables {self.num_CV_vars}, got {z_dim}."
            )
<<<<<<< HEAD
        z = math.reshape(z, (-1, z_dim))  # shape (k, num_CV_vars)
=======
        A, b, c = zip(*Abc)
        return PolyExpAnsatz(A=math.astensor(A), b=math.astensor(b), c=math.astensor(c))
>>>>>>> 5a11703f

        exp_sum = self._compute_exp_part(z)  # shape (batch_size, k)
        if self.num_derived_vars == 0:  # purely gaussian
            ret = math.einsum("ik,i...->ik...", exp_sum, self.c)
        else:
            poly = self._compute_polynomial_part(z)  # shape (batch_size, k, *derived_shape)
            ret = self._combine_exp_and_poly(exp_sum, poly)
        return math.reshape(ret, (self.batch_size,) + z_batch_shape + self.shape_DV_vars)

    def _compute_exp_part(self, z: Batch[Vector]) -> Batch[Scalar]:
        r"""Computes the exponential part of the ansatz evaluation. Needed in ``_eval``."""
        n = self.num_CV_vars
        A_part = math.einsum("ka,kb,iab->ik", z, z, self.A[:, :n, :n])
        b_part = math.einsum("ka,ia->ik", z, self.b[:, :n])
        return math.exp(1 / 2 * A_part + b_part)  # shape (batch_size, k)

    def _compute_polynomial_part(self, z: Batch[Vector]) -> Batch[Scalar]:
        r"""Computes the polynomial part of the ansatz evaluation. Needed in ``_eval``."""
        n = self.num_CV_vars
        b_poly = math.einsum("iab,ka->ikb", self.A[:, :n, n:], z) + self.b[:, None, n:]
        A_poly = self.A[:, n:, n:]  # shape (batch_size,derived_vars,derived_vars)
        result = []
        for Ai, bi in zip(A_poly, b_poly):
            result.append(
                math.hermite_renormalized_batch(Ai, bi, complex(1), self.shape_derived_vars)
            )
        return math.astensor(result)

    def _combine_exp_and_poly(
        self, exp_sum: Batch[ComplexTensor], poly: Batch[ComplexTensor]
    ) -> Batch[ComplexTensor]:
        r"""Combines exponential and polynomial parts using einsum. Needed in ``_eval``."""
        d = np.prod(self.shape_derived_vars)
        c = math.reshape(self.c, (self.batch_size, d, np.prod(self.shape_DV_vars)))
        poly = math.reshape(poly, (self.batch_size, -1, d))
        return math.einsum("ik,idD,ikd->ikD", exp_sum, c, poly, optimize=True)

    def _partial_eval(self, z: Vector, indices: tuple[int, ...]) -> PolyExpAnsatz:
        r"""
        Returns a new ansatz that corresponds to currying (partially evaluate) the current one.
        For example, if ``self`` represents the function ``F(z1,z2)``, the call
        ``self._partial_eval(np.array([[1.0]]), None)`` returns ``G(z2) = F(1.0, z2)``
        as a new ansatz of a single variable.
        The vector ``z`` must have the same number of dimensions as the number of CV variables,
        and for this function it is not allowed batch dimensions.

        Args:
            z: vector in ``C^r`` where the function is evaluated.
            indices: indices of the variables of the ansatz to be evaluated.

        Returns:
            A new ansatz.
        """
<<<<<<< HEAD
        if len(indices) == self.num_CV_vars:
            return self._eval(z)
        if len(z.shape) > 1:
            raise ValueError("The vector `z` cannot have batch dimensions.")
        z = math.reshape(z, (-1,))  # shape (*r,)

        # evaluated, remaining and derived indices
        e = indices
        r = [i for i in range(self.num_CV_vars) if i not in indices]
        d = list(range(self.num_CV_vars, self.num_vars))

        # new A of shape (batch_size, r+d, r+d)
        new_A = math.gather(math.gather(self.A, r + d, axis=-1), r + d, axis=-2)

        # new b of shape (batch_size, r+d)
        A_er = math.gather(math.gather(self.A, e, axis=-1), r, axis=-2)  # shape (batch_size, e, r)
        b_r = math.einsum("ier,e->ir", A_er, z)  # shape (batch_size, r)
        A_ed = math.gather(math.gather(self.A, e, axis=-1), d, axis=-2)  # shape (batch_size, e, d)
        b_d = math.einsum("ied,e->id", A_ed, z)  # shape (batch_size, d)
        new_b = math.gather(self.b, r + d, axis=-1) + math.concat((b_r, b_d), axis=-1)

        # new c of shape (batch_size, shape_DV_vars)
        A_ee = math.gather(math.gather(self.A, e, axis=-1), e, axis=-2)  # shape (batch_size, e, e)
        A_part = math.einsum("e,f,ief->i", z, z, A_ee)  # shape (batch_size,)
        b_part = math.einsum("e,ie->i", z, math.gather(self.b, e, axis=-1))  # shape (batch_size,)
        exp_sum = math.exp(1 / 2 * A_part + b_part)  # shape (batch_size,)
        new_c = math.einsum("i,i...->i...", exp_sum, self.c)

        return PolyExpAnsatz(
            new_A,
            new_b,
            new_c,
            self.num_derived_vars,
=======
        gamma = math.astensor(zi[zi != None], dtype=math.complex128)

        z_none = np.argwhere(zi == None).reshape(-1)
        z_not_none = np.argwhere(zi != None).reshape(-1)
        beta_indices = np.arange(len(zi), Ai.shape[-1])
        new_indices = np.concatenate([z_none, beta_indices], axis=0)

        # new A
        new_A = math.gather(math.gather(Ai, new_indices, axis=0), new_indices, axis=1)

        # new b
        b_alpha = math.einsum(
            "ij,j",
            math.gather(math.gather(Ai, z_none, axis=0), z_not_none, axis=1),
            gamma,
        )
        b_beta = math.einsum(
            "ij,j",
            math.gather(math.gather(Ai, beta_indices, axis=0), z_not_none, axis=1),
            gamma,
        )
        new_b = math.gather(bi, new_indices, axis=0) + math.concat((b_alpha, b_beta), axis=-1)

        # new c
        A_part = math.einsum(
            "i,j,ij",
            gamma,
            gamma,
            math.gather(math.gather(Ai, z_not_none, axis=0), z_not_none, axis=1),
        )
        b_part = math.einsum("j,j", math.gather(bi, z_not_none, axis=0), gamma)
        exp_sum = math.exp(1 / 2 * A_part + b_part)
        new_c = ci * exp_sum
        return new_A, new_b, new_c

    def _decompose_ansatz_single(self, Ai, bi, ci):
        dim_beta, shape_beta = self.polynomial_shape
        dim_alpha = self.A.shape[-1] - dim_beta
        A_bar = math.block(
            [
                [
                    math.zeros((dim_alpha, dim_alpha), dtype=Ai.dtype),
                    Ai[:dim_alpha, dim_alpha:],
                ],
                [
                    Ai[dim_alpha:, :dim_alpha],
                    Ai[dim_alpha:, dim_alpha:],
                ],
            ]
        )
        b_bar = math.concat((math.zeros((dim_alpha), dtype=bi.dtype), bi[dim_alpha:]), axis=0)
        poly_bar = math.hermite_renormalized(
            A_bar,
            b_bar,
            complex(1),
            (math.sum(shape_beta),) * dim_alpha + shape_beta,
        )
        c_decomp = math.sum(
            poly_bar * ci,
            axis=math.arange(
                len(poly_bar.shape) - dim_beta, len(poly_bar.shape), dtype=math.int32
            ).tolist(),
        )
        A_decomp = math.block(
            [
                [
                    Ai[:dim_alpha, :dim_alpha],
                    math.eye(dim_alpha, dtype=Ai.dtype),
                ],
                [
                    math.eye((dim_alpha), dtype=Ai.dtype),
                    math.zeros((dim_alpha, dim_alpha), dtype=Ai.dtype),
                ],
            ]
>>>>>>> 5a11703f
        )

    def _equal_no_array(self, other: PolyExpAnsatz) -> bool:
        self.simplify()
        other.simplify()
        return np.allclose(self.b, other.b, atol=1e-10) and np.allclose(self.A, other.A, atol=1e-9)

    def _ipython_display_(self):
        if widgets.IN_INTERACTIVE_SHELL:
            print(self)
            return
        display(widgets.bargmann(self))

    def _order_batch(self):
        r"""
        This method orders the batch dimension by the lexicographical order of the
        flattened arrays (A, b, c). This is a very cheap way to enforce
        an ordering of the batch dimension, which is useful for simplification and for
        determining (in)equality between two PolyExp ansatz.
        """
        generators = [
            itertools.chain(
                math.asnumpy(self.b[i]).flat,
                math.asnumpy(self.A[i]).flat,
                math.asnumpy(self.c[i]).flat,
            )
            for i in range(self.batch_size)
        ]
        sorted_indices = argsort_gen(generators)
        self._A = math.gather(self._A, sorted_indices, axis=0)
        self._b = math.gather(self._b, sorted_indices, axis=0)
        self._c = math.gather(self._c, sorted_indices, axis=0)

    def __add__(self, other: PolyExpAnsatz) -> PolyExpAnsatz:
        r"""
        Adds two PolyExp ansatz together. This means concatenating them in the batch dimension.
        In the case where ``c`` on self and other are of different shapes it will add padding zeros to make
        the shapes fit. Example: If the shape of ``c1`` is (1,3,4,5) and the shape of ``c2`` is (10,5,4,3) then the
        shape of the combined object will be (11,5,4,5).
        """
        if self.num_CV_vars != other.num_CV_vars:
            raise ValueError(
                f"The number of CV variables must match. Got {self.num_CV_vars} and {other.num_CV_vars}."
            )
        if self.shape_DV_vars != other.shape_DV_vars:
            raise ValueError(
                f"The shape of the discrete variables must match. Got {self.shape_DV_vars} and {other.shape_DV_vars}."
            )

        def combine_arrays(array1, array2):
            """Combine arrays, padding with zeros if shapes differ in non-derived dimensions."""
            shape1 = array1.shape[1:]
            shape2 = array2.shape[1:]
            max_shape = tuple(map(max, zip(shape1, shape2)))
            pad_widths1 = [(0, 0)] + [(0, t - s) for t, s in zip(max_shape, shape1)]
            pad_widths2 = [(0, 0)] + [(0, t - s) for t, s in zip(max_shape, shape2)]
            padded_array1 = math.pad(array1, pad_widths1, "constant")
            padded_array2 = math.pad(array2, pad_widths2, "constant")
            return math.concat([padded_array1, padded_array2], axis=0)

        combined_matrices = math.concat([self.A, other.A], axis=0)
        combined_vectors = math.concat([self.b, other.b], axis=0)
        combined_arrays = combine_arrays(self.c, other.c)

        return PolyExpAnsatz(
            combined_matrices,
            combined_vectors,
            combined_arrays,
            self.num_derived_vars,
        )

    def __and__(self, other: PolyExpAnsatz) -> PolyExpAnsatz:
        r"""
        Tensor product of this PolyExpAnsatz with another. Equivalent to :math:`H(a,b) = F(a) * G(b)`.
        As it distributes over addition on both self and other, the batch size of the result is the
        product of the batch size of this ansatz and the other one.

        Args:
            other: Another PolyExpAnsatz.

        Returns:
            The tensor product of this PolyExpAnsatz and other.
        """
        As, bs, cs = join_Abc(self.triple, other.triple, mode="kron")
        return PolyExpAnsatz(As, bs, cs)

    def __call__(self, *z: Batch[Vector] | None, mode: str = "kron") -> Scalar | PolyExpAnsatz:
        r"""
        Returns either the value of the ansatz or a new ansatz depending on the arguments.
        If an argument is None, the corresponding variable is not evaluated, and the method
        returns a new ansatz with the remaining variables unevaluated.
        For example, if the ansatz is a function of 3 variables F(z1, z2, z3) and we want to
        evaluate it at a point in C^2, we would get a new ansatz with one variable unevaluated:
        F(z1, z2, None) or F(z1, None, z3), or F(None, z2, z3). The ``mode`` argument can be used
        to specify how the vectors of arguments are broadcast together. The default is "zip", which
        is to broadcast the vectors pairwise. The alternative is "kron", which is to broadcast the
        the vectors Kronecker-style. For example, ``F(z1, z2, mode="zip")`` returns the array of values
        ``[F(z1[0], z2[0]), F(z1[1], z2[1]), ...]``. ``F(z1, z2, mode="kron")`` returns the
        Kronecker product of the vectors, i.e. ``[[F(z1[0], z2[0]), F(z1[0], z2[1]), ...],
        [F(z1[1], z2[0]), F(z1[1], z2[1]), ...], ...]``. the 'kron' style is useful if we want to
        pass the points along each axis independently from each other. In `zip` mode the batch
        dimensions of the z vectors must match, while in `kron` mode they can differ, and the result
        will have a batch dimension equal to the concatenation of the batch dimensions of the z vectors.

        Args:
            z: points in C where the function is (partially) evaluated or None if the variable is
            not evaluated. mode: "zip" or "kron"

        Returns:
            The value of the function or a new ansatz.
        """
        only_z = [z_i for z_i in z if z_i is not None]  # non-None z vectors
        indices = [i for i, z_i in enumerate(z) if z_i is not None]
        if mode == "zip":
            z_batches = [z_i.shape[0] for z_i in only_z]
            if any(z_batch != z_batches[0] for z_batch in z_batches):
                raise ValueError(
                    f"In mode 'zip' the batch size of the z vectors must match. Got sizes {z_batches}."
                )
            return self._partial_eval(
                math.concat(only_z, axis=-1), indices
            )  # TODO: I don't think this is correct
        elif mode == "kron":
            return self._partial_eval(
                math.outer(*only_z), indices
            )  # TODO: I don't think this is correct
        else:
            raise ValueError(f"Invalid mode: {mode}. Must be 'zip' or 'kron'.")

    def __eq__(self, other: PolyExpAnsatz) -> bool:
        if not isinstance(other, PolyExpAnsatz):
            return False
        return self._equal_no_array(other) and np.allclose(self.c, other.c, atol=1e-10)

<<<<<<< HEAD
    def __getitem__(self, idx: int | tuple[int, ...]) -> PolyExpAnsatz:
        idx = (idx,) if isinstance(idx, int) else idx
        if max(idx) >= self.num_vars:
            raise IndexError(
                f"Index(es) {[i for i in idx if i >= self.num_vars]} out of bounds for ansatz of dimension {self.num_vars}."
            )
        ret = PolyExpAnsatz(self.A, self.b, self.c, self.num_CV_vars)
        ret._contract_idxs = idx
        return ret

    def __matmul__(self, other: PolyExpAnsatz) -> PolyExpAnsatz:
        r"""
        Implements the inner product between PolyExpAnsatz.

            ..code-block::

            >>> from mrmustard.physics.ansatz import PolyExpAnsatz
            >>> from mrmustard.physics.triples import displacement_gate_Abc, vacuum_state_Abc
            >>> rep1 = PolyExpAnsatz(*vacuum_state_Abc(1))
            >>> rep2 = PolyExpAnsatz(*displacement_gate_Abc(1))
            >>> rep3 = rep1[0] @ rep2[1]
            >>> assert np.allclose(rep3.A, [[0,],])
            >>> assert np.allclose(rep3.b, [1,])

         Args:
             other: Another PolyExpAnsatz .

        Returns:
            The resulting PolyExpAnsatz.

        """
        if not isinstance(other, PolyExpAnsatz):
            raise NotImplementedError(f"Cannot matmul PolyExpAnsatz and {other.__class__}.")

        idx_s = self._contract_idxs
        idx_o = other._contract_idxs

        A, b, c = complex_gaussian_integral_2(
            self.triple,
            other.triple,
            idx_s,
            idx_o,
            mode="zip" if settings.UNSAFE_ZIP_BATCH else "kron",
        )

        return PolyExpAnsatz(A, b, c, self.num_derived_vars + other.num_derived_vars)

=======
>>>>>>> 5a11703f
    def __mul__(self, other: Scalar | PolyExpAnsatz) -> PolyExpAnsatz:
        if not isinstance(other, PolyExpAnsatz):  # could be a number
            try:
                return PolyExpAnsatz(self.A, self.b, self.c * other)
            except Exception as e:
                raise TypeError(f"Cannot multiply PolyExpAnsatz and {other.__class__}.") from e

        if self.num_CV_vars != other.num_CV_vars:
            raise TypeError(
                "The number of CV variables of the two ansatze must be the same. "
                f"Got {self.num_CV_vars} and {other.num_CV_vars}."
            )
        if self.shape_DV_vars != other.shape_DV_vars:  # TODO: pad if not the same?
            raise TypeError(
                "The shape of the discrete variables of the two ansatze must be the same. "
                f"Got {self.shape_DV_vars} and {other.shape_DV_vars}."
            )
        # outer product along batch via tile and repeat to get all pairs
        A1 = math.tile(self.A, (other.A.shape[0], 1, 1))
        b1 = math.tile(self.b, (other.b.shape[0], 1))
        A2 = math.repeat(other.A, self.A.shape[0], axis=0)
        b2 = math.repeat(other.b, self.b.shape[0], axis=0)

        batch_size = self.batch_size * other.batch_size
        n = self.num_vars  # alpha
        m1 = self.num_derived_vars  # beta1
        m2 = other.num_derived_vars  # beta2
        newA = math.zeros((batch_size, n + m1 + m2, n + m1 + m2), dtype=math.complex128)
        newb = math.zeros((batch_size, n + m1 + m2), dtype=math.complex128)
        newA[:, :n, :n] = A1[:, :n, :n] + A2[:, :n, :n]
        newA[:, :n, n:m1] = A1[:, :n, -m1:]
        newA[:, n:m1, :n] = A1[:, -m1:, :n]
        newA[:, :n, -m2:] = A2[:, :n, -m2:]
        newA[:, -m2:, :n] = A2[:, -m2:, :n]
        newA[:, n:m1, n:m1] = A1[:, -m1:, -m1:]
        newA[:, -m2:, -m2:] = A2[:, -m2:, -m2:]
        newb[:, :n] = b1[:, :n] + b2[:, :n]
        newb[:, n:m1] = b1[:, -m1:]
        newb[:, -m2:] = b2[:, -m2:]
        self_c = math.reshape(
            self.c,
            (self.batch_size, math.prod(self.shape_derived_vars), math.prod(self.shape_DV_vars)),
        )
        other_c = math.reshape(
            other.c,
            (other.batch_size, math.prod(other.shape_derived_vars), math.prod(other.shape_DV_vars)),
        )
        newc = math.einsum("ijk,lmk->iljmk", self_c, other_c)
        newc = math.reshape(
            newc,
            (batch_size,) + self.shape_derived_vars + other.shape_derived_vars + self.shape_DV_vars,
        )

        return PolyExpAnsatz(A=newA, b=newb, c=newc, num_derived_vars=m1 + m2)

    def __neg__(self) -> PolyExpAnsatz:
        return PolyExpAnsatz(self.A, self.b, -self.c, self.num_derived_vars)

    def __truediv__(self, other: Scalar | PolyExpAnsatz) -> PolyExpAnsatz:
        if not isinstance(other, PolyExpAnsatz):  # could be a number
            try:
                return PolyExpAnsatz(self.A, self.b, self.c / other)
            except Exception as e:
                raise TypeError(f"Cannot divide {self.__class__} and {other.__class__}.") from e<|MERGE_RESOLUTION|>--- conflicted
+++ resolved
@@ -20,7 +20,7 @@
 
 from __future__ import annotations
 
-from typing import Any, Callable, Sequence
+from typing import Any, Callable, Literal, Sequence
 import itertools
 
 import numpy as np
@@ -59,19 +59,17 @@
 
     Represents the ansatz function:
 
-        :math:`F^{(i)}_j(z) = \sum_k c^{(i)}_{jk} \partial_y^k \textrm{exp}(\frac{1}{2}(z,y)^T A^{(i)} (z,y) + (z,y)^T b^{(i)})|_{y=0}`
+        :math:`F^{(i)}(z) = \sum_k c^{(i)}_{k} \partial_y^k \textrm{exp}(\frac{1}{2}(z,y)^T A^{(i)} (z,y) + (z,y)^T b^{(i)})|_{y=0}`
 
     with ``j`` and ``k`` multi-indices. The ``i`` index is a batch index that can be used for linear
-    superposition or batching purposes. The ``j`` index represents the output shape of the array of
-    polynomials of derivatives, and the ``k`` index is contracted with the vectors of derivatives to
+    superposition or batching purposes. The ``k`` index is contracted with the vectors of derivatives to
     form the polynomial of derivatives.
     The matrices :math:`A^{(i)}` and vectors :math:`b^{(i)}` are the parameters of the exponential
     terms in the ansatz, with :math:`z` and :math:`y` vectors of continuous complex variables.
     They have shape ``(L, n+m, n+m)`` and ``(L, n+m)``, respectively for ``n`` continuous variables
     and ``m`` derived variables (i.e. :math:`z\in\mathbb{C}^{n}` and :math:`y\in\mathbb{C}^{m}`).
-    The coefficients :math:`c^{(i)}_{jk}` are for the polynomial of derivatives and have shape
-    ``(L, *DV, *derived)``, where ``*DV`` is the shape of the discrete variables (indexed by ``j``
-    in the formula above) and ``*derived`` is the shape of the derived variables (indexed by ``k``
+    The coefficients :math:`c^{(i)}_{k}` are for the polynomial of derivatives and have shape
+    ``(L, *derived)``, where ``*derived`` is the shape of the derived variables (indexed by ``k``
     in the formula above).
 
     .. code-block::
@@ -108,11 +106,7 @@
         self._A = math.astensor(A) if A is not None else None
         self._b = math.astensor(b) if b is not None else None
         self._c = math.astensor(c) if c is not None else None
-<<<<<<< HEAD
         self.num_derived_vars = num_derived_vars
-=======
-        self._backends = [False, False, False]
->>>>>>> 5a11703f
         self._simplified = False
         self.name = name
         self._fn = None
@@ -179,13 +173,9 @@
 
     @property
     def conj(self):
-<<<<<<< HEAD
         return PolyExpAnsatz(
             math.conj(self.A), math.conj(self.b), math.conj(self.c), self.num_derived_vars
         )
-=======
-        return PolyExpAnsatz(math.conj(self.A), math.conj(self.b), math.conj(self.c))
->>>>>>> 5a11703f
 
     @property
     def data(
@@ -204,28 +194,11 @@
         return self.A.shape[-1] - self.num_derived_vars
 
     @property
-    def num_DV_vars(self) -> int:
-        r"""
-        The number of discrete variables after the polynomial of derivatives is applied.
-        This is the number of non-batch axes of the array of values that we get when we evaluate the ansatz at a point.
-        """
-        return len(self.shape_DV_vars)
-
-    @property
     def num_vars(self):
         r"""
         The total number of continuous variables of this ansatz before the polynomial of derivatives is applied.
         """
         return self.num_CV_vars + self.num_derived_vars
-
-    @property
-    def shape_DV_vars(self) -> tuple[int, ...]:
-        r"""
-        The shape of the discrete variables. Encoded in ``c`` as the axes between the batch size and the derived variables.
-        This is the shape of the array of values that we get when we evaluate the ansatz at a point.
-        The shape of ``c`` is ``(*batch, *DV, *derived)``, so the shape of the discrete variables is
-        """
-        return self.c.shape[len(self.batch_shape) : -self.num_derived_vars]
 
     @property
     def shape_derived_vars(self) -> tuple[int, ...]:
@@ -256,42 +229,45 @@
         ansatz._fn_kwargs = kwargs
         return ansatz
 
-<<<<<<< HEAD
-    def decompose_ansatz(self):
-=======
     def contract(
         self,
         other: PolyExpAnsatz,
         idx1: int | tuple[int, ...] = tuple(),
         idx2: int | tuple[int, ...] = tuple(),
+        mode: Literal["zip", "kron"] = "kron",
     ) -> PolyExpAnsatz:
+        r"""
+        Contracts two ansatze across the specified indices.
+        Args:
+            other: The ansatz to contract with.
+            idx1: The indices of the first ansatz to contract.
+            idx2: The indices of the second ansatz to contract.
+            mode: The mode of contraction. "zip" contracts the batch dimensions, "kron" contracts the CV dimensions.
+
+        Returns:
+            The contracted ansatz.
+        """
         idx1 = (idx1,) if isinstance(idx1, int) else idx1
         idx2 = (idx2,) if isinstance(idx2, int) else idx2
         for i, j in zip(idx1, idx2):
-            if i and i >= self.num_vars:
+            if i and i >= self.num_CV_vars:
                 raise IndexError(
-                    f"Index {i} out of bounds for ansatz of dimension {self.num_vars}."
+                    f"Index {i} out of bounds for ansatz with {self.num_CV_vars} CV variables."
                 )
-            if j and j >= other.num_vars:
+            if j and j >= other.num_CV_vars:
                 raise IndexError(
-                    f"Index {j} out of bounds for ansatz of dimension {other.num_vars}."
+                    f"Index {j} out of bounds for ansatz with {other.num_CV_vars} CV variables."
                 )
 
-        if settings.UNSAFE_ZIP_BATCH:
+        if mode == "zip":
             if self.batch_size != other.batch_size:
                 raise ValueError(
-                    f"Batch size of the two representations must match since the settings.UNSAFE_ZIP_BATCH is {settings.UNSAFE_ZIP_BATCH}."
+                    f"For mode='zip' the batch size of the two representations must match, got {self.batch_size} and {other.batch_size}."
                 )
-            A, b, c = complex_gaussian_integral_2(self.triple, other.triple, idx1, idx2, mode="zip")
-        else:
-            A, b, c = complex_gaussian_integral_2(
-                self.triple, other.triple, idx1, idx2, mode="kron"
-            )
-
+        A, b, c = complex_gaussian_integral_2(self.triple, other.triple, idx1, idx2, mode=mode)
         return PolyExpAnsatz(A, b, c)
 
     def decompose_ansatz(self) -> PolyExpAnsatz:
->>>>>>> 5a11703f
         r"""
         This method decomposes a PolyExp ansatz to make it more efficient to evaluate.
         An ansatz with ``n`` CV variables and ``m`` derived variables has parameters with the following shapes:
@@ -406,54 +382,10 @@
             raise ValueError(
                 f"All indices must be between 0 and {self.num_CV_vars-1}. Got {idx_z} and {idx_zconj}."
             )
-<<<<<<< HEAD
         A, b, c = complex_gaussian_integral_1(self.triple, idx_z, idx_zconj, measure=-1.0)
         return self.__class__(A, b, c, self.num_derived_vars)
 
     def _eval(self: PolyExpAnsatz, z: Batch[Vector]) -> Batch[ComplexTensor]:
-=======
-        zz = math.einsum("...a,...b->...ab", z, z)[..., None, :, :]  # shape (b_arg, 1, n, n))
-
-        A_part = math.sum(
-            self.A[..., :dim_alpha, :dim_alpha] * zz, axis=[-1, -2]
-        )  # sum((b_arg,1,n,n) * (b_abc,n,n), [-1,-2]) ~ (b_arg,b_abc)
-        b_part = math.sum(
-            self.b[..., :dim_alpha] * z[..., None, :], axis=-1
-        )  # sum((b_arg,1,n) * (b_abc,n), [-1]) ~ (b_arg,b_abc)
-
-        exp_sum = math.exp(1 / 2 * A_part + b_part)  # (b_arg, b_abc)
-        if dim_beta == 0:
-            val = math.sum(exp_sum * self.c, axis=-1)  # (b_arg)
-        else:
-            b_poly = math.astensor(
-                math.einsum(
-                    "ijk,hk",
-                    math.cast(self.A[..., dim_alpha:, :dim_alpha], "complex128"),
-                    math.cast(z, "complex128"),
-                )
-                + self.b[..., dim_alpha:]
-            )  # (b_arg, b_abc, m)
-            b_poly = math.moveaxis(b_poly, 0, 1)  # (b_abc, b_arg, m)
-            A_poly = self.A[..., dim_alpha:, dim_alpha:]  # (b_abc, m)
-            poly = math.astensor(
-                [
-                    math.hermite_renormalized_batch(A_poly[i], b_poly[i], complex(1), shape_beta)
-                    for i in range(batch_size)
-                ]
-            )  # (b_abc,b_arg,poly)
-            poly = math.moveaxis(poly, 0, 1)  # (b_arg,b_abc,poly)
-            val = math.sum(
-                exp_sum
-                * math.sum(
-                    poly * self.c,
-                    axis=math.arange(2, 2 + dim_beta, dtype=math.int32).tolist(),
-                ),
-                axis=-1,
-            )  # (b_arg)
-        return val
-
-    def _call_none(self, z: Batch[Vector]) -> PolyExpAnsatz:
->>>>>>> 5a11703f
         r"""
         Evaluates the ansatz at a batch of points ``z`` in C^(*b, n), where ``b`` is the batch shape
         and ``n`` is the number of CV variables.
@@ -474,12 +406,7 @@
             raise ValueError(
                 f"The last dimension of `z` must equal the number of CV variables {self.num_CV_vars}, got {z_dim}."
             )
-<<<<<<< HEAD
         z = math.reshape(z, (-1, z_dim))  # shape (k, num_CV_vars)
-=======
-        A, b, c = zip(*Abc)
-        return PolyExpAnsatz(A=math.astensor(A), b=math.astensor(b), c=math.astensor(c))
->>>>>>> 5a11703f
 
         exp_sum = self._compute_exp_part(z)  # shape (batch_size, k)
         if self.num_derived_vars == 0:  # purely gaussian
@@ -517,14 +444,14 @@
         poly = math.reshape(poly, (self.batch_size, -1, d))
         return math.einsum("ik,idD,ikd->ikD", exp_sum, c, poly, optimize=True)
 
-    def _partial_eval(self, z: Vector, indices: tuple[int, ...]) -> PolyExpAnsatz:
+    def _partial_eval(self, z: Batch[Vector], indices: tuple[int, ...]) -> PolyExpAnsatz:
         r"""
         Returns a new ansatz that corresponds to currying (partially evaluate) the current one.
-        For example, if ``self`` represents the function ``F(z1,z2)``, the call
-        ``self._partial_eval(np.array([[1.0]]), None)`` returns ``G(z2) = F(1.0, z2)``
-        as a new ansatz of a single variable.
-        The vector ``z`` must have the same number of dimensions as the number of CV variables,
-        and for this function it is not allowed batch dimensions.
+        For example, if ``self`` represents the function ``F(z0,z1,z2)``, the call
+        ``self._partial_eval(np.array([2.0,3.0]), (0,2))`` returns
+        ``G(z1) = F(2.0, z1, 3.0)`` as a new ansatz of a single variable.
+        The vector ``z`` must have shape (r,), where ``r`` is the number of indices in ``indices``.
+        It cannot have batch dimensions.
 
         Args:
             z: vector in ``C^r`` where the function is evaluated.
@@ -533,12 +460,8 @@
         Returns:
             A new ansatz.
         """
-<<<<<<< HEAD
         if len(indices) == self.num_CV_vars:
             return self._eval(z)
-        if len(z.shape) > 1:
-            raise ValueError("The vector `z` cannot have batch dimensions.")
-        z = math.reshape(z, (-1,))  # shape (*r,)
 
         # evaluated, remaining and derived indices
         e = indices
@@ -567,82 +490,6 @@
             new_b,
             new_c,
             self.num_derived_vars,
-=======
-        gamma = math.astensor(zi[zi != None], dtype=math.complex128)
-
-        z_none = np.argwhere(zi == None).reshape(-1)
-        z_not_none = np.argwhere(zi != None).reshape(-1)
-        beta_indices = np.arange(len(zi), Ai.shape[-1])
-        new_indices = np.concatenate([z_none, beta_indices], axis=0)
-
-        # new A
-        new_A = math.gather(math.gather(Ai, new_indices, axis=0), new_indices, axis=1)
-
-        # new b
-        b_alpha = math.einsum(
-            "ij,j",
-            math.gather(math.gather(Ai, z_none, axis=0), z_not_none, axis=1),
-            gamma,
-        )
-        b_beta = math.einsum(
-            "ij,j",
-            math.gather(math.gather(Ai, beta_indices, axis=0), z_not_none, axis=1),
-            gamma,
-        )
-        new_b = math.gather(bi, new_indices, axis=0) + math.concat((b_alpha, b_beta), axis=-1)
-
-        # new c
-        A_part = math.einsum(
-            "i,j,ij",
-            gamma,
-            gamma,
-            math.gather(math.gather(Ai, z_not_none, axis=0), z_not_none, axis=1),
-        )
-        b_part = math.einsum("j,j", math.gather(bi, z_not_none, axis=0), gamma)
-        exp_sum = math.exp(1 / 2 * A_part + b_part)
-        new_c = ci * exp_sum
-        return new_A, new_b, new_c
-
-    def _decompose_ansatz_single(self, Ai, bi, ci):
-        dim_beta, shape_beta = self.polynomial_shape
-        dim_alpha = self.A.shape[-1] - dim_beta
-        A_bar = math.block(
-            [
-                [
-                    math.zeros((dim_alpha, dim_alpha), dtype=Ai.dtype),
-                    Ai[:dim_alpha, dim_alpha:],
-                ],
-                [
-                    Ai[dim_alpha:, :dim_alpha],
-                    Ai[dim_alpha:, dim_alpha:],
-                ],
-            ]
-        )
-        b_bar = math.concat((math.zeros((dim_alpha), dtype=bi.dtype), bi[dim_alpha:]), axis=0)
-        poly_bar = math.hermite_renormalized(
-            A_bar,
-            b_bar,
-            complex(1),
-            (math.sum(shape_beta),) * dim_alpha + shape_beta,
-        )
-        c_decomp = math.sum(
-            poly_bar * ci,
-            axis=math.arange(
-                len(poly_bar.shape) - dim_beta, len(poly_bar.shape), dtype=math.int32
-            ).tolist(),
-        )
-        A_decomp = math.block(
-            [
-                [
-                    Ai[:dim_alpha, :dim_alpha],
-                    math.eye(dim_alpha, dtype=Ai.dtype),
-                ],
-                [
-                    math.eye((dim_alpha), dtype=Ai.dtype),
-                    math.zeros((dim_alpha, dim_alpha), dtype=Ai.dtype),
-                ],
-            ]
->>>>>>> 5a11703f
         )
 
     def _equal_no_array(self, other: PolyExpAnsatz) -> bool:
@@ -729,7 +576,11 @@
         As, bs, cs = join_Abc(self.triple, other.triple, mode="kron")
         return PolyExpAnsatz(As, bs, cs)
 
-    def __call__(self, *z: Batch[Vector] | None, mode: str = "kron") -> Scalar | PolyExpAnsatz:
+    def __call__(
+        self,
+        *z: Batch[Vector] | None,
+        mode: Literal["zip", "kron"] = "kron",
+    ) -> Scalar | PolyExpAnsatz:
         r"""
         Returns either the value of the ansatz or a new ansatz depending on the arguments.
         If an argument is None, the corresponding variable is not evaluated, and the method
@@ -742,33 +593,31 @@
         the vectors Kronecker-style. For example, ``F(z1, z2, mode="zip")`` returns the array of values
         ``[F(z1[0], z2[0]), F(z1[1], z2[1]), ...]``. ``F(z1, z2, mode="kron")`` returns the
         Kronecker product of the vectors, i.e. ``[[F(z1[0], z2[0]), F(z1[0], z2[1]), ...],
-        [F(z1[1], z2[0]), F(z1[1], z2[1]), ...], ...]``. the 'kron' style is useful if we want to
+        [F(z1[1], z2[0]), F(z1[1], z2[1]), ...], ...]``. The 'kron' style is useful if we want to
         pass the points along each axis independently from each other. In `zip` mode the batch
         dimensions of the z vectors must match, while in `kron` mode they can differ, and the result
-        will have a batch dimension equal to the concatenation of the batch dimensions of the z vectors.
+        will have a batch dimension equal to the concatenation of the batch dimensions of the z vectors,
+        followed by the batch dimension of the ansatz.
 
         Args:
             z: points in C where the function is (partially) evaluated or None if the variable is
-            not evaluated. mode: "zip" or "kron"
+            not evaluated.
+            mode: "zip" or "kron"
 
         Returns:
             The value of the function or a new ansatz.
         """
-        only_z = [z_i for z_i in z if z_i is not None]  # non-None z vectors
+        only_z = [math.atleast_2d(z_i) for z_i in z if z_i is not None]  # non-None z vectors
         indices = [i for i, z_i in enumerate(z) if z_i is not None]
         if mode == "zip":
             z_batches = [z_i.shape[0] for z_i in only_z]
             if any(z_batch != z_batches[0] for z_batch in z_batches):
                 raise ValueError(
-                    f"In mode 'zip' the batch size of the z vectors must match. Got sizes {z_batches}."
+                    f"In mode 'zip' the batch size of all the arguments must match. Got sizes {z_batches}."
                 )
-            return self._partial_eval(
-                math.concat(only_z, axis=-1), indices
-            )  # TODO: I don't think this is correct
+            return self._partial_eval(math.concatenate(only_z, axis=-1), indices)
         elif mode == "kron":
-            return self._partial_eval(
-                math.outer(*only_z), indices
-            )  # TODO: I don't think this is correct
+            return self._partial_eval(math.outer(*only_z), indices)
         else:
             raise ValueError(f"Invalid mode: {mode}. Must be 'zip' or 'kron'.")
 
@@ -777,16 +626,15 @@
             return False
         return self._equal_no_array(other) and np.allclose(self.c, other.c, atol=1e-10)
 
-<<<<<<< HEAD
-    def __getitem__(self, idx: int | tuple[int, ...]) -> PolyExpAnsatz:
-        idx = (idx,) if isinstance(idx, int) else idx
-        if max(idx) >= self.num_vars:
-            raise IndexError(
-                f"Index(es) {[i for i in idx if i >= self.num_vars]} out of bounds for ansatz of dimension {self.num_vars}."
-            )
-        ret = PolyExpAnsatz(self.A, self.b, self.c, self.num_CV_vars)
-        ret._contract_idxs = idx
-        return ret
+    # def __getitem__(self, idx: int | tuple[int, ...]) -> PolyExpAnsatz:
+    #     idx = (idx,) if isinstance(idx, int) else idx
+    #     if max(idx) >= self.num_vars:
+    #         raise IndexError(
+    #             f"Index(es) {[i for i in idx if i >= self.num_vars]} out of bounds for ansatz of dimension {self.num_vars}."
+    #         )
+    #     ret = PolyExpAnsatz(self.A, self.b, self.c, self.num_CV_vars)
+    #     ret._contract_idxs = idx
+    #     return ret
 
     def __matmul__(self, other: PolyExpAnsatz) -> PolyExpAnsatz:
         r"""
@@ -812,8 +660,8 @@
         if not isinstance(other, PolyExpAnsatz):
             raise NotImplementedError(f"Cannot matmul PolyExpAnsatz and {other.__class__}.")
 
-        idx_s = self._contract_idxs
-        idx_o = other._contract_idxs
+        # idx_s = self._contract_idxs
+        # idx_o = other._contract_idxs
 
         A, b, c = complex_gaussian_integral_2(
             self.triple,
@@ -825,8 +673,6 @@
 
         return PolyExpAnsatz(A, b, c, self.num_derived_vars + other.num_derived_vars)
 
-=======
->>>>>>> 5a11703f
     def __mul__(self, other: Scalar | PolyExpAnsatz) -> PolyExpAnsatz:
         if not isinstance(other, PolyExpAnsatz):  # could be a number
             try:
