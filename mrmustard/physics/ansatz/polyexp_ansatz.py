# Copyright 2023 Xanadu Quantum Technologies Inc.

# Licensed under the Apache License, Version 2.0 (the "License");
# you may not use this file except in compliance with the License.
# You may obtain a copy of the License at

#     http://www.apache.org/licenses/LICENSE-2.0

# Unless required by applicable law or agreed to in writing, software
# distributed under the License is distributed on an "AS IS" BASIS,
# WITHOUT WARRANTIES OR CONDITIONS OF ANY KIND, either express or implied.
# See the License for the specific language governing permissions and
# limitations under the License.

"""
This module contains the PolyExp ansatz.
"""

# pylint: disable=too-many-instance-attributes,too-many-positional-arguments, too-many-public-methods, inconsistent-return-statements

from __future__ import annotations

from typing import Any, Callable, Sequence
import itertools

import numpy as np
from numpy.typing import ArrayLike

from IPython.display import display

from mrmustard.utils.argsort import argsort_gen
from mrmustard.utils.typing import (
    Batch,
    ComplexMatrix,
    ComplexTensor,
    ComplexVector,
    Scalar,
    Vector,
)

from mrmustard.physics.gaussian_integrals import (
    complex_gaussian_integral_1,
    complex_gaussian_integral_2,
    join_Abc,
)
from mrmustard.physics.utils import generate_batch_str, verify_batch_triple

from mrmustard import math, widgets, settings
from mrmustard.math.parameters import Variable


from .base import Ansatz
from ..utils import outer_product_batch_str, reshape_args_to_batch_string

__all__ = ["PolyExpAnsatz"]


class PolyExpAnsatz(Ansatz):
    r"""
    This class represents the ansatz function:

        :math:`F^{(i)}(z) = \sum_k c^{(i)}_{k} \partial_y^k \textrm{exp}(\frac{1}{2}(z,y)^T A^{(i)} (z,y) + (z,y)^T b^{(i)})|_{y=0}`

    with ``k`` and ``i`` multi-indices. The ``i`` multi-index is a batch index of shape ``L`` that
    can be used for linear superposition or batching purposes. Each of the ``c^{(i)}_k`` tensors are
    contracted with the array of derivatives :math:`\partial_y^k` to form polynomials of derivatives.
    The tensors :math:`c^{(i)}_{k}` contain the coefficients of the polynomial of derivatives and
    have shape ``(*L, *derived)``, where ``*derived`` is the shape of the derived variables, which
    implies ``len(c.shape[1:]) = m``. The matrices :math:`A^{(i)}` and vectors :math:`b^{(i)}` are
    the parameters of the exponential terms in the ansatz, with :math:`z\in\mathbb{C}^{n}` and
    :math:`y\in\mathbb{C}^{m}`. ``A`` and b`` have shape ``(*L, n+m, n+m)`` and ``(*L, n+m)``,
    respectivly.

    .. code-block::

        >>> from mrmustard.physics.ansatz import PolyExpAnsatz
        >>> import numpy as np

        >>> A = np.random.random((3,3))  # no batch
        >>> b = np.random.random((3,))
        >>> c = np.random.random()
        >>> F = PolyExpAnsatz(A, b, c)
        >>> assert F(1.0, 2.0, 3.0).shape == ()

        >>> A = np.random.random((10,3,3))  # batch of 10
        >>> b = np.random.random((10,3))
        >>> c = np.random.random((10,))
        >>> F = PolyExpAnsatz(A, b, c)
        >>> assert F(1.0, 2.0, 3.0).shape == (10,)

        >>> A = np.random.random((10,3,3))  # batch of 10
        >>> b = np.random.random((10,3))
        >>> c = np.random.random((10,7))
        >>> F = PolyExpAnsatz(A, b, c)
        >>> assert F(1.0, 2.0).shape == (10,)  # two CV variables, one derived

        >>> A = np.random.random((10,3,3))  # batch of 10
        >>> b = np.random.random((10,3))
        >>> c = np.random.random((10,7,5))
        >>> F = PolyExpAnsatz(A, b, c)
        >>> assert F(1.0).shape == (10,)  # one CV variable, two derived
        >>> assert F([1.0, 2.0, 3.0]).shape == (3,10)  # batch of 3 inputs

    Args:
        A: A batch of quadratic coefficient :math:`A^{(i)}`.
        b: A batch of linear coefficients :math:`b^{(i)}`.
        c: A batch of arrays :math:`c^{(i)}`.
        name:
    """

    def __init__(
        self,
        A: ComplexMatrix | Batch[ComplexMatrix] | None,
        b: ComplexVector | Batch[ComplexVector] | None,
        c: ComplexTensor | Batch[ComplexTensor] | None,
        name: str = "",
        lin_sup: bool = False,
    ):
        super().__init__()
        self._A = math.astensor(A) if A is not None else None
        self._b = math.astensor(b) if b is not None else None
        self._c = math.astensor(c) if c is not None else None

        verify_batch_triple(self._A, self._b, self._c)

        self._batch_shape = tuple(self._A.shape[:-2]) if A is not None else ()

        self.name = name
        self._simplified = False
        self._fn = None
        self._fn_kwargs = {}
        self._lin_sup = lin_sup

    @property
    def A(self) -> Batch[ComplexMatrix]:
        r"""
        The batch of quadratic coefficient :math:`A^{(i)}`.
        """
        self._generate_ansatz()
        return self._A

    @property
    def b(self) -> Batch[ComplexVector]:
        r"""
        The batch of linear coefficients :math:`b^{(i)}`.
        """
        self._generate_ansatz()
        return self._b

    @property
    def batch_dims(self) -> tuple[int, ...]:
        return len(self.batch_shape)

    @property
    def batch_shape(self) -> tuple[int, ...]:
        if self._A is None:
            self._generate_ansatz()
        return self._batch_shape

    @property
    def batch_size(self) -> int:
        return int(math.prod(self.batch_shape)) if self.batch_shape else 0

    @property
    def c(self) -> Batch[ComplexTensor]:
        r"""
        The batch of polynomial coefficients :math:`c^{(i)}_{k}`.
        """
        self._generate_ansatz()
        return self._c

    @property
    def conj(self):
        return PolyExpAnsatz(
            math.conj(self.A), math.conj(self.b), math.conj(self.c), lin_sup=self._lin_sup
        )

    @property
    def data(
        self,
    ) -> tuple[Batch[ComplexMatrix], Batch[ComplexVector], Batch[ComplexTensor]]:
        r"""Returns the triple, which is necessary to reinstantiate the ansatz."""
        return self.triple

    @property
    def num_CV_vars(self) -> int:
        r"""
        The number of continuous variables that remain after the polynomial of derivatives is applied.
        This is the number of continuous variables of the Ansatz function itself.
        """
        return self.A.shape[-1] - self.num_derived_vars

    @property
    def core_dims(self) -> int:
        r"""
        The number of core variables of the ansatz. Equivalent to ``self.num_CV_vars``.
        """
        return self.num_CV_vars

    @property
    def num_derived_vars(self) -> int:
        r"""
        The number of derived variables that are derived by the polynomial of derivatives.
        """
        return len(self.shape_derived_vars)

    @property
    def num_vars(self):
        return self.A.shape[-1]

    @property
    def scalar(self) -> Scalar:
        r"""
        The scalar part of the ansatz, i.e. F(0)
        """
        if self.num_CV_vars == 0 and self.num_derived_vars == 0:
            ret = self.c
        elif self.num_CV_vars == 0:
            ret = self()
        else:
            ret = self(*math.zeros_like(self.b))

        if self._lin_sup:
            einsum_str = generate_batch_str(self.batch_dims - 1, 1)
            ret = math.einsum(einsum_str + "a" + "->" + einsum_str, ret)

        return ret

    @property
    def shape_derived_vars(self) -> tuple[int, ...]:
        r"""
        The shape of the coefficients of the polynomial of derivatives.
        """
        return tuple(self.c.shape[self.batch_dims :])

    @property
    def triple(
        self,
    ) -> tuple[Batch[ComplexMatrix], Batch[ComplexVector], Batch[ComplexTensor]]:
        r"""Returns the triple of parameters of the exponential part of the ansatz."""
        return self.A, self.b, self.c

    @classmethod
    def from_dict(cls, data: dict[str, ArrayLike]) -> PolyExpAnsatz:
        r"""Creates an ansatz from a dictionary. For deserialization purposes."""
        return cls(**data)

    @classmethod
    def from_function(cls, fn: Callable, **kwargs: Any) -> PolyExpAnsatz:
        r"""
        Creates an ansatz given a function and its kwargs. This ansatz is lazily instantiated,
        i.e. the function is not called until the A,b,c attributes are accessed (even internally).
        """
        ansatz = cls(None, None, None, None)
        ansatz._fn = fn
        ansatz._fn_kwargs = kwargs
        return ansatz

    def contract(
        self,
        other: PolyExpAnsatz,
        idx1: Sequence[str | int],
        idx2: Sequence[str | int],
        idx_out: Sequence[str | int],
    ) -> PolyExpAnsatz:
        r"""Contracts this ansatz with another using einsum-style notation with labels.

        Indices are specified as sequences of labels (str or int). Batch dimensions must
        be strings, core dimensions must be integers. Integer labels refer to the
        index within the CV variables (0 to num_CV_vars-1).

        Unlike ArrayAnsatz, for PolyExpAnsatz:
        1. Only core (CV) variables can be contracted.
        2. Contracted core variable labels cannot appear in the output index list.
        3. Contracted batch labels *must* appear in the output index list.

        Example:
<<<<<<< HEAD
            `self.contract(other, idx1=['b', 0, 1], idx2=['b', 1, 0], idx_out=['b', 0, 0])`
            would raise an error because core label 0 is contracted and appears in output.
            `self.contract(other, idx1=['a', 0], idx2=['b', 0], idx_out=[0])`
            would raise an error because batch labels 'a', 'b' are not in output.
=======
            `self.contract(other, idx1=['b', 0], idx2=['b', 0], idx_out=[0])`
            would raise an error because core label 0 is contracted and appears in the output.
            `self.contract(other, idx1=['a', 0], idx2=['b', 1], idx_out=[0, 1])`
            would raise an error because batch labels 'a', 'b' are not in the output.
>>>>>>> c9148864

        Args:
            other: The other PolyExpAnsatz to contract with.
            idx1: Sequence of labels (str/int) for this ansatz's dimensions (batch_dims + num_CV_vars).
            idx2: Sequence of labels (str/int) for the other ansatz's dimensions (batch_dims + num_CV_vars).
            idx_out: Sequence of labels for the output dimensions.

        Returns:
            The contracted PolyExpAnsatz.

        Raises:
            ValueError: If index sequences have incorrect length, invalid labels, or violate PolyExpAnsatz contraction rules.
        """
        # --- Parse and Validate Inputs ---
<<<<<<< HEAD
        batch1 = [label for label in idx1 if isinstance(label, str)]
        core1 = [label for label in idx1 if isinstance(label, int)]
        batch2 = [label for label in idx2 if isinstance(label, str)]
        core2 = [label for label in idx2 if isinstance(label, int)]
        batch_out = [label for label in idx_out if isinstance(label, str)]
=======
        ls1 = int(self._lin_sup)
        ls2 = int(other._lin_sup)
        batch1 = [label for label in idx1 if isinstance(label, str)] + ["__ls1"] * ls1
        core1 = [label for label in idx1 if isinstance(label, int)]
        batch2 = [label for label in idx2 if isinstance(label, str)] + ["__ls2"] * ls2
        core2 = [label for label in idx2 if isinstance(label, int)]
        batch_out = (
            [label for label in idx_out if isinstance(label, str)]
            + ["__ls1"] * ls1
            + ["__ls2"] * ls2
        )
>>>>>>> c9148864
        core_out = [label for label in idx_out if isinstance(label, int)]

        # Check dimensions match expected counts
        for actual, expected, description in [
<<<<<<< HEAD
            (len(batch1), self.batch_dims, "batch labels in idx1"),
            (len(core1), self.num_CV_vars, "core labels in idx1"),
            (len(batch2), other.batch_dims, "batch labels in idx2"),
            (len(core2), other.num_CV_vars, "core labels in idx2"),
            (len(batch_out), len(set(batch1) | set(batch2)), "batch labels in idx_out"),
=======
            (len(batch1) - ls1, self.batch_dims - ls1, "batch labels in idx1"),
            (len(batch2) - ls2, other.batch_dims - ls2, "batch labels in idx2"),
            (len(core1), self.num_CV_vars, "core labels in idx1"),
            (len(core2), other.num_CV_vars, "core labels in idx2"),
            (
                len(batch_out) - ls1 - ls2,
                len(set(batch1) | set(batch2)) - ls1 - ls2,
                "batch labels in idx_out",
            ),
>>>>>>> c9148864
            (len(core_out), len(set(core1) ^ set(core2)), "core labels in idx_out"),
        ]:
            if actual != expected:
                raise ValueError(f"Expected {expected} {description}, found {actual}.")

        # Check contracted core labels don't appear in output
<<<<<<< HEAD
        contracted_cores = set(core1) & set(core2)
        if not set(core_out).isdisjoint(contracted_cores):
=======
        if not set(core_out).isdisjoint(contracted_cores := set(core1) & set(core2)):
>>>>>>> c9148864
            raise ValueError(
                "idx_out cannot contain core labels that are contracted: "
                f"{set(core_out) & contracted_cores}"
            )

<<<<<<< HEAD
        # --- Prepare for complex_gaussian_integral_2 ---
=======
        # --- Prepare for complex_gaussian_integral_2 ---  # TODO: finish fixing this
>>>>>>> c9148864
        contracted_core = set(core1) & set(core2)
        idx1_cv = sorted(core1.index(label) for label in contracted_core)
        idx2_cv = sorted(core2.index(label) for label in contracted_core)

<<<<<<< HEAD
        unique_batch_labels = set(batch1) | set(batch2)
=======
        ls_labels = {f"__ls{i}" for i, ls in [(1, ls1), (2, ls2)] if ls}
        unique_batch_labels = set(batch1) | set(batch2) | ls_labels
>>>>>>> c9148864
        label_to_char = {label: chr(97 + i) for i, label in enumerate(unique_batch_labels)}
        batch1_chars = "".join([label_to_char[label] for label in batch1])
        batch2_chars = "".join([label_to_char[label] for label in batch2])
        batch_out_chars = "".join([label_to_char[label] for label in batch_out])
        batch_str = f"{batch1_chars},{batch2_chars}->{batch_out_chars}"

        # --- Call complex_gaussian_integral_2 ---
        A, b, c = complex_gaussian_integral_2(
            self.triple, other.triple, idx1_cv, idx2_cv, batch_str
        )
<<<<<<< HEAD
        result = PolyExpAnsatz(A, b, c)

        # --- Reorder core dimensions ---
        leftover_core = [i for i in idx1 + idx2 if isinstance(i, int) and i not in contracted_core]
        perm = [core_out.index(i) for i in leftover_core]
=======

        # --- Reorder core dimensions ---
        if self._lin_sup and other._lin_sup:
            batch_shape = self.batch_shape[:-1]
            flattened = self.batch_shape[-1] * other.batch_shape[-1]
            A = math.reshape(A, batch_shape + (flattened,) + tuple(A.shape[-2:]))
            b = math.reshape(b, batch_shape + (flattened,) + tuple(b.shape[-1:]))
            c = math.reshape(c, batch_shape + (flattened,) + self.shape_derived_vars)

        result = PolyExpAnsatz(A, b, c, lin_sup=self._lin_sup or other._lin_sup)
        leftover_core = [i for i in idx1 + idx2 if isinstance(i, int) and i not in contracted_core]

        perm = [leftover_core.index(i) for i in core_out]
>>>>>>> c9148864
        return result.reorder(perm)

    def decompose_ansatz(self) -> PolyExpAnsatz:
        r"""
        This method decomposes a PolyExp ansatz to make it more efficient to evaluate.
        An ansatz with ``n`` CV variables and ``m`` derived variables has parameters with the following shapes:
        ``A=(batch;n+m,n+m)``, ``b=(batch;n+m)``, ``c = (batch;k_1,k_2,...,k_m;j_1,...,j_d)``, where ``d`` is the number of
        discrete variables, i.e. axes of the array of values that we get when we evaluate the ansatz at a point.
        This can be rewritten as an ansatz of dimension ``A=(*batch;2n,2n)``, ``b=(*batch;2n)``,
        ``c = (*batch;l_1,l_2,...,l_n;j_1,...,j_d)``, with ``l_i = sum_j k_j``.
        This means that the number of continuous variables remains ``n``, the number of derived variables decreases from
        ``m`` to ``n``, and the number of discrete variables remains ``d``. The price we pay is that the order of the
        derivatives is larger (the order of each derivative is the sum of all the orders of the initial derivatives).
        This decomposition is typically favourable if ``m > n`` and the sum of the elements in ``c.shape[1:]`` is not too large.
        This method will actually decompose the ansatz only if ``m > n`` and return the original ansatz otherwise.
        """
        if self.num_derived_vars < self.num_CV_vars:
            return self
        n = self.num_CV_vars
        A, b, c = self.triple
        pulled_out_input_shape = (
            int(math.sum(self.shape_derived_vars)),
        ) * n  # cast to int for jax
        poly_shape = pulled_out_input_shape + self.shape_derived_vars

        batch_shape = A.shape[:-2]
        A_core = math.block(
            [
                [math.zeros(batch_shape + (n, n), dtype=A.dtype), A[..., :n, n:]],
                [A[..., n:, :n], A[..., n:, n:]],
            ]
        )
        b_core = math.concat((math.zeros(batch_shape + (n,), dtype=b.dtype), b[..., n:]), axis=-1)

        poly_core = math.hermite_renormalized(
            A_core, b_core, math.ones(self.batch_shape, dtype=math.complex128), shape=poly_shape
        )

        derived_vars_size = int(math.prod(self.shape_derived_vars))
        poly_core = math.reshape(
            poly_core, batch_shape + pulled_out_input_shape + (derived_vars_size,)
        )
        batch_str = generate_batch_str(len(batch_shape))
        c_prime = math.einsum(
            f"{batch_str}...k,{batch_str}...k->{batch_str}...",
            poly_core,
            c.reshape(batch_shape + (derived_vars_size,)),
        )
        block = A[..., :n, :n]
        I_matrix = math.broadcast_to(math.eye_like(block), block.shape)
        A_decomp = math.block([[block, I_matrix], [I_matrix, math.zeros_like(block)]])
        b_decomp = math.concat((b[..., :n], math.zeros(batch_shape + (n,), dtype=b.dtype)), axis=-1)
        return PolyExpAnsatz(A_decomp, b_decomp, c_prime, lin_sup=self._lin_sup)

    def eval(
        self, *z: Vector | None, batch_string: str | None = None
    ) -> Scalar | ArrayLike | PolyExpAnsatz:
        r"""
        Evaluates the ansatz at given points or returns a partially evaluated ansatz.
        This method supports passing an einsum-style batch string to specify how the batch dimensions
        of the arguments should be handled. For example, for two arguments, "i,j->ij" means to take
        the outer product  of the batch dimensions. The batch dimensions of the ansatz itself are not
        part of the batch string and are placed after the output batch dimensions in the output.

        1. Partial evaluation: If any argument is None, it returns a new ansatz with those arguments
           unevaluated. For example, if F(z1, z2, z3) is called as F(1.0, None, 3.0), it returns a
           new ansatz G(z2) with z1 and z3 fixed at 1.0 and 3.0.

        2. Full evaluation: If all arguments are provided, it returns the value of the ansatz at
        those points.

        The returned shape depends on the batch shape of the ansatz itself and the batch dimensions of
        the inputs and the batch string.

        Args:
            z: points in C where the function is (partially) evaluated or None if the variable is
            not evaluated.
            batch_string: like einsum string for batch dimensions of the inputs, e.g. "i,j->ij"

        Returns:
            The value of the ansatz or a new ansatz if partial evaluation is performed.
        """
        if len(z) > self.num_CV_vars:
            raise ValueError(
                f"The ansatz was called with {len(z)} variables, "
                f"but it only has {self.num_CV_vars} CV variables."
            )

        evaluated_indices = [i for i, zi in enumerate(z) if zi is not None]
        only_z = [math.astensor(zi) for zi in z if zi is not None]

        if batch_string is None:  # Generate default batch string if none provided
            batch_string = outer_product_batch_str(*[zi.ndim for zi in only_z])

        reshaped_z = reshape_args_to_batch_string(only_z, batch_string)
        broadcasted_z = math.broadcast_arrays(*reshaped_z)
        if len(evaluated_indices) == self.num_CV_vars:  # Full evaluation: all CV vars specified
            return self(*broadcasted_z)
        else:  # Partial evaluation: some CV variables are not provided
            combined_z = math.stack(broadcasted_z, axis=-1)
            return self._partial_eval(combined_z, tuple(evaluated_indices))

    def reorder(self, order: Sequence[int]):
        r"""
        Reorders the CV indices of an (A,b,c) triple.
        The length of ``order`` must equal the number of CV variables.
        This method returns a new ansatz object.
        """
        if len(order) != self.num_CV_vars:
            raise ValueError(f"order must have length {self.num_CV_vars}, got {len(order)}")
        # Add derived variable indices after CV indices
        order = list(order) + list(
            range(self.num_CV_vars, self.num_CV_vars + self.num_derived_vars)
        )
        A = math.gather(math.gather(self.A, order, axis=-1), order, axis=-2)
        b = math.gather(self.b, order, axis=-1)
        return PolyExpAnsatz(A, b, self.c, lin_sup=self._lin_sup)

    def reorder_batch(self, order: Sequence[int]):  # TODO: omit last batch index if lin_sup
        if len(order) != self.batch_dims:
            raise ValueError(
                f"order must have length {self.batch_dims} (number of batch dimensions), got {len(order)}"
            )

        core_dims_indices_A = range(self.batch_dims, self.batch_dims + 2)
        core_dims_indices_b = range(self.batch_dims, self.batch_dims + 1)
        core_dims_indices_c = range(self.batch_dims, self.batch_dims + self.num_derived_vars)

        new_A = math.transpose(self.A, list(order) + list(core_dims_indices_A))
        new_b = math.transpose(self.b, list(order) + list(core_dims_indices_b))
        new_c = math.transpose(self.c, list(order) + list(core_dims_indices_c))

        return PolyExpAnsatz(new_A, new_b, new_c)

    # TODO: this should be moved to classes responsible for interpreting a batch dimension as a sum
    def simplify(self) -> None:
        r"""
        Returns a new ansatz simplified by combining terms that have the
        same exponential part, i.e. two components of the batch are considered equal if their
        ``A`` and ``b`` are equal. In this case only one is kept and the corresponding ``c`` are added.

        Will return immediately if the ansatz has already been simplified, so it is safe to re-call.
        """
        if self._simplified or not self._lin_sup:
            return self
        batch_shape = self.batch_shape[:-1] if self._lin_sup else self.batch_shape
        if batch_shape:
            raise NotImplementedError("Batched simplify is not implemented.")
        (A, b, c), to_keep = self._find_unique_terms_sorted()

        A = math.gather(A, to_keep, axis=0)
        b = math.gather(b, to_keep, axis=0)
        c = math.gather(c, to_keep, axis=0)  # already added

        A = math.reshape(A, (len(to_keep),) + (self.num_vars, self.num_vars))
        b = math.reshape(b, (len(to_keep),) + (self.num_vars,))
        c = math.reshape(c, (len(to_keep),) + self.shape_derived_vars)

        new_ansatz = PolyExpAnsatz(A, b, c, lin_sup=self._lin_sup)
        new_ansatz._simplified = True

        return new_ansatz

    def to_dict(self) -> dict[str, ArrayLike]:
        r"""Returns a dictionary representation of the ansatz. For serialization purposes."""
        return {"A": self.A, "b": self.b, "c": self.c}

    def trace(self, idx_z: tuple[int, ...], idx_zconj: tuple[int, ...], measure: float = -1.0):
        r"""
        Computes the trace of the ansatz across the specified pairs of CV variables.

        Args:
            idx_z: The indices indicating which CV variables to integrate over.
            idx_zconj: The indices indicating which conjugate CV variables to integrate over.
            measure: The measure to use in the complex Gaussian integral.

        Returns:
            A new ansatz with the specified indices traced out.
        """
        if len(idx_z) != len(idx_zconj):
            raise ValueError("idx_z and idx_zconj must have the same length.")
        if len(set(idx_z + idx_zconj)) != len(idx_z) + len(idx_zconj):
            raise ValueError(
                f"Indices must be unique: {set(idx_z).intersection(idx_zconj)} are repeated."
            )
        if any(i >= self.num_CV_vars for i in idx_z) or any(
            i >= self.num_CV_vars for i in idx_zconj
        ):
            raise ValueError(
                f"All indices must be between 0 and {self.num_CV_vars-1}. Got {idx_z} and {idx_zconj}."
            )
        A, b, c = complex_gaussian_integral_1(self.triple, idx_z, idx_zconj, measure=measure)
        return PolyExpAnsatz(A, b, c, lin_sup=self._lin_sup)

    def _combine_exp_and_poly(
        self, exp_sum: Batch[ComplexTensor], poly: Batch[ComplexTensor], c: Batch[ComplexTensor]
    ) -> Batch[ComplexTensor]:
        r"""
        Combines exponential and polynomial parts using einsum. Needed in ``__call__``.
        """
        poly_string = "".join(chr(i) for i in range(97, 97 + len(self.shape_derived_vars)))
        return math.einsum(f"...,...{poly_string},...{poly_string}->...", exp_sum, c, poly)

    def _compute_exp_part(
        self, z: Batch[Vector], A: Batch[ComplexMatrix], b: Batch[ComplexVector]
    ) -> Batch[Scalar]:
        r"""
        Computes the exponential part of the ansatz evaluation. Needed in ``__call__``.
        The exponential part is given by:
        .. math::
            \exp\left(\frac{1}{2} z^T A z + b^T z\right)
        where :math:`A` is the matrix of the quadratic part of the ansatz and :math:`b` is the vector of the linear part
        that correspond to the vector of given CV variables.
        """
        n = self.num_CV_vars
        A_part = math.einsum("...a,...b,...ab->...", z, z, A[..., :n, :n])
        b_part = math.einsum("...a,...a->...", z, b[..., :n])
        return math.exp(1 / 2 * A_part + b_part)

    def _compute_polynomial_part(
        self, z: Batch[Vector], A: Batch[ComplexMatrix], b: Batch[ComplexVector]
    ) -> Batch[Scalar]:
        r"""
        Computes the polynomial part of the ansatz evaluation. Needed in ``__call__``.
        """
        n = self.num_CV_vars
        batch_shape = z.shape[:-1]
        b_poly = math.einsum("...ab,...a->...b", A[..., :n, n:], z) + b[..., n:]
        return math.hermite_renormalized(
            A[..., n:, n:],
            b_poly,
            math.ones(batch_shape, dtype=math.complex128),
            shape=self.shape_derived_vars,
        )

    def _find_unique_terms_sorted(
        self,
    ) -> tuple[tuple[Batch[ComplexMatrix], Batch[ComplexVector], Batch[ComplexTensor]], list[int]]:
        r"""
        Finds unique terms by first sorting the batch dimension and adds the corresponding c values.

        Returns:
            The updated vectorized (A,b,c) triple and a list of indices to keep after simplification.
        """
        A, b, c = self._order_batch()
        to_keep = [d0 := 0]
        mat, vec = A[d0], b[d0]

        for d in range(1, self.batch_size):
            if not (
                math.allclose(mat, A[d], atol=settings.ATOL)
                and math.allclose(vec, b[d], atol=settings.ATOL)
            ):
                to_keep.append(d)
                d0 = d
                mat, vec = A[d0], b[d0]
            else:
                d0r = np.unravel_index(d0, self.batch_shape)
                dr = np.unravel_index(d, self.batch_shape)
                c = math.update_add_tensor(c, [d0r], [c[dr]])
        return (A, b, c), to_keep

    def _generate_ansatz(self):
        r"""
        This method computes and sets the (A, b, c) triple given a function and its kwargs.
        """
        if self._should_regenerate():
            params = {}
            for name, param in self._fn_kwargs.items():
                try:
                    params[name] = param.value
                except AttributeError:
                    params[name] = param

            A, b, c = self._fn(**params)
            self._A = math.astensor(A)
            self._b = math.astensor(b)
            self._c = math.astensor(c)
            verify_batch_triple(self._A, self._b, self._c)
            self._batch_shape = tuple(self._A.shape[:-2])

    def _ipython_display_(self):
        if widgets.IN_INTERACTIVE_SHELL:
            print(self)
            return
        display(widgets.bargmann(self))

    def _order_batch(
        self,
    ) -> tuple[Batch[ComplexMatrix], Batch[ComplexVector], Batch[ComplexTensor]]:
        r"""
        This method orders the batch dimension by the lexicographical order of the
        flattened arrays (A, b, c). This is a very cheap way to enforce
        an ordering of the batch dimension, which is useful for simplification and for
        determining (in)equality between two PolyExp ansatz.

        Returns:
            The ordered vectorized (A, b, c) triple.
        """
        if not self.batch_shape:
            return self.A, self.b, self.c
        A_vectorized = math.reshape(self.A, (-1, self.num_vars, self.num_vars))
        b_vectorized = math.reshape(self.b, (-1, self.num_vars))
        c_vectorized = math.reshape(self.c, (-1, *self.shape_derived_vars))
        generators = [
            itertools.chain(
                math.asnumpy(b_vectorized[i]).flat,
                math.asnumpy(A_vectorized[i]).flat,
                math.asnumpy(c_vectorized[i]).flat,
            )
            for i in range(self.batch_size)
        ]
        sorted_indices = argsort_gen(generators)
        A = math.gather(A_vectorized, sorted_indices, axis=0)
        b = math.gather(b_vectorized, sorted_indices, axis=0)
        c = math.gather(c_vectorized, sorted_indices, axis=0)
        return A, b, c

    def _partial_eval(self, z: ArrayLike, indices: tuple[int, ...]) -> PolyExpAnsatz:
        r"""
        Partially evaluates the ansatz by fixing some of its variables to specific values.

        This method creates a new ansatz with fewer variables by substituting the specified
        variables with their given values. The remaining variables keep their original order
        in the function signature.

        Example:
            If this ansatz represents F(z0,z1,z2), then:
            ```
            new_ansatz = self._partial_eval([2.0,3.0], indices=(0,2))
            ```
            returns a new ansatz G(z1) equal to F(2.0, z1, 3.0).

        Args:
            z: Values for the variables being fixed. Can be:
               - Shape (r,): A single vector of values for r variables
               - Shape (*b, r): Batch of r values of shape *b
               Where r is the number of indices in `indices`
            indices: Indices of the variables to be fixed to the values in z

        Returns:
            A new PolyExpAnsatz with fewer variables. If the original ansatz has batch
            dimensions *L and z has batch dimensions *b, the resulting ansatz will have
            batch dimensions (*b, *L).
        """
        if len(indices) >= self.num_CV_vars:
            raise ValueError(
                "The number of variables and indices must not exceed the number of CV "
                f"variables {self.num_CV_vars}. Use the eval() or __call__() method instead."
            )
        z_batch_shape = z.shape[:-1]

        # evaluated, remaining and derived indices
        e = indices
        r = [i for i in range(self.num_CV_vars) if i not in indices]
        d = list(range(self.num_CV_vars, self.num_vars))

        ansatz_batch_idxs = tuple(range(self.batch_dims))
        z_batch_idxs = tuple(range(self.batch_dims, self.batch_dims + len(z_batch_shape)))
        z = math.transpose(
            math.broadcast_to(z, self.batch_shape + z.shape),
            z_batch_idxs
            + ansatz_batch_idxs
            + (len(z_batch_idxs + ansatz_batch_idxs),),  # tensorflow
        )

        A = math.broadcast_to(self.A, z_batch_shape + self.A.shape)
        b = math.broadcast_to(self.b, z_batch_shape + self.b.shape)
        c = math.broadcast_to(self.c, z_batch_shape + self.c.shape)

        new_A = math.gather(math.gather(A, r + d, axis=-1), r + d, axis=-2)
        A_er = math.gather(math.gather(A, e, axis=-2), r, axis=-1)
        b_r = math.einsum("...er,...e->...r", A_er, z)

        if len(d) > 0:
            A_ed = math.gather(math.gather(A, e, axis=-2), d, axis=-1)
            b_d = math.einsum("...ed,...e->...d", A_ed, z)
            new_b = math.gather(b, r + d, axis=-1) + math.concat((b_r, b_d), axis=-1)
        else:
            new_b = math.gather(b, r, axis=-1) + b_r
        A_ee = math.gather(math.gather(A, e, axis=-2), e, axis=-1)
        A_part = math.einsum("...e,...f,...ef->...", z, z, A_ee)
        b_part = math.einsum("...e,...e->...", z, math.gather(b, e, axis=-1))
        exp_sum = math.exp(1 / 2 * A_part + b_part)
        poly_string = "".join(chr(i) for i in range(97, 97 + len(self.shape_derived_vars)))
        new_c2 = math.einsum(f"...,...{poly_string}->...{poly_string}", exp_sum, c)
        return PolyExpAnsatz(
            new_A,
            new_b,
            new_c2,
            lin_sup=self._lin_sup,
        )

    def _should_regenerate(self):
        return (
            self._A is None
            or self._b is None
            or self._c is None
            or Variable in {type(param) for param in self._fn_kwargs.values()}
        )

    def __add__(self, other: PolyExpAnsatz) -> PolyExpAnsatz:
        r"""
        Adds two PolyExp ansatze together. This is equivalent to stacking their respective triples
        along a batch dimension, which is to be interpreted to mean a linear superposition.
        In order to use the __add__ method, the ansatze must have the same number of CV variables,
        and zero or one batch dimensions. The reason for this restriction on the number of batch
        dimensions is that if there are multiple batch dimensions, it is not clear which one is used
        as meaning "linear superposition". In that case, the stacking of the triples should be done
        by the user.
        """
        if self.num_CV_vars != other.num_CV_vars:
            raise ValueError(
                f"The number of CV variables must match. Got {self.num_CV_vars} and {other.num_CV_vars}."
            )
        if (self.batch_shape and not self._lin_sup) or (other.batch_shape and not other._lin_sup):
            raise ValueError(
                f"Cannot add PolyExpAnsatz with batch dimensions {self.batch_shape} and {other.batch_shape}."
            )
        A_self = self.A if self.batch_dims == 1 else math.expand_dims(self.A, axis=0)
        b_self = self.b if self.batch_dims == 1 else math.expand_dims(self.b, axis=0)
        c_self = self.c if self.batch_dims == 1 else math.expand_dims(self.c, axis=0)
        A_other = other.A if other.batch_dims == 1 else math.expand_dims(other.A, axis=0)
        b_other = other.b if other.batch_dims == 1 else math.expand_dims(other.b, axis=0)
        c_other = other.c if other.batch_dims == 1 else math.expand_dims(other.c, axis=0)

        def pad_arrays(array1, array2):
            shape1 = array1.shape[1:]
            shape2 = array2.shape[1:]
            max_shapes = tuple(map(max, zip(shape1, shape2)))
            pad_widths1 = [(0, 0)] + [(0, m - s) for m, s in zip(max_shapes, shape1)]
            pad_widths2 = [(0, 0)] + [(0, m - s) for m, s in zip(max_shapes, shape2)]
            padded_array1 = math.pad(array1, pad_widths1, "constant")
            padded_array2 = math.pad(array2, pad_widths2, "constant")
            return padded_array1, padded_array2

        def pad_and_combine_arrays(array1, array2):
            padded_array1, padded_array2 = pad_arrays(array1, array2)
            return math.concat([padded_array1, padded_array2], axis=0)

        def pad_and_combine_Ab(Ab1, Ab2):
            padded_Ab1, padded_Ab2 = pad_arrays(Ab1, Ab2)
            return math.concat([padded_Ab1, padded_Ab2], axis=0)

        n_derived_vars = max(self.num_derived_vars, other.num_derived_vars)

        combined_matrices = pad_and_combine_Ab(A_self, A_other)
        combined_vectors = pad_and_combine_Ab(b_self, b_other)
        combined_arrays = pad_and_combine_arrays(
            math.atleast_nd(c_self, n_derived_vars + 1),
            math.atleast_nd(c_other, n_derived_vars + 1),
        )
        return PolyExpAnsatz(
            combined_matrices,
            combined_vectors,
            combined_arrays,
            lin_sup=True,
        )

    def __and__(self, other: PolyExpAnsatz) -> PolyExpAnsatz:
        r"""
        Tensor product of this PolyExpAnsatz with another. Equivalent to :math:`H(a,b) = F(a) * G(b)`.
        As it distributes over addition on both self and other, the batch shape of the result is the
        outer product of the batch shapes of this ansatz and the other one. Use with moderation.

        Args:
            other: Another PolyExpAnsatz.

        Returns:
            The tensor product of this PolyExpAnsatz and other.
        """
        As, bs, cs = join_Abc(
            self.triple,
            other.triple,
            outer_product_batch_str(
                self.batch_dims - self._lin_sup, other.batch_dims - other._lin_sup
            ),
        )
        return PolyExpAnsatz(As, bs, cs)

    def __call__(self: PolyExpAnsatz, *z_inputs: ArrayLike | None) -> Batch[ComplexTensor]:
        r"""
        Evaluates the ansatz at the given batch of points. Each point can have arbitray batch dimensions,
        as long as they are broadcastable. If some of the points are not specified (None), the result
        will be a partially evaluated ansatz.
        If the combined shape of the inputs is ``(*b, n)`` where ``n`` is the number of CV variables in the ansatz
        and ``*b`` is the batch dimensions of the combined inputs, then the output will have shape ``(*b, *L)``
        where ``*L`` is the batch shape of the ansatz itself.

        Args:
            z: A batch of points where the function is evaluated (or None).
                The shape of each point can be arbitrary, as long as they are broadcastable.

        Returns:
            The evaluated function with shape (*b, *L) where:
               - *b are the batch dimensions of the combined inputs.
               - *L is the batch shape of the ansatz.
        """
        z_only = [arr for arr in z_inputs if arr is not None]
        broadcasted_z = math.broadcast_arrays(*z_only)
        z = (
            math.cast(math.stack(broadcasted_z, axis=-1), dtype=math.complex128)
            if broadcasted_z
            else math.astensor([], dtype=math.complex128)
        )
        if len(z_only) < self.num_CV_vars:
            indices = tuple(i for i, arr in enumerate(z_inputs) if arr is not None)
            return self._partial_eval(z, indices)
        z_batch_shape, z_dim = z.shape[:-1], z.shape[-1]
        if z_dim != self.num_CV_vars:
            raise ValueError(
                f"The last dimension of `z` must equal the number of CV variables {self.num_CV_vars}, got {z_dim}."
            )

        ansatz_batch_idxs = tuple(range(self.batch_dims))
        z_batch_idxs = tuple(range(self.batch_dims, self.batch_dims + len(z_batch_shape)))
        z = math.transpose(
            math.broadcast_to(z, self.batch_shape + z.shape),
            z_batch_idxs
            + ansatz_batch_idxs
            + (len(z_batch_idxs + ansatz_batch_idxs),),  # tensorflow
        )

        A = math.broadcast_to(self.A, z_batch_shape + self.A.shape)
        b = math.broadcast_to(self.b, z_batch_shape + self.b.shape)
        c = math.broadcast_to(self.c, z_batch_shape + self.c.shape)

        exp_sum = self._compute_exp_part(z, A, b)
        if self.num_derived_vars == 0:  # purely gaussian
            return math.einsum("...,...->...", exp_sum, c)
        else:
            poly = self._compute_polynomial_part(z, A, b)
            return self._combine_exp_and_poly(exp_sum, poly, c)

    def __eq__(self, other) -> bool:
        if not isinstance(other, PolyExpAnsatz):
            return False
        self_A, self_b, self_c = self._order_batch()
        other_A, other_b, other_c = other._order_batch()
        return (
            math.allclose(self_A, other_A, atol=settings.ATOL)
            and math.allclose(self_b, other_b, atol=settings.ATOL)
            and math.allclose(self_c, other_c, atol=settings.ATOL)
        )

    def __mul__(self, other: Scalar | ArrayLike | PolyExpAnsatz) -> PolyExpAnsatz:
        if not isinstance(other, PolyExpAnsatz):  # could be a number
            try:
                return PolyExpAnsatz(self.A, self.b, self.c * other, lin_sup=self._lin_sup)
            except Exception as e:
                raise TypeError(f"Cannot multiply PolyExpAnsatz and {other.__class__}.") from e

        else:
            raise NotImplementedError(
                "Multiplication of PolyExpAnsatz with other PolyExpAnsatz is not implemented."
            )

    def __neg__(self) -> PolyExpAnsatz:
        return PolyExpAnsatz(self.A, self.b, -self.c, lin_sup=self._lin_sup)

    def __repr__(self) -> str:
        r"""Returns a string representation of the PolyExpAnsatz object."""
        self._generate_ansatz()  # Ensure parameters are generated if needed

        # Create a descriptive name
        display_name = f'"{self.name}"' if self.name else "unnamed"

        # Build the representation string
        repr_str = [
            f"PolyExpAnsatz({display_name})",
            f"  Batch shape: {self.batch_shape}",
            f"  Linear superposition: {self._lin_sup}",
            f"  Variables: {self.num_CV_vars} CV + {self.num_derived_vars} derived = {self.num_vars} total",
            "  Parameter shapes:",
            f"    A: {self.A.shape}",
            f"    b: {self.b.shape}",
            f"    c: {self.c.shape}",
        ]

        # Add information about simplification status
        if self._simplified:
            repr_str.append("  Status: simplified")

        # Add information about function generation if applicable
        if self._fn is not None:
            fn_name = getattr(self._fn, "__name__", str(self._fn))
            repr_str.append(f"  Generated from: {fn_name}")
            if self._fn_kwargs:
                param_str = ", ".join(f"{k}={v}" for k, v in self._fn_kwargs.items())
                repr_str.append(f"  Parameters: {param_str}")

        return "\n".join(repr_str)

    def __truediv__(self, other: Scalar | ArrayLike | PolyExpAnsatz) -> PolyExpAnsatz:
        if not isinstance(other, PolyExpAnsatz):  # could be a number
            try:
                return PolyExpAnsatz(self.A, self.b, self.c / other, lin_sup=self._lin_sup)
            except Exception as e:
                raise TypeError(f"Cannot divide PolyExpAnsatz and {other.__class__}.") from e
        else:
            raise NotImplementedError(
                "Division of PolyExpAnsatz with other PolyExpAnsatz is not implemented."
            )<|MERGE_RESOLUTION|>--- conflicted
+++ resolved
@@ -275,17 +275,10 @@
         3. Contracted batch labels *must* appear in the output index list.
 
         Example:
-<<<<<<< HEAD
-            `self.contract(other, idx1=['b', 0, 1], idx2=['b', 1, 0], idx_out=['b', 0, 0])`
-            would raise an error because core label 0 is contracted and appears in output.
-            `self.contract(other, idx1=['a', 0], idx2=['b', 0], idx_out=[0])`
-            would raise an error because batch labels 'a', 'b' are not in output.
-=======
             `self.contract(other, idx1=['b', 0], idx2=['b', 0], idx_out=[0])`
             would raise an error because core label 0 is contracted and appears in the output.
             `self.contract(other, idx1=['a', 0], idx2=['b', 1], idx_out=[0, 1])`
             would raise an error because batch labels 'a', 'b' are not in the output.
->>>>>>> c9148864
 
         Args:
             other: The other PolyExpAnsatz to contract with.
@@ -300,13 +293,6 @@
             ValueError: If index sequences have incorrect length, invalid labels, or violate PolyExpAnsatz contraction rules.
         """
         # --- Parse and Validate Inputs ---
-<<<<<<< HEAD
-        batch1 = [label for label in idx1 if isinstance(label, str)]
-        core1 = [label for label in idx1 if isinstance(label, int)]
-        batch2 = [label for label in idx2 if isinstance(label, str)]
-        core2 = [label for label in idx2 if isinstance(label, int)]
-        batch_out = [label for label in idx_out if isinstance(label, str)]
-=======
         ls1 = int(self._lin_sup)
         ls2 = int(other._lin_sup)
         batch1 = [label for label in idx1 if isinstance(label, str)] + ["__ls1"] * ls1
@@ -318,18 +304,10 @@
             + ["__ls1"] * ls1
             + ["__ls2"] * ls2
         )
->>>>>>> c9148864
         core_out = [label for label in idx_out if isinstance(label, int)]
 
         # Check dimensions match expected counts
         for actual, expected, description in [
-<<<<<<< HEAD
-            (len(batch1), self.batch_dims, "batch labels in idx1"),
-            (len(core1), self.num_CV_vars, "core labels in idx1"),
-            (len(batch2), other.batch_dims, "batch labels in idx2"),
-            (len(core2), other.num_CV_vars, "core labels in idx2"),
-            (len(batch_out), len(set(batch1) | set(batch2)), "batch labels in idx_out"),
-=======
             (len(batch1) - ls1, self.batch_dims - ls1, "batch labels in idx1"),
             (len(batch2) - ls2, other.batch_dims - ls2, "batch labels in idx2"),
             (len(core1), self.num_CV_vars, "core labels in idx1"),
@@ -339,39 +317,25 @@
                 len(set(batch1) | set(batch2)) - ls1 - ls2,
                 "batch labels in idx_out",
             ),
->>>>>>> c9148864
             (len(core_out), len(set(core1) ^ set(core2)), "core labels in idx_out"),
         ]:
             if actual != expected:
                 raise ValueError(f"Expected {expected} {description}, found {actual}.")
 
         # Check contracted core labels don't appear in output
-<<<<<<< HEAD
-        contracted_cores = set(core1) & set(core2)
-        if not set(core_out).isdisjoint(contracted_cores):
-=======
         if not set(core_out).isdisjoint(contracted_cores := set(core1) & set(core2)):
->>>>>>> c9148864
             raise ValueError(
                 "idx_out cannot contain core labels that are contracted: "
                 f"{set(core_out) & contracted_cores}"
             )
 
-<<<<<<< HEAD
-        # --- Prepare for complex_gaussian_integral_2 ---
-=======
         # --- Prepare for complex_gaussian_integral_2 ---  # TODO: finish fixing this
->>>>>>> c9148864
         contracted_core = set(core1) & set(core2)
         idx1_cv = sorted(core1.index(label) for label in contracted_core)
         idx2_cv = sorted(core2.index(label) for label in contracted_core)
 
-<<<<<<< HEAD
-        unique_batch_labels = set(batch1) | set(batch2)
-=======
         ls_labels = {f"__ls{i}" for i, ls in [(1, ls1), (2, ls2)] if ls}
         unique_batch_labels = set(batch1) | set(batch2) | ls_labels
->>>>>>> c9148864
         label_to_char = {label: chr(97 + i) for i, label in enumerate(unique_batch_labels)}
         batch1_chars = "".join([label_to_char[label] for label in batch1])
         batch2_chars = "".join([label_to_char[label] for label in batch2])
@@ -382,13 +346,6 @@
         A, b, c = complex_gaussian_integral_2(
             self.triple, other.triple, idx1_cv, idx2_cv, batch_str
         )
-<<<<<<< HEAD
-        result = PolyExpAnsatz(A, b, c)
-
-        # --- Reorder core dimensions ---
-        leftover_core = [i for i in idx1 + idx2 if isinstance(i, int) and i not in contracted_core]
-        perm = [core_out.index(i) for i in leftover_core]
-=======
 
         # --- Reorder core dimensions ---
         if self._lin_sup and other._lin_sup:
@@ -402,7 +359,6 @@
         leftover_core = [i for i in idx1 + idx2 if isinstance(i, int) and i not in contracted_core]
 
         perm = [leftover_core.index(i) for i in core_out]
->>>>>>> c9148864
         return result.reorder(perm)
 
     def decompose_ansatz(self) -> PolyExpAnsatz:
