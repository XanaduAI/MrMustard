--- conflicted
+++ resolved
@@ -945,18 +945,12 @@
 
         exp_sum = self._compute_exp_part(z, A, b)
         if self.num_derived_vars == 0:  # purely gaussian
-<<<<<<< HEAD
             ret = math.einsum("...,...->...", exp_sum, c)
         else:
             poly = self._compute_polynomial_part(z, A, b)
             ret = self._combine_exp_and_poly(exp_sum, poly, c)
 
         return math.sum(ret, axis=-1) if self._lin_sup else ret
-=======
-            return math.einsum("...,...->...", exp_sum, c)
-        poly = self._compute_polynomial_part(z, A, b)
-        return self._combine_exp_and_poly(exp_sum, poly, c)
->>>>>>> 965e620a
 
     def __eq__(self, other) -> bool:
         if not isinstance(other, PolyExpAnsatz):
