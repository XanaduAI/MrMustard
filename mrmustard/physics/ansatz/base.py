# Copyright 2023 Xanadu Quantum Technologies Inc.

# Licensed under the Apache License, Version 2.0 (the "License");
# you may not use this file except in compliance with the License.
# You may obtain a copy of the License at

#     http://www.apache.org/licenses/LICENSE-2.0

# Unless required by applicable law or agreed to in writing, software
# distributed under the License is distributed on an "AS IS" BASIS,
# WITHOUT WARRANTIES OR CONDITIONS OF ANY KIND, either express or implied.
# See the License for the specific language governing permissions and
# limitations under the License.

"""
This module contains the base ansatz class.
"""

from __future__ import annotations
from abc import ABC, abstractmethod
from typing import Any, Callable, Sequence

from numpy.typing import ArrayLike

from mrmustard.utils.typing import (
    Batch,
    ComplexMatrix,
    ComplexTensor,
    ComplexVector,
    Scalar,
    Tensor,
    Vector,
)

__all__ = ["Ansatz"]


class Ansatz(ABC):
    r"""
    A base class for ansatz.
    """

    def __init__(self) -> None:
        self._lin_sup = False
        self._fn = None
        self._kwargs = {}

    @property
    @abstractmethod
    def batch_dims(self) -> tuple[int, ...]:
        r"""
        The number of batch dimensions of the ansatz.
        """

    @property
    @abstractmethod
    def core_dims(self) -> int:
        r"""
        The number of core dimensions of the ansatz.
        """

    @property
    @abstractmethod
    def batch_shape(self) -> tuple[int, ...]:
        r"""
        The batch shape of the ansatz.
        """

    @property
    @abstractmethod
    def batch_size(self) -> int:
        r"""
        The batch size of the ansatz.
        """

    @property
    @abstractmethod
    def conj(self) -> Ansatz:
        r"""
        The conjugate of the ansatz.
        """

    @property
    @abstractmethod
    def data(self) -> tuple | Tensor:
        r"""
        The data of the ansatz.
        For now, it's the triple for PolyExpAnsatz and the array for ArrayAnsatz.
        """

    @property
    @abstractmethod
    def num_vars(self) -> int:
        r"""
        The number of variables of this ansatz.
        """

    @property
    @abstractmethod
    def scalar(self) -> Scalar:
        r"""
        The scalar part of the ansatz.
        For now it's ``c`` for PolyExpAnsatz and the array for ArrayAnsatz.
        """

    @property
    @abstractmethod
    def triple(
        self,
    ) -> tuple[Batch[ComplexMatrix], Batch[ComplexVector], Batch[ComplexTensor]]:
        r"""
        The batch of triples :math:`(A_i, b_i, c_i)`.
        """

    @classmethod
    @abstractmethod
    def from_dict(cls, data: dict[str, ArrayLike]) -> Ansatz:
        r"""
        Deserialize an Ansatz.
        """

    @classmethod
    @abstractmethod
    def from_function(cls, fn: Callable, **kwargs: Any) -> Ansatz:
        r"""
        Returns an ansatz from a function and kwargs.
        """

    @abstractmethod
    def contract(
        self,
        other: Ansatz,
        idx1: int | tuple[str | int, ...],
        idx2: int | tuple[str | int, ...],
        idx_out: int | tuple[str | int, ...],
    ) -> Ansatz:
        r"""
        Contract two ansatz together.
        Args:
            other: Another ansatz.
            idx1: The (optional) index of the first ansatz to contract.
            idx2: The (optional) index of the second ansatz to contract.
            idx_out: The (optional) index of the output ansatz.
        Returns:
            The resulting contracted ansatz.
        """

    @abstractmethod
    def reorder(self, order: tuple[int, ...] | list[int]) -> Ansatz:
        r"""
        Reorders the ansatz indices.
        """

    @abstractmethod
<<<<<<< HEAD
    def reorder_batch(self, order: Sequence[int]):
=======
    def reorder_batch(self, order: Sequence[int]) -> Ansatz:
>>>>>>> c9148864
        r"""
        Reorders the batch dimensions of the ansatz.
        The length of ``order`` must equal the number of batch dimensions.
        This method returns a new ansatz object.

        Args:
            order: The desired order of the batch dimensions.

        Returns:
            A new Ansatz with reordered batch dimensions.
        """

    @abstractmethod
    def to_dict(self) -> dict[str, ArrayLike]:
        r"""
        Serialize an Ansatz.
        """

    @abstractmethod
    def trace(self, idx_z: tuple[int, ...], idx_zconj: tuple[int, ...]) -> Ansatz:
        r"""
        Implements the partial trace over the given index pairs.

        Args:
            idx_z: The first part of the pairs of indices to trace over.
            idx_zconj: The second part.

        Returns:
            The traced-over ansatz.
        """

    @abstractmethod
    def _generate_ansatz(self):
        r"""
        This method computes and sets data given a function
        and some kwargs.
        """

    @abstractmethod
    def __add__(self, other: Ansatz) -> Ansatz:
        r"""
        Adds this ansatz and another ansatz.

        Args:
            other: Another ansatz.

        Returns:
            The addition of this ansatz and other.
        """

    @abstractmethod
    def __and__(self, other: Ansatz) -> Ansatz:
        r"""
        Tensor product of this ansatz with another.

        Args:
            other: Another ansatz.

        Returns:
            The tensor product of this ansatz and other.
        """

    @abstractmethod
    def __call__(self, z: Batch[Vector]) -> Scalar | Ansatz:
        r"""
        Evaluates this ansatz at a given point in the domain.

        Args:
            z: point in C^n where the function is evaluated

        Returns:
            The value of the function if ``z`` has no ``None``, else it returns a new ansatz.
        """

    @abstractmethod
    def __eq__(self, other: Ansatz) -> bool:
        r"""
        Whether this ansatz is equal to another.
        """

    @abstractmethod
    def __mul__(self, other: Scalar | Ansatz) -> Ansatz:
        r"""
        Multiplies this ansatz by a scalar or another ansatz.

        Args:
            other: A scalar or another ansatz.

        Raises:
            TypeError: If other is neither a scalar nor an ansatz.

        Returns:
            The product of this ansatz and other.
        """

    @abstractmethod
    def __neg__(self) -> Ansatz:
        r"""
        Negates the values in the ansatz.
        """

    def __rmul__(self, other: Scalar | Ansatz) -> Ansatz:
        r"""
        Multiplies this ansatz by another or by a scalar on the right.
        """
        return self.__mul__(other)

    def __sub__(self, other: Scalar | Ansatz) -> Ansatz:
        r"""
        Subtracts other from this ansatz.
        """
        try:
            return self.__add__(-other)
        except AttributeError as e:
            raise TypeError(f"Cannot subtract {self.__class__} and {other.__class__}.") from e

    @abstractmethod
    def __truediv__(self, other: Scalar | Ansatz) -> Ansatz:
        r"""
        Divides this ansatz by another ansatz.

        Args:
            other: A scalar or another ansatz.

        Returns:
            The division of this ansatz and other.
        """<|MERGE_RESOLUTION|>--- conflicted
+++ resolved
@@ -152,11 +152,7 @@
         """
 
     @abstractmethod
-<<<<<<< HEAD
-    def reorder_batch(self, order: Sequence[int]):
-=======
     def reorder_batch(self, order: Sequence[int]) -> Ansatz:
->>>>>>> c9148864
         r"""
         Reorders the batch dimensions of the ansatz.
         The length of ``order`` must equal the number of batch dimensions.
