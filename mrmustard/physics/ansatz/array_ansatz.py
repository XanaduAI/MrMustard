--- conflicted
+++ resolved
@@ -279,7 +279,6 @@
             + [self.batch_dims + i for i in idx_zconj]
         )
         new_array = math.transpose(self.array, order)
-<<<<<<< HEAD
 
         # truncate new_array if the z and zconj dimensions differ
         z_dims = new_array.shape[-2 * len(idx_z) : -len(idx_z)]
@@ -293,11 +292,7 @@
         new_array = new_array[tuple(slices)]
 
         n = math.prod(new_array.shape[-len(idx_zconj) :])
-        new_array = math.reshape(new_array, new_array.shape[: -2 * len(idx_z)] + (n, n))
-=======
-        n = np.prod(new_array.shape[-len(idx_z) :])
         new_array = math.reshape(new_array, (*new_array.shape[: -2 * len(idx_z)], n, n))
->>>>>>> 965e620a
         trace = math.trace(new_array)
         return ArrayAnsatz(trace, self.batch_dims)
 
