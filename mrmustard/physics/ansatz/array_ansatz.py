--- conflicted
+++ resolved
@@ -141,11 +141,7 @@
     def contract(
         self,
         other: ArrayAnsatz,
-<<<<<<< HEAD
-        idx1: Sequence[Union[str, int]],
-=======
         idx1: Sequence[str | int],
->>>>>>> c9148864
         idx2: Sequence[Union[str, int]],
         idx_out: Sequence[Union[str, int]],
     ) -> ArrayAnsatz:
@@ -156,11 +152,7 @@
 
         Example:
             `self.contract(other, idx1=['b', 0, 1], idx2=['b', 1, 2], idx_out=[0, 2])`
-<<<<<<< HEAD
-            Contracts label 'b' and core index 1.
-=======
             Contracts batch label 'b' and core index 1.
->>>>>>> c9148864
 
         Args:
             other: The other ArrayAnsatz to contract with.
