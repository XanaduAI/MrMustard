# Copyright 2023 Xanadu Quantum Technologies Inc.

# Licensed under the Apache License, Version 2.0 (the "License");
# you may not use this file except in compliance with the License.
# You may obtain a copy of the License at

#     http://www.apache.org/licenses/LICENSE-2.0

# Unless required by applicable law or agreed to in writing, software
# distributed under the License is distributed on an "AS IS" BASIS,
# WITHOUT WARRANTIES OR CONDITIONS OF ANY KIND, either express or implied.
# See the License for the specific language governing permissions and
# limitations under the License.

"""
This module contains the array ansatz.
"""

from __future__ import annotations
from typing import Any, Callable, Sequence

from warnings import warn

import numpy as np
from numpy.typing import ArrayLike

from IPython.display import display

from mrmustard import math, widgets
from mrmustard.math.parameters import Variable
from mrmustard.utils.typing import Batch, Scalar, Tensor, Vector

from .base import Ansatz

__all__ = ["ArrayAnsatz"]


class ArrayAnsatz(Ansatz):
    r"""
    The ansatz of the Fock-Bargmann representation.

    Represents the ansatz as a multidimensional array.

    .. code-block::

          >>> from mrmustard.physics.ansatz import ArrayAnsatz

          >>> array = np.random.random((2, 4, 5))
          >>> ansatz = ArrayAnsatz(array)

    Args:
        array: A (potentially) batched array.
        batched: Whether the array input has a batch dimension.

    Note: The args can be passed non-batched, as they will be automatically broadcasted to the
    correct batch shape if ``batched`` is set to ``False``.
    """

    def __init__(self, array: Batch[Tensor], batched=False):
        super().__init__()
        self._array = array if batched else [array]
        self._backend_array = False
        self._original_abc_data = None

    @property
    def array(self) -> Batch[Tensor]:
        r"""
        The array of this ansatz.
        """
        self._generate_ansatz()
        if not self._backend_array:
            self._array = math.astensor(self._array)
            self._backend_array = True
        return self._array

    @array.setter
    def array(self, value):
        self._array = value
        self._backend_array = False

    @property
    def batch_size(self):
        return self.array.shape[0]

    @property
    def conj(self):
        ret = ArrayAnsatz(math.conj(self.array), batched=True)
        ret._contract_idxs = self._contract_idxs
        return ret

    @property
    def data(self) -> Batch[Tensor]:
        return self.array

    @property
    def num_vars(self) -> int:
        return len(self.array.shape) - 1

    @property
    def scalar(self) -> Scalar:
        r"""
        The scalar part of the ansatz.
        I.e. the vacuum component of the Fock array, whatever it may be.
        Given that the first axis of the array is the batch axis, this is the first element of the array.
        """
        return self.array[(slice(None),) + (0,) * self.num_vars]

    @property
    def triple(self) -> tuple:
        r"""
        The data of the original PolyExpAnsatz if it exists.
        """
        if self._original_abc_data is None:
            raise AttributeError("This ArrayAnsatz does not have (A,b,c) data.")
        return self._original_abc_data

    @classmethod
    def from_dict(cls, data: dict[str, ArrayLike]) -> ArrayAnsatz:
        return cls(data["array"], batched=True)

    @classmethod
    def from_function(cls, fn: Callable, **kwargs: Any) -> ArrayAnsatz:
        ret = cls(None, True)
        ret._fn = fn
        ret._kwargs = kwargs
        return ret

    def reduce(self, shape: int | Sequence[int]) -> ArrayAnsatz:
        r"""
        Returns a new ``ArrayAnsatz`` with a sliced array.

        .. code-block::

            >>> from mrmustard import math
            >>> from mrmustard.physics.ansatz import ArrayAnsatz

            >>> array1 = math.arange(27).reshape((3, 3, 3))
            >>> fock1 = ArrayAnsatz(array1)

            >>> fock2 = fock1.reduce(3)
            >>> assert fock1 == fock2

            >>> fock3 = fock1.reduce(2)
            >>> array3 = [[[0, 1], [3, 4]], [[9, 10], [12, 13]]]
            >>> assert fock3 == ArrayAnsatz(array3)

            >>> fock4 = fock1.reduce((1, 3, 1))
            >>> array4 = [[[0], [3], [6]]]
            >>> assert fock4 == ArrayAnsatz(array4)

        Args:
            shape: The shape of the array of the returned ``ArrayAnsatz``.
        """
        if shape == self.array.shape[1:]:
            return self
        length = self.num_vars
        shape = (shape,) * length if isinstance(shape, int) else shape
        if len(shape) != length:
            msg = f"Expected shape of length {length}, "
            msg += f"given shape has length {len(shape)}."
            raise ValueError(msg)

        if any(s > t for s, t in zip(shape, self.array.shape[1:])):
            warn(
                "Warning: the fock array is being padded with zeros. If possible, slice the arrays this one will contract with instead."
            )
            padded = math.pad(
                self.array,
                [(0, 0)] + [(0, s - t) for s, t in zip(shape, self.array.shape[1:])],
            )
            return ArrayAnsatz(padded, batched=True)

        ret = self.array[(slice(0, None),) + tuple(slice(0, s) for s in shape)]
        return ArrayAnsatz(array=ret, batched=True)

    def reorder(self, order: tuple[int, ...] | list[int]) -> ArrayAnsatz:
        return ArrayAnsatz(math.transpose(self.array, [0] + [i + 1 for i in order]), batched=True)

    def sum_batch(self) -> ArrayAnsatz:
        r"""
        Sums over the batch dimension of the array. Turns an object with any batch size to a batch size of 1.

        Returns:
            The collapsed ArrayAnsatz object.
        """
        return ArrayAnsatz(math.expand_dims(math.sum(self.array, axes=[0]), 0), batched=True)

    def to_dict(self) -> dict[str, ArrayLike]:
        return {"array": self.data}

    def trace(self, idx_z: tuple[int, ...], idx_zconj: tuple[int, ...]) -> ArrayAnsatz:
        if len(idx_z) != len(idx_zconj) or not set(idx_z).isdisjoint(idx_zconj):
            raise ValueError("The idxs must be of equal length and disjoint.")
        order = (
            [0]
            + [i + 1 for i in range(len(self.array.shape) - 1) if i not in idx_z + idx_zconj]
            + [i + 1 for i in idx_z]
            + [i + 1 for i in idx_zconj]
        )
        new_array = math.transpose(self.array, order)
        n = np.prod(new_array.shape[-len(idx_zconj) :])
        new_array = math.reshape(new_array, new_array.shape[: -2 * len(idx_z)] + (n, n))
        trace = math.trace(new_array)
        return ArrayAnsatz([trace] if trace.shape == () else trace, batched=True)

    def _generate_ansatz(self):
        names = list(self._kwargs.keys())
        vars = list(self._kwargs.values())

        params = {}
        param_types = []
        for name, param in zip(names, vars):
            try:
                params[name] = param.value
                param_types.append(type(param))
<<<<<<< HEAD
            except AttributeError:
=======
            except AttributeError:  # pragma: no cover
>>>>>>> ce6b260d
                params[name] = param

        if self._array is None or Variable in param_types:
            self.array = [self._fn(**params)]

    def _ipython_display_(self):
        if widgets.IN_INTERACTIVE_SHELL or (w := widgets.fock(self)) is None:
            print(self)
            return
        display(w)

    def __add__(self, other: ArrayAnsatz) -> ArrayAnsatz:
        try:
            diff = sum(self.array.shape[1:]) - sum(other.array.shape[1:])
            if diff < 0:
                new_array = [
                    a + b for a in self.reduce(other.array.shape[1:]).array for b in other.array
                ]
            else:
                new_array = [
                    a + b for a in self.array for b in other.reduce(self.array.shape[1:]).array
                ]
            return ArrayAnsatz(array=new_array, batched=True)
        except Exception as e:
            raise TypeError(f"Cannot add {self.__class__} and {other.__class__}.") from e

    def __and__(self, other: ArrayAnsatz) -> ArrayAnsatz:
        new_array = [math.outer(a, b) for a in self.array for b in other.array]
        return ArrayAnsatz(array=new_array, batched=True)

    def __call__(self, z: Batch[Vector]) -> Scalar:
        raise AttributeError("Cannot call this ArrayAnsatz.")

    def __eq__(self, other: Ansatz) -> bool:
        slices = (slice(0, None),) + tuple(
            slice(0, min(si, oi)) for si, oi in zip(self.array.shape[1:], other.array.shape[1:])
        )
        return np.allclose(self.array[slices], other.array[slices], atol=1e-10)

    def __getitem__(self, idx: int | tuple[int, ...]) -> ArrayAnsatz:
        idx = (idx,) if isinstance(idx, int) else idx
        for i in idx:
            if i >= self.num_vars:
                raise IndexError(
                    f"Index {i} out of bounds for representation with {self.num_vars} variables."
                )
        ret = ArrayAnsatz(self.array, batched=True)
        ret._contract_idxs = idx
        return ret

    def __matmul__(self, other: ArrayAnsatz) -> ArrayAnsatz:
        idx_s = list(self._contract_idxs)
        idx_o = list(other._contract_idxs)

        # the number of batches in self and other
        n_batches_s = self.array.shape[0]
        n_batches_o = other.array.shape[0]

        # the shapes each batch in self and other
        shape_s = self.array.shape[1:]
        shape_o = other.array.shape[1:]

        new_shape_s = list(shape_s)
        new_shape_o = list(shape_o)
        for s, o in zip(idx_s, idx_o):
            new_shape_s[s] = min(shape_s[s], shape_o[o])
            new_shape_o[o] = min(shape_s[s], shape_o[o])

        reduced_s = self.reduce(new_shape_s)[idx_s]
        reduced_o = other.reduce(new_shape_o)[idx_o]

        axes = [list(idx_s), list(idx_o)]
        batched_array = []
        for i in range(n_batches_s):
            for j in range(n_batches_o):
                batched_array.append(math.tensordot(reduced_s.array[i], reduced_o.array[j], axes))
        return ArrayAnsatz(batched_array, batched=True)

    def __mul__(self, other: Scalar | ArrayAnsatz) -> ArrayAnsatz:
        if isinstance(other, ArrayAnsatz):
            try:
                diff = sum(self.array.shape[1:]) - sum(other.array.shape[1:])
                if diff < 0:
                    new_array = [
                        a * b for a in self.reduce(other.array.shape[1:]).array for b in other.array
                    ]
                else:
                    new_array = [
                        a * b for a in self.array for b in other.reduce(self.array.shape[1:]).array
                    ]
                return ArrayAnsatz(array=new_array, batched=True)
            except Exception as e:
                raise TypeError(f"Cannot multiply {self.__class__} and {other.__class__}.") from e
        else:
            ret = ArrayAnsatz(array=self.array * other, batched=True)
            ret._original_abc_data = (
                tuple(i * j for i, j in zip(self._original_abc_data, (1, 1, other)))
                if self._original_abc_data is not None
                else None
            )
            return ret

    def __neg__(self) -> ArrayAnsatz:
        return ArrayAnsatz(array=-self.array, batched=True)

    def __truediv__(self, other: Scalar | ArrayAnsatz) -> ArrayAnsatz:
        if isinstance(other, ArrayAnsatz):
            try:
                diff = sum(self.array.shape[1:]) - sum(other.array.shape[1:])
                if diff < 0:
                    new_array = [
                        a / b for a in self.reduce(other.array.shape[1:]).array for b in other.array
                    ]
                else:
                    new_array = [
                        a / b for a in self.array for b in other.reduce(self.array.shape[1:]).array
                    ]
                return ArrayAnsatz(array=new_array, batched=True)
            except Exception as e:
                raise TypeError(f"Cannot divide {self.__class__} and {other.__class__}.") from e
        else:
            ret = ArrayAnsatz(array=self.array / other, batched=True)
            ret._original_abc_data = (
                tuple(i / j for i, j in zip(self._original_abc_data, (1, 1, other)))
                if self._original_abc_data is not None
                else None
            )
            return ret<|MERGE_RESOLUTION|>--- conflicted
+++ resolved
@@ -213,11 +213,7 @@
             try:
                 params[name] = param.value
                 param_types.append(type(param))
-<<<<<<< HEAD
-            except AttributeError:
-=======
             except AttributeError:  # pragma: no cover
->>>>>>> ce6b260d
                 params[name] = param
 
         if self._array is None or Variable in param_types:
