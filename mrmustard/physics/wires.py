"""Module containing wire classes for quantum and classical channels."""

from __future__ import annotations

<<<<<<< HEAD
=======
from collections.abc import Callable, Iterable, Iterator
>>>>>>> 965e620a
from dataclasses import dataclass, field
from enum import Enum, auto
from functools import cached_property
from random import randint
<<<<<<< HEAD
from typing import Any, Callable, Iterable, Iterator
=======
from typing import Any
>>>>>>> 965e620a

from IPython.display import display

from mrmustard import widgets

__all__ = ["Wires"]

"""
This module provides wire functionality for applications in MrMustard.
It defines the core classes for representing quantum and classical wires, and their
relationships in quantum optical circuits.
"""


class LegibleEnum(Enum):
    """Enum class that provides a more legible string representation."""

    def __str__(self) -> str:
        return self.name

    def __repr__(self) -> str:
        return self.name


class ReprEnum(LegibleEnum):
    """Enumeration of possible representations for quantum states and operations."""

    UNSPECIFIED = auto()
    BARGMANN = auto()
    FOCK = auto()
    QUADRATURE = auto()
    PHASESPACE = auto()
    CHARACTERISTIC = auto()


class WiresType(LegibleEnum):
    """Enumeration of possible wire types in quantum circuits."""

    DM_LIKE = auto()  # only output ket and bra on same modes
    KET_LIKE = auto()  # only output ket
    UNITARY_LIKE = auto()  # such that can map ket to ket
    CHANNEL_LIKE = auto()  # such that can map dm to dm
    PROJ_MEAS_LIKE = auto()  # only input ket
    POVM_LIKE = auto()  # only input ket and input bra on same modes
    CLASSICAL_LIKE = auto()  # only classical wires


@dataclass
class QuantumWire:
    """
    Represents a quantum wire in a circuit.

    Args:
        mode: The mode number this wire represents
        is_out: Whether this is an output wire
        is_ket: Whether this wire is on the ket side
        index: The index of this wire in the circuit
        repr: The representation of this wire
        id: Unique identifier for this wire
    """

    mode: int
    is_out: bool
    is_ket: bool
    index: int
    repr: ReprEnum = ReprEnum.BARGMANN
    repr_params_func: Callable[[], Any] = lambda: None
    id: int = field(default_factory=lambda: randint(0, 2**32 - 1), compare=False)

    @property
    def repr_params(self) -> Any:
        r"""
        Returns the parameters of the representation of this wire.
        """
        return self.repr_params_func()

    def __hash__(self) -> int:
        return hash((self.mode, self.is_out, self.is_ket, self.repr))

    def __repr__(self) -> str:
        return f"QuantumWire(mode={self.mode}, {'out' if self.is_out else 'in'}, {'ket' if self.is_ket else 'bra'}, repr={self.repr}, index={self.index})"

    def __eq__(self, other: QuantumWire) -> bool:
        return (
            self.mode == other.mode
            and self.is_out == other.is_out
            and self.is_ket == other.is_ket
            and self.repr == other.repr
        )

    def copy(self, new_id: bool = False) -> QuantumWire:
        """Create a copy of the quantum wire.

        Args:
            new_id (bool): If True, generates a new ID for the copy. Defaults to False.

        Returns:
            QuantumWire: A copy of the quantum wire
        """
        return QuantumWire(
            mode=self.mode,
            is_out=self.is_out,
            is_ket=self.is_ket,
            index=self.index,
            repr=self.repr,
            repr_params_func=self.repr_params_func,
            id=self.id if not new_id else randint(0, 2**32 - 1),
        )

    def _order(self) -> int:
        """
        Artificial ordering for sorting quantum wires.
        Order achieved is by bra/ket, then out/in, then mode.
        """
        return self.mode + 10_000 * (1 - 2 * self.is_out) - 100_000 * (1 - 2 * self.is_ket)


@dataclass
class ClassicalWire:
    """
    Represents a classical wire in a circuit.

    Args:
        mode: The mode number this wire represents
        is_out: Whether this is an output wire
        index: The index of this wire in the circuit
        repr: The representation of this wire
        id: Unique identifier for this wire
    """

    mode: int
    is_out: bool
    index: int
    repr: ReprEnum = ReprEnum.UNSPECIFIED
    repr_params_func: Callable[[], Any] = lambda: None
    id: int = field(default_factory=lambda: randint(0, 2**32 - 1))

    @property
    def repr_params(self) -> Any:
        r"""
        Returns the parameters of the representation of this wire.
        """
        return self.repr_params_func()

    def __hash__(self) -> int:
        return hash((self.mode, self.is_out, self.repr))

    def __repr__(self) -> str:
        return f"ClassicalWire(mode={self.mode}, out={self.is_out}, repr={self.repr}, index={self.index})"

    def __eq__(self, other: ClassicalWire) -> bool:
        return self.mode == other.mode and self.is_out == other.is_out and self.repr == other.repr

    def copy(self, new_id: bool = False) -> ClassicalWire:
        """Returns a copy of the classical wire."""
        return ClassicalWire(
            mode=self.mode,
            is_out=self.is_out,
            index=self.index,
            repr=self.repr,
            repr_params_func=self.repr_params_func,
            id=self.id if not new_id else randint(0, 2**32 - 1),
        )

    def _order(self) -> int:
        """
        Artificial ordering for sorting classical wires.
        Order is by out/in, then mode. Classical wires always come after quantum wires.
        """
        return 1000_000 + self.mode + 10_000 * (1 - 2 * self.is_out)


class Wires:
    r"""
    A class with wire functionality for tensor network applications.

    In MrMustard, instances of ``CircuitComponent`` have a ``Wires`` attribute.
    The wires describe how they connect with the surrounding components in a tensor network picture,
    where states flow from left to right. ``CircuitComponent``\s can have wires on the
    bra and/or on the ket side. Additionally, they may have classical wires. Here are some examples
    for the types of components available on ``mrmustard.lab``:

    .. code-block::

        A channel acting on mode ``1`` has input and output wires on both ket and bra sides:

        ┌──────┐   1  ╔═════════╗   1  ┌───────┐
        │Bra in│─────▶║         ║─────▶│Bra out│
        └──────┘      ║ Channel ║      └───────┘
        ┌──────┐   1  ║         ║   1  ┌───────┐
        │Ket in│─────▶║         ║─────▶│Ket out│
        └──────┘      ╚═════════╝      └───────┘


        A unitary acting on mode ``2`` has input and output wires on the ket side:

        ┌──────┐   2  ╔═════════╗   2  ┌───────┐
        │Ket in│─────▶║ Unitary ║─────▶│Ket out│
        └──────┘      ╚═════════╝      └───────┘


        A density matrix representing the state of mode ``0`` has only output wires:

                        ╔═════════╗   0  ┌───────┐
                        ║         ║─────▶│Bra out│
                        ║ Density ║      └───────┘
                        ║ Matrix  ║   0  ┌───────┐
                        ║         ║─────▶│Ket out│
                        ╚═════════╝      └───────┘


       A ket representing the state of mode ``1`` has only output wires:

                        ╔═════════╗   1  ┌───────┐
                        ║   Ket   ║─────▶│Ket out│
                        ╚═════════╝      └───────┘

       A measurement acting on mode ``0`` has input wires on the ket side and classical output wires:

       ┌──────┐   0  ╔═════════════╗   0  ┌─────────────┐
       │Ket in│─────▶║ Measurement ║─────▶│Classical out│
       └──────┘      ╚═════════════╝      └─────────────┘

    The ``Wires`` class can then be used to create subsets of wires:

    .. code-block::

        >>> from mrmustard.physics.wires import Wires

        >>> modes_out_bra={0, 1}
        >>> modes_in_bra={1, 2}
        >>> modes_out_ket={0, 13}
        >>> modes_in_ket={1, 2, 13}
        >>> w = Wires(modes_out_bra, modes_in_bra, modes_out_ket, modes_in_ket)

        >>> # all the modes
        >>> modes = w.modes
        >>> assert w.modes == {0, 1, 2, 13}

        >>> # input/output modes
        >>> assert w.input.modes == {1, 2, 13}
        >>> assert w.output.modes == {0, 1, 13}

        >>> # get ket/bra modes
        >>> assert w.ket.modes == {0, 1, 2, 13}
        >>> assert w.bra.modes == {0, 1, 2}

        >>> # combined subsets
        >>> assert w.output.ket.modes == {0, 13}
        >>> assert w.input.bra.modes == {1, 2}

    Here's a diagram of the original ``Wires`` object in the example above,
    with the indices of the wires (the number in parenthesis) given in the "standard" order
    (``bra_out``, ``bra_in``, ``ket_out``, ``ket_in``, and the modes in sorted increasing order):

    .. code-block::

                     ╔═════════════╗
        1 (2) ─────▶ ║             ║─────▶ 0 (0)
        2 (3) ─────▶ ║             ║─────▶ 1 (1)
                     ║             ║
                     ║  ``Wires``  ║
        1 (6) ─────▶ ║             ║
        2 (7) ─────▶ ║             ║─────▶ 0 (4)
       13 (8) ─────▶ ║             ║─────▶ 13 (5)
                     ╚═════════════╝

    To access the index of a subset of wires in standard order we can use the ``indices``
    property:

    .. code-block::

        >>> assert w.indices == (0,1,2,3,4,5,6,7,8)
        >>> assert w.input.indices == (2,3,6,7,8)

    Another important application of the ``Wires`` class is to contract the wires of two components.
    This is done using the ``@`` operator. The result is a new ``Wires`` object that combines the wires
    of the two components. Here's an example of a contraction of a single-mode density matrix going
    into a single-mode channel:

    .. code-block::

        >>> rho = Wires(modes_out_bra={0}, modes_in_bra={0})
        >>> Phi = Wires(modes_out_bra={0}, modes_in_bra={0}, modes_out_ket={0}, modes_in_ket={0})
        >>> rho_out, perm = rho @ Phi
        >>> assert rho_out.modes == {0}

    Here's a diagram of the result of the contraction:

    .. code-block::

        ╔═══════╗      ╔═══════╗
        ║       ║─────▶║       ║─────▶ 0
        ║  rho  ║      ║  Phi  ║
        ║       ║─────▶║       ║─────▶ 0
        ╚═══════╝      ╚═══════╝

    The permutations that standardize the CV and DV variables of the contracted reprs are also returned.

    Args:
        modes_out_bra: The output modes on the bra side.
        modes_in_bra: The input modes on the bra side.
        modes_out_ket: The output modes on the ket side.
        modes_in_ket: The input modes on the ket side.
        classical_out: The output modes for classical information.
        classical_in: The input modes for classical information.

    Returns:
        A ``Wires`` object, and the permutations that standardize the CV and DV variables.
    """

    def __init__(
        self,
        modes_out_bra: set[int] | None = None,
        modes_in_bra: set[int] | None = None,
        modes_out_ket: set[int] | None = None,
        modes_in_ket: set[int] | None = None,
        classical_out: set[int] | None = None,
        classical_in: set[int] | None = None,
    ):
        modes_out_bra = modes_out_bra or set()
        modes_in_bra = modes_in_bra or set()
        modes_out_ket = modes_out_ket or set()
        modes_in_ket = modes_in_ket or set()
        classical_out = classical_out or set()
        classical_in = classical_in or set()

        self.quantum_wires = set()
        self.classical_wires = set()
        for i, m in enumerate(sorted(modes_out_bra)):
            self.quantum_wires.add(QuantumWire(mode=m, is_out=True, is_ket=False, index=i))
        n = len(modes_out_bra)
        for i, m in enumerate(sorted(modes_in_bra)):
            self.quantum_wires.add(QuantumWire(mode=m, is_out=False, is_ket=False, index=n + i))
        n += len(modes_in_bra)
        for i, m in enumerate(sorted(modes_out_ket)):
            self.quantum_wires.add(QuantumWire(mode=m, is_out=True, is_ket=True, index=n + i))
        n += len(modes_out_ket)
        for i, m in enumerate(sorted(modes_in_ket)):
            self.quantum_wires.add(QuantumWire(mode=m, is_out=False, is_ket=True, index=n + i))
        n += len(modes_in_ket)
        for i, m in enumerate(sorted(classical_out)):
            self.classical_wires.add(ClassicalWire(mode=m, is_out=True, index=n + i))
        n += len(classical_out)
        for i, m in enumerate(sorted(classical_in)):
            self.classical_wires.add(ClassicalWire(mode=m, is_out=False, index=n + i))

    @classmethod
    def from_wires(
        cls,
        quantum: Iterable[QuantumWire] = (),
        classical: Iterable[ClassicalWire] = (),
        copy: bool = False,
    ) -> Wires:
        r"""
        Returns a new Wires object with references to the given wires.
        If copy is True, the wires are copied, otherwise they are referenced.
        Does not reindex the wires.
        """
        w = cls()
        w.quantum_wires = set(quantum) if not copy else {q.copy() for q in quantum}
        w.classical_wires = set(classical) if not copy else {c.copy() for c in classical}
        return w

    def copy(self, new_ids: bool = False) -> Wires:
        """Returns a deep copy of this Wires object."""
        return Wires.from_wires(
            quantum={q.copy(new_ids) for q in self.quantum_wires},
            classical={c.copy(new_ids) for c in self.classical_wires},
        )

    ###### NEW WIRES ######

    @cached_property
    def adjoint(self) -> Wires:
        r"""
        New ``Wires`` object with the adjoint quantum wires (ket becomes bra and vice versa).
        """
        return Wires(
            modes_out_bra=self.output.ket.modes,
            modes_in_bra=self.input.ket.modes,
            modes_out_ket=self.output.bra.modes,
            modes_in_ket=self.input.bra.modes,
            classical_out=self.output.classical.modes,
            classical_in=self.input.classical.modes,
        )

    @cached_property
    def dual(self) -> Wires:
        r"""
        New ``Wires`` object with dual quantum and classical wires (input becomes output and vice versa).
        """
        return Wires(
            modes_out_bra=self.input.bra.modes,
            modes_in_bra=self.output.bra.modes,
            modes_out_ket=self.input.ket.modes,
            modes_in_ket=self.output.ket.modes,
            classical_out=self.input.classical.modes,
            classical_in=self.output.classical.modes,
        )

    ###### SUBSETS OF WIRES ######

    def __getitem__(self, modes: tuple[int, ...] | int) -> Wires:
        r"""
        Returns a new Wires object with references to the quantum and classical wires with the given modes.
        """
        modes = {modes} if isinstance(modes, int) else set(modes)
        return Wires.from_wires(
            quantum={q for q in self.quantum_wires if q.mode in modes},
            classical={c for c in self.classical_wires if c.mode in modes},
        )

    @cached_property
    def classical(self) -> Wires:
        r"""
        New ``Wires`` object with references to only classical wires.
        Note that the wires are not copied.
        """
        return Wires.from_wires(classical=self.classical_wires)

    @cached_property
    def quantum(self) -> Wires:
        r"""
        New ``Wires`` object with references to only quantum wires.
        Note that the wires are not copied.
        """
        return Wires.from_wires(quantum=self.quantum_wires)

    @cached_property
    def bra(self) -> Wires:
        r"""
        New ``Wires`` object with references to only quantum bra wires.
        Note that the wires are not copied.
        """
        return Wires.from_wires(quantum={q for q in self.quantum_wires if not q.is_ket})

    @cached_property
    def ket(self) -> Wires:
        r"""
        New ``Wires`` object with references to only quantum ket wires.
        Note that the wires are not copied.
        """
        return Wires.from_wires(quantum={q for q in self.quantum_wires if q.is_ket})

    @cached_property
    def input(self) -> Wires:
        r"""
        New ``Wires`` object with references to only classical and quantum input wires.
        Note that the wires are not copied.
        """
        return Wires.from_wires(
            quantum={q for q in self.quantum_wires if not q.is_out},
            classical={c for c in self.classical_wires if not c.is_out},
        )

    @cached_property
    def output(self) -> Wires:
        r"""
        New ``Wires`` object with references to only classical and quantum output wires.
        Note that the wires are not copied.
        """
        return Wires.from_wires(
            quantum={q for q in self.quantum_wires if q.is_out},
            classical={c for c in self.classical_wires if c.is_out},
        )

    ###### PROPERTIES ######

    @property
    def modes(self) -> set[int]:
        r"""
        The modes spanned by the wires.
        """
        return {q.mode for q in self.quantum_wires} | {c.mode for c in self.classical_wires}

    @property
    def ids(self) -> tuple[int, ...]:
        r"""
        The ids of the wires in standard order.
        """
        return tuple(w.id for w in self.wires)

    @property
    def indices(self) -> tuple[int, ...]:
        r"""
        The indices of the wires in standard order.
        """
        return tuple(w.index for w in self.wires)

    @property
    def args(self) -> tuple[tuple[int, ...], ...]:
        r"""
        The arguments needed to create a new ``Wires`` object with the same wires.
        """
        return (
            self.bra.output.modes,
            self.bra.input.modes,
            self.ket.output.modes,
            self.ket.input.modes,
            self.classical.output.modes,
            self.classical.input.modes,
        )

    @cached_property
    def wires(self) -> list[QuantumWire | ClassicalWire]:
        r"""
        A list of all wires in standard order.
        """
        return sorted({*self.quantum_wires, *self.classical_wires}, key=lambda s: s._order())

    ###### METHODS ######

    def overlap(self, other: Wires) -> tuple[set[int], set[int]]:
        r"""
        Returns the modes that overlap between self and other.

        Args:
            other: Another ``Wires`` object.
        """
        ovlp_ket = self.output.ket.modes & other.input.ket.modes
        ovlp_bra = self.output.bra.modes & other.input.bra.modes
        return ovlp_bra, ovlp_ket

    def contracted_indices(self, other: Wires) -> tuple[tuple[int, ...], tuple[int, ...]]:
        r"""
        Returns the indices (in standard order) being contracted between self and other when
        calling matmul.

        Args:
            other: another Wires object
        """
        ovlp_bra, ovlp_ket = self.overlap(other)
        idxA = self.output.bra[ovlp_bra].indices + self.output.ket[ovlp_ket].indices
        idxB = other.input.bra[ovlp_bra].indices + other.input.ket[ovlp_ket].indices
        return idxA, idxB

    def contracted_labels(self, other: Wires) -> tuple[list[int], list[int], list[int]]:
        r"""
        Returns the integer labels of the contracted wires, such that contracted wires have the same
        label. The output labels are sorted in standard order.

        Args:
            other: another Wires object
        """
        # Make a local copy of other with new ids to avoid conflicts
        other_copy = other.copy(new_ids=True)

        idxA, idxB = self.contracted_indices(other_copy)
        lblA = list(range(len(self)))
        lblB = list(range(len(self), len(self) + len(other_copy)))
        for i, j in zip(idxA, idxB):
            lblB[j] = lblA[i]
        output_labels = set(lblA) ^ set(lblB)
        id2label = {w.id: lbl for w, lbl in zip(self.wires, lblA)}
        id2label.update({w.id: lbl for w, lbl in zip(other_copy.wires, lblB)})
        wires_out, _ = self @ other_copy
        lbl_out = [id2label[w.id] for w in wires_out.wires if id2label[w.id] in output_labels]
        return lblA, lblB, lbl_out

    def _reindex(self) -> None:
        r"""
        Updates the indices of the wires according to the standard order.
        """
        for i, w in enumerate(self.wires):
            w.index = i

    def __add__(self, other: Wires) -> Wires:
        r"""
        New ``Wires`` object with references to the wires of self and other.
        If there are overlapping wires (same mode, is_ket, is_out), raises a ValueError.
        Note that the wires are not reindexed nor copied. Use with caution.
        """
        if ovlp_classical := self.classical_wires & other.classical_wires:
            raise ValueError(f"Overlapping classical wires {ovlp_classical}.")
        if ovlp_quantum := self.quantum_wires & other.quantum_wires:
            raise ValueError(f"Overlapping quantum wires {ovlp_quantum}.")
        return Wires.from_wires(
            quantum=self.quantum_wires | other.quantum_wires,
            classical=self.classical_wires | other.classical_wires,
        )

    def __sub__(self, other: Wires) -> Wires:
        r"""
        New ``Wires`` object with references to the wires of self whose modes are not in other.
        Note that the wires are not reindexed nor copied. Use with caution.
        """
        return Wires.from_wires(
            quantum={q for q in self.quantum_wires if q.mode not in other.modes},
            classical={c for c in self.classical_wires if c.mode not in other.modes},
        )

    def __iter__(self) -> Iterator[QuantumWire | ClassicalWire]:
        return iter(self.wires)

    def __bool__(self) -> bool:
        return bool(self.quantum_wires) or bool(self.classical_wires)

    def __hash__(self) -> int:
        return hash((tuple(self.classical_wires), tuple(self.quantum_wires)))

    def __eq__(self, other: Wires) -> bool:
        return self.args == other.args

    def __len__(self) -> int:
        return len(self.quantum_wires) + len(self.classical_wires)

    def __repr__(self) -> str:
        return (
            f"Wires(modes_out_bra={self.output.bra.modes}, "
            f"modes_in_bra={self.input.bra.modes}, "
            f"modes_out_ket={self.output.ket.modes}, "
            f"modes_in_ket={self.input.ket.modes}, "
            f"classical_out={self.output.classical.modes}, "
            f"classical_in={self.input.classical.modes})"
        )

    def __matmul__(self, other: Wires) -> tuple[Wires, list[int], list[int]]:
        r"""
        Returns the ``Wires`` for the circuit component resulting from the composition of self and other.
        Returns also the permutations of the CV and DV wires to reorder the wires to standard order.
        Consider the following example:

        .. code-block::

                ╔═══════╗           ╔═══════╗
            B───║ self  ║───A   D───║ other ║───C
            b───║       ║───a   d───║       ║───c
                ╚═══════╝           ╚═══════╝

        B and D-A must not overlap, same for b and d-a, etc. The result is a new ``Wires`` object

        .. code-block::

                       ╔═══════╗
            B+(D-A)────║self @ ║────C+(A-D)
            b+(d-a)────║ other ║────c+(a-d)
                       ╚═══════╝

        Using the permutations, it is possible to write:

        .. code-block::

            ansatz = ansatz1[idx1] @ ansatz2[idx2]  # not in standard order
            wires, perm_CV, perm_DV = wires1 @ wires2  # matmul the wires
            ansatz = ansatz.reorder(perm_CV, perm_DV)  # now in standard order

        Args:
            other: The wires of the other circuit component.

        Returns:
            The wires of the circuit composition and the permutations.
        """
        bra_out = other.output.bra + (self.output.bra - other.input.bra)
        ket_out = other.output.ket + (self.output.ket - other.input.ket)
        bra_in = self.input.bra + (other.input.bra - self.output.bra)
        ket_in = self.input.ket + (other.input.ket - self.output.ket)
        cl_out = other.classical.output + (self.classical.output - other.classical.input)
        cl_in = self.classical.input + (other.classical.input - self.classical.output)

        # get the wires
        new_wires = Wires.from_wires(
            quantum=bra_out.wires + bra_in.wires + ket_out.wires + ket_in.wires,
            classical=cl_out.wires + cl_in.wires,
            copy=True,  # because we will call _reindex()
        )
        new_wires._reindex()

        combined = [w for w in self.wires if w.id in new_wires.ids] + [
            w for w in other.wires if w.id in new_wires.ids
        ]  # NOTE: assumes self and other have different ids
        perm = [combined.index(w) for w in new_wires.wires]
        return new_wires, perm

    def _ipython_display_(self):
        if widgets.IN_INTERACTIVE_SHELL:
            print(self)
            return
        display(widgets.wires(self))<|MERGE_RESOLUTION|>--- conflicted
+++ resolved
@@ -2,19 +2,12 @@
 
 from __future__ import annotations
 
-<<<<<<< HEAD
-=======
 from collections.abc import Callable, Iterable, Iterator
->>>>>>> 965e620a
 from dataclasses import dataclass, field
 from enum import Enum, auto
 from functools import cached_property
 from random import randint
-<<<<<<< HEAD
-from typing import Any, Callable, Iterable, Iterator
-=======
 from typing import Any
->>>>>>> 965e620a
 
 from IPython.display import display
 
