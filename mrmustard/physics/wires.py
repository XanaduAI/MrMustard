"""Module containing wire classes for quantum and classical channels."""

from __future__ import annotations
from functools import cached_property
from enum import Enum, auto
from typing import Any, Iterable, Iterator
from dataclasses import dataclass, field, replace
from random import randint
from IPython.display import display
from mrmustard import widgets


__all__ = ["Wires"]

"""
This module provides wire functionality for applications in MrMustard.
It defines the core classes for representing quantum and classical wires, and their
relationships in quantum optical circuits.
"""


class LegibleEnum(Enum):
    """Enum class that provides a more legible string representation."""

    def __str__(self) -> str:
        return self.name

    def __repr__(self) -> str:
        return self.name


class ReprEnum(LegibleEnum):
    """Enumeration of possible representations for quantum states and operations."""

    UNSPECIFIED = auto()
    BARGMANN = auto()
    FOCK = auto()
    QUADRATURE = auto()
    PHASESPACE = auto()
    CHARACTERISTIC = auto()


class WiresType(LegibleEnum):
    """Enumeration of possible wire types in quantum circuits."""

    DM_LIKE = auto()  # only output ket and bra on same modes
    KET_LIKE = auto()  # only output ket
    UNITARY_LIKE = auto()  # such that can map ket to ket
    CHANNEL_LIKE = auto()  # such that can map dm to dm
    PROJ_MEAS_LIKE = auto()  # only input ket
    POVM_LIKE = auto()  # only input ket and input bra on same modes
    CLASSICAL_LIKE = auto()  # only classical wires


@dataclass(slots=True)
class QuantumWire:
    """
    Represents a quantum wire in a circuit.

    Args:
        mode: The mode number this wire represents
        is_out: Whether this is an output wire
        is_ket: Whether this wire is on the ket side
        index: The index of this wire in the circuit
        repr: The representation of this wire
        id: Unique identifier for this wire
    """

    mode: int
    is_out: bool
    is_ket: bool
    index: int
    repr: ReprEnum = ReprEnum.BARGMANN
    repr_params: Any = None
    id: int = field(default_factory=lambda: randint(0, 2**32 - 1), compare=False)

    def __hash__(self) -> int:
        return hash((self.mode, self.is_out, self.is_ket, self.repr))

    def __repr__(self) -> str:
        return f"QuantumWire(mode={self.mode}, {'out' if self.is_out else 'in'}, {'ket' if self.is_ket else 'bra'}, repr={self.repr}, index={self.index})"

    def __eq__(self, other: QuantumWire) -> bool:
        return (
            self.mode == other.mode
            and self.is_out == other.is_out
            and self.is_ket == other.is_ket
            and self.repr == other.repr
        )

    def copy(self, new_id: bool = False) -> QuantumWire:
        """Create a copy of the quantum wire.

        Args:
            new_id (bool): If True, generates a new ID for the copy. Defaults to False.

        Returns:
            QuantumWire: A copy of the quantum wire
        """
        return QuantumWire(
            mode=self.mode,
            is_out=self.is_out,
            is_ket=self.is_ket,
            index=self.index,
            repr=self.repr,
            repr_params=self.repr_params,
            id=self.id if not new_id else randint(0, 2**32 - 1),
        )

    def _order(self) -> int:
        """
        Artificial ordering for sorting quantum wires.
        Order achieved is by bra/ket, then out/in, then mode.
        """
        return self.mode + 10_000 * (1 - 2 * self.is_out) - 100_000 * (1 - 2 * self.is_ket)


@dataclass(slots=True)
class ClassicalWire:
    """
    Represents a classical wire in a circuit.

    Args:
        mode: The mode number this wire represents
        is_out: Whether this is an output wire
        index: The index of this wire in the circuit
        repr: The representation of this wire
        id: Unique identifier for this wire
    """

    mode: int
    is_out: bool
    index: int
    repr: ReprEnum = ReprEnum.UNSPECIFIED
    repr_params: Any = None
    id: int = field(default_factory=lambda: randint(0, 2**32 - 1))

    def __hash__(self) -> int:
        return hash((self.mode, self.is_out, self.repr))

    def __repr__(self) -> str:
        return f"ClassicalWire(mode={self.mode}, out={self.is_out}, repr={self.repr}, index={self.index})"

    def __eq__(self, other: ClassicalWire) -> bool:
        return self.mode == other.mode and self.is_out == other.is_out and self.repr == other.repr

    def copy(self, new_id: bool = False) -> ClassicalWire:
        """Returns a copy of the classical wire."""
        return ClassicalWire(
            mode=self.mode,
            is_out=self.is_out,
            index=self.index,
            repr=self.repr,
            repr_params=self.repr_params,
            id=self.id if not new_id else randint(0, 2**32 - 1),
        )

    def _order(self) -> int:
        """
        Artificial ordering for sorting classical wires.
        Order is by out/in, then mode. Classical wires always come after quantum wires.
        """
        return 1000_000 + self.mode + 10_000 * (1 - 2 * self.is_out)


class Wires:  # pylint: disable=too-many-public-methods
    r"""
    A class with wire functionality for tensor network applications.

    In MrMustard, instances of ``CircuitComponent`` have a ``Wires`` attribute.
    The wires describe how they connect with the surrounding components in a tensor network picture,
    where states flow from left to right. ``CircuitComponent``\s can have wires on the
    bra and/or on the ket side. Additionally, they may have classical wires. Here are some examples
    for the types of components available on ``mrmustard.lab_dev``:

    .. code-block::

        A channel acting on mode ``1`` has input and output wires on both ket and bra sides:

        ┌──────┐   1  ╔═════════╗   1  ┌───────┐
        │Bra in│─────▶║         ║─────▶│Bra out│
        └──────┘      ║ Channel ║      └───────┘
        ┌──────┐   1  ║         ║   1  ┌───────┐
        │Ket in│─────▶║         ║─────▶│Ket out│
        └──────┘      ╚═════════╝      └───────┘


        A unitary acting on mode ``2`` has input and output wires on the ket side:

        ┌──────┐   2  ╔═════════╗   2  ┌───────┐
        │Ket in│─────▶║ Unitary ║─────▶│Ket out│
        └──────┘      ╚═════════╝      └───────┘


        A density matrix representing the state of mode ``0`` has only output wires:

                        ╔═════════╗   0  ┌───────┐
                        ║         ║─────▶│Bra out│
                        ║ Density ║      └───────┘
                        ║ Matrix  ║   0  ┌───────┐
                        ║         ║─────▶│Ket out│
                        ╚═════════╝      └───────┘


       A ket representing the state of mode ``1`` has only output wires:

                        ╔═════════╗   1  ┌───────┐
                        ║   Ket   ║─────▶│Ket out│
                        ╚═════════╝      └───────┘

       A measurement acting on mode ``0`` has input wires on the ket side and classical output wires:

       ┌──────┐   0  ╔═════════════╗   0  ┌─────────────┐
       │Ket in│─────▶║ Measurement ║─────▶│Classical out│
       └──────┘      ╚═════════════╝      └─────────────┘

    The ``Wires`` class can then be used to create subsets of wires:

    .. code-block::

        >>> from mrmustard.physics.wires import Wires

        >>> modes_out_bra={0, 1}
        >>> modes_in_bra={1, 2}
        >>> modes_out_ket={0, 13}
        >>> modes_in_ket={1, 2, 13}
        >>> w = Wires(modes_out_bra, modes_in_bra, modes_out_ket, modes_in_ket)

        >>> # all the modes
        >>> modes = w.modes
        >>> assert w.modes == {0, 1, 2, 13}

        >>> # input/output modes
        >>> assert w.input.modes == {1, 2, 13}
        >>> assert w.output.modes == {0, 1, 13}

        >>> # get ket/bra modes
        >>> assert w.ket.modes == {0, 1, 2, 13}
        >>> assert w.bra.modes == {0, 1, 2}

        >>> # combined subsets
        >>> assert w.output.ket.modes == {0, 13}
        >>> assert w.input.bra.modes == {1, 2}

    Here's a diagram of the original ``Wires`` object in the example above,
    with the indices of the wires (the number in parenthesis) given in the "standard" order
    (``bra_out``, ``bra_in``, ``ket_out``, ``ket_in``, and the modes in sorted increasing order):

    .. code-block::

                     ╔═════════════╗
        1 (2) ─────▶ ║             ║─────▶ 0 (0)
        2 (3) ─────▶ ║             ║─────▶ 1 (1)
                     ║             ║
                     ║  ``Wires``  ║
        1 (6) ─────▶ ║             ║
        2 (7) ─────▶ ║             ║─────▶ 0 (4)
       13 (8) ─────▶ ║             ║─────▶ 13 (5)
                     ╚═════════════╝

    To access the index of a subset of wires in standard order we can use the ``indices``
    property:

    .. code-block::

        >>> assert w.indices == (0,1,2,3,4,5,6,7,8)
        >>> assert w.input.indices == (2,3,6,7,8)

    Another important application of the ``Wires`` class is to contract the wires of two components.
    This is done using the ``@`` operator. The result is a new ``Wires`` object that combines the wires
    of the two components. Here's an example of a contraction of a single-mode density matrix going
    into a single-mode channel:

    .. code-block::

        >>> rho = Wires(modes_out_bra={0}, modes_in_bra={0})
        >>> Phi = Wires(modes_out_bra={0}, modes_in_bra={0}, modes_out_ket={0}, modes_in_ket={0})
        >>> rho_out, perm = rho @ Phi
        >>> assert rho_out.modes == {0}

    Here's a diagram of the result of the contraction:

    .. code-block::

        ╔═══════╗      ╔═══════╗
        ║       ║─────▶║       ║─────▶ 0
        ║  rho  ║      ║  Phi  ║
        ║       ║─────▶║       ║─────▶ 0
        ╚═══════╝      ╚═══════╝

    The permutations that standardize the CV and DV variables of the contracted reprs are also returned.

    Args:
        modes_out_bra: The output modes on the bra side.
        modes_in_bra: The input modes on the bra side.
        modes_out_ket: The output modes on the ket side.
        modes_in_ket: The input modes on the ket side.
        classical_out: The output modes for classical information.
        classical_in: The input modes for classical information.

    Returns:
        A ``Wires`` object, and the permutations that standardize the CV and DV variables.
    """

    def __init__(
        self,
        modes_out_bra: set[int] | None = None,
        modes_in_bra: set[int] | None = None,
        modes_out_ket: set[int] | None = None,
        modes_in_ket: set[int] | None = None,
        classical_out: set[int] | None = None,
        classical_in: set[int] | None = None,
<<<<<<< HEAD
    ):
        if any(
            not (isinstance(g, set) or g is None)
            for g in (
                modes_out_bra,
                modes_in_bra,
                modes_out_ket,
                modes_in_ket,
                classical_out,
                classical_in,
            )
        ):
            raise ValueError(
                f"All arguments must be sets or None. got {type(modes_out_bra)}, {type(modes_in_bra)}, {type(modes_out_ket)}, {type(modes_in_ket)}, {type(classical_out)}, {type(classical_in)}"
            )

        modes_out_bra = modes_out_bra or set()
        modes_in_bra = modes_in_bra or set()
        modes_out_ket = modes_out_ket or set()
        modes_in_ket = modes_in_ket or set()
        classical_out = classical_out or set()
        classical_in = classical_in or set()

        self.quantum_wires = set()
        self.classical_wires = set()
        for i, m in enumerate(sorted(modes_out_bra)):
            self.quantum_wires.add(QuantumWire(mode=m, is_out=True, is_ket=False, index=i))
        n = len(modes_out_bra)
        for i, m in enumerate(sorted(modes_in_bra)):
            self.quantum_wires.add(QuantumWire(mode=m, is_out=False, is_ket=False, index=n + i))
        n += len(modes_in_bra)
        for i, m in enumerate(sorted(modes_out_ket)):
            self.quantum_wires.add(QuantumWire(mode=m, is_out=True, is_ket=True, index=n + i))
        n += len(modes_out_ket)
        for i, m in enumerate(sorted(modes_in_ket)):
            self.quantum_wires.add(QuantumWire(mode=m, is_out=False, is_ket=True, index=n + i))
        n += len(modes_in_ket)
        for i, m in enumerate(sorted(classical_out)):
            self.classical_wires.add(ClassicalWire(mode=m, is_out=True, index=n + i))
        n += len(classical_out)
        for i, m in enumerate(sorted(classical_in)):
            self.classical_wires.add(ClassicalWire(mode=m, is_out=False, index=n + i))

    @classmethod
    def from_wires(
        cls,
        quantum: Iterable[QuantumWire] = (),
        classical: Iterable[ClassicalWire] = (),
        copy: bool = False,
    ) -> Wires:
        r"""
        Returns a new Wires object with references to the given wires.
        If copy is True, the wires are copied, otherwise they are referenced.
        Does not reindex the wires.
        """
        w = cls()
        w.quantum_wires = set(quantum) if not copy else {q.copy() for q in quantum}
        w.classical_wires = set(classical) if not copy else {c.copy() for c in classical}
        return w

    def copy(self, new_ids: bool = False) -> Wires:
        """Returns a deep copy of this Wires object."""
        return Wires.from_wires(
            quantum={q.copy(new_ids) for q in self.quantum_wires},
            classical={c.copy(new_ids) for c in self.classical_wires},
=======
    ) -> None:  # pylint:disable=too-many-positional-arguments
        self.args: tuple[set, ...] = (
            modes_out_bra or set(),
            modes_in_bra or set(),
            modes_out_ket or set(),
            modes_in_ket or set(),
            classical_out or set(),
            classical_in or set(),
>>>>>>> 03c323ab
        )

    ###### NEW WIRES ######

    @cached_property
    def adjoint(self) -> Wires:
        r"""
        New ``Wires`` object with the adjoint quantum wires (ket becomes bra and vice versa).
        """
        return Wires(
            modes_out_bra=self.output.ket.modes,
            modes_in_bra=self.input.ket.modes,
            modes_out_ket=self.output.bra.modes,
            modes_in_ket=self.input.bra.modes,
            classical_out=self.output.classical.modes,
            classical_in=self.input.classical.modes,
        )

    @cached_property
    def dual(self) -> Wires:
        r"""
        New ``Wires`` object with dual quantum and classical wires (input becomes output and vice versa).
        """
        return Wires(
            modes_out_bra=self.input.bra.modes,
            modes_in_bra=self.output.bra.modes,
            modes_out_ket=self.input.ket.modes,
            modes_in_ket=self.output.ket.modes,
            classical_out=self.input.classical.modes,
            classical_in=self.output.classical.modes,
        )

    ###### SUBSETS OF WIRES ######

    def __getitem__(self, modes: tuple[int, ...] | int) -> Wires:
        r"""
        Returns a new Wires object with references to the quantum and classical wires with the given modes.
        """
        modes = {modes} if isinstance(modes, int) else set(modes)
        return Wires.from_wires(
            quantum={q for q in self.quantum_wires if q.mode in modes},
            classical={c for c in self.classical_wires if c.mode in modes},
        )

    @cached_property
    def classical(self) -> Wires:
        r"""
        New ``Wires`` object with references to only classical wires.
        Note that the wires are not copied.
        """
        return Wires.from_wires(classical=self.classical_wires)

    @cached_property
    def quantum(self) -> Wires:
        r"""
        New ``Wires`` object with references to only quantum wires.
        Note that the wires are not copied.
        """
        return Wires.from_wires(quantum=self.quantum_wires)

    @cached_property
    def bra(self) -> Wires:
        r"""
        New ``Wires`` object with references to only quantum bra wires.
        Note that the wires are not copied.
        """
        return Wires.from_wires(quantum={q for q in self.quantum_wires if not q.is_ket})

    @cached_property
    def ket(self) -> Wires:
        r"""
        New ``Wires`` object with references to only quantum ket wires.
        Note that the wires are not copied.
        """
        return Wires.from_wires(quantum={q for q in self.quantum_wires if q.is_ket})

    @cached_property
    def input(self) -> Wires:
        r"""
        New ``Wires`` object with references to only classical and quantum input wires.
        Note that the wires are not copied.
        """
        return Wires.from_wires(
            quantum={q for q in self.quantum_wires if not q.is_out},
            classical={c for c in self.classical_wires if not c.is_out},
        )

    @cached_property
    def output(self) -> Wires:
        r"""
        New ``Wires`` object with references to only classical and quantum output wires.
        Note that the wires are not copied.
        """
        return Wires.from_wires(
            quantum={q for q in self.quantum_wires if q.is_out},
            classical={c for c in self.classical_wires if c.is_out},
        )

    ###### PROPERTIES ######

    @property
    def modes(self) -> set[int]:
        r"""
        The modes spanned by the wires.
        """
        return {q.mode for q in self.quantum_wires} | {c.mode for c in self.classical_wires}

    @property
    def ids(self) -> tuple[int, ...]:
        r"""
        The ids of the wires in standard order.
        """
        return tuple(w.id for w in self.wires)

    @property
    def indices(self) -> tuple[int, ...]:
        r"""
        The indices of the wires in standard order.
        """
        return tuple(w.index for w in self.wires)

    @property
    def args(self) -> tuple[tuple[int, ...], ...]:
        r"""
        The arguments needed to create a new ``Wires`` object with the same wires.
        """
        return (
            self.bra.output.modes,
            self.bra.input.modes,
            self.ket.output.modes,
            self.ket.input.modes,
            self.classical.output.modes,
            self.classical.input.modes,
        )

    @cached_property
    def wires(self) -> list[QuantumWire | ClassicalWire]:
        r"""
        A list of all wires in standard order.
        """
        return sorted({*self.quantum_wires, *self.classical_wires}, key=lambda s: s._order())

    ###### METHODS ######

    def overlap(self, other: Wires) -> tuple[set[int], set[int]]:
        r"""
        Returns the modes that overlap between self and other.

        Args:
            other: Another ``Wires`` object.
        """
        ovlp_ket = self.output.ket.modes & other.input.ket.modes
        ovlp_bra = self.output.bra.modes & other.input.bra.modes
        return ovlp_bra, ovlp_ket

    def contracted_indices(self, other: Wires) -> tuple[tuple[int, ...], tuple[int, ...]]:
        r"""
        Returns the indices (in standard order) being contracted between self and other when
        calling matmul.

        Args:
            other: another Wires object
        """
        ovlp_bra, ovlp_ket = self.overlap(other)
        idxA = self.output.bra[ovlp_bra].indices + self.output.ket[ovlp_ket].indices
        idxB = other.input.bra[ovlp_bra].indices + other.input.ket[ovlp_ket].indices
        return idxA, idxB

    def _reindex(self) -> None:
        r"""
        Updates the indices of the wires according to the standard order.
        """
        for i, w in enumerate(self.wires):
            w.index = i

    def __add__(self, other: Wires) -> Wires:
        r"""
        New ``Wires`` object with references to the wires of self and other.
        If there are overlapping wires (same mode, is_ket, is_out), raises a ValueError.
        Note that the wires are not reindexed nor copied. Use with caution.
        """
        if ovlp_classical := self.classical_wires & other.classical_wires:
            raise ValueError(f"Overlapping classical wires {ovlp_classical}.")
        if ovlp_quantum := self.quantum_wires & other.quantum_wires:
            raise ValueError(f"Overlapping quantum wires {ovlp_quantum}.")
        return Wires.from_wires(
            quantum=self.quantum_wires | other.quantum_wires,
            classical=self.classical_wires | other.classical_wires,
        )

    def __sub__(self, other: Wires) -> Wires:
        r"""
        New ``Wires`` object with references to the wires of self whose modes are not in other.
        Note that the wires are not reindexed nor copied. Use with caution.
        """
        return Wires.from_wires(
            quantum={q for q in self.quantum_wires if q.mode not in other.modes},
            classical={c for c in self.classical_wires if c.mode not in other.modes},
        )

    def __iter__(self) -> Iterator[QuantumWire | ClassicalWire]:
        return iter(self.wires)

    def __bool__(self) -> bool:
        return bool(self.quantum_wires) or bool(self.classical_wires)

    def __hash__(self) -> int:
        return hash((tuple(self.classical_wires), tuple(self.quantum_wires)))

    def __eq__(self, other: Wires) -> bool:
        return self.args == other.args

    def __len__(self) -> int:
        return len(self.quantum_wires) + len(self.classical_wires)

    def __repr__(self) -> str:
        return (
            f"Wires(modes_out_bra={self.output.bra.modes}, "
            f"modes_in_bra={self.input.bra.modes}, "
            f"modes_out_ket={self.output.ket.modes}, "
            f"modes_in_ket={self.input.ket.modes}, "
            f"classical_out={self.output.classical.modes}, "
            f"classical_in={self.input.classical.modes})"
        )

    def __matmul__(self, other: Wires) -> tuple[Wires, list[int], list[int]]:
        r"""
        Returns the ``Wires`` for the circuit component resulting from the composition of self and other.
        Returns also the permutations of the CV and DV wires to reorder the wires to standard order.
        Consider the following example:

        .. code-block::

                ╔═══════╗           ╔═══════╗
            B───║ self  ║───A   D───║ other ║───C
            b───║       ║───a   d───║       ║───c
                ╚═══════╝           ╚═══════╝

        B and D-A must not overlap, same for b and d-a, etc. The result is a new ``Wires`` object

        .. code-block::

                       ╔═══════╗
            B+(D-A)────║self @ ║────C+(A-D)
            b+(d-a)────║ other ║────c+(a-d)
                       ╚═══════╝

        Using the permutations, it is possible to write:

        .. code-block::

            ansatz = ansatz1[idx1] @ ansatz2[idx2]  # not in standard order
            wires, perm_CV, perm_DV = wires1 @ wires2  # matmul the wires
            ansatz = ansatz.reorder(perm_CV, perm_DV)  # now in standard order

        Args:
            other: The wires of the other circuit component.

        Returns:
            The wires of the circuit composition and the permutations.
        """
        bra_out = other.output.bra + (self.output.bra - other.input.bra)
        ket_out = other.output.ket + (self.output.ket - other.input.ket)
        bra_in = self.input.bra + (other.input.bra - self.output.bra)
        ket_in = self.input.ket + (other.input.ket - self.output.ket)
        cl_out = other.classical.output + (self.classical.output - other.classical.input)
        cl_in = self.classical.input + (other.classical.input - self.classical.output)

        # get the wires
        new_wires = Wires.from_wires(
            quantum=bra_out.wires + bra_in.wires + ket_out.wires + ket_in.wires,
            classical=cl_out.wires + cl_in.wires,
            copy=True,  # because we will call _reindex()
        )
        new_wires._reindex()

        combined = [w for w in self.wires if w.id in new_wires.ids] + [
            w for w in other.wires if w.id in new_wires.ids
        ]  # NOTE: assumes self and other have different ids
        perm = [combined.index(w) for w in new_wires.wires]
        return new_wires, perm

    def _ipython_display_(self):
        if widgets.IN_INTERACTIVE_SHELL:
            print(self)
            return
        display(widgets.wires(self))<|MERGE_RESOLUTION|>--- conflicted
+++ resolved
@@ -310,7 +310,6 @@
         modes_in_ket: set[int] | None = None,
         classical_out: set[int] | None = None,
         classical_in: set[int] | None = None,
-<<<<<<< HEAD
     ):
         if any(
             not (isinstance(g, set) or g is None)
@@ -376,16 +375,6 @@
         return Wires.from_wires(
             quantum={q.copy(new_ids) for q in self.quantum_wires},
             classical={c.copy(new_ids) for c in self.classical_wires},
-=======
-    ) -> None:  # pylint:disable=too-many-positional-arguments
-        self.args: tuple[set, ...] = (
-            modes_out_bra or set(),
-            modes_in_bra or set(),
-            modes_out_ket or set(),
-            modes_in_ket or set(),
-            classical_out or set(),
-            classical_in or set(),
->>>>>>> 03c323ab
         )
 
     ###### NEW WIRES ######
