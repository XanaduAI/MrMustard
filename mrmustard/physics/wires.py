--- conflicted
+++ resolved
@@ -546,23 +546,11 @@
     def contracted_labels(self, other: Wires) -> tuple[list[int], list[int], list[int]]:
         r"""
         Returns the integer labels of the contracted wires, such that contracted wires have the same
-<<<<<<< HEAD
-        label.
-=======
         label. The output labels are sorted in standard order.
->>>>>>> c9148864
 
         Args:
             other: another Wires object
         """
-<<<<<<< HEAD
-        idxA, idxB = self.contracted_indices(other)
-        lblA = list(range(len(self)))
-        lblB = list(range(len(self), len(self) + len(other)))
-        for i, j in zip(idxA, idxB):
-            lblB[j] = lblA[i]
-        lbl_out = sorted(set(lblA) ^ set(lblB))
-=======
         # Make a local copy of other with new ids to avoid conflicts
         other_copy = other.copy(new_ids=True)
 
@@ -576,7 +564,6 @@
         id2label.update({w.id: lbl for w, lbl in zip(other_copy.wires, lblB)})
         wires_out, _ = self @ other_copy
         lbl_out = [id2label[w.id] for w in wires_out.wires if id2label[w.id] in output_labels]
->>>>>>> c9148864
         return lblA, lblB, lbl_out
 
     def _reindex(self) -> None:
