--- conflicted
+++ resolved
@@ -122,7 +122,6 @@
                 "on one of the representations.",
             )
         wires_result, perm = self.wires @ other.wires
-<<<<<<< HEAD
         idx1, idx2, idx_out = self.wires.contracted_labels(other.wires)
         if mode == "zip":
             eins_str = zip_batch_strings(self.ansatz.batch_dims, other.ansatz.batch_dims)
@@ -136,34 +135,6 @@
         ansatz = (
             ansatz.reorder(perm) if perm else ansatz
         )  # TODO: idx_out could have the right order
-=======
-        idx_z, idx_zconj = self.wires.contracted_indices(other.wires)
-
-        if mode == "zip":
-            self_batch = (
-                self.ansatz.batch_shape
-                if not self.ansatz._lin_sup
-                else self.ansatz.batch_shape[:-1]
-            )
-            other_batch = (
-                other.ansatz.batch_shape
-                if not other.ansatz._lin_sup
-                else other.ansatz.batch_shape[:-1]
-            )
-            batch_str = zip_batch_strings(self_batch, other_batch)
-            batch_str = (
-                lin_sup_batch_str(batch_str)
-                if self.ansatz._lin_sup and other.ansatz._lin_sup
-                else batch_str
-            )
-        elif mode == "kron":
-            batch_str = outer_product_batch_str(self.ansatz.batch_shape, other.ansatz.batch_shape)
-        else:
-            batch_str = mode
-
-        ansatz = self.ansatz.contract(other.ansatz, batch_str=batch_str, idx1=idx_z, idx2=idx_zconj)
-        ansatz = ansatz.reorder(perm) if perm else ansatz
->>>>>>> bdb07eed
         return Representation(ansatz, wires_result)
 
     def fock_array(self, shape: int | Sequence[int]) -> ComplexTensor:
