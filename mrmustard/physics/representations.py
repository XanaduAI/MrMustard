--- conflicted
+++ resolved
@@ -332,57 +332,7 @@
         new = self.__class__(math.conj(self.A), math.conj(self.b), math.conj(self.c))
         new._contract_idxs = self._contract_idxs  # pylint: disable=protected-access
         return new
-
-<<<<<<< HEAD
-    def trace(self, idx_z: tuple[int, ...], idx_zconj: tuple[int, ...]) -> Bargmann:
-        r"""
-        The partial trace over the given index pairs.
-
-        Args:
-            idx_z: The first part of the pairs of indices to trace over.
-            idx_zconj: The second part.
-
-        Returns:
-            Bargmann: the ansatz with the given indices traced over
-        """
-        if self.ansatz.polynomial_shape[0] > 0:
-            raise NotImplementedError(
-                "Partial trace is only supported for ansatze with polynomial of degree ``0``."
-            )
-        A, b, c = [], [], []
-        for Abc in zip(self.A, self.b, self.c):
-            Aij, bij, cij = complex_gaussian_integral(Abc, idx_z, idx_zconj, measure=-1.0)
-            A.append(Aij)
-            b.append(bij)
-            c.append(cij)
-        return Bargmann(A, b, c)
-
-    def reorder(self, order: tuple[int, ...] | list[int]) -> Bargmann:
-        r"""
-        Reorders the indices of the ``A`` matrix and ``b`` vector of the ``(A, b, c)`` triple in
-        this Bargmann object.
-
-        .. code-block::
-
-            >>> from mrmustard.physics.representations import Bargmann
-            >>> from mrmustard.physics.triples import displacement_gate_Abc
-
-            >>> rep_dgate1 = Bargmann(*displacement_gate_Abc([0.1, 0.2, 0.3]))
-            >>> rep_dgate2 = Bargmann(*displacement_gate_Abc([0.2, 0.3, 0.1]))
-
-            >>> assert rep_dgate1.reorder([1, 2, 0, 4, 5, 3]) == rep_dgate2
-
-        Args:
-            order: The new order.
-
-        Returns:
-            The reordered Bargmann object.
-        """
-        A, b, c = reorder_abc((self.A, self.b, self.c), order)
-        return self.__class__(A, b, c)
-
-=======
->>>>>>> e80d085f
+      
     def plot(
         self,
         just_phase: bool = False,
