# Copyright 2023 Xanadu Quantum Technologies Inc.

# Licensed under the Apache License, Version 2.0 (the "License");
# you may not use this file except in compliance with the License.
# You may obtain a copy of the License at

#     http://www.apache.org/licenses/LICENSE-2.0

# Unless required by applicable law or agreed to in writing, software
# distributed under the License is distributed on an "AS IS" BASIS,
# WITHOUT WARRANTIES OR CONDITIONS OF ANY KIND, either express or implied.
# See the License for the specific language governing permissions and
# limitations under the License.


"""
This module contains the classes for the available representations.
"""

from __future__ import annotations

from abc import ABC, abstractmethod
<<<<<<< HEAD
from typing import Iterable, Union
import os
=======
from typing import Iterable, Union, Optional, Sequence
>>>>>>> 4c2b33b6
from matplotlib import colors
import matplotlib.pyplot as plt
import numpy as np

from IPython.display import display, HTML
from mako.template import Template

from mrmustard import math, settings
from mrmustard.physics.gaussian_integrals import (
    contract_two_Abc,
    reorder_abc,
    complex_gaussian_integral,
)
from mrmustard.physics.ansatze import Ansatz, PolyExpAnsatz, ArrayAnsatz
from mrmustard.utils.typing import (
    Batch,
    ComplexMatrix,
    ComplexTensor,
    ComplexVector,
    Scalar,
    Tensor,
)

__all__ = ["Representation", "Bargmann", "Fock"]


class Representation(ABC):
    r"""
    A base class for representations.

    Representations can be initialized using the ``from_ansatz`` method, which automatically equips
    them with all the functionality required to perform mathematical operations, such as equality,
    multiplication, subtraction, etc.
    """

    @property
    @abstractmethod
    def ansatz(self) -> Ansatz:
        r"""
        The ansatz of the representation.
        """

    @abstractmethod
    def reorder(self, order: tuple[int, ...] | list[int]) -> Representation:
        r"""
        Reorders the representation indices.
        """

    @abstractmethod
    def from_ansatz(cls, ansatz: Ansatz) -> Representation:  # pragma: no cover
        r"""
        Returns a representation from an ansatz.
        """

    def __eq__(self, other: Representation) -> bool:
        r"""
        Whether this representation is equal to another.
        """
        return self.ansatz == other.ansatz

    def __add__(self, other: Representation) -> Representation:
        r"""
        Adds this representation to another.
        """
        if self.__class__.__name__ != other.__class__.__name__:
            msg = f"Cannot add ``{self.__class__.__name__}`` representation to "
            msg += f"``{other.__class__.__name__}`` representation."
            raise ValueError(msg)
        return self.from_ansatz(self.ansatz + other.ansatz)

    def __sub__(self, other) -> Representation:
        r"""
        Subtracts another representation from this one.
        """
        return self.from_ansatz(self.ansatz - other.ansatz)

    def __mul__(self, other: Representation | Scalar) -> Representation:
        r"""
        Multiplies this representation by another or by a scalar.
        """
        try:
            return self.from_ansatz(self.ansatz * other.ansatz)
        except AttributeError:
            return self.from_ansatz(self.ansatz * other)

    def __rmul__(self, other: Representation | Scalar) -> Representation:
        r"""
        Multiplies this representation by another or by a scalar on the right.
        """
        return self.__mul__(other)

    def __truediv__(self, other: Representation | Scalar) -> Representation:
        r"""
        Divides this representation by another or by a scalar.
        """
        try:
            return self.from_ansatz(self.ansatz / other.ansatz)
        except AttributeError:
            return self.from_ansatz(self.ansatz / other)

    def __rtruediv__(self, other: Representation | Scalar) -> Representation:
        r"""
        Divides this representation by another or by a scalar on the right.
        """
        return self.from_ansatz(other / self.ansatz)

    def __and__(self, other: Representation) -> Representation:
        r"""
        Takes the outer product of this representation with another.
        """
        return self.from_ansatz(self.ansatz & other.ansatz)

    def __getitem__(self, idx: int | tuple[int, ...]) -> Representation:
        r"""
        Stores the indices for contraction.
        """
        raise NotImplementedError


class Bargmann(Representation):
    r"""
    The Fock-Bargmann representation of a broad class of quantum states, transformations,
    measurements, channels, etc.

    The ansatz available in this representation is a linear combination of exponentials
    of bilinear forms with a polynomial part:

    .. math::
        F(z) = \sum_i \textrm{poly}_i(z) \textrm{exp}(z^T A_i z / 2 + z^T b_i)

    This function allows for vector space operations on Bargmann objects including
    linear combinations (``+``), outer product (``&``), and inner product (``@``).

    .. code-block ::

        >>> from mrmustard.physics.representations import Bargmann
        >>> from mrmustard.physics.triples import displacement_gate_Abc, vacuum_state_Abc

        >>> # bargmann representation of one-mode vacuum
        >>> rep_vac = Bargmann(*vacuum_state_Abc(1))

        >>> # bargmann representation of one-mode dgate with gamma=1+0j
        >>> rep_dgate = Bargmann(*displacement_gate_Abc(1))

    The inner product is defined as the contraction of two Bargmann objects across marked indices.
    Indices are marked using ``__getitem__``. Once the indices are marked for contraction, they are
    be used the next time the inner product (``@``) is called. For example:

    .. code-block ::

        >>> import numpy as np

        >>> # mark indices for contraction
        >>> idx_vac = [0]
        >>> idx_rep = [1]

        >>> # bargmann representation of coh = vacuum >> dgate
        >>> rep_coh = rep_vac[idx_vac] @ rep_dgate[idx_rep]
        >>> assert np.allclose(rep_coh.A, [[0,],])
        >>> assert np.allclose(rep_coh.b, [1,])
        >>> assert np.allclose(rep_coh.c, 0.6065306597126334)

    This can also be used to contract existing indices in a single Bargmann object, e.g.
    to implement the partial trace.

    .. code-block ::

        >>> trace = (rep_coh @ rep_coh.conj()).trace([0], [1])
        >>> assert np.allclose(trace.A, 0)
        >>> assert np.allclose(trace.b, 0)
        >>> assert trace.c == 1

    The ``A``, ``b``, and ``c`` parameters can be batched to represent superpositions.

    .. code-block ::

        >>> # bargmann representation of one-mode coherent state with gamma=1+0j
        >>> A_plus = [[0,],]
        >>> b_plus = [1,]
        >>> c_plus = 0.6065306597126334

        >>> # bargmann representation of one-mode coherent state with gamma=-1+0j
        >>> A_minus = [[0,],]
        >>> b_minus = [-1,]
        >>> c_minus = 0.6065306597126334

        >>> # bargmann representation of a superposition of coherent states
        >>> A = [A_plus, A_minus]
        >>> b = [b_plus, b_minus]
        >>> c = [c_plus, c_minus]
        >>> rep_coh_sup = Bargmann(A, b, c)

    Note that the operations that change the shape of the ansatz (outer product and inner
    product) do not automatically modify the ordering of the combined or leftover indices.
    However, the ``reordering`` method allows reordering the representation after the products
    have been carried out.

    Args:
        A: A batch of quadratic coefficient :math:`A_i`.
        b: A batch of linear coefficients :math:`b_i`.
        c: A batch of arrays :math:`c_i`.

    Note: The args can be passed non-batched, as they will be automatically broadcasted to the
    correct batch shape.
    """

    def __init__(
        self,
        A: Batch[ComplexMatrix],
        b: Batch[ComplexVector],
        c: Batch[ComplexTensor] = 1.0,
    ):
        self._contract_idxs: tuple[int, ...] = ()
        self._ansatz = PolyExpAnsatz(A, b, c)

    @property
    def ansatz(self) -> PolyExpAnsatz:
        r"""
        The ansatz of the representation.
        """
        return self._ansatz

    @classmethod
    def from_ansatz(cls, ansatz: PolyExpAnsatz) -> Bargmann:  # pylint: disable=arguments-differ
        r"""
        Returns a Bargmann object from an ansatz object.
        """
        return cls(ansatz.A, ansatz.b, ansatz.c)

    @property
    def A(self) -> Batch[ComplexMatrix]:
        r"""
        The batch of quadratic coefficient :math:`A_i`.
        """
        return self.ansatz.A

    @property
    def b(self) -> Batch[ComplexVector]:
        r"""
        The batch of linear coefficients :math:`b_i`
        """
        return self.ansatz.b

    @property
    def c(self) -> Batch[ComplexTensor]:
        r"""
        The batch of arrays :math:`c_i`.
        """
        return self.ansatz.c

    @property
    def triple(
        self,
    ) -> tuple[Batch[ComplexMatrix], Batch[ComplexVector], Batch[ComplexTensor]]:
        r"""
        The batch of triples :math:`(A_i, b_i, c_i)`.
        """
        return self.A, self.b, self.c

    def conj(self):
        r"""
        The conjugate of this Bargmann object.
        """
        new = self.__class__(math.conj(self.A), math.conj(self.b), math.conj(self.c))
        new._contract_idxs = self._contract_idxs  # pylint: disable=protected-access
        return new

    def trace(self, idx_z: tuple[int, ...], idx_zconj: tuple[int, ...]) -> Bargmann:
        r"""
        The partial trace over the given index pairs.

        Args:
            idx_z: The first part of the pairs of indices to trace over.
            idx_zconj: The second part.

        Returns:
            Bargmann: the ansatz with the given indices traced over
        """
        if self.ansatz.degree > 0:
            raise NotImplementedError(
                "Partial trace is only supported for ansatze with polynomial of degree ``0``."
            )
        A, b, c = [], [], []
        for Abci in zip(self.A, self.b, self.c):
            Aij, bij, cij = complex_gaussian_integral(Abci, idx_z, idx_zconj, measure=-1.0)
            A.append(Aij)
            b.append(bij)
            c.append(cij)
        return Bargmann(A, b, c)

    def reorder(self, order: tuple[int, ...] | list[int]) -> Bargmann:
        r"""
        Reorders the indices of the ``A`` matrix and ``b`` vector of the ``(A, b, c)`` triple in
        this Bargmann object.

        .. code-block::

            >>> from mrmustard.physics.representations import Bargmann
            >>> from mrmustard.physics.triples import displacement_gate_Abc

            >>> rep_dgate1 = Bargmann(*displacement_gate_Abc([0.1, 0.2, 0.3]))
            >>> rep_dgate2 = Bargmann(*displacement_gate_Abc([0.2, 0.3, 0.1]))

            >>> assert rep_dgate1.reorder([1, 2, 0, 4, 5, 3]) == rep_dgate2

        Args:
            order: The new order.

        Returns:
            The reordered Bargmann object.
        """
        A, b, c = reorder_abc((self.A, self.b, self.c), order)
        return self.__class__(A, b, c)

    def plot(
        self,
        just_phase: bool = False,
        with_measure: bool = False,
        log_scale: bool = False,
        xlim=(-2 * np.pi, 2 * np.pi),
        ylim=(-2 * np.pi, 2 * np.pi),
    ) -> tuple[plt.figure.Figure, plt.axes.Axes]:  # pragma: no cover
        r"""
        Plots the Bargmann function :math:`F(z)` on the complex plane. Phase is represented by
        color, magnitude by brightness. The function can be multiplied by :math:`exp(-|z|^2)`
        to represent the Bargmann function times the measure function (for integration).

        Args:
            just_phase: Whether to plot only the phase of the Bargmann function.
            with_measure: Whether to plot the bargmann function times the measure function
                :math:`exp(-|z|^2)`.
            log_scale: Whether to plot the log of the Bargmann function.
            xlim: The `x` limits of the plot.
            ylim: The `y` limits of the plot.

        Returns:
            The figure and axes of the plot
        """
        # eval F(z) on a grid of complex numbers
        X, Y = np.mgrid[xlim[0] : xlim[1] : 400j, ylim[0] : ylim[1] : 400j]
        Z = (X + 1j * Y).T
        f_values = self(Z[..., None])
        if log_scale:
            f_values = np.log(np.abs(f_values)) * np.exp(1j * np.angle(f_values))
        if with_measure:
            f_values = f_values * np.exp(-(np.abs(Z) ** 2))

        # Get phase and magnitude of F(z)
        phases = np.angle(f_values) / (2 * np.pi) % 1
        magnitudes = np.abs(f_values)
        magnitudes_scaled = magnitudes / np.max(magnitudes)

        # Convert to RGB
        hsv_values = np.zeros(f_values.shape + (3,))
        hsv_values[..., 0] = phases
        hsv_values[..., 1] = 1
        hsv_values[..., 2] = 1 if just_phase else magnitudes_scaled
        rgb_values = colors.hsv_to_rgb(hsv_values)

        # Plot the image
        fig, ax = plt.subplots()
        ax.imshow(rgb_values, origin="lower", extent=[xlim[0], xlim[1], ylim[0], ylim[1]])
        ax.set_xlabel("$Re(z)$")
        ax.set_ylabel("$Im(z)$")

        name = "F_{" + self.ansatz.name + "}(z)"
        name = f"\\arg({name})\\log|{name}|" if log_scale else name
        title = name + "e^{-|z|^2}" if with_measure else name
        title = f"\\arg({name})" if just_phase else title
        ax.set_title(f"${title}$")
        plt.show(block=False)
        return fig, ax

    def __call__(self, z: ComplexTensor) -> ComplexTensor:
        r"""
        Evaluates the Bargmann function at the given array of points.

        Args:
            z: The array of points.

        Returns:
            The value of the Bargmann function at ``z``.
        """
        return self.ansatz(z)

    def __getitem__(self, idx: int | tuple[int, ...]) -> Bargmann:
        r"""
        A copy of self with the given indices marked for contraction.
        """
        idx = (idx,) if isinstance(idx, int) else idx
        for i in idx:
            if i >= self.ansatz.dim:
                raise IndexError(
                    f"Index {i} out of bounds for ansatz {self.ansatz.__class__.__qualname__} of dimension {self.ansatz.dim}."
                )
        new = self.__class__(self.A, self.b, self.c)
        new._contract_idxs = idx
        return new

    def __matmul__(self, other: Union[Bargmann, Fock]) -> Union[Bargmann, Fock]:
        r"""
        The inner product of ansatze across the marked indices.

        If ``other`` is ``Fock``, then ``self`` is converted to ``Fock`` before the contraction.

        Args:
            other: Another representation.

        Returns:
            A ``Bargmann`` representation if ``other`` is ``Bargmann``, or a ``Fock``representation
            if ``other`` is ``Fock``.
        """
        idx_s = self._contract_idxs
        idx_o = other._contract_idxs

        # if ``other`` is ``Fock``, convert ``self`` to ``Fock``
        if isinstance(other, Fock):
            from .converters import to_fock  # pylint: disable=import-outside-toplevel

            # set same shape along the contracted axes, and default shape along the
            # axes that are not being contracted
            shape = [settings.AUTOCUTOFF_MAX_CUTOFF for _ in range(len(self.b[0]))]
            for i, j in zip(idx_s, idx_o):
                shape[i] = other.array.shape[1:][j]

            return to_fock(self, shape=shape)[idx_s] @ other[idx_o]

        if self.ansatz.degree > 0 or other.ansatz.degree > 0:
            raise NotImplementedError(
                "Inner product of ansatze is only supported for ansatze with polynomial of degree 0."
            )

        Abc = []
        if settings.UNSAFE_ZIP_BATCH:
            if self.ansatz.batch_size != other.ansatz.batch_size:
                raise ValueError(
                    f"Batch size of the two ansatze must match since the settings.UNSAFE_ZIP_BATCH is {settings.UNSAFE_ZIP_BATCH}."
                )
            for (A1, b1, c1), (A2, b2, c2) in zip(
                zip(self.A, self.b, self.c), zip(other.A, other.b, other.c)
            ):
                Abc.append(contract_two_Abc((A1, b1, c1), (A2, b2, c2), idx_s, idx_o))
        else:
            for A1, b1, c1 in zip(self.A, self.b, self.c):
                for A2, b2, c2 in zip(other.A, other.b, other.c):
                    Abc.append(contract_two_Abc((A1, b1, c1), (A2, b2, c2), idx_s, idx_o))

        A, b, c = zip(*Abc)
        return Bargmann(A, b, c)

    def _repr_html_(self):  # pragma: no cover
        template = Template(filename=os.path.dirname(__file__) + "/assets/bargmann.txt")
        display(HTML(template.render(rep=self)))


class Fock(Representation):
    r"""
    The Fock representation of a broad class of quantum states, transformations, measurements,
    channels, etc.

    The ansatz available in this representation is ``ArrayAnsatz``.

    This function allows for vector space operations on Fock objects including
    linear combinations, outer product (``&``), and inner product (``@``).

    .. code-block::

        >>> from mrmustard.physics.representations import Fock

        >>> # initialize Fock objects
        >>> array1 = np.random.random((5,7,8))
        >>> array2 = np.random.random((5,7,8))
        >>> array3 = np.random.random((3,5,7,8)) # where 3 is the batch.
        >>> fock1 = Fock(array1)
        >>> fock2 = Fock(array2)
        >>> fock3 = Fock(array3, batched=True)

        >>> # linear combination can be done with the same batch dimension
        >>> fock4 = 1.3 * fock1 - fock2 * 2.1

        >>> # division by a scalar
        >>> fock5 = fock1 / 1.3

        >>> # inner product by contracting on marked indices
        >>> fock6 = fock1[2] @ fock3[2]

        >>> # outer product (tensor product)
        >>> fock7 = fock1 & fock3

        >>> # conjugation
        >>> fock8 = fock1.conj()

    Args:
        array: the (batched) array in Fock representation.
        batched: whether the array input has a batch dimension.

    Note: The args can be passed non-batched, as they will be automatically broadcasted to the
    correct batch shape.

    """

    def __init__(self, array: Batch[Tensor], batched=False):
        self._contract_idxs: tuple[int, ...] = ()

        array = math.astensor(array)
        if not batched:
            array = array[None, ...]
        self._ansatz = ArrayAnsatz(array=array)

    @property
    def ansatz(self) -> ArrayAnsatz:
        r"""
        The ansatz of the representation.
        """
        return self._ansatz

    @classmethod
    def from_ansatz(cls, ansatz: ArrayAnsatz) -> Fock:  # pylint: disable=arguments-differ
        r"""
        Returns a Fock object from an ansatz object.
        """
        return cls(ansatz.array, batched=True)

    @property
    def array(self) -> Batch[Tensor]:
        r"""
        The array from the ansatz.
        """
        return self.ansatz.array

    def conj(self):
        r"""
        The conjugate of this Fock object.
        """
        new = self.from_ansatz(self.ansatz.conj)
        new._contract_idxs = self._contract_idxs  # pylint: disable=protected-access
        return new

    def __getitem__(self, idx: int | tuple[int, ...]) -> Fock:
        r"""
        Returns a copy of self with the given indices marked for contraction.
        """
        idx = (idx,) if isinstance(idx, int) else idx
        for i in idx:
            if i >= len(self.array.shape):
                raise IndexError(
                    f"Index {i} out of bounds for ansatz {self.ansatz.__class__.__qualname__} of dimension {self.ansatz.dim}."
                )
        new = self.from_ansatz(self.ansatz)
        new._contract_idxs = idx
        return new

    def __matmul__(self, other: Union[Bargmann, Fock]) -> Fock:
        r"""
        Implements the inner product of ansatze across the marked indices.

        If ``other`` is ``Fock``, the two representations are automatically reduced
        before being contracted. The array of the returned representation has the largest
        possible dimension along every axis.

        If ``other`` is ``Bargmann``, it is converted to ``Fock`` before the contraction.

        Args:
            other: Another representation.

        Returns:
            A ``Fock``representation.
        """
        idx_s = list(self._contract_idxs)
        idx_o = list(other._contract_idxs)

        # if ``other`` is ``Bargmann``, convert it to ``Fock``
        if isinstance(other, Bargmann):
            from .converters import to_fock  # pylint: disable=import-outside-toplevel

            # set same shape along the contracted axes, and default shape along the
            # axes that are not being contracted
            shape = [settings.AUTOCUTOFF_MAX_CUTOFF for _ in range(len(other.b[0]))]
            for i, j in zip(idx_s, idx_o):
                shape[j] = self.array.shape[1:][i]

            return self[idx_s] @ to_fock(other, shape=shape)[idx_o]

        # the number of batches in self and other
        n_batches_s = self.array.shape[0]
        n_batches_o = other.array.shape[0]

        # the shapes each batch in self and other
        shape_s = self.array.shape[1:]
        shape_o = other.array.shape[1:]

        # the shapes of the axes being contracted
        shape_s_contr = [shape_s[i] for i in idx_s]
        shape_o_contr = [shape_o[i] for i in idx_o]

        # compare the shapes along the axes being contracted
        if shape_o_contr != shape_s_contr:
            # calculate new shapes that maintain the largest possible dimension
            # along each of the contracted axes
            shape = [min(s, o) for s, o in zip(shape_s_contr, shape_o_contr)]

            new_shape_s = [n_batches_s]
            new_shape_s += [
                shape[idx_s.index(i)] if i in idx_s else idx for i, idx in enumerate(shape_s)
            ]

            new_shape_o = [n_batches_o]
            new_shape_o += [
                shape[idx_o.index(i)] if i in idx_o else idx for i, idx in enumerate(shape_o)
            ]

            return self.reduce(new_shape_s)[idx_s] @ other.reduce(new_shape_o)[idx_o]

        axes = [list(idx_s), list(idx_o)]
        new_array = []
        for i in range(n_batches_s):
            for j in range(n_batches_o):
                new_array.append(math.tensordot(self.array[i], other.array[j], axes))
        return self.from_ansatz(ArrayAnsatz(new_array))

    def trace(self, idxs1: tuple[int, ...], idxs2: tuple[int, ...]) -> Fock:
        r"""Implements the partial trace over the given index pairs.

        Args:
            idxs1: The first part of the pairs of indices to trace over.
            idxs2: The second part.

        Returns:
            The traced-over Fock object.
        """
        if len(idxs1) != len(idxs2) or not set(idxs1).isdisjoint(idxs2):
            raise ValueError("idxs must be of equal length and disjoint")
        order = (
            [0]
            + [i + 1 for i in range(len(self.array.shape) - 1) if i not in idxs1 + idxs2]
            + [i + 1 for i in idxs1]
            + [i + 1 for i in idxs2]
        )
        new_array = math.transpose(self.array, order)
        n = np.prod(new_array.shape[-len(idxs2) :])
        new_array = math.reshape(new_array, new_array.shape[: -2 * len(idxs1)] + (n, n))
        trace = math.trace(new_array)
        return self.from_ansatz(ArrayAnsatz([trace] if trace.shape == () else trace))

    def reorder(self, order: tuple[int, ...] | list[int]) -> Fock:
        r"""
        Reorders the indices of the array with the given order.

        Args:
            order: The order. Does not need to refer to the batch dimension.

        Returns:
            The reordered Fock.
        """
        return self.from_ansatz(
            ArrayAnsatz(math.transpose(self.array, [0] + [i + 1 for i in order]))
        )

    def reduce(self, shape: Union[int, Iterable[int]]) -> Fock:
        r"""
        Returns a new ``Fock`` with a sliced array.

        .. code-block::

            >>> from mrmustard import math
            >>> from mrmustard.physics.representations import Fock

            >>> array1 = math.arange(27).reshape((3, 3, 3))
            >>> fock1 = Fock(array1)

            >>> fock2 = fock1.reduce(3)
            >>> assert fock1 == fock2

            >>> fock3 = fock1.reduce(2)
            >>> array3 = [[[0, 1], [3, 4]], [[9, 10], [12, 13]]]
            >>> assert fock3 == Fock(array3)

            >>> fock4 = fock1.reduce((2, 1, 3, 1))
            >>> array4 = [[[0], [3], [6]]]
            >>> assert fock4 == Fock(array4)

        Args:
            shape: The shape of the array of the returned ``Fock``.
        """
        length = len(self.array.shape)
        shape = (shape,) * length if isinstance(shape, int) else shape
        if len(shape) != length:
            msg = f"Expected ``shape`` of lenght {length}, "
            msg += f"found shape of lenght {len(shape)}."
            raise ValueError(msg)

        ret = self.array
        for i, s in enumerate(shape):
            slc = (slice(None),) * i + (slice(0, s),) + (slice(None),) * (length - i - 1)
            ret = ret[slc]
        return Fock(array=ret, batched=True)

<<<<<<< HEAD
    def _repr_html_(self):  # pragma: no cover
        template = Template(filename=os.path.dirname(__file__) + "/assets/fock.txt")
        display(HTML(template.render(rep=self)))
=======
    def sum_batch(self) -> Fock:
        r"""
        Sums over the batch dimension of the array. Turns an object with any batch size to a batch size of 1.

        Returns:
            The collapsed Fock object.
        """
        return self.from_ansatz(ArrayAnsatz(math.sum(self.array, axes=[0])[None, ...]))
>>>>>>> 4c2b33b6
<|MERGE_RESOLUTION|>--- conflicted
+++ resolved
@@ -20,12 +20,8 @@
 from __future__ import annotations
 
 from abc import ABC, abstractmethod
-<<<<<<< HEAD
 from typing import Iterable, Union
 import os
-=======
-from typing import Iterable, Union, Optional, Sequence
->>>>>>> 4c2b33b6
 from matplotlib import colors
 import matplotlib.pyplot as plt
 import numpy as np
@@ -723,11 +719,10 @@
             ret = ret[slc]
         return Fock(array=ret, batched=True)
 
-<<<<<<< HEAD
     def _repr_html_(self):  # pragma: no cover
         template = Template(filename=os.path.dirname(__file__) + "/assets/fock.txt")
         display(HTML(template.render(rep=self)))
-=======
+
     def sum_batch(self) -> Fock:
         r"""
         Sums over the batch dimension of the array. Turns an object with any batch size to a batch size of 1.
@@ -735,5 +730,4 @@
         Returns:
             The collapsed Fock object.
         """
-        return self.from_ansatz(ArrayAnsatz(math.sum(self.array, axes=[0])[None, ...]))
->>>>>>> 4c2b33b6
+        return self.from_ansatz(ArrayAnsatz(math.expand_dims(math.sum(self.array, axes=[0]), 0)))