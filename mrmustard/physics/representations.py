--- conflicted
+++ resolved
@@ -481,26 +481,16 @@
         >>> assert np.allclose(rep3.A, [[0,],])
         >>> assert np.allclose(rep3.b, [1,])
 
-<<<<<<< HEAD
-        Returns:
-            A ``Bargmann`` representation if ``other`` is ``Bargmann``, or a ``Fock``representation
-            if ``other`` is ``Fock``.
+         Args:
+             other: Another Bargmann representation.
+
+         Returns:
+            Bargmann: the resulting Bargmann representation.
+
         """
         if isinstance(other, Fock):
             raise NotImplementedError("Only matmul Bargmann with Bargmann")
 
-=======
-         Args:
-             other: Another Bargmann representation.
-
-         Returns:
-            Bargmann: the resulting Bargmann representation.
-
-        """
-        if isinstance(other, Fock):
-            raise NotImplementedError("Only matmul Bargmann with Bargmann")
-
->>>>>>> bc238b90
         idx_s = self._contract_idxs
         idx_o = other._contract_idxs
 
@@ -663,12 +653,8 @@
     def __matmul__(self, other: Fock) -> Fock:
         r"""
         Implements the inner product of fock arrays over the marked indices.
-<<<<<<< HEAD
-        ..code-block::
-=======
 
         .. code-block::
->>>>>>> bc238b90
             >>> from mrmustard.physics.representations import Fock
             >>> f = Fock(np.random.random((3, 5, 10)))  # 10 is reduced to 8
             >>> g = Fock(np.random.random((2, 5, 8)))
@@ -678,12 +664,6 @@
             >>> g = Fock(np.random.random((2, 5, 8)), batched=True)
             >>> h = f[0,1] @ g[0,1]
             >>> assert h.array.shape == (6,)  # batch size is 3 x 2 = 6
-<<<<<<< HEAD
-
-        If ``other`` is ``Bargmann``, it is converted to ``Fock`` before the contraction
-        using auto_shape where possible, or settings.AUTOSHAPE_MAX where not.
-=======
->>>>>>> bc238b90
 
         Args:
             other: Another representation.
@@ -789,12 +769,6 @@
         length = len(self.array.shape) - 1
         shape = (shape,) * length if isinstance(shape, int) else shape
         if len(shape) != length:
-<<<<<<< HEAD
-            msg = f"Expected ``shape`` of length {length}, "
-            msg += f"found shape of length {len(shape)}."
-            raise ValueError(msg)
-
-=======
             msg = f"Expected shape of length {length}, "
             msg += f"given shape has length {len(shape)}."
             raise ValueError(msg)
@@ -809,7 +783,6 @@
             )
             return self.from_ansatz(ArrayAnsatz(padded))
 
->>>>>>> bc238b90
         ret = self.array[(slice(0, None),) + tuple(slice(0, s) for s in shape)]
         return Fock(array=ret, batched=True)
 
