# Copyright 2023 Xanadu Quantum Technologies Inc.

# Licensed under the Apache License, Version 2.0 (the "License");
# you may not use this file except in compliance with the License.
# You may obtain a copy of the License at

#     http://www.apache.org/licenses/LICENSE-2.0

# Unless required by applicable law or agreed to in writing, software
# distributed under the License is distributed on an "AS IS" BASIS,
# WITHOUT WARRANTIES OR CONDITIONS OF ANY KIND, either express or implied.
# See the License for the specific language governing permissions and
# limitations under the License.


"""
This module contains the classes for the available representations.
"""

from __future__ import annotations
from warnings import warn
from abc import ABC, abstractmethod
from typing import Any, Callable, Iterable, Union
import os
from matplotlib import colors
import matplotlib.pyplot as plt
import numpy as np

from IPython.display import display, HTML
from mako.template import Template

from mrmustard import math, settings
from mrmustard.physics.gaussian_integrals import (
    contract_two_Abc,
    contract_two_Abc_poly,
    reorder_abc,
    complex_gaussian_integral,
)
from mrmustard.physics.ansatze import Ansatz, PolyExpAnsatz, ArrayAnsatz
from mrmustard.utils.typing import (
    Batch,
    ComplexMatrix,
    ComplexTensor,
    ComplexVector,
    Scalar,
    Tensor,
)

__all__ = ["Representation", "Bargmann", "Fock"]


class Representation(ABC):
    r"""
    A base class for representations.

    Representations can be initialized using the ``from_ansatz`` method, which automatically equips
    them with all the functionality required to perform mathematical operations, such as equality,
    multiplication, subtraction, etc.
    """

    @property
    @abstractmethod
    def ansatz(self) -> Ansatz:
        r"""
        The ansatz of the representation.
        """

    @abstractmethod
    def reorder(self, order: tuple[int, ...] | list[int]) -> Representation:
        r"""
        Reorders the representation indices.
        """

    @classmethod
    @abstractmethod
    def from_ansatz(cls, ansatz: Ansatz) -> Representation:  # pragma: no cover
        r"""
        Returns a representation from an ansatz.
        """

    @abstractmethod
    def from_function(cls, fn: Callable, **kwargs: Any) -> Representation:
        r"""
        Returns a representation from a function and kwargs.
        """

    @property
    @abstractmethod
    def data(self) -> tuple | Tensor:
        r"""
        The data of the representation.
        For now, it's the triple for Bargmann and the array for Fock.
        """

    @property
    @abstractmethod
    def scalar(self) -> Scalar:
        r"""
        The scalar part of the representation.
        For now it's ``c`` for Bargmann and the array for Fock.
        """

    def __eq__(self, other: Representation) -> bool:
        r"""
        Whether this representation is equal to another.
        """
        return self.ansatz == other.ansatz

    def __add__(self, other: Representation) -> Representation:
        r"""
        Adds this representation to another.
        """
        if self.__class__.__name__ != other.__class__.__name__:
            msg = f"Cannot add ``{self.__class__.__name__}`` representation to "
            msg += f"``{other.__class__.__name__}`` representation."
            raise ValueError(msg)
        return self.from_ansatz(self.ansatz + other.ansatz)

    def __sub__(self, other) -> Representation:
        r"""
        Subtracts another representation from this one.
        """
        return self.from_ansatz(self.ansatz - other.ansatz)

    def __mul__(self, other: Representation | Scalar) -> Representation:
        r"""
        Multiplies this representation by another or by a scalar.
        """
        try:
            return self.from_ansatz(self.ansatz * other.ansatz)
        except AttributeError:
            return self.from_ansatz(self.ansatz * other)

    def __rmul__(self, other: Representation | Scalar) -> Representation:
        r"""
        Multiplies this representation by another or by a scalar on the right.
        """
        return self.__mul__(other)

    def __truediv__(self, other: Representation | Scalar) -> Representation:
        r"""
        Divides this representation by another or by a scalar.
        """
        try:
            return self.from_ansatz(self.ansatz / other.ansatz)
        except AttributeError:
            return self.from_ansatz(self.ansatz / other)

    def __rtruediv__(self, other: Representation | Scalar) -> Representation:
        r"""
        Divides this representation by another or by a scalar on the right.
        """
        return self.from_ansatz(other / self.ansatz)

    def __and__(self, other: Representation) -> Representation:
        r"""
        Takes the outer product of this representation with another.
        """
        return self.from_ansatz(self.ansatz & other.ansatz)

    def __getitem__(self, idx: int | tuple[int, ...]) -> Representation:
        r"""
        Stores the indices for contraction.
        """
        raise NotImplementedError


class Bargmann(Representation):
    r"""
    The Fock-Bargmann representation of a broad class of quantum states, transformations,
    measurements, channels, etc.

    The ansatz available in this representation is a linear combination of exponentials
    of bilinear forms with a polynomial part:

    .. math::
        F(z) = \sum_i \textrm{poly}_i(z) \textrm{exp}(z^T A_i z / 2 + z^T b_i)

    This function allows for vector space operations on Bargmann objects including
    linear combinations (``+``), outer product (``&``), and inner product (``@``).

    .. code-block ::

        >>> from mrmustard.physics.representations import Bargmann
        >>> from mrmustard.physics.triples import displacement_gate_Abc, vacuum_state_Abc

        >>> # bargmann representation of one-mode vacuum
        >>> rep_vac = Bargmann(*vacuum_state_Abc(1))

        >>> # bargmann representation of one-mode dgate with gamma=1+0j
        >>> rep_dgate = Bargmann(*displacement_gate_Abc(1))

    The inner product is defined as the contraction of two Bargmann objects across marked indices.
    Indices are marked using ``__getitem__``. Once the indices are marked for contraction, they are
    be used the next time the inner product (``@``) is called. For example:

    .. code-block ::

        >>> import numpy as np

        >>> # mark indices for contraction
        >>> idx_vac = [0]
        >>> idx_rep = [1]

        >>> # bargmann representation of coh = vacuum >> dgate
        >>> rep_coh = rep_vac[idx_vac] @ rep_dgate[idx_rep]
        >>> assert np.allclose(rep_coh.A, [[0,],])
        >>> assert np.allclose(rep_coh.b, [1,])
        >>> assert np.allclose(rep_coh.c, 0.6065306597126334)

    This can also be used to contract existing indices in a single Bargmann object, e.g.
    to implement the partial trace.

    .. code-block ::

        >>> trace = (rep_coh @ rep_coh.conj()).trace([0], [1])
        >>> assert np.allclose(trace.A, 0)
        >>> assert np.allclose(trace.b, 0)
        >>> assert trace.c == 1

    The ``A``, ``b``, and ``c`` parameters can be batched to represent superpositions.

    .. code-block ::

        >>> # bargmann representation of one-mode coherent state with gamma=1+0j
        >>> A_plus = [[0,],]
        >>> b_plus = [1,]
        >>> c_plus = 0.6065306597126334

        >>> # bargmann representation of one-mode coherent state with gamma=-1+0j
        >>> A_minus = [[0,],]
        >>> b_minus = [-1,]
        >>> c_minus = 0.6065306597126334

        >>> # bargmann representation of a superposition of coherent states
        >>> A = [A_plus, A_minus]
        >>> b = [b_plus, b_minus]
        >>> c = [c_plus, c_minus]
        >>> rep_coh_sup = Bargmann(A, b, c)

    Note that the operations that change the shape of the ansatz (outer product and inner
    product) do not automatically modify the ordering of the combined or leftover indices.
    However, the ``reordering`` method allows reordering the representation after the products
    have been carried out.

    Args:
        A: A batch of quadratic coefficient :math:`A_i`.
        b: A batch of linear coefficients :math:`b_i`.
        c: A batch of arrays :math:`c_i`.

    Note: The args can be passed non-batched, as they will be automatically broadcasted to the
    correct batch shape.
    """

    def __init__(
        self,
        A: Batch[ComplexMatrix],
        b: Batch[ComplexVector],
        c: Batch[ComplexTensor] = 1.0,
    ):
        self._contract_idxs: tuple[int, ...] = ()
        self._ansatz = PolyExpAnsatz(A=A, b=b, c=c)

    @property
    def ansatz(self) -> PolyExpAnsatz:
        r"""
        The ansatz of the representation.
        """
        return self._ansatz

    @classmethod
    def from_ansatz(cls, ansatz: PolyExpAnsatz) -> Bargmann:  # pylint: disable=arguments-differ
        r"""
        Returns a Bargmann object from an ansatz object.
        """
        return cls(ansatz.A, ansatz.b, ansatz.c)

    @property
    def A(self) -> Batch[ComplexMatrix]:
        r"""
        The batch of quadratic coefficient :math:`A_i`.
        """
        return self.ansatz.A

    @property
    def b(self) -> Batch[ComplexVector]:
        r"""
        The batch of linear coefficients :math:`b_i`
        """
        return self.ansatz.b

    @property
    def c(self) -> Batch[ComplexTensor]:
        r"""
        The batch of arrays :math:`c_i`.
        """
        return self.ansatz.c

    @property
    def triple(
        self,
    ) -> tuple[Batch[ComplexMatrix], Batch[ComplexVector], Batch[ComplexTensor]]:
        r"""
        The batch of triples :math:`(A_i, b_i, c_i)`.
        """
        return self.A, self.b, self.c

    @property
    def data(
        self,
    ) -> tuple[Batch[ComplexMatrix], Batch[ComplexVector], Batch[ComplexTensor]]:
        r"""
        The data of the representation.
        """
        return self.triple

    @property
    def scalar(self) -> Batch[ComplexTensor]:
        r"""
        The scalar part of the representation.
        """
        return self.c

    @classmethod
    def from_function(cls, fn: Callable, **kwargs: Any) -> Bargmann:
        r"""
        Returns a Bargmann object from a generator function.
        """
        return cls.from_ansatz(PolyExpAnsatz.from_function(fn, **kwargs))

    def conj(self):
        r"""
        The conjugate of this Bargmann object.
        """
        new = self.__class__(math.conj(self.A), math.conj(self.b), math.conj(self.c))
        new._contract_idxs = self._contract_idxs  # pylint: disable=protected-access
        return new

    def trace(self, idx_z: tuple[int, ...], idx_zconj: tuple[int, ...]) -> Bargmann:
        r"""
        The partial trace over the given index pairs.

        Args:
            idx_z: The first part of the pairs of indices to trace over.
            idx_zconj: The second part.

        Returns:
            Bargmann: the ansatz with the given indices traced over
        """
        if self.ansatz.degree > 0:
            raise NotImplementedError(
                "Partial trace is only supported for ansatze with polynomial of degree ``0``."
            )
        A, b, c = [], [], []
        for Abc in zip(self.A, self.b, self.c):
            Aij, bij, cij = complex_gaussian_integral(Abc, idx_z, idx_zconj, measure=-1.0)
            A.append(Aij)
            b.append(bij)
            c.append(cij)
        return Bargmann(A, b, c)

    def reorder(self, order: tuple[int, ...] | list[int]) -> Bargmann:
        r"""
        Reorders the indices of the ``A`` matrix and ``b`` vector of the ``(A, b, c)`` triple in
        this Bargmann object.

        .. code-block::

            >>> from mrmustard.physics.representations import Bargmann
            >>> from mrmustard.physics.triples import displacement_gate_Abc

            >>> rep_dgate1 = Bargmann(*displacement_gate_Abc([0.1, 0.2, 0.3]))
            >>> rep_dgate2 = Bargmann(*displacement_gate_Abc([0.2, 0.3, 0.1]))

            >>> assert rep_dgate1.reorder([1, 2, 0, 4, 5, 3]) == rep_dgate2

        Args:
            order: The new order.

        Returns:
            The reordered Bargmann object.
        """
        A, b, c = reorder_abc((self.A, self.b, self.c), order)
        return self.__class__(A, b, c)

    def plot(
        self,
        just_phase: bool = False,
        with_measure: bool = False,
        log_scale: bool = False,
        xlim=(-2 * np.pi, 2 * np.pi),
        ylim=(-2 * np.pi, 2 * np.pi),
    ) -> tuple[plt.figure.Figure, plt.axes.Axes]:  # pragma: no cover
        r"""
        Plots the Bargmann function :math:`F(z)` on the complex plane. Phase is represented by
        color, magnitude by brightness. The function can be multiplied by :math:`exp(-|z|^2)`
        to represent the Bargmann function times the measure function (for integration).

        Args:
            just_phase: Whether to plot only the phase of the Bargmann function.
            with_measure: Whether to plot the bargmann function times the measure function
                :math:`exp(-|z|^2)`.
            log_scale: Whether to plot the log of the Bargmann function.
            xlim: The `x` limits of the plot.
            ylim: The `y` limits of the plot.

        Returns:
            The figure and axes of the plot
        """
        # eval F(z) on a grid of complex numbers
        X, Y = np.mgrid[xlim[0] : xlim[1] : 400j, ylim[0] : ylim[1] : 400j]
        Z = (X + 1j * Y).T
        f_values = self(Z[..., None])
        if log_scale:
            f_values = np.log(np.abs(f_values)) * np.exp(1j * np.angle(f_values))
        if with_measure:
            f_values = f_values * np.exp(-(np.abs(Z) ** 2))

        # Get phase and magnitude of F(z)
        phases = np.angle(f_values) / (2 * np.pi) % 1
        magnitudes = np.abs(f_values)
        magnitudes_scaled = magnitudes / np.max(magnitudes)

        # Convert to RGB
        hsv_values = np.zeros(f_values.shape + (3,))
        hsv_values[..., 0] = phases
        hsv_values[..., 1] = 1
        hsv_values[..., 2] = 1 if just_phase else magnitudes_scaled
        rgb_values = colors.hsv_to_rgb(hsv_values)

        # Plot the image
        fig, ax = plt.subplots()
        ax.imshow(rgb_values, origin="lower", extent=[xlim[0], xlim[1], ylim[0], ylim[1]])
        ax.set_xlabel("$Re(z)$")
        ax.set_ylabel("$Im(z)$")

        name = "F_{" + self.ansatz.name + "}(z)"
        name = f"\\arg({name})\\log|{name}|" if log_scale else name
        title = name + "e^{-|z|^2}" if with_measure else name
        title = f"\\arg({name})" if just_phase else title
        ax.set_title(f"${title}$")
        plt.show(block=False)
        return fig, ax

    def __call__(self, z: ComplexTensor) -> ComplexTensor:
        r"""
        Evaluates the Bargmann function at the given array of points.

        Args:
            z: The array of points.

        Returns:
            The value of the Bargmann function at ``z``.
        """
        return self.ansatz(z)

    def __getitem__(self, idx: int | tuple[int, ...]) -> Bargmann:
        r"""
        A copy of self with the given indices marked for contraction.
        """
        idx = (idx,) if isinstance(idx, int) else idx
        for i in idx:
            if i >= self.ansatz.num_vars:
                raise IndexError(
                    f"Index {i} out of bounds for ansatz {self.ansatz.__class__.__qualname__} of dimension {self.ansatz.num_vars}."
                )
        new = self.__class__(self.A, self.b, self.c)
        new._contract_idxs = idx
        return new

    def __matmul__(self, other: Bargmann) -> Bargmann:
        r"""
        Implements the inner product in Bargmann representation.

        ..code-block::

        >>> from mrmustard.physics.representations import Bargmann
        >>> from mrmustard.physics.triples import displacement_gate_Abc, vacuum_state_Abc
        >>> rep1 = Bargmann(*vacuum_state_Abc(1))
        >>> rep2 = Bargmann(*displacement_gate_Abc(1))
        >>> rep3 = rep1[0] @ rep2[1]
        >>> assert np.allclose(rep3.A, [[0,],])
        >>> assert np.allclose(rep3.b, [1,])

         Args:
             other: Another Bargmann representation.

         Returns:
            Bargmann: the resulting Bargmann representation.

        """
        if isinstance(other, Fock):
            raise NotImplementedError("Only matmul Bargmann with Bargmann")

        idx_s = self._contract_idxs
        idx_o = other._contract_idxs

        Abc = []
<<<<<<< HEAD
        if self.ansatz.degree > 0 or other.ansatz.degree > 0:
            if settings.UNSAFE_ZIP_BATCH:
                if self.ansatz.batch_size != other.ansatz.batch_size:
                    raise ValueError(
                        f"Batch size of the two ansatze must match since the settings.UNSAFE_ZIP_BATCH is {settings.UNSAFE_ZIP_BATCH}."
                    )
                for (A1, b1, c1), (A2, b2, c2) in zip(
                    zip(self.A, self.b, self.c), zip(other.A, other.b, other.c)
                ):
                    Abc.append(contract_two_Abc_poly((A1, b1, c1), (A2, b2, c2), idx_s, idx_o))
            else:
                for A1, b1, c1 in zip(self.A, self.b, self.c):
                    for A2, b2, c2 in zip(other.A, other.b, other.c):
                        Abc.append(contract_two_Abc_poly((A1, b1, c1), (A2, b2, c2), idx_s, idx_o))
=======
        if settings.UNSAFE_ZIP_BATCH:
            if self.ansatz.batch_size != other.ansatz.batch_size:
                raise ValueError(
                    "Batch size of the two ansatze must match since settings.UNSAFE_ZIP_BATCH is True."
                )
            for (A1, b1, c1), (A2, b2, c2) in zip(
                zip(self.A, self.b, self.c), zip(other.A, other.b, other.c)
            ):
                Abc.append(contract_two_Abc((A1, b1, c1), (A2, b2, c2), idx_s, idx_o))
>>>>>>> 91ebdd08
        else:
            if settings.UNSAFE_ZIP_BATCH:
                if self.ansatz.batch_size != other.ansatz.batch_size:
                    raise ValueError(
                        f"Batch size of the two ansatze must match since the settings.UNSAFE_ZIP_BATCH is {settings.UNSAFE_ZIP_BATCH}."
                    )
                for (A1, b1, c1), (A2, b2, c2) in zip(
                    zip(self.A, self.b, self.c), zip(other.A, other.b, other.c)
                ):
                    Abc.append(contract_two_Abc((A1, b1, c1), (A2, b2, c2), idx_s, idx_o))
            else:
                for A1, b1, c1 in zip(self.A, self.b, self.c):
                    for A2, b2, c2 in zip(other.A, other.b, other.c):
                        Abc.append(contract_two_Abc((A1, b1, c1), (A2, b2, c2), idx_s, idx_o))

        A, b, c = zip(*Abc)
        return Bargmann(A, b, c)

    def _repr_html_(self):  # pragma: no cover
        template = Template(filename=os.path.dirname(__file__) + "/assets/bargmann.txt")  # nosec
        display(HTML(template.render(rep=self)))


class Fock(Representation):
    r"""
    The Fock representation of a broad class of quantum states, transformations, measurements,
    channels, etc.

    The ansatz available in this representation is ``ArrayAnsatz``.

    This function allows for vector space operations on Fock objects including
    linear combinations, outer product (``&``), and inner product (``@``).

    .. code-block::

        >>> from mrmustard.physics.representations import Fock

        >>> # initialize Fock objects
        >>> array1 = np.random.random((5,7,8))
        >>> array2 = np.random.random((5,7,8))
        >>> array3 = np.random.random((3,5,7,8)) # where 3 is the batch.
        >>> fock1 = Fock(array1)
        >>> fock2 = Fock(array2)
        >>> fock3 = Fock(array3, batched=True)

        >>> # linear combination can be done with the same batch dimension
        >>> fock4 = 1.3 * fock1 - fock2 * 2.1

        >>> # division by a scalar
        >>> fock5 = fock1 / 1.3

        >>> # inner product by contracting on marked indices
        >>> fock6 = fock1[2] @ fock3[2]

        >>> # outer product (tensor product)
        >>> fock7 = fock1 & fock3

        >>> # conjugation
        >>> fock8 = fock1.conj()

    Args:
        array: the (batched) array in Fock representation.
        batched: whether the array input has a batch dimension.

    Note: The args can be passed non-batched, as they will be automatically broadcasted to the
    correct batch shape.

    """

    def __init__(self, array: Batch[Tensor], batched=False):
        self._contract_idxs: tuple[int, ...] = ()
        self._original_bargmann_data = None
        self._ansatz = ArrayAnsatz(array=array, batched=batched)

    @property
    def ansatz(self) -> ArrayAnsatz:
        r"""
        The ansatz of the representation.
        """
        return self._ansatz

    @classmethod
    def from_ansatz(cls, ansatz: ArrayAnsatz) -> Fock:  # pylint: disable=arguments-differ
        r"""
        Returns a Fock object from an ansatz object.
        """
        return cls(ansatz.array, batched=True)

    @property
    def array(self) -> Batch[Tensor]:
        r"""
        The array from the ansatz.
        """
        return self.ansatz.array

    @property
    def data(self) -> Batch[Tensor]:
        r"""
        The data of the representation.
        """
        return self.array

    @property
    def triple(self) -> tuple:
        r"""
        The data of the original Bargmann representation if it exists
        """
        if self._original_bargmann_data is None:
            raise AttributeError(
                "This Fock object does not have an original Bargmann representation."
            )
        return self._original_bargmann_data

    @property
    def scalar(self) -> Scalar:
        r"""
        The scalar part of the representation.
        I.e. the vacuum component of the Fock object, whatever it may be.
        Given that the first axis of the array is the batch axis, this is the first element of the array.
        """
        return self.array[(slice(None),) + (0,) * self.ansatz.num_vars]

    @classmethod
    def from_function(cls, fn: Callable, **kwargs: Any) -> Fock:
        r"""
        Returns a Fock object from a generator function.
        """
        return cls.from_ansatz(ArrayAnsatz.from_function(fn, **kwargs))

    def conj(self):
        r"""
        The conjugate of this Fock object.
        """
        new = self.from_ansatz(self.ansatz.conj)
        new._contract_idxs = self._contract_idxs  # pylint: disable=protected-access
        return new

    def __getitem__(self, idx: int | tuple[int, ...]) -> Fock:
        r"""
        Returns a copy of self with the given indices marked for contraction.
        """
        idx = (idx,) if isinstance(idx, int) else idx
        for i in idx:
            if i >= len(self.array.shape):
                raise IndexError(
                    f"Index {i} out of bounds for ansatz {self.ansatz.__class__.__qualname__} with {self.ansatz.num_vars} variables."
                )
        new = self.from_ansatz(self.ansatz)
        new._contract_idxs = idx
        return new

    def __matmul__(self, other: Fock) -> Fock:
        r"""
        Implements the inner product of fock arrays over the marked indices.

        .. code-block::
            >>> from mrmustard.physics.representations import Fock
            >>> f = Fock(np.random.random((3, 5, 10)))  # 10 is reduced to 8
            >>> g = Fock(np.random.random((2, 5, 8)))
            >>> h = f[1,2] @ g[1,2]
            >>> assert h.array.shape == (1,3,2)  # batch size is 1
            >>> f = Fock(np.random.random((3, 5, 10)), batched=True)
            >>> g = Fock(np.random.random((2, 5, 8)), batched=True)
            >>> h = f[0,1] @ g[0,1]
            >>> assert h.array.shape == (6,)  # batch size is 3 x 2 = 6

        Args:
            other: Another representation.

        Returns:
            A ``Fock``representation.
        """
        if isinstance(other, Bargmann):
            raise NotImplementedError("only matmul Fock with Fock")

        idx_s = list(self._contract_idxs)
        idx_o = list(other._contract_idxs)

        # the number of batches in self and other
        n_batches_s = self.array.shape[0]
        n_batches_o = other.array.shape[0]

        # the shapes each batch in self and other
        shape_s = self.array.shape[1:]
        shape_o = other.array.shape[1:]

        new_shape_s = list(shape_s)
        new_shape_o = list(shape_o)
        for s, o in zip(idx_s, idx_o):
            new_shape_s[s] = min(shape_s[s], shape_o[o])
            new_shape_o[o] = min(shape_s[s], shape_o[o])

        reduced_s = self.reduce(new_shape_s)[idx_s]
        reduced_o = other.reduce(new_shape_o)[idx_o]

        axes = [list(idx_s), list(idx_o)]
        batched_array = []
        for i in range(n_batches_s):
            for j in range(n_batches_o):
                batched_array.append(math.tensordot(reduced_s.array[i], reduced_o.array[j], axes))
        return self.from_ansatz(ArrayAnsatz(batched_array))

    def trace(self, idxs1: tuple[int, ...], idxs2: tuple[int, ...]) -> Fock:
        r"""
        Implements the partial trace over the given index pairs.

        Args:
            idxs1: The first part of the pairs of indices to trace over.
            idxs2: The second part.

        Returns:
            The traced-over Fock object.
        """
        if len(idxs1) != len(idxs2) or not set(idxs1).isdisjoint(idxs2):
            raise ValueError("idxs must be of equal length and disjoint")
        order = (
            [0]
            + [i + 1 for i in range(len(self.array.shape) - 1) if i not in idxs1 + idxs2]
            + [i + 1 for i in idxs1]
            + [i + 1 for i in idxs2]
        )
        new_array = math.transpose(self.array, order)
        n = np.prod(new_array.shape[-len(idxs2) :])
        new_array = math.reshape(new_array, new_array.shape[: -2 * len(idxs1)] + (n, n))
        trace = math.trace(new_array)
        return self.from_ansatz(ArrayAnsatz([trace] if trace.shape == () else trace))

    def reorder(self, order: tuple[int, ...] | list[int]) -> Fock:
        r"""
        Reorders the indices of the array with the given order.

        Args:
            order: The order. Does not need to refer to the batch dimension.

        Returns:
            The reordered Fock.
        """
        return self.from_ansatz(
            ArrayAnsatz(math.transpose(self.array, [0] + [i + 1 for i in order]))
        )

    def reduce(self, shape: Union[int, Iterable[int]]) -> Fock:
        r"""
        Returns a new ``Fock`` with a sliced array.

        .. code-block::

            >>> from mrmustard import math
            >>> from mrmustard.physics.representations import Fock

            >>> array1 = math.arange(27).reshape((3, 3, 3))
            >>> fock1 = Fock(array1)

            >>> fock2 = fock1.reduce(3)
            >>> assert fock1 == fock2

            >>> fock3 = fock1.reduce(2)
            >>> array3 = [[[0, 1], [3, 4]], [[9, 10], [12, 13]]]
            >>> assert fock3 == Fock(array3)

            >>> fock4 = fock1.reduce((1, 3, 1))
            >>> array4 = [[[0], [3], [6]]]
            >>> assert fock4 == Fock(array4)

        Args:
            shape: The shape of the array of the returned ``Fock``.
        """
        length = len(self.array.shape) - 1
        shape = (shape,) * length if isinstance(shape, int) else shape
        if len(shape) != length:
            msg = f"Expected shape of length {length}, "
            msg += f"given shape has length {len(shape)}."
            raise ValueError(msg)

        if any(s > t for s, t in zip(shape, self.array.shape[1:])):
            warn(
                "Warning: the fock array is being padded with zeros. If possible slice the arrays this one will contract with instead."
            )
            padded = math.pad(
                self.array,
                [(0, 0)] + [(0, s - t) for s, t in zip(shape, self.array.shape[1:])],
            )
            return self.from_ansatz(ArrayAnsatz(padded))

        ret = self.array[(slice(0, None),) + tuple(slice(0, s) for s in shape)]
        return Fock(array=ret, batched=True)

    def _repr_html_(self):  # pragma: no cover
        template = Template(filename=os.path.dirname(__file__) + "/assets/fock.txt")  # nosec
        display(HTML(template.render(rep=self)))

    def sum_batch(self) -> Fock:
        r"""
        Sums over the batch dimension of the array. Turns an object with any batch size to a batch size of 1.

        Returns:
            The collapsed Fock object.
        """
        return self.from_ansatz(ArrayAnsatz(math.expand_dims(math.sum(self.array, axes=[0]), 0)))<|MERGE_RESOLUTION|>--- conflicted
+++ resolved
@@ -495,8 +495,19 @@
         idx_s = self._contract_idxs
         idx_o = other._contract_idxs
 
+        # if ``other`` is ``Fock``, convert ``self`` to ``Fock``
+        if isinstance(other, Fock):
+            from .converters import to_fock  # pylint: disable=import-outside-toplevel
+
+            # set same shape along the contracted axes, and default shape along the
+            # axes that are not being contracted
+            shape = [settings.AUTOCUTOFF_MAX_CUTOFF for _ in range(self.ansatz.num_vars)]
+            for i, j in zip(idx_s, idx_o):
+                shape[i] = other.array.shape[1:][j]
+
+            return to_fock(self, shape=shape)[idx_s] @ other[idx_o]
+
         Abc = []
-<<<<<<< HEAD
         if self.ansatz.degree > 0 or other.ansatz.degree > 0:
             if settings.UNSAFE_ZIP_BATCH:
                 if self.ansatz.batch_size != other.ansatz.batch_size:
@@ -511,17 +522,6 @@
                 for A1, b1, c1 in zip(self.A, self.b, self.c):
                     for A2, b2, c2 in zip(other.A, other.b, other.c):
                         Abc.append(contract_two_Abc_poly((A1, b1, c1), (A2, b2, c2), idx_s, idx_o))
-=======
-        if settings.UNSAFE_ZIP_BATCH:
-            if self.ansatz.batch_size != other.ansatz.batch_size:
-                raise ValueError(
-                    "Batch size of the two ansatze must match since settings.UNSAFE_ZIP_BATCH is True."
-                )
-            for (A1, b1, c1), (A2, b2, c2) in zip(
-                zip(self.A, self.b, self.c), zip(other.A, other.b, other.c)
-            ):
-                Abc.append(contract_two_Abc((A1, b1, c1), (A2, b2, c2), idx_s, idx_o))
->>>>>>> 91ebdd08
         else:
             if settings.UNSAFE_ZIP_BATCH:
                 if self.ansatz.batch_size != other.ansatz.batch_size:
