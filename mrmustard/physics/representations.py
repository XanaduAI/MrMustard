# Copyright 2023 Xanadu Quantum Technologies Inc.

# Licensed under the Apache License, Version 2.0 (the "License");
# you may not use this file except in compliance with the License.
# You may obtain a copy of the License at

#     http://www.apache.org/licenses/LICENSE-2.0

# Unless required by applicable law or agreed to in writing, software
# distributed under the License is distributed on an "AS IS" BASIS,
# WITHOUT WARRANTIES OR CONDITIONS OF ANY KIND, either express or implied.
# See the License for the specific language governing permissions and
# limitations under the License.

"""
This module contains the class for representations.
"""

from __future__ import annotations
from typing import Sequence
from mrmustard import math
from mrmustard.utils.typing import (
    ComplexTensor,
    ComplexMatrix,
    ComplexVector,
    Batch,
)

from .ansatz import Ansatz, PolyExpAnsatz, ArrayAnsatz
from .triples import identity_Abc
from .utils import outer_product_batch_str, zip_batch_strings, lin_sup_batch_str
from .wires import Wires, ReprEnum

__all__ = ["Representation"]


class Representation:
    r"""
    A class for representations.

    A representation handles the underlying ansatz, wires and keeps track
    of each wire's representation.

    The dictionary to keep track of representations maps the indices of the wires
    to a tuple of the form ``(ReprEnum, parameter)``.

    Args:
        ansatz: An ansatz for this representation.
        wires: The wires of this representation.
    """

    def __init__(self, ansatz: Ansatz | None = None, wires: Wires | None = None) -> None:
        self._ansatz = ansatz
        self._wires = wires or Wires(set(), set(), set(), set())

    @property
    def adjoint(self) -> Representation:
        r"""
        The adjoint of this representation obtained by conjugating the ansatz and swapping
        the ket and bra wires.
        """
        bras = self.wires.bra.indices
        kets = self.wires.ket.indices
        ansatz = self.ansatz.reorder(kets + bras).conj if self.ansatz else None
        return Representation(ansatz, self.wires.adjoint)

    @property
    def ansatz(self) -> Ansatz | None:
        r"""
        The underlying ansatz of this representation.
        """
        return self._ansatz

    @property
    def dual(self) -> Representation:
        r"""
        The dual of this representation obtained by conjugating the ansatz and swapping
        the input and output wires.
        """
        ok = self.wires.ket.output.indices
        ik = self.wires.ket.input.indices
        ib = self.wires.bra.input.indices
        ob = self.wires.bra.output.indices
        ansatz = self.ansatz.reorder(ib + ob + ik + ok).conj if self.ansatz else None
        return Representation(ansatz, self.wires.dual)

    @property
    def wires(self) -> Wires | None:
        r"""
        The wires of this representation.
        """
        return self._wires

    def bargmann_triple(
        self,
    ) -> tuple[Batch[ComplexMatrix], Batch[ComplexVector], Batch[ComplexTensor]]:
        r"""
        The Bargmann parametrization of this representation, if available.
        It returns a triple (A, b, c) such that the Bargmann function of this is
        :math:`F(z) = c \exp\left(\frac{1}{2} z^T A z + b^T z\right).
        """
        try:
            return self.ansatz.triple
        except AttributeError as e:
            raise AttributeError("No Bargmann data for this component.") from e

    def contract(self, other: Representation, mode: str = "kron"):
        r"""
        Contracts two representations.

        Args:
            other: The other representation to contract with.
            mode: "zip" the batch dimensions, "kron" the batch dimensions
                or pass a custom batch string.
        Raises:
            ValueError: If the ansatz types are not the same.
        """
        if type(self.ansatz) is not type(other.ansatz):
            raise ValueError(
                f"Cannot contract ansatz of type {type(self.ansatz)} with ansatz ",
                f"of type {type(other.ansatz)}. Please call either `to_fock` or `to_bargmann` ",
                "on one of the representations.",
            )
        wires_result, perm = self.wires @ other.wires
<<<<<<< HEAD
        idx1, idx2, idx_out = self.wires.contracted_labels(other.wires)
        if mode == "zip":
            eins_str = zip_batch_strings(self.ansatz.batch_dims, other.ansatz.batch_dims)
        elif mode == "kron":
            eins_str = outer_product_batch_str(self.ansatz.batch_shape, other.ansatz.batch_shape)
        in_, batch_out = eins_str.split("->")
        batch1, batch2 = in_.split(",")
        ansatz = self.ansatz.contract(
            other.ansatz, list(batch1) + idx1, list(batch2) + idx2, list(batch_out) + idx_out
        )
=======
        idx_z, idx_zconj = self.wires.contracted_indices(other.wires)

        if mode == "zip":
            self_batch = (
                self.ansatz.batch_shape
                if not self.ansatz._lin_sup
                else self.ansatz.batch_shape[:-1]
            )
            other_batch = (
                other.ansatz.batch_shape
                if not other.ansatz._lin_sup
                else other.ansatz.batch_shape[:-1]
            )
            batch_str = zip_batch_strings(self_batch, other_batch)
            batch_str = (
                lin_sup_batch_str(batch_str)
                if self.ansatz._lin_sup and other.ansatz._lin_sup
                else batch_str
            )
        elif mode == "kron":
            batch_str = outer_product_batch_str(self.ansatz.batch_shape, other.ansatz.batch_shape)
        else:
            batch_str = mode

        ansatz = self.ansatz.contract(other.ansatz, batch_str=batch_str, idx1=idx_z, idx2=idx_zconj)
>>>>>>> eb4e70e1
        ansatz = ansatz.reorder(perm) if perm else ansatz
        return Representation(ansatz, wires_result)

    def fock_array(self, shape: int | Sequence[int]) -> ComplexTensor:
        r"""
        Returns an array of this representation in the Fock basis with the given shape.
        If the shape is not given, it defaults to the ``auto_shape`` of the component if it is
        available, otherwise it defaults to the value of ``AUTOSHAPE_MAX`` in the settings.

        Args:
            shape: The shape of the returned array, not including batch dimensions. If ``shape`` is
            given as an ``int``, it is broadcast to all the dimensions. If not given, it is estimated.
        Returns:
            array: The Fock array of this representation.
        """
        num_vars = (
            self.ansatz.num_CV_vars
            if isinstance(self.ansatz, PolyExpAnsatz)
            else self.ansatz.num_vars
        )
        if isinstance(shape, int):
            shape = (shape,) * num_vars
        shape = tuple(shape)
        if len(shape) != num_vars:
            raise ValueError(f"Expected Fock shape of length {num_vars}, got {len(shape)}")
        try:
            A, b, c = self.ansatz.triple
            G = math.hermite_renormalized(
                A,
                b,
                math.ones(self.ansatz.batch_shape, dtype=math.complex128),
                shape=shape + self.ansatz.shape_derived_vars,
            )
            G = math.reshape(G, self.ansatz.batch_shape + shape + (-1,))
            cs = math.reshape(c, self.ansatz.batch_shape + (-1,))
            core_str = "".join(
                [chr(i) for i in range(97, 97 + len(G.shape[self.ansatz.batch_dims :]))]
            )
            ret = math.einsum(f"...{core_str},...{core_str[-1]}->...{core_str[:-1]}", G, cs)
            if self.ansatz._lin_sup:
                ret = math.sum(ret, axis=self.ansatz.batch_dims - 1)
        except AttributeError:
            ret = self.ansatz.reduce(shape).array
        return ret

    def to_bargmann(self) -> Representation:
        r"""
        Converts this representation to a Bargmann representation.
        """
        if isinstance(self.ansatz, PolyExpAnsatz):
            return self
        else:
            if self.ansatz._original_abc_data:
                A, b, c = self.ansatz._original_abc_data
            else:
                A, b, _ = identity_Abc(len(self.wires.quantum))
                c = self.ansatz.data
            bargmann = PolyExpAnsatz(A, b, c)
            for w in self.wires.quantum:
                w.repr = ReprEnum.BARGMANN
            return Representation(bargmann, self.wires)

    def to_fock(self, shape: int | Sequence[int]) -> Representation:
        r"""
        Converts this representation to a Fock representation.

        Args:
            shape: The shape of the returned representation. If ``shape``is given as
                an ``int``, it is broadcasted to all the dimensions. If ``None``, it
                defaults to the value of ``AUTOSHAPE_MAX`` in the settings.
        """
        batch_dims = self.ansatz.batch_dims - 1 if self.ansatz._lin_sup else self.ansatz.batch_dims
        fock = ArrayAnsatz(self.fock_array(shape), batch_dims=batch_dims)
        try:
            if self.ansatz.num_derived_vars == 0:
                fock._original_abc_data = self.ansatz.triple
        except AttributeError:
            fock._original_abc_data = None
        wires = self.wires.copy()
        for w in wires.quantum_wires:
            w.repr = ReprEnum.FOCK
        return Representation(fock, wires)

    def __eq__(self, other):
        if isinstance(other, Representation):
            return self.ansatz == other.ansatz and self.wires == other.wires
        return False<|MERGE_RESOLUTION|>--- conflicted
+++ resolved
@@ -122,18 +122,6 @@
                 "on one of the representations.",
             )
         wires_result, perm = self.wires @ other.wires
-<<<<<<< HEAD
-        idx1, idx2, idx_out = self.wires.contracted_labels(other.wires)
-        if mode == "zip":
-            eins_str = zip_batch_strings(self.ansatz.batch_dims, other.ansatz.batch_dims)
-        elif mode == "kron":
-            eins_str = outer_product_batch_str(self.ansatz.batch_shape, other.ansatz.batch_shape)
-        in_, batch_out = eins_str.split("->")
-        batch1, batch2 = in_.split(",")
-        ansatz = self.ansatz.contract(
-            other.ansatz, list(batch1) + idx1, list(batch2) + idx2, list(batch_out) + idx_out
-        )
-=======
         idx_z, idx_zconj = self.wires.contracted_indices(other.wires)
 
         if mode == "zip":
@@ -159,7 +147,6 @@
             batch_str = mode
 
         ansatz = self.ansatz.contract(other.ansatz, batch_str=batch_str, idx1=idx_z, idx2=idx_zconj)
->>>>>>> eb4e70e1
         ansatz = ansatz.reorder(perm) if perm else ansatz
         return Representation(ansatz, wires_result)
 
