# Copyright 2023 Xanadu Quantum Technologies Inc.

# Licensed under the Apache License, Version 2.0 (the "License");
# you may not use this file except in compliance with the License.
# You may obtain a copy of the License at

#     http://www.apache.org/licenses/LICENSE-2.0

# Unless required by applicable law or agreed to in writing, software
# distributed under the License is distributed on an "AS IS" BASIS,
# WITHOUT WARRANTIES OR CONDITIONS OF ANY KIND, either express or implied.
# See the License for the specific language governing permissions and
# limitations under the License.

"""
This module contains the class for representations.
"""

from __future__ import annotations
from typing import Sequence
from mrmustard import math
from mrmustard.utils.typing import (
    ComplexTensor,
    ComplexMatrix,
    ComplexVector,
    Batch,
)

from .ansatz import Ansatz, PolyExpAnsatz, ArrayAnsatz
from .triples import identity_Abc
from .wires import Wires, ReprEnum

__all__ = ["Representation"]


class Representation:
    r"""
    A class for representations.

    A representation handles the underlying ansatz, wires and keeps track
    of each wire's representation.

    The dictionary to keep track of representations maps the indices of the wires
    to a tuple of the form ``(ReprEnum, parameter)``.

    Args:
        ansatz: An ansatz for this representation.
        wires: The wires of this representation.
    """

    def __init__(self, ansatz: Ansatz | None = None, wires: Wires | None = None) -> None:
        self._ansatz = ansatz
        self._wires = wires or Wires(set(), set(), set(), set())

    @property
    def adjoint(self) -> Representation:
        r"""
        The adjoint of this representation obtained by conjugating the ansatz and swapping
        the ket and bra wires.
        """
        bras = self.wires.bra.indices
        kets = self.wires.ket.indices
        ansatz = self.ansatz.reorder(kets + bras).conj if self.ansatz else None
        return Representation(ansatz, self.wires.adjoint)

    @property
    def ansatz(self) -> Ansatz | None:
        r"""
        The underlying ansatz of this representation.
        """
        return self._ansatz

    @property
    def dual(self) -> Representation:
        r"""
        The dual of this representation obtained by conjugating the ansatz and swapping
        the input and output wires.
        """
        ok = self.wires.ket.output.indices
        ik = self.wires.ket.input.indices
        ib = self.wires.bra.input.indices
        ob = self.wires.bra.output.indices
        ansatz = self.ansatz.reorder(ib + ob + ik + ok).conj if self.ansatz else None
        return Representation(ansatz, self.wires.dual)

    @property
    def wires(self) -> Wires | None:
        r"""
        The wires of this representation.
        """
        return self._wires

    def bargmann_triple(
        self, batched: bool = False
    ) -> tuple[Batch[ComplexMatrix], Batch[ComplexVector], Batch[ComplexTensor]]:
        r"""
        The Bargmann parametrization of this representation, if available.
        It returns a triple (A, b, c) such that the Bargmann function of this is
        :math:`F(z) = c \exp\left(\frac{1}{2} z^T A z + b^T z\right)`

        If ``batched`` is ``False`` (default), it removes the batch dimension if it is of size 1.

        Args:
            batched: Whether to return the triple batched.
        """
        try:
            A, b, c = self.ansatz.triple
            if not batched and self.ansatz.batch_size == 1:
                return A[0], b[0], c[0]
            else:
                return A, b, c
        except AttributeError as e:
            raise AttributeError("No Bargmann data for this component.") from e

    def fock_array(self, shape: int | Sequence[int], batched=False) -> ComplexTensor:
        r"""
        Returns an array of this representation in the Fock basis with the given shape.
        If the shape is not given, it defaults to the ``auto_shape`` of the component if it is
        available, otherwise it defaults to the value of ``AUTOSHAPE_MAX`` in the settings.

        Args:
            shape: The shape of the returned array. If ``shape`` is given as an ``int``,
                it is broadcasted to all the dimensions. If not given, it is estimated.
            batched: Whether the returned array is batched or not. If ``False`` (default)
                it will squeeze the batch dimension if it is 1.
        Returns:
            array: The Fock array of this representation.
        """
        num_vars = self.ansatz.num_vars
        if isinstance(shape, int):
            shape = (shape,) * num_vars
        try:
            As, bs, cs = self.bargmann_triple(batched=True)
            if len(shape) != num_vars:
                raise ValueError(
                    f"Expected Fock shape of length {num_vars}, got length {len(shape)}"
                )
            if self.ansatz.polynomial_shape[0] == 0:
                arrays = [
                    math.hermite_renormalized(A, b, c, shape=shape) for A, b, c in zip(As, bs, cs)
                ]
            else:
                arrays = [
                    math.sum(
                        math.hermite_renormalized(A, b, 1, shape=shape + c.shape) * c,
                        axis=math.arange(
                            num_vars, num_vars + len(c.shape), dtype=math.int32
                        ).tolist(),
                    )
                    for A, b, c in zip(As, bs, cs)
                ]
        except AttributeError as e:
            if len(shape) != num_vars:
                raise ValueError(
                    f"Expected Fock shape of length {num_vars}, got length {len(shape)}"
                ) from e
            arrays = self.ansatz.reduce(shape).array
        array = math.sum(arrays, axis=[0])
        arrays = math.expand_dims(array, 0) if batched else array
        return arrays

    def to_bargmann(self) -> Representation:
        r"""
        Converts this representation to a Bargmann representation.
        """
        if isinstance(self.ansatz, PolyExpAnsatz):
            return self
        else:
            if self.ansatz._original_abc_data:
                A, b, c = self.ansatz._original_abc_data
            else:
                A, b, _ = identity_Abc(len(self.wires.quantum))
                c = self.ansatz.data
            bargmann = PolyExpAnsatz(A, b, c)
            for w in self.wires.quantum:
                w.repr = ReprEnum.BARGMANN
            return Representation(bargmann, self.wires)

    def to_fock(self, shape: int | Sequence[int]) -> Representation:
        r"""
        Converts this representation to a Fock representation.

        Args:
            shape: The shape of the returned representation. If ``shape``is given as
                an ``int``, it is broadcasted to all the dimensions. If ``None``, it
                defaults to the value of ``AUTOSHAPE_MAX`` in the settings.
        """
        fock = ArrayAnsatz(self.fock_array(shape, batched=True), batched=True)
        try:
            if self.ansatz.polynomial_shape[0] == 0:
                fock._original_abc_data = self.ansatz.triple
        except AttributeError:
            fock._original_abc_data = None
        wires = self.wires.copy()
        for w in wires.quantum_wires:
            w.repr = ReprEnum.FOCK
        return Representation(fock, wires)

    def __eq__(self, other):
        if isinstance(other, Representation):
            return self.ansatz == other.ansatz and self.wires == other.wires
        return False

    def __matmul__(self, other: Representation):
        wires_result, perm = self.wires @ other.wires
        idx_z, idx_zconj = self.wires.contracted_indices(other.wires)

        if type(self.ansatz) is type(other.ansatz):
            self_ansatz = self.ansatz
            other_ansatz = other.ansatz
        else:
            self_ansatz = self.to_bargmann().ansatz
            other_ansatz = other.to_bargmann().ansatz
<<<<<<< HEAD

        rep = self_ansatz.contract(other_ansatz, idx_z, idx_zconj)
=======
        rep = self_ansatz[idx_z] @ other_ansatz[idx_zconj]
>>>>>>> a4dfcd82
        rep = rep.reorder(perm) if perm else rep
        return Representation(rep, wires_result)<|MERGE_RESOLUTION|>--- conflicted
+++ resolved
@@ -211,11 +211,7 @@
         else:
             self_ansatz = self.to_bargmann().ansatz
             other_ansatz = other.to_bargmann().ansatz
-<<<<<<< HEAD
 
         rep = self_ansatz.contract(other_ansatz, idx_z, idx_zconj)
-=======
-        rep = self_ansatz[idx_z] @ other_ansatz[idx_zconj]
->>>>>>> a4dfcd82
         rep = rep.reorder(perm) if perm else rep
         return Representation(rep, wires_result)