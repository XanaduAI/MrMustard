--- conflicted
+++ resolved
@@ -23,14 +23,8 @@
 # Helpers
 # ~~~~~~~
 
-
-<<<<<<< HEAD
-@njit
-def make_grid(q_vec, p_vec, hbar):
-=======
 @njit(cache=True)
 def make_grid(q_vec, p_vec, hbar):  # pragma: no cover
->>>>>>> 24eb452b
     r"""Returns two coordinate matrices `Q` and `P` from coordinate vectors
     `q_vec` and `p_vec`, along with the grid over which Wigner functions can be
     discretized.
