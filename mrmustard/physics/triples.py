--- conflicted
+++ resolved
@@ -90,11 +90,7 @@
     """
     A = _vacuum_A_matrix(n_modes)
     b = _vacuum_B_vector(n_modes)
-<<<<<<< HEAD
-    c = math.astensor(1.0 + 0j)
-=======
     c = math.astensor(1.0 + 0.0j)
->>>>>>> f6d6e9b8
 
     return A, b, c
 
