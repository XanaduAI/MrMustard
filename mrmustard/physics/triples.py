--- conflicted
+++ resolved
@@ -836,26 +836,12 @@
     return A, b, c
 
 
-<<<<<<< HEAD
-def complex_fourier_transform_Abc(
-    n_modes: int,
-) -> tuple[ComplexMatrix, ComplexVector, ComplexTensor]:
-=======
-def bargmann_to_wigner_Abc(s: float, n_modes: int) -> Union[Matrix, Vector, Scalar]:
->>>>>>> 5718afe4
+def bargmann_to_wigner_Abc(
+    s: float, n_modes: int
+) -> tuple[ComplexMatrix, ComplexVector, ComplexTensor]:
     r"""
     The Abc triple of the Bargmann to Wigner/Husimi transformation.
     """
-<<<<<<< HEAD
-    O2n = math.zeros((2 * n_modes, 2 * n_modes))
-    Omega = math.J(n_modes)
-    A = math.block([[O2n, -Omega], [Omega, O2n]])
-    b = _vacuum_B_vector(4 * n_modes)
-    c = 1.0 + 0j
-
-    return A, b, c
-=======
->>>>>>> 5718afe4
 
     On = math.zeros((n_modes, n_modes), dtype=math.complex128)
     In = math.eye(n_modes, dtype=math.complex128)
@@ -875,6 +861,11 @@
     b = math.zeros(4 * n_modes, dtype=math.complex128)
     c = (2 / (math.abs(s - 1) * np.pi)) ** (n_modes)
     return A, b, c
+
+
+# ~~~~~~~~~~~~~~~~
+# Kraus operators
+# ~~~~~~~~~~~~~~~~
 
 
 def attenuator_kraus_Abc(
