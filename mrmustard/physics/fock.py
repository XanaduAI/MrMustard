# Copyright 2021 Xanadu Quantum Technologies Inc.

# Licensed under the Apache License, Version 2.0 (the "License");
# you may not use this file except in compliance with the License.
# You may obtain a copy of the License at

#     http://www.apache.org/licenses/LICENSE-2.0

# Unless required by applicable law or agreed to in writing, software
# distributed under the License is distributed on an "AS IS" BASIS,
# WITHOUT WARRANTIES OR CONDITIONS OF ANY KIND, either express or implied.
# See the License for the specific language governing permissions and
# limitations under the License.

import numpy as np

from mrmustard.types import *
from mrmustard import settings
from mrmustard.math import Math

math = Math()


# ~~~~~~~~~~~~~~~~~~~~~~~~~~~~~~~~~~~~~~~~~~~~~~
# ~~~~~~~~~~~~~~ static functions ~~~~~~~~~~~~~~
# ~~~~~~~~~~~~~~~~~~~~~~~~~~~~~~~~~~~~~~~~~~~~~~


def fock_state(n: Sequence[int]) -> Tensor:
    r"""returns a pure or mixed Fock state

    Args:
        n: a list of photon numbers.

    Returns:
        The Fock state up to cutoffs n+1
    """
    psi = np.zeros(np.array(n) + np.ones_like(n), dtype=np.complex128)
    psi[tuple(np.atleast_1d(n))] = 1
    return psi


def autocutoffs(
    number_stdev: Matrix, number_means: Vector, max_cutoff: int = None, min_cutoff: int = None
) -> Tuple[int, ...]:
    r"""returns the autocutoffs of a Wigner state

    Args:
        number_stdev: The photon number standard deviation in each mode
            (i.e. the square root of the diagonal of the covariance matrix)
        number_means: The photon number means vector.
        max_cutoff: The maximum cutoff.

    Returns:
        The suggested cutoffs.
    """
    if max_cutoff is None:
        max_cutoff = settings.AUTOCUTOFF_MAX_CUTOFF
    if min_cutoff is None:
        min_cutoff = settings.AUTOCUTOFF_MIN_CUTOFF
    autocutoffs = math.cast(number_means + number_stdev * settings.AUTOCUTOFF_STDEV_FACTOR, "int32")
    return [int(n) for n in math.clip(autocutoffs, min_cutoff, max_cutoff)]


def fock_representation(
    cov: Matrix,
    means: Vector,
    shape: Sequence[int],
    return_dm: bool = None,
    return_unitary: bool = None,
    choi_r: float = None,
) -> Tensor:
    r"""returns the Fock representation of a state or Choi state

    If the state is pure it returns the state vector (ket).

    If the state is mixed it returns the density matrix.

    If the transformation is unitary it returns the unitary transformation matrix.

    If the transformation is not unitary it returns the Choi matrix.

    Args:
        cov: The Wigner covariance matrix.
        means: The Wigner means vector.
        shape: The shape of the tensor.
        return_dm: Whether the state vector is mixed or not.
        return_unitary: Whether the transformation is unitary or not.
        choi_r: The TMSV squeezing magnitude.

    Returns:
        The Fock representation.
    """
    if return_dm is not None and return_unitary is not None:
        raise ValueError("Cannot specify both mixed and unitary.")
    if return_dm is None and return_unitary is None:
        raise ValueError("Must specify either mixed or unitary.")
    if return_unitary is not None and choi_r is None:
        raise ValueError("Must specify the choi_r value.")
    if return_dm is not None:  # i.e. it's a state
        A, B, C = ABC(cov, means, full=return_dm)
    elif return_unitary is not None and choi_r is not None:  # i.e. it's a transformation
        A, B, C = ABC(cov, means, full=not return_unitary, choi_r=choi_r)
    return math.hermite_renormalized(
        math.conj(-A), math.conj(B), math.conj(C), shape=shape
    )  # NOTE: remove conj when TW is updated


def ket_to_dm(ket: Tensor) -> Tensor:
    r"""maps a ket to a density matrix

    Args:
        ket: The ket.

    Returns:
        The density matrix.
    """
    return math.outer(ket, math.conj(ket))


def ket_to_probs(ket: Tensor) -> Tensor:
    r"""maps a ket to probabilities

    Args:
        ket: The ket.

    Returns:
        The probabilities vector.
    """
    return math.abs(ket) ** 2


def dm_to_probs(dm: Tensor) -> Tensor:
    r"""extracts the diagonals of a density matrix

    Args:
        dm: The density matrix.

    Returns:
        The probabilities vector.
    """
    return math.all_diagonals(dm, real=True)


def U_to_choi(U: Tensor) -> Tensor:
    r"""converts a unitary transformation to a Choi tensor

    Args:
        U: The unitary transformation.

    Returns:
        The Choi tensor.
    """
    cutoffs = U.shape[: len(U.shape) // 2]
    N = len(cutoffs)
    outer = math.outer(U, math.conj(U))
    return math.transpose(
        outer,
        list(range(0, N))
        + list(range(2 * N, 3 * N))
        + list(range(N, 2 * N))
        + list(range(3 * N, 4 * N)),
    )  # NOTE: mode blocks 1 and 3 are at the end so we can tensordot dm with them


def ABC(cov, means, full: bool, choi_r: float = None) -> Tuple[Matrix, Vector, Scalar]:
    r"""returns the full-size A matrix, B vector and C scalar

    Args:
        cov: The Wigner covariance matrix.
        means: The Wigner means vector.
        full: Whether to return the full-size A, B and C or the half-size A, B and C.
        choi_r: The TMSV squeezing magnitude if not None we consider ABC of a Choi state.
    """
    is_state = choi_r is None
    N = cov.shape[-1] // 2
    R = math.rotmat(N)
    sigma = math.matmul(math.matmul(R, cov / settings.HBAR), math.dagger(R))
    beta = math.matvec(R, means / math.sqrt(settings.HBAR, dtype=means.dtype))
    Q = sigma + 0.5 * math.eye(2 * N, dtype=sigma.dtype)  # Husimi covariance matrix
    Qinv = math.inv(Q)
    A = math.matmul(math.Xmat(N), math.eye(2 * N, dtype=Qinv.dtype) - Qinv)
    denom = math.sqrt(math.det(Q)) if is_state else math.sqrt(math.det(Q / np.cosh(choi_r)))
    if full:
        B = math.matvec(math.transpose(Qinv), math.conj(beta))
        exponent = -0.5 * math.sum(math.conj(beta)[:, None] * Qinv * beta[None, :])
        C = math.exp(exponent) / denom
    else:
        A = A[
            :N, :N
        ]  # TODO: find a way to compute the half-size A without computing the full-size A first
        B = beta[N:] - math.matvec(A, beta[:N])
        exponent = -0.5 * math.sum(beta[:N] * B)
        C = math.exp(exponent) / math.sqrt(denom)
    if choi_r is not None:
        ones = math.ones(
            N // 2, dtype=A.dtype
        )  # N//2 is the actual number of modes because of the choi trick
        factor = 1.0 / np.tanh(choi_r)
        if full:
            rescaling = math.concat([ones, factor * ones, ones, factor * ones], axis=0)
        else:
            rescaling = math.concat([ones, factor * ones], axis=0)
        A = rescaling[:, None] * rescaling[None, :] * A
        B = rescaling * B
    return A, B, C


def fidelity(state_a, state_b, a_pure: bool = True, b_pure: bool = True) -> Scalar:
    r"""computes the fidelity between two states in Fock representation"""
    if a_pure and b_pure:
        min_cutoffs = tuple([slice(min(a, b)) for a, b in zip(state_a.shape, state_b.shape)])
        state_a = state_a[min_cutoffs]
        state_b = state_b[min_cutoffs]
        return math.abs(math.sum(math.conj(state_a) * state_b)) ** 2
    elif a_pure:
        min_cutoffs = tuple(
            [
                slice(min(a, b))
                for a, b in zip(state_a.shape, state_b.shape[: len(state_b.shape) // 2])
            ]
        )
        state_a = state_a[min_cutoffs]
        state_b = state_b[min_cutoffs]
        a = math.reshape(state_a, -1)
        return math.real(
            math.sum(math.conj(a) * math.matvec(math.reshape(state_b, (len(a), len(a))), a))
        )
    elif b_pure:
        min_cutoffs = tuple(
            [
                slice(min(a, b))
                for a, b in zip(state_a.shape[: len(state_a.shape) // 2], state_b.shape)
            ]
        )
        state_a = state_a[min_cutoffs]
        state_b = state_b[min_cutoffs]
        b = math.reshape(state_b, -1)
        return math.real(
            math.sum(math.conj(b) * math.matvec(math.reshape(state_a, (len(b), len(b))), b))
        )
    else:
        raise NotImplementedError("Fidelity between mixed states is not implemented yet.")


def number_means(tensor, is_dm: bool):
    r"""returns the mean of the number operator in each mode"""
    probs = math.all_diagonals(tensor, real=True) if is_dm else math.abs(tensor) ** 2
    modes = [m for m in range(len(probs.shape))]
    marginals = [math.sum(probs, axes=modes[:k] + modes[k + 1 :]) for k in range(len(modes))]
    return math.astensor(
        [
            math.sum(marginal * math.arange(len(marginal), dtype=marginal.dtype))
            for marginal in marginals
        ]
    )


def number_variances(tensor, is_dm: bool):
    r"""returns the variance of the number operator in each mode"""
    probs = math.all_diagonals(tensor, real=True) if is_dm else math.abs(tensor) ** 2
    modes = [m for m in range(len(probs.shape))]
    marginals = [math.sum(probs, axes=modes[:k] + modes[k + 1 :]) for k in range(len(modes))]
    return math.astensor(
        [
            (
                math.sum(marginal * math.arange(marginal.shape[0], dtype=marginal.dtype) ** 2)
                - math.sum(marginal * math.arange(marginal.shape[0], dtype=marginal.dtype)) ** 2
            )
            for marginal in marginals
        ]
    )


def purity(dm: Tensor) -> Scalar:
    r"""Returns the purity of a density matrix."""
    cutoffs = dm.shape[: len(dm.shape) // 2]
    d = int(np.prod(cutoffs))  # combined cutoffs in all modes
    dm = math.reshape(dm, (d, d))
    dm = normalize(dm, is_dm=True)
    return math.abs(math.sum(math.transpose(dm) * dm))  # tr(rho^2)


def CPTP(transformation, fock_state, transformation_is_unitary: bool, state_is_dm: bool) -> Tensor:
    r"""Computes the CPTP (# NOTE: CP, really) channel given by a transformation (unitary matrix or choi operator) on a state.

    It assumes that the cutoffs of the transformation matche the cutoffs of the relevant axes of the state.

    Args:
        transformation: The transformation tensor.
        fock_state: The state to transform.
        transformation_is_unitary: Whether the transformation is a unitary matrix or a Choi operator.
        state_is_dm: Whether the state is a density matrix or a ket

    Returns:
        The transformed state.
    """
    num_modes = len(fock_state.shape) // 2 if state_is_dm else len(fock_state.shape)
    N0 = list(range(0, num_modes))
    N1 = list(range(num_modes, 2 * num_modes))
    N2 = list(range(2 * num_modes, 3 * num_modes))
    N3 = list(range(3 * num_modes, 4 * num_modes))
    if transformation_is_unitary:
        U = transformation
        Us = math.tensordot(U, fock_state, axes=(N1, N0))
        if not state_is_dm:
            return Us
        else:  # is state is dm, the input indices of dm are still at the end of Us
            return math.tensordot(Us, math.dagger(U), axes=(N1, N0))
    else:
        C = transformation  # choi operator
        if state_is_dm:
            return math.tensordot(C, fock_state, axes=(N1 + N3, N0 + N1))
        else:
            Cs = math.tensordot(C, fock_state, axes=(N1, N0))
            return math.tensordot(
                Cs, math.conj(fock_state), axes=(N2, N0)
            )  # N2 is the last set of indices now


def contract_states(
    stateA, stateB, a_is_mixed: bool, b_is_mixed: bool, modes: List[int], normalize: bool
):
<<<<<<< HEAD
    r"""contracts two states in the specified modes, it assumes that the modes spanned by B are a subset of the modes spanned by A

    Args:
=======
    r"""
    Contracts two states on the specified modes, assuming that the modes run from 0 to num_modes-1.
    It assumes that the modes spanned by B are a subset of the modes spanned by A.
    Arguments:
>>>>>>> d8f682bc
        stateA: The first state
        stateB: The second state (assumed to be on a subset of the modes of stateA)
        a_is_mixed: Whether the first state is mixed or not.
        b_is_mixed: Whether the second state is mixed or not.
        modes: The modes on which to contract the states.
        normalize: Whether to normalize the result

    Returns:
        The contracted state (subsystem of A)
    """
    indices = list(range(len(modes)))
    if not a_is_mixed and not b_is_mixed:
        out = math.tensordot(math.conj(stateB), stateA, axes=(indices, modes))
        if normalize:
            out = out / math.norm(out)
        return out
    elif a_is_mixed and not b_is_mixed:
        Ab = math.tensordot(
            stateA, stateB, axes=([m + len(stateA.shape) // 2 for m in modes], indices)
        )
        out = math.tensordot(math.conj(stateB), Ab, axes=(indices, modes))
    elif not a_is_mixed and b_is_mixed:
        Ba = math.tensordot(stateB, stateA, axes=(indices, modes))  # now B indices are all first
        out = math.tensordot(math.conj(stateA), Ba, axes=(modes, indices))
    elif a_is_mixed and b_is_mixed:
        out = math.tensordot(
            stateA,
            math.conj(stateB),
            axes=(
                modes + [m + len(stateA.shape) // 2 for m in modes],
                indices + [i + len(stateB.shape) // 2 for i in indices],
            ),
        )
    if normalize:
        out = out / math.sum(math.all_diagonals(out, real=False))
    return out


def normalize(fock: Tensor, is_dm: bool):
    if is_dm:
        return fock / math.sum(math.all_diagonals(fock, real=False))
    else:
        return fock / math.sum(math.norm(fock))


def is_mixed_dm(dm):
    cutoffs = dm.shape[: len(dm.shape) // 2]
    square = math.reshape(dm, (int(np.prod(cutoffs)), -1))
    return not np.isclose(math.sum(square * math.transpose(square)), 1.0)


def trace(dm, keep: List[int]):
    r"""computes the partial trace of a density matrix

    Args:
        dm: The density matrix
        keep: The modes to keep
    """
    N = len(dm.shape) // 2
    trace = [m for m in range(N) if m not in keep]
    # put at the end all of the indices to trace over
    dm = math.transpose(
        dm, [i for pair in [(k, k + N) for k in keep] + [(t, t + N) for t in trace] for i in pair]
    )
    d = int(np.prod(dm.shape[-len(trace) :]))
    # make it square on those indices
    dm = math.reshape(dm, dm.shape[: 2 * len(keep)] + (d, d))
    return math.trace(dm)<|MERGE_RESOLUTION|>--- conflicted
+++ resolved
@@ -321,16 +321,10 @@
 def contract_states(
     stateA, stateB, a_is_mixed: bool, b_is_mixed: bool, modes: List[int], normalize: bool
 ):
-<<<<<<< HEAD
-    r"""contracts two states in the specified modes, it assumes that the modes spanned by B are a subset of the modes spanned by A
-
-    Args:
-=======
     r"""
     Contracts two states on the specified modes, assuming that the modes run from 0 to num_modes-1.
     It assumes that the modes spanned by B are a subset of the modes spanned by A.
-    Arguments:
->>>>>>> d8f682bc
+    Args:
         stateA: The first state
         stateB: The second state (assumed to be on a subset of the modes of stateA)
         a_is_mixed: Whether the first state is mixed or not.
