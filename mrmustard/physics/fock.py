# Copyright 2021 Xanadu Quantum Technologies Inc.

# Licensed under the Apache License, Version 2.0 (the "License");
# you may not use this file except in compliance with the License.
# You may obtain a copy of the License at

#     http://www.apache.org/licenses/LICENSE-2.0

# Unless required by applicable law or agreed to in writing, software
# distributed under the License is distributed on an "AS IS" BASIS,
# WITHOUT WARRANTIES OR CONDITIONS OF ANY KIND, either express or implied.
# See the License for the specific language governing permissions and
# limitations under the License.

# pylint: disable=redefined-outer-name

"""
This module contains functions for performing calculations on Fock states.
"""

from functools import lru_cache
from typing import List, Optional, Sequence, Tuple

import numpy as np

from mrmustard import settings
from mrmustard.math.caching import tensor_int_cache
from mrmustard.math.lattice import strategies
<<<<<<< HEAD
from mrmustard.math.tensor_wrappers.mmtensor import MMTensor
from mrmustard.math.compactFock.compactFock_diagonal_amps import (
    fock_representation_diagonal_amps,
)
=======
from mrmustard.math.mmtensor import MMTensor
>>>>>>> 949be997
from mrmustard.physics.bargmann import (
    wigner_to_bargmann_Choi,
    wigner_to_bargmann_psi,
    wigner_to_bargmann_rho,
    wigner_to_bargmann_U,
)
from mrmustard.utils.typing import ComplexTensor, Matrix, Scalar, Tensor, Vector
import mrmustard.math as math

SQRT = np.sqrt(np.arange(1e6))

# ~~~~~~~~~~~~~~~~~~~~~~~~~~~~~~~~~~~~~~~~~~~~~~
# ~~~~~~~~~~~~~~ static functions ~~~~~~~~~~~~~~
# ~~~~~~~~~~~~~~~~~~~~~~~~~~~~~~~~~~~~~~~~~~~~~~


def fock_state(n: Sequence[int]) -> Tensor:
    r"""Returns a pure or mixed Fock state.

    Args:
        n: a list of photon numbers

    Returns:
        the Fock state up to cutoffs ``n+1``
    """
    psi = np.zeros(np.array(n) + np.ones_like(n), dtype=np.complex128)
    psi[tuple(np.atleast_1d(n))] = 1
    return psi


def autocutoffs(cov: Matrix, means: Vector, probability: float):
    r"""Returns the cutoffs of a Gaussian state by computing the 1-mode marginals until
    the probability of the marginal is less than ``probability``.

    Args:
        cov: the covariance matrix
        means: the means vector
        probability: the cutoff probability

    Returns:
        Tuple[int, ...]: the suggested cutoffs
    """
    M = len(means) // 2
    cutoffs = []
    for i in range(M):
        cov_i = np.array([[cov[i, i], cov[i, i + M]], [cov[i + M, i], cov[i + M, i + M]]])
        means_i = np.array([means[i], means[i + M]])
        # apply 1-d recursion until probability is less than 0.99
        A, B, C = [math.asnumpy(x) for x in wigner_to_bargmann_rho(cov_i, means_i)]
        diag = math.hermite_renormalized_diagonal(A, B, C, cutoffs=[100])
        # find at what index in the cumsum the probability is more than 0.99
        for i, val in enumerate(np.cumsum(diag)):
            if val > probability:
                cutoffs.append(max(i + 1, settings.AUTOCUTOFF_MIN_CUTOFF))
                break
        else:
            cutoffs.append(settings.AUTOCUTOFF_MAX_CUTOFF)
    return cutoffs


def wigner_to_fock_state(
    cov: Matrix,
    means: Vector,
    shape: Sequence[int],
    max_prob: float = 1.0,
    max_photons: Optional[int] = None,
    return_dm: bool = True,
) -> Tensor:
    r"""Returns the Fock representation of a Gaussian state.
    Use with caution: if the cov matrix is that of a mixed state,
    setting return_dm to False will produce nonsense.
    If return_dm=False, we can apply max_prob and max_photons to stop the
    computation of the Fock representation early, when those conditions are met.

    * If the state is pure it can return the state vector (ket) or the density matrix.
        The index ordering is going to be [i's] in ket_i
    * If the state is mixed it can return the density matrix.
        The index order is going to be [i's,j's] in dm_ij

    Args:
        cov: the Wigner covariance matrix
        means: the Wigner means vector
        shape: the shape of the tensor
        max_prob: the maximum probability of a the state (applies only if the ket is returned)
        max_photons: the maximum number of photons in the state (applies only if the ket is returned)
        return_dm: whether to return the density matrix (otherwise it returns the ket)

    Returns:
        Tensor: the fock representation
    """
    if return_dm:
        A, B, C = wigner_to_bargmann_rho(cov, means)
        # NOTE: change the order of the index in AB
        Xmat = math.Xmat(A.shape[-1] // 2)
        A = math.matmul(math.matmul(Xmat, A), Xmat)
        B = math.matvec(Xmat, B)
        return math.hermite_renormalized(A, B, C, shape=shape)
    else:  # here we can apply max prob and max photons
        A, B, C = wigner_to_bargmann_psi(cov, means)
        if max_photons is None:
            max_photons = sum(shape) - len(shape)
        if max_prob < 1.0 or max_photons < sum(shape) - len(shape):
            return math.hermite_renormalized_binomial(
                A, B, C, shape=shape, max_l2=max_prob, global_cutoff=max_photons + 1
            )
        return math.hermite_renormalized(A, B, C, shape=tuple(shape))


def wigner_to_fock_U(X, d, shape):
    r"""Returns the Fock representation of a Gaussian unitary transformation.
    The index order is out_l, in_l, where in_l is to be contracted with the indices of a ket,
    or with the left indices of a density matrix.

    Arguments:
        X: the X matrix
        d: the d vector
        shape: the shape of the tensor

    Returns:
        Tensor: the fock representation of the unitary transformation
    """
    A, B, C = wigner_to_bargmann_U(X, d)
    return math.hermite_renormalized(A, B, C, shape=tuple(shape))


def wigner_to_fock_Choi(X, Y, d, shape):
    r"""Returns the Fock representation of a Gaussian Choi matrix.
    The order of choi indices is :math:`[\mathrm{out}_l, \mathrm{in}_l, \mathrm{out}_r, \mathrm{in}_r]`
    where :math:`\mathrm{in}_l` and :math:`\mathrm{in}_r` are to be contracted with the left and right indices of a density matrix.

    Arguments:
        X: the X matrix
        Y: the Y matrix
        d: the d vector
        shape: the shape of the tensor

    Returns:
        Tensor: the fock representation of the Choi matrix
    """
    A, B, C = wigner_to_bargmann_Choi(X, Y, d)
    # NOTE: change the order of the index in AB
    Xmat = math.Xmat(A.shape[-1] // 2)
    A = math.matmul(math.matmul(Xmat, A), Xmat)
    N = B.shape[-1] // 2
    B = math.concat([B[N:], B[:N]], axis=-1)
    return math.hermite_renormalized(A, B, C, shape=tuple(shape))


def ket_to_dm(ket: Tensor) -> Tensor:
    r"""Maps a ket to a density matrix.

    Args:
        ket: the ket

    Returns:
        Tensor: the density matrix
    """
    return math.outer(ket, math.conj(ket))


def dm_to_ket(dm: Tensor) -> Tensor:
    r"""Maps a density matrix to a ket if the state is pure.

    If the state is pure :math:`\hat \rho= |\psi\rangle\langle \psi|` then the
    ket is the eigenvector of :math:`\rho` corresponding to the eigenvalue 1.

    Args:
        dm (Tensor): the density matrix

    Returns:
        Tensor: the ket

    Raises:
        ValueError: if ket for mixed states cannot be calculated
    """

    is_pure_dm = np.isclose(purity(dm), 1.0, atol=1e-6)
    if not is_pure_dm:
        raise ValueError("Cannot calculate ket for mixed states.")

    cutoffs = dm.shape[: len(dm.shape) // 2]
    d = int(np.prod(cutoffs))
    dm = math.reshape(dm, (d, d))

    eigvals, eigvecs = math.eigh(dm)
    # eigenvalues and related eigenvectors are sorted in non-decreasing order,
    # meaning the associated eigvec to largest eigval is stored last.
    ket = eigvecs[:, -1] * math.sqrt(eigvals[-1])
    ket = math.reshape(ket, cutoffs)

    return ket


def ket_to_probs(ket: Tensor) -> Tensor:
    r"""Maps a ket to probabilities.

    Args:
        ket: the ket

    Returns:
        Tensor: the probabilities vector
    """
    return math.abs(ket) ** 2


def dm_to_probs(dm: Tensor) -> Tensor:
    r"""Extracts the diagonals of a density matrix.

    Args:
        dm: the density matrix

    Returns:
        Tensor: the probabilities vector
    """
    return math.all_diagonals(dm, real=True)


def U_to_choi(U: Tensor, Udual: Optional[Tensor] = None) -> Tensor:
    r"""Converts a unitary transformation to a Choi tensor.

    Args:
        U: the unitary transformation
        Udual: the dual unitary transformation (optional, will use conj U if not provided)

    Returns:
        Tensor: the Choi tensor. The index order is going to be :math:`[\mathrm{out}_l, \mathrm{in}_l, \mathrm{out}_r, \mathrm{in}_r]`
        where :math:`\mathrm{in}_l` and :math:`\mathrm{in}_r` are to be contracted with the left and right indices of the density matrix.
    """
    return math.outer(U, math.conj(U) if Udual is None else Udual)


def fidelity(state_a, state_b, a_ket: bool, b_ket: bool) -> Scalar:
    r"""Computes the fidelity between two states in Fock representation."""
    if a_ket and b_ket:
        min_cutoffs = [slice(min(a, b)) for a, b in zip(state_a.shape, state_b.shape)]
        state_a = state_a[tuple(min_cutoffs)]
        state_b = state_b[tuple(min_cutoffs)]
        return math.abs(math.sum(math.conj(state_a) * state_b)) ** 2

    if a_ket:
        min_cutoffs = [
            slice(min(a, b))
            for a, b in zip(state_a.shape, state_b.shape[: len(state_b.shape) // 2])
        ]
        state_a = state_a[tuple(min_cutoffs)]
        state_b = state_b[tuple(min_cutoffs * 2)]
        a = math.reshape(state_a, -1)
        return math.real(
            math.sum(math.conj(a) * math.matvec(math.reshape(state_b, (len(a), len(a))), a))
        )

    if b_ket:
        min_cutoffs = [
            slice(min(a, b))
            for a, b in zip(state_a.shape[: len(state_a.shape) // 2], state_b.shape)
        ]
        state_a = state_a[tuple(min_cutoffs * 2)]
        state_b = state_b[tuple(min_cutoffs)]
        b = math.reshape(state_b, -1)
        return math.real(
            math.sum(math.conj(b) * math.matvec(math.reshape(state_a, (len(b), len(b))), b))
        )

    # mixed state
    # Richard Jozsa (1994) Fidelity for Mixed Quantum States, Journal of Modern Optics, 41:12, 2315-2323, DOI: 10.1080/09500349414552171

    # trim states to have same cutoff
    min_cutoffs = [
        slice(min(a, b))
        for a, b in zip(
            state_a.shape[: len(state_a.shape) // 2],
            state_b.shape[: len(state_b.shape) // 2],
        )
    ]
    state_a = state_a[tuple(min_cutoffs * 2)]
    state_b = state_b[tuple(min_cutoffs * 2)]
    return math.abs(
        (
            math.trace(
                math.sqrtm(
                    math.matmul(math.matmul(math.sqrtm(state_a), state_b), math.sqrtm(state_a))
                )
            )
            ** 2
        )
    )


def number_means(tensor, is_dm: bool):
    r"""Returns the mean of the number operator in each mode."""
    probs = math.all_diagonals(tensor, real=True) if is_dm else math.abs(tensor) ** 2
    modes = list(range(len(probs.shape)))
    marginals = [math.sum(probs, axes=modes[:k] + modes[k + 1 :]) for k in range(len(modes))]
    return math.astensor(
        [
            math.sum(marginal * math.arange(len(marginal), dtype=marginal.dtype))
            for marginal in marginals
        ]
    )


def number_variances(tensor, is_dm: bool):
    r"""Returns the variance of the number operator in each mode."""
    probs = math.all_diagonals(tensor, real=True) if is_dm else math.abs(tensor) ** 2
    modes = list(range(len(probs.shape)))
    marginals = [math.sum(probs, axes=modes[:k] + modes[k + 1 :]) for k in range(len(modes))]
    return math.astensor(
        [
            (
                math.sum(marginal * math.arange(marginal.shape[0], dtype=marginal.dtype) ** 2)
                - math.sum(marginal * math.arange(marginal.shape[0], dtype=marginal.dtype)) ** 2
            )
            for marginal in marginals
        ]
    )


def purity(dm: Tensor) -> Scalar:
    r"""Returns the purity of a density matrix."""
    cutoffs = dm.shape[: len(dm.shape) // 2]
    d = int(np.prod(cutoffs))  # combined cutoffs in all modes
    dm = math.reshape(dm, (d, d))
    dm = dm / math.trace(dm)  # assumes all nonzero values are included in the density matrix
    return math.abs(math.sum(math.transpose(dm) * dm))  # tr(rho^2)


def validate_contraction_indices(in_idx, out_idx, M, name):
    r"""Validates the indices used for the contraction of a tensor."""
    if len(set(in_idx)) != len(in_idx):
        raise ValueError(f"{name}_in_idx should not contain repeated indices.")
    if len(set(out_idx)) != len(out_idx):
        raise ValueError(f"{name}_out_idx should not contain repeated indices.")
    if not set(range(M)).intersection(out_idx).issubset(set(in_idx)):
        wrong_indices = set(range(M)).intersection(out_idx) - set(in_idx)
        raise ValueError(
            f"Indices {wrong_indices} in {name}_out_idx are trying to replace uncontracted indices."
        )


def apply_kraus_to_ket(kraus, ket, kraus_in_modes, kraus_out_modes=None):
    r"""Applies a kraus operator to a ket.
    It assumes that the ket is indexed as left_1, ..., left_n.

    The kraus op has indices that contract with the ket (kraus_in_modes) and indices that are left over (kraus_out_modes).
    The final index order will be sorted (note that an index appearing in both kraus_in_modes and kraus_out_modes will replace the original index).

    Args:
        kraus (array): the kraus operator to be applied
        ket (array): the ket to which the operator is applied
        kraus_in_modes (list of ints): the indices (counting from 0) of the kraus operator that contract with the ket
        kraus_out_modes (list of ints): the indices (counting from 0) of the kraus operator that are leftover

    Returns:
        array: the resulting ket with indices as kraus_out_modes + uncontracted ket indices
    """
    if kraus_out_modes is None:
        kraus_out_modes = kraus_in_modes

    if not set(kraus_in_modes).issubset(range(ket.ndim)):
        raise ValueError("kraus_in_modes should be a subset of the ket indices.")

    # check that there are no repeated indices in kraus_in_modes and kraus_out_modes (separately)
    validate_contraction_indices(kraus_in_modes, kraus_out_modes, ket.ndim, "kraus")

    ket = MMTensor(ket, axis_labels=[f"in_left_{i}" for i in range(ket.ndim)])
    kraus = MMTensor(
        kraus,
        axis_labels=[f"out_left_{i}" for i in kraus_out_modes]
        + [f"in_left_{i}" for i in kraus_in_modes],
    )

    # contract the operator with the ket.
    # now the leftover indices are in the order kraus_out_modes + uncontracted ket indices
    kraus_ket = kraus @ ket

    # sort kraus_ket.axis_labels by the int at the end of each label.
    # Each label is guaranteed to have a unique int at the end.
    new_axis_labels = sorted(kraus_ket.axis_labels, key=lambda x: int(x.split("_")[-1]))

    return kraus_ket.transpose(new_axis_labels).tensor


def apply_kraus_to_dm(kraus, dm, kraus_in_modes, kraus_out_modes=None):
    r"""Applies a kraus operator to a density matrix.
    It assumes that the density matrix is indexed as left_1, ..., left_n, right_1, ..., right_n.

    The kraus operator has indices that contract with the density matrix (kraus_in_modes) and indices that are leftover (kraus_out_modes).
    `kraus` will contract from the left and from the right with the density matrix. For right contraction the kraus op is conjugated.

    Args:
        kraus (array): the operator to be applied
        dm (array): the density matrix to which the operator is applied
        kraus_in_modes (list of ints): the indices (counting from 0) of the kraus operator that contract with the density matrix
        kraus_out_modes (list of ints): the indices (counting from 0) of the kraus operator that are leftover (default None, in which case kraus_out_modes = kraus_in_modes)

    Returns:
        array: the resulting density matrix
    """
    if kraus_out_modes is None:
        kraus_out_modes = kraus_in_modes

    if not set(kraus_in_modes).issubset(range(dm.ndim // 2)):
        raise ValueError("kraus_in_modes should be a subset of the density matrix indices.")

    # check that there are no repeated indices in kraus_in_modes and kraus_out_modes (separately)
    validate_contraction_indices(kraus_in_modes, kraus_out_modes, dm.ndim // 2, "kraus")

    dm = MMTensor(
        dm,
        axis_labels=[f"left_{i}" for i in range(dm.ndim // 2)]
        + [f"right_{i}" for i in range(dm.ndim // 2)],
    )
    kraus = MMTensor(
        kraus,
        axis_labels=[f"out_left_{i}" for i in kraus_out_modes]
        + [f"left_{i}" for i in kraus_in_modes],
    )
    kraus_conj = MMTensor(
        math.conj(kraus.tensor),
        axis_labels=[f"out_right_{i}" for i in kraus_out_modes]
        + [f"right_{i}" for i in kraus_in_modes],
    )

    # contract the kraus operator with the density matrix from the left and from the right.
    k_dm_k = kraus @ dm @ kraus_conj
    # now the leftover indices are in the order:
    # out_left_modes + uncontracted left indices + uncontracted right indices + out_right_modes

    # sort k_dm_k.axis_labels by the int at the end of each label, first left, then right
    N = k_dm_k.tensor.ndim // 2
    left = sorted(k_dm_k.axis_labels[:N], key=lambda x: int(x.split("_")[-1]))
    right = sorted(k_dm_k.axis_labels[N:], key=lambda x: int(x.split("_")[-1]))

    return k_dm_k.transpose(left + right).tensor


def apply_choi_to_dm(
    choi: ComplexTensor,
    dm: ComplexTensor,
    choi_in_modes: Sequence[int],
    choi_out_modes: Sequence[int] = None,
):
    r"""Applies a choi operator to a density matrix.
    It assumes that the density matrix is indexed as left_1, ..., left_n, right_1, ..., right_n.

    The choi operator has indices that contract with the density matrix (choi_in_modes) and indices that are left over (choi_out_modes).
    `choi` will contract choi_in_modes from the left and from the right with the density matrix.

    Args:
        choi (array): the choi operator to be applied
        dm (array): the density matrix to which the choi operator is applied
        choi_in_modes (list of ints): the input modes of the choi operator that contract with the density matrix
        choi_out_modes (list of ints): the output modes of the choi operator

    Returns:
        array: the resulting density matrix
    """
    if choi_out_modes is None:
        choi_out_modes = choi_in_modes
    if not set(choi_in_modes).issubset(range(dm.ndim // 2)):
        raise ValueError("choi_in_modes should be a subset of the density matrix indices.")

    # check that there are no repeated indices in kraus_in_modes and kraus_out_modes (separately)
    validate_contraction_indices(choi_in_modes, choi_out_modes, dm.ndim // 2, "choi")

    dm = MMTensor(
        dm,
        axis_labels=[f"in_left_{i}" for i in range(dm.ndim // 2)]
        + [f"in_right_{i}" for i in range(dm.ndim // 2)],
    )
    choi = MMTensor(
        choi,
        axis_labels=[f"out_left_{i}" for i in choi_out_modes]
        + [f"in_left_{i}" for i in choi_in_modes]
        + [f"out_right_{i}" for i in choi_out_modes]
        + [f"in_right_{i}" for i in choi_in_modes],
    )

    # contract the choi matrix with the density matrix.
    # now the leftover indices are in the order out_left_modes + out_right_modes + uncontracted left indices + uncontracted right indices
    choi_dm = choi @ dm

    # sort choi_dm.axis_labels by the int at the end of each label, first left, then right
    left_labels = [label for label in choi_dm.axis_labels if "left" in label]
    left = sorted(left_labels, key=lambda x: int(x.split("_")[-1]))
    right_labels = [label for label in choi_dm.axis_labels if "right" in label]
    right = sorted(right_labels, key=lambda x: int(x.split("_")[-1]))

    return choi_dm.transpose(left + right).tensor


def apply_choi_to_ket(choi, ket, choi_in_modes, choi_out_modes=None):
    r"""Applies a choi operator to a ket.
    It assumes that the ket is indexed as left_1, ..., left_n.

    The choi operator has indices that contract with the ket (choi_in_modes) and indices that are left over (choi_out_modes).
    `choi` will contract choi_in_modes from the left and from the right with the ket.

    Args:
        choi (array): the choi operator to be applied
        ket (array): the ket to which the choi operator is applied
        choi_in_modes (list of ints): the indices of the choi operator that contract with the ket
        choi_out_modes (list of ints): the indices of the choi operator that re leftover

    Returns:
        array: the resulting ket
    """
    if choi_out_modes is None:
        choi_out_modes = choi_in_modes

    if not set(choi_in_modes).issubset(range(ket.ndim)):
        raise ValueError("choi_in_modes should be a subset of the ket indices.")

    # check that there are no repeated indices in kraus_in_modes and kraus_out_modes (separately)
    validate_contraction_indices(choi_in_modes, choi_out_modes, ket.ndim, "choi")

    ket = MMTensor(ket, axis_labels=[f"left_{i}" for i in range(ket.ndim)])
    ket_dual = MMTensor(math.conj(ket.tensor), axis_labels=[f"right_{i}" for i in range(ket.ndim)])
    choi = MMTensor(
        choi,
        axis_labels=[f"out_left_{i}" for i in choi_out_modes]
        + [f"left_{i}" for i in choi_in_modes]
        + [f"out_right_{i}" for i in choi_out_modes]
        + [f"right_{i}" for i in choi_in_modes],
    )

    # contract the choi matrix with the ket and its dual, like choi @ |ket><ket|
    # now the leftover indices are in the order out_left_modes + out_right_modes + uncontracted left indices + uncontracted right indices
    choi_ket = choi @ ket @ ket_dual

    # sort choi_ket.axis_labels by the int at the end of each label, first left, then right
    left_labels = [label for label in choi_ket.axis_labels if "left" in label]
    left = sorted(left_labels, key=lambda x: int(x.split("_")[-1]))
    right_labels = [label for label in choi_ket.axis_labels if "right" in label]
    right = sorted(right_labels, key=lambda x: int(x.split("_")[-1]))

    return choi_ket.transpose(left + right).tensor


def contract_states(
    stateA, stateB, a_is_dm: bool, b_is_dm: bool, modes: List[int], normalize: bool
):
    r"""Contracts two states in the specified modes.
    Assumes that the modes of B are a subset of the modes of A.

    Args:
        stateA: the first state
        stateB: the second state
        a_is_dm: whether the first state is a density matrix.
        b_is_dm: whether the second state is a density matrix.
        modes: the modes on which to contract the states.
        normalize: whether to normalize the result

    Returns:
        Tensor: the contracted state tensor (subsystem of ``A``). Either ket or dm.
    """

    if a_is_dm:
        if b_is_dm:  # a DM, b DM
            dm = apply_choi_to_dm(choi=stateB, dm=stateA, choi_in_modes=modes, choi_out_modes=[])
        else:  # a DM, b ket
            dm = apply_kraus_to_dm(
                kraus=math.conj(stateB),
                dm=stateA,
                kraus_in_modes=modes,
                kraus_out_modes=[],
            )
    else:
        if b_is_dm:  # a ket, b DM
            dm = apply_kraus_to_dm(
                kraus=math.conj(stateA),
                dm=stateB,
                kraus_in_modes=modes,
                kraus_out_modes=[],
            )
        else:  # a ket, b ket
            ket = apply_kraus_to_ket(
                kraus=math.conj(stateB),
                ket=stateA,
                kraus_in_modes=modes,
                kraus_out_modes=[],
            )

    try:
        return dm / math.sum(math.all_diagonals(dm, real=False)) if normalize else dm
    except NameError:
        return ket / math.norm(ket) if normalize else ket


def normalize(fock: Tensor, is_dm: bool):
    r"""Returns the normalized ket state.

    Args:
        fock (Tensor): the state to be normalized
        is_dm (optioanl bool): whether the input tensor is a density matrix

    Returns:
        Tensor: the normalized state
    """
    if is_dm:
        return fock / math.sum(math.all_diagonals(fock, real=False))

    return fock / math.sum(math.norm(fock))


def norm(state: Tensor, is_dm: bool):
    r"""
    Returns the norm of a ket or the trace of the density matrix.
    Note that the "norm" is intended as the float number that is used to normalize the state,
    and depends on the representation. Hence different numbers for different representations
    of the same state (:math:`|amp|` for ``ket`` and :math:`|amp|^2` for ``dm``).
    """
    if is_dm:
        return math.sum(math.all_diagonals(state, real=True))

    return math.abs(math.norm(state))


def is_mixed_dm(dm):
    r"""Evaluates if a density matrix represents a mixed state."""
    cutoffs = dm.shape[: len(dm.shape) // 2]
    square = math.reshape(dm, (int(np.prod(cutoffs)), -1))
    return not np.isclose(math.sum(square * math.transpose(square)), 1.0)


def trace(dm, keep: List[int]):
    r"""Computes the partial trace of a density matrix.
    The indices of the density matrix are in the order (out0, ..., outN-1, in0, ..., inN-1).
    The indices to keep are a subset of the N 'out' indices
    (they count for the 'in' indices as well).

    Args:
        dm: the density matrix
        keep: the modes to keep (0-based)
    """
    dm = MMTensor(
        dm,
        axis_labels=[
            f"out_{i}" if i in keep else f"contract_{i}" for i in range(len(dm.shape) // 2)
        ]
        + [f"in_{i}" if i in keep else f"contract_{i}" for i in range(len(dm.shape) // 2)],
    )
    return dm.contract().tensor


@tensor_int_cache
def oscillator_eigenstate(q: Vector, cutoff: int) -> Tensor:
    r"""Harmonic oscillator eigenstate wavefunction `\psi_n(q) = <n|q>`.

    Args:
        q (Vector): a vector containing the q points at which the function is evaluated (units of \sqrt{\hbar})
        cutoff (int): maximum number of photons

    Returns:
        Tensor: a tensor of size ``len(q)*cutoff``. Each entry with index ``[i, j]`` represents the eigenstate evaluated
            with number of photons ``i`` evaluated at position ``q[j]``, i.e., `\psi_i(q_j)`.

    .. details::

        .. admonition:: Definition
            :class: defn

        The q-quadrature eigenstates are defined as

        .. math::

            \psi_n(x) = 1/sqrt[2^n n!](\frac{\omega}{\pi \hbar})^{1/4}
                \exp{-\frac{\omega}{2\hbar} x^2} H_n(\sqrt{\frac{\omega}{\pi}} x)

        where :math:`H_n(x)` is the (physicists) `n`-th Hermite polynomial.
    """
    omega_over_hbar = math.cast(1 / settings.HBAR, "float64")
    x_tensor = math.sqrt(omega_over_hbar) * math.cast(q, "float64")  # unit-less vector

    # prefactor term (\Omega/\hbar \pi)**(1/4) * 1 / sqrt(2**n)
    prefactor = (omega_over_hbar / np.pi) ** (1 / 4) * math.sqrt(
        math.pow(1 / 2, math.arange(0, cutoff))
    )

    # Renormalized physicist hermite polys: Hn / sqrt(n!)
    R = -np.array([[2 + 0j]])  # to get the physicist polys

    def f_hermite_polys(xi):
        poly = math.hermite_renormalized(
            R, 2 * math.astensor([xi], "complex128"), 1 + 0j, (cutoff,)
        )
        return math.cast(poly, "float64")

    hermite_polys = math.map_fn(f_hermite_polys, x_tensor)

    # (real) wavefunction
    psi = math.exp(-(x_tensor**2 / 2)) * math.transpose(prefactor * hermite_polys)
    return psi


@lru_cache
def estimate_dx(cutoff, period_resolution=20):
    r"""Estimates a suitable quadrature discretization interval `dx`. Uses the fact
    that Fock state `n` oscillates with angular frequency :math:`\sqrt{2(n + 1)}`,
    which follows from the relation

    .. math::

            \psi^{[n]}'(q) = q - sqrt(2*(n + 1))*\psi^{[n+1]}(q)

    by setting q = 0, and approximating the oscillation amplitude by `\psi^{[n+1]}(0)

    Ref: https://en.wikipedia.org/wiki/Hermite_polynomials#Hermite_functions

    Args
        cutoff (int): Fock cutoff
        period_resolution (int): Number of points used to sample one Fock
            wavefunction oscillation. Larger values yields better approximations
            and thus smaller `dx`.

    Returns
        (float): discretization value of quadrature
    """
    fock_cutoff_frequency = np.sqrt(2 * (cutoff + 1))
    fock_cutoff_period = 2 * np.pi / fock_cutoff_frequency
    dx_estimate = fock_cutoff_period / period_resolution
    return dx_estimate


@lru_cache
def estimate_xmax(cutoff, minimum=5):
    r"""Estimates a suitable quadrature axis length

    Args
        cutoff (int): Fock cutoff
        minimum (float): Minimum value of the returned xmax

    Returns
        (float): maximum quadrature value
    """
    if cutoff == 0:
        xmax_estimate = 3
    else:
        # maximum q for a classical particle with energy n=cutoff
        classical_endpoint = np.sqrt(2 * cutoff)
        # approximate probability of finding particle outside classical region
        excess_probability = 1 / (7.464 * cutoff ** (1 / 3))
        # Emperical factor that yields reasonable results
        A = 5
        xmax_estimate = classical_endpoint * (1 + A * excess_probability)
    return max(minimum, xmax_estimate)


@lru_cache
def estimate_quadrature_axis(cutoff, minimum=5, period_resolution=20):
    """Generates a suitable quadrature axis.

    Args
        cutoff (int): Fock cutoff
        minimum (float): Minimum value of the returned xmax
        period_resolution (int): Number of points used to sample one Fock
            wavefunction oscillation. Larger values yields better approximations
            and thus smaller dx.

    Returns
        (array): quadrature axis
    """
    xmax = estimate_xmax(cutoff, minimum=minimum)
    dx = estimate_dx(cutoff, period_resolution=period_resolution)
    xaxis = np.arange(-xmax, xmax, dx)
    xaxis = np.append(xaxis, xaxis[-1] + dx)
    xaxis = xaxis - np.mean(xaxis)  # center around 0
    return xaxis


def quadrature_distribution(
    state: Tensor,
    quadrature_angle: float = 0.0,
    x: Vector = None,
):
    r"""Given the ket or density matrix of a single-mode state, it generates the probability
    density distribution :math:`\tr [ \rho |x_\phi><x_\phi| ]`  where `\rho` is the
    density matrix of the state and |x_\phi> the quadrature eigenvector with angle `\phi`
    equal to ``quadrature_angle``.

    Args:
        state (Tensor): single mode state ket or density matrix
        quadrature_angle (float): angle of the quadrature basis vector
        x (Vector): points at which the quadrature distribution is evaluated

    Returns:
        tuple(Vector, Vector): coordinates at which the pdf is evaluated and the probability distribution
    """
    dims = len(state.shape)
    if dims > 2:
        raise ValueError(
            "Input state has dimension {state.shape}. Make sure is either a single-mode ket or dm."
        )

    is_dm = dims == 2
    cutoff = state.shape[0]

    if not np.isclose(quadrature_angle, 0.0):
        # rotate mode to the homodyne basis
        theta = -math.arange(cutoff) * quadrature_angle
        Ur = math.diag(math.make_complex(math.cos(theta), math.sin(theta)))
        state = (
            math.einsum("ij,jk,kl->il", Ur, state, math.dagger(Ur))
            if is_dm
            else math.matvec(Ur, state)
        )

    if x is None:
        x = np.sqrt(settings.HBAR) * math.new_constant(estimate_quadrature_axis(cutoff), "q_tensor")

    psi_x = math.cast(oscillator_eigenstate(x, cutoff), "complex128")
    pdf = (
        math.einsum("nm,nj,mj->j", state, psi_x, psi_x)
        if is_dm
        else math.abs(math.einsum("n,nj->j", state, psi_x)) ** 2
    )

    return x, math.cast(pdf, "float64")


def sample_homodyne(state: Tensor, quadrature_angle: float = 0.0) -> Tuple[float, float]:
    r"""Given a single-mode state, it generates the pdf of :math:`\tr [ \rho |x_\phi><x_\phi| ]`
    where `\rho` is the reduced density matrix of the state.

    Args:
        state (Tensor): ket or density matrix of the state being measured
        quadrature_angle (float): angle of the quadrature distribution

    Returns:
        tuple(float, float): outcome and probability of the outcome
    """
    dims = len(state.shape)
    if dims > 2:
        raise ValueError(
            "Input state has dimension {state.shape}. Make sure is either a single-mode ket or dm."
        )

    x, pdf = quadrature_distribution(state, quadrature_angle)
    probs = pdf * (x[1] - x[0])

    # draw a sample from the distribution
    pdf = math.Categorical(probs=probs, name="homodyne_dist")
    sample_idx = pdf.sample()
    homodyne_sample = math.gather(x, sample_idx)
    probability_sample = math.gather(probs, sample_idx)

    return homodyne_sample, probability_sample


@math.custom_gradient
def displacement(x, y, shape, tol=1e-15):
    r"""creates a single mode displacement matrix"""
    alpha = math.asnumpy(x) + 1j * math.asnumpy(y)

    if np.sqrt(x * x + y * y) > tol:
        gate = strategies.displacement(tuple(shape), alpha)
    else:
        gate = math.eye(max(shape), dtype="complex128")[: shape[0], : shape[1]]

    ret = math.astensor(gate, dtype=gate.dtype.name)
    if settings.BACKEND == "numpy":
        return ret

    def grad(dL_dDc):
        dD_da, dD_dac = strategies.jacobian_displacement(math.asnumpy(gate), alpha)
        dL_dac = np.sum(np.conj(dL_dDc) * dD_dac + dL_dDc * np.conj(dD_da))
        dLdx = 2 * np.real(dL_dac)
        dLdy = 2 * np.imag(dL_dac)
        return math.astensor(dLdx, dtype=x.dtype), math.astensor(dLdy, dtype=y.dtype)

    return ret, grad


@math.custom_gradient
def beamsplitter(theta: float, phi: float, shape: Sequence[int], method: str):
    r"""Creates a beamsplitter tensor with given cutoffs using a numba-based fock lattice strategy.

    Args:
        theta (float): transmittivity angle of the beamsplitter
        phi (float): phase angle of the beamsplitter
        cutoffs (int,int): cutoff dimensions of the two modes
    """
    if method == "vanilla":
        bs_unitary = strategies.beamsplitter(shape, math.asnumpy(theta), math.asnumpy(phi))
    elif method == "schwinger":
        bs_unitary = strategies.beamsplitter_schwinger(
            shape, math.asnumpy(theta), math.asnumpy(phi)
        )
    else:
        raise ValueError(
            f"Unknown beamsplitter method {method}. Options are 'vanilla' and 'schwinger'."
        )

    ret = math.astensor(bs_unitary, dtype=bs_unitary.dtype.name)
    if settings.BACKEND == "numpy":
        return ret

    def vjp(dLdGc):
        dtheta, dphi = strategies.beamsplitter_vjp(
            math.asnumpy(bs_unitary),
            math.asnumpy(math.conj(dLdGc)),
            math.asnumpy(theta),
            math.asnumpy(phi),
        )
        return math.astensor(dtheta, dtype=theta.dtype), math.astensor(dphi, dtype=phi.dtype)

    return ret, vjp


@math.custom_gradient
def squeezer(r, phi, shape):
    r"""creates a single mode squeezer matrix using a numba-based fock lattice strategy"""
    sq_unitary = strategies.squeezer(shape, math.asnumpy(r), math.asnumpy(phi))

    ret = math.astensor(sq_unitary, dtype=sq_unitary.dtype.name)
    if settings.BACKEND == "numpy":
        return ret

    def vjp(dLdGc):
        dr, dphi = strategies.squeezer_vjp(
            math.asnumpy(sq_unitary),
            math.asnumpy(math.conj(dLdGc)),
            math.asnumpy(r),
            math.asnumpy(phi),
        )
        return math.astensor(dr, dtype=r.dtype), math.astensor(dphi, phi.dtype)

    return math.astensor(sq_unitary, dtype=sq_unitary.dtype.name), vjp


@math.custom_gradient
def squeezed(r, phi, shape):
    r"""creates a single mode squeezed state using a numba-based fock lattice strategy"""
    sq_ket = strategies.squeezed(shape, math.asnumpy(r), math.asnumpy(phi))

    ret = math.astensor(sq_ket, dtype=sq_ket.dtype.name)
    if settings.BACKEND == "numpy":
        return ret

    def vjp(dLdGc):
        dr, dphi = strategies.squeezed_vjp(
            math.asnumpy(sq_ket),
            math.asnumpy(math.conj(dLdGc)),
            math.asnumpy(r),
            math.asnumpy(phi),
        )
        return math.astensor(dr, dtype=r.dtype), math.astensor(dphi, phi.dtype)

    return math.astensor(sq_ket, dtype=sq_ket.dtype.name), vjp<|MERGE_RESOLUTION|>--- conflicted
+++ resolved
@@ -26,14 +26,7 @@
 from mrmustard import settings
 from mrmustard.math.caching import tensor_int_cache
 from mrmustard.math.lattice import strategies
-<<<<<<< HEAD
 from mrmustard.math.tensor_wrappers.mmtensor import MMTensor
-from mrmustard.math.compactFock.compactFock_diagonal_amps import (
-    fock_representation_diagonal_amps,
-)
-=======
-from mrmustard.math.mmtensor import MMTensor
->>>>>>> 949be997
 from mrmustard.physics.bargmann import (
     wigner_to_bargmann_Choi,
     wigner_to_bargmann_psi,
