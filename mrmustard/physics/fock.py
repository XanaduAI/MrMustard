--- conflicted
+++ resolved
@@ -19,14 +19,10 @@
 """
 
 from functools import lru_cache
-<<<<<<< HEAD
+from typing import List, Sequence, Tuple, Optional
+
 import numpy as np
 from numba import jit
-=======
-from typing import List, Sequence, Tuple, Optional
-
-import numpy as np
->>>>>>> adda279e
 
 from mrmustard import settings
 from mrmustard.math import Math
