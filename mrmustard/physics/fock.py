# Copyright 2021 Xanadu Quantum Technologies Inc.

# Licensed under the Apache License, Version 2.0 (the "License");
# you may not use this file except in compliance with the License.
# You may obtain a copy of the License at

#     http://www.apache.org/licenses/LICENSE-2.0

# Unless required by applicable law or agreed to in writing, software
# distributed under the License is distributed on an "AS IS" BASIS,
# WITHOUT WARRANTIES OR CONDITIONS OF ANY KIND, either express or implied.
# See the License for the specific language governing permissions and
# limitations under the License.

# pylint: disable=redefined-outer-name

"""
This module contains functions for performing calculations on Fock states.
"""

from functools import lru_cache
<<<<<<< HEAD
from typing import List, Sequence, Tuple

import numpy as np
=======
from typing import List, Sequence, Tuple, Optional

import numpy as np
from numba import jit
>>>>>>> f24e3a4f

from mrmustard import settings
from mrmustard.math import Math
from mrmustard.math.caching import tensor_int_cache
from mrmustard.math.mmtensor import MMTensor
from mrmustard.physics.bargmann import (
    wigner_to_bargmann_Choi,
    wigner_to_bargmann_psi,
    wigner_to_bargmann_rho,
    wigner_to_bargmann_U,
)
<<<<<<< HEAD
from mrmustard.types import Matrix, Scalar, Tensor, Vector
=======

from mrmustard.math.numba.compactFock_diagonal_amps import fock_representation_diagonal_amps
from mrmustard.typing import Matrix, Scalar, Tensor, Vector
>>>>>>> f24e3a4f

math = Math()
SQRT = np.sqrt(np.arange(1e6))

# ~~~~~~~~~~~~~~~~~~~~~~~~~~~~~~~~~~~~~~~~~~~~~~
# ~~~~~~~~~~~~~~ static functions ~~~~~~~~~~~~~~
# ~~~~~~~~~~~~~~~~~~~~~~~~~~~~~~~~~~~~~~~~~~~~~~


def fock_state(n: Sequence[int]) -> Tensor:
    r"""Returns a pure or mixed Fock state.

    Args:
        n: a list of photon numbers

    Returns:
        the Fock state up to cutoffs ``n+1``
    """
    psi = np.zeros(np.array(n) + np.ones_like(n), dtype=np.complex128)
    psi[tuple(np.atleast_1d(n))] = 1
    return psi


def autocutoffs(cov: Matrix, means: Vector, probability: float):
    r"""Returns the cutoffs of a Gaussian state by computing the 1-mode marginals until
    the probability of the marginal is less than ``probability``.

    Args:
        cov: the covariance matrix
        means: the means vector
        probability: the cutoff probability

    Returns:
        Tuple[int, ...]: the suggested cutoffs
    """
    M = len(means) // 2
    cutoffs = []
    for i in range(M):
        cov_i = np.array([[cov[i, i], cov[i, i + M]], [cov[i + M, i], cov[i + M, i + M]]])
        means_i = np.array([means[i], means[i + M]])
        # apply 1-d recursion until probability is less than 0.99
        A, B, C = [math.asnumpy(x) for x in wigner_to_bargmann_rho(cov_i, means_i)]
        diag = fock_representation_diagonal_amps(A, B, C, 1, cutoffs=[100])[0]
        # find at what index in the cumsum the probability is more than 0.99
        for i, val in enumerate(np.cumsum(diag)):
            if val > probability:
                cutoffs.append(max(i + 1, settings.AUTOCUTOFF_MIN_CUTOFF))
                break
        else:
            cutoffs.append(settings.AUTOCUTOFF_MAX_CUTOFF)
    return cutoffs


def wigner_to_fock_state(
    cov: Matrix,
    means: Vector,
    shape: Sequence[int],
    return_dm: bool = True,
) -> Tensor:
    r"""Returns the Fock representation of a Gaussian state.
    Use with caution: if the cov matrix is that of a mixed state,
    setting return_dm to False will produce nonsense.

    * If the state is pure it can return the state vector (ket) or the density matrix.
        The index order is going to be ket_i where i is the only multimode index.
    * If the state is mixed it can return the density matrix.
        The index order is going to be dm_ij where j is the right multimode index and i is the left one.

    Args:
        cov: the Wigner covariance matrix
        means: the Wigner means vector
        shape: the shape of the tensor
        return_dm: whether to return the density matrix (otherwise it returns the ket)

    Returns:
        Tensor: the fock representation
    """
    if return_dm:
        A, B, C = wigner_to_bargmann_rho(cov, means)
        return math.hermite_renormalized(-A, B, C, shape=shape)
    else:
        A, B, C = wigner_to_bargmann_psi(cov, means)
        return math.hermite_renormalized(-A, B, C, shape=shape)


def wigner_to_fock_U(X, d, shape):
    r"""Returns the Fock representation of a Gaussian unitary transformation.
    The index order is out_l, in_l, where in_l is to be contracted with the indices of a ket,
    or with the left indices of a density matrix.

    Arguments:
        X: the X matrix
        d: the d vector
        shape: the shape of the tensor

    Returns:
        Tensor: the fock representation of the unitary transformation
    """
    A, B, C = wigner_to_bargmann_U(X, d)
    return math.hermite_renormalized(-A, B, C, shape=shape)


def wigner_to_fock_Choi(X, Y, d, shape):
    r"""Returns the Fock representation of a Gaussian Choi matrix.
    The order of choi indices is :math:`[\mathrm{out}_l, \mathrm{in}_l, \mathrm{out}_r, \mathrm{in}_r]`
    where :math:`\mathrm{in}_l` and :math:`\mathrm{in}_r` are to be contracted with the left and right indices of a density matrix.

    Arguments:
        X: the X matrix
        Y: the Y matrix
        d: the d vector
        shape: the shape of the tensor

    Returns:
        Tensor: the fock representation of the Choi matrix
    """
    A, B, C = wigner_to_bargmann_Choi(X, Y, d)
    return math.hermite_renormalized(-A, B, C, shape=shape)


def ket_to_dm(ket: Tensor) -> Tensor:
    r"""Maps a ket to a density matrix.

    Args:
        ket: the ket

    Returns:
        Tensor: the density matrix
    """
    return math.outer(ket, math.conj(ket))


def dm_to_ket(dm: Tensor) -> Tensor:
    r"""Maps a density matrix to a ket if the state is pure.

    If the state is pure :math:`\hat \rho= |\psi\rangle\langle \psi|` then the
    ket is the eigenvector of :math:`\rho` corresponding to the eigenvalue 1.

    Args:
        dm (Tensor): the density matrix

    Returns:
        Tensor: the ket

    Raises:
        ValueError: if ket for mixed states cannot be calculated
    """

    is_pure_dm = np.isclose(purity(dm), 1.0, atol=1e-6)
    if not is_pure_dm:
        raise ValueError("Cannot calculate ket for mixed states.")

    cutoffs = dm.shape[: len(dm.shape) // 2]
    d = int(np.prod(cutoffs))
    dm = math.reshape(dm, (d, d))

    eigvals, eigvecs = math.eigh(dm)
    # eigenvalues and related eigenvectors are sorted in non-decreasing order,
    # meaning the associated eigvec to largest eigval is stored last.
    ket = eigvecs[:, -1] * math.sqrt(eigvals[-1])
    ket = math.reshape(ket, cutoffs)

    return ket


def ket_to_probs(ket: Tensor) -> Tensor:
    r"""Maps a ket to probabilities.

    Args:
        ket: the ket

    Returns:
        Tensor: the probabilities vector
    """
    return math.abs(ket) ** 2


def dm_to_probs(dm: Tensor) -> Tensor:
    r"""Extracts the diagonals of a density matrix.

    Args:
        dm: the density matrix

    Returns:
        Tensor: the probabilities vector
    """
    return math.all_diagonals(dm, real=True)


def U_to_choi(U: Tensor) -> Tensor:
    r"""Converts a unitary transformation to a Choi tensor.

    Args:
        U: the unitary transformation

    Returns:
        Tensor: the Choi tensor. The index order is going to be :math:`[\mathrm{out}_l, \mathrm{in}_l, \mathrm{out}_r, \mathrm{in}_r]`
        where :math:`\mathrm{in}_l` and :math:`\mathrm{in}_r` are to be contracted with the left and right indices of the density matrix.
    """
    return math.outer(U, math.conj(U))


def fidelity(state_a, state_b, a_ket: bool, b_ket: bool) -> Scalar:
    r"""Computes the fidelity between two states in Fock representation."""
    if a_ket and b_ket:
        min_cutoffs = [slice(min(a, b)) for a, b in zip(state_a.shape, state_b.shape)]
        state_a = state_a[tuple(min_cutoffs)]
        state_b = state_b[tuple(min_cutoffs)]
        return math.abs(math.sum(math.conj(state_a) * state_b)) ** 2

    if a_ket:
        min_cutoffs = [
            slice(min(a, b))
            for a, b in zip(state_a.shape, state_b.shape[: len(state_b.shape) // 2])
        ]
        state_a = state_a[tuple(min_cutoffs)]
        state_b = state_b[tuple(min_cutoffs * 2)]
        a = math.reshape(state_a, -1)
        return math.real(
            math.sum(math.conj(a) * math.matvec(math.reshape(state_b, (len(a), len(a))), a))
        )

    if b_ket:
        min_cutoffs = [
            slice(min(a, b))
            for a, b in zip(state_a.shape[: len(state_a.shape) // 2], state_b.shape)
        ]
        state_a = state_a[tuple(min_cutoffs * 2)]
        state_b = state_b[tuple(min_cutoffs)]
        b = math.reshape(state_b, -1)
        return math.real(
            math.sum(math.conj(b) * math.matvec(math.reshape(state_a, (len(b), len(b))), b))
        )

    # mixed state
    # Richard Jozsa (1994) Fidelity for Mixed Quantum States, Journal of Modern Optics, 41:12, 2315-2323, DOI: 10.1080/09500349414552171

    # trim states to have same cutoff
    min_cutoffs = [
        slice(min(a, b))
        for a, b in zip(
            state_a.shape[: len(state_a.shape) // 2], state_b.shape[: len(state_b.shape) // 2]
        )
    ]
    state_a = state_a[tuple(min_cutoffs * 2)]
    state_b = state_b[tuple(min_cutoffs * 2)]
    return math.abs(
        (
            math.trace(
                math.sqrtm(
                    math.matmul(math.matmul(math.sqrtm(state_a), state_b), math.sqrtm(state_a))
                )
            )
            ** 2
        )
    )


def number_means(tensor, is_dm: bool):
    r"""Returns the mean of the number operator in each mode."""
    probs = math.all_diagonals(tensor, real=True) if is_dm else math.abs(tensor) ** 2
    modes = list(range(len(probs.shape)))
    marginals = [math.sum(probs, axes=modes[:k] + modes[k + 1 :]) for k in range(len(modes))]
    return math.astensor(
        [
            math.sum(marginal * math.arange(len(marginal), dtype=marginal.dtype))
            for marginal in marginals
        ]
    )


def number_variances(tensor, is_dm: bool):
    r"""Returns the variance of the number operator in each mode."""
    probs = math.all_diagonals(tensor, real=True) if is_dm else math.abs(tensor) ** 2
    modes = list(range(len(probs.shape)))
    marginals = [math.sum(probs, axes=modes[:k] + modes[k + 1 :]) for k in range(len(modes))]
    return math.astensor(
        [
            (
                math.sum(marginal * math.arange(marginal.shape[0], dtype=marginal.dtype) ** 2)
                - math.sum(marginal * math.arange(marginal.shape[0], dtype=marginal.dtype)) ** 2
            )
            for marginal in marginals
        ]
    )


def purity(dm: Tensor) -> Scalar:
    r"""Returns the purity of a density matrix."""
    cutoffs = dm.shape[: len(dm.shape) // 2]
    d = int(np.prod(cutoffs))  # combined cutoffs in all modes
    dm = math.reshape(dm, (d, d))
    dm = dm / math.trace(dm)  # assumes all nonzero values are included in the density matrix
    return math.abs(math.sum(math.transpose(dm) * dm))  # tr(rho^2)


def validate_contraction_indices(in_idx, out_idx, M, name):
    r"""Validates the indices used for the contraction of a tensor."""
    if len(set(in_idx)) != len(in_idx):
        raise ValueError(f"{name}_in_idx should not contain repeated indices.")
    if len(set(out_idx)) != len(out_idx):
        raise ValueError(f"{name}_out_idx should not contain repeated indices.")
    if not set(range(M)).intersection(out_idx).issubset(set(in_idx)):
        wrong_indices = set(range(M)).intersection(out_idx) - set(in_idx)
        raise ValueError(
            f"Indices {wrong_indices} in {name}_out_idx are trying to replace uncontracted indices."
        )


def apply_kraus_to_ket(kraus, ket, kraus_in_idx, kraus_out_idx=None):
    r"""Applies a kraus operator to a ket.
    It assumes that the ket is indexed as left_1, ..., left_n.

    The kraus op has indices that contract with the ket (kraus_in_idx) and indices that are left over (kraus_out_idx).
    The final index order will be sorted (note that an index appearing in both kraus_in_idx and kraus_out_idx will replace the original index).

    Args:
        kraus (array): the kraus operator to be applied
        ket (array): the ket to which the operator is applied
        kraus_in_idx (list of ints): the indices (counting from 0) of the kraus operator that contract with the ket
        kraus_out_idx (list of ints): the indices (counting from 0) of the kraus operator that are leftover

    Returns:
        array: the resulting ket with indices as kraus_out_idx + uncontracted ket indices
    """
    if kraus_out_idx is None:
        kraus_out_idx = kraus_in_idx

    if not set(kraus_in_idx).issubset(range(ket.ndim)):
        raise ValueError("kraus_in_idx should be a subset of the ket indices.")

    # check that there are no repeated indices in kraus_in_idx and kraus_out_idx (separately)
    validate_contraction_indices(kraus_in_idx, kraus_out_idx, ket.ndim, "kraus")

    ket = MMTensor(ket, axis_labels=[f"left_{i}" for i in range(ket.ndim)])
    kraus = MMTensor(
        kraus,
        axis_labels=[f"out_left_{i}" for i in kraus_out_idx] + [f"left_{i}" for i in kraus_in_idx],
    )

    # contract the operator with the ket.
    # now the leftover indices are in the order kraus_out_idx + uncontracted ket indices
    kraus_ket = kraus @ ket

    # sort kraus_ket.axis_labels by the int at the end of each label.
    # Each label is guaranteed to have a unique int at the end.
    new_axis_labels = sorted(kraus_ket.axis_labels, key=lambda x: int(x.split("_")[-1]))

    return kraus_ket.transpose(new_axis_labels).tensor


def apply_kraus_to_dm(kraus, dm, kraus_in_idx, kraus_out_idx=None):
    r"""Applies a kraus operator to a density matrix.
    It assumes that the density matrix is indexed as left_1, ..., left_n, right_1, ..., right_n.

    The kraus operator has indices that contract with the density matrix (kraus_in_idx) and indices that are leftover (kraus_out_idx).
    `kraus` will contract from the left and from the right with the density matrix. For right contraction the kraus op is conjugated.

    Args:
        kraus (array): the operator to be applied
        dm (array): the density matrix to which the operator is applied
        kraus_in_idx (list of ints): the indices (counting from 0) of the kraus operator that contract with the density matrix
        kraus_out_idx (list of ints): the indices (counting from 0) of the kraus operator that are leftover (default None, in which case kraus_out_idx = kraus_in_idx)

    Returns:
        array: the resulting density matrix
    """
    if kraus_out_idx is None:
        kraus_out_idx = kraus_in_idx

    if not set(kraus_in_idx).issubset(range(dm.ndim // 2)):
        raise ValueError("kraus_in_idx should be a subset of the density matrix indices.")

    # check that there are no repeated indices in kraus_in_idx and kraus_out_idx (separately)
    validate_contraction_indices(kraus_in_idx, kraus_out_idx, dm.ndim // 2, "kraus")

    dm = MMTensor(
        dm,
        axis_labels=[f"left_{i}" for i in range(dm.ndim // 2)]
        + [f"right_{i}" for i in range(dm.ndim // 2)],
    )
    kraus = MMTensor(
        kraus,
        axis_labels=[f"out_left_{i}" for i in kraus_out_idx] + [f"left_{i}" for i in kraus_in_idx],
    )
    kraus_conj = MMTensor(
        math.conj(kraus.tensor),
        axis_labels=[f"out_right_{i}" for i in kraus_out_idx]
        + [f"right_{i}" for i in kraus_in_idx],
    )

    # contract the kraus operator with the density matrix from the left and from the right.
    k_dm_k = kraus @ dm @ kraus_conj
    # now the leftover indices are in the order:
    # out_left_idx + uncontracted left indices + uncontracted right indices + out_right_idx

    # sort k_dm_k.axis_labels by the int at the end of each label, first left, then right
    N = k_dm_k.tensor.ndim // 2
    left = sorted(k_dm_k.axis_labels[:N], key=lambda x: int(x.split("_")[-1]))
    right = sorted(k_dm_k.axis_labels[N:], key=lambda x: int(x.split("_")[-1]))

    return k_dm_k.transpose(left + right).tensor


def apply_choi_to_dm(choi, dm, choi_in_idx, choi_out_idx=None):
    r"""Applies a choi operator to a density matrix.
    It assumes that the density matrix is indexed as left_1, ..., left_n, right_1, ..., right_n.

    The choi operator has indices that contract with the density matrix (choi_in_idx) and indices that are left over (choi_out_idx).
    `choi` will contract choi_in_idx from the left and from the right with the density matrix.

    Args:
        choi (array): the choi operator to be applied
        dm (array): the density matrix to which the choi operator is applied
        choi_in_idx (list of ints): the indices of the choi operator that contract with the density matrix
        choi_out_idx (list of ints): the indices of the choi operator that re leftover

    Returns:
        array: the resulting density matrix
    """
    if choi_out_idx is None:
        choi_out_idx = choi_in_idx

    if not set(choi_in_idx).issubset(range(dm.ndim // 2)):
        raise ValueError("choi_in_idx should be a subset of the density matrix indices.")

    # check that there are no repeated indices in kraus_in_idx and kraus_out_idx (separately)
    validate_contraction_indices(choi_in_idx, choi_out_idx, dm.ndim // 2, "choi")

    dm = MMTensor(
        dm,
        axis_labels=[f"left_{i}" for i in range(dm.ndim // 2)]
        + [f"right_{i}" for i in range(dm.ndim // 2)],
    )
    choi = MMTensor(
        choi,
        axis_labels=[f"out_left_{i}" for i in choi_out_idx]
        + [f"left_{i}" for i in choi_in_idx]
        + [f"out_right_{i}" for i in choi_out_idx]
        + [f"right_{i}" for i in choi_in_idx],
    )

    # contract the choi matrix with the density matrix.
    # now the leftover indices are in the order out_left_idx + out_right_idx + uncontracted left indices + uncontracted right indices
    choi_dm = choi @ dm

    # sort choi_dm.axis_labels by the int at the end of each label, first left, then right
    left_labels = [label for label in choi_dm.axis_labels if "left" in label]
    left = sorted(left_labels, key=lambda x: int(x.split("_")[-1]))
    right_labels = [label for label in choi_dm.axis_labels if "right" in label]
    right = sorted(right_labels, key=lambda x: int(x.split("_")[-1]))

    return choi_dm.transpose(left + right).tensor


def apply_choi_to_ket(choi, ket, choi_in_idx, choi_out_idx=None):
    r"""Applies a choi operator to a ket.
    It assumes that the ket is indexed as left_1, ..., left_n.

    The choi operator has indices that contract with the ket (choi_in_idx) and indices that are left over (choi_out_idx).
    `choi` will contract choi_in_idx from the left and from the right with the ket.

    Args:
        choi (array): the choi operator to be applied
        ket (array): the ket to which the choi operator is applied
        choi_in_idx (list of ints): the indices of the choi operator that contract with the ket
        choi_out_idx (list of ints): the indices of the choi operator that re leftover

    Returns:
        array: the resulting ket
    """
    if choi_out_idx is None:
        choi_out_idx = choi_in_idx

    if not set(choi_in_idx).issubset(range(ket.ndim)):
        raise ValueError("choi_in_idx should be a subset of the ket indices.")

    # check that there are no repeated indices in kraus_in_idx and kraus_out_idx (separately)
    validate_contraction_indices(choi_in_idx, choi_out_idx, ket.ndim, "choi")

    ket = MMTensor(ket, axis_labels=[f"left_{i}" for i in range(ket.ndim)])
    ket_dual = MMTensor(math.conj(ket.tensor), axis_labels=[f"right_{i}" for i in range(ket.ndim)])
    choi = MMTensor(
        choi,
        axis_labels=[f"out_left_{i}" for i in choi_out_idx]
        + [f"left_{i}" for i in choi_in_idx]
        + [f"out_right_{i}" for i in choi_out_idx]
        + [f"right_{i}" for i in choi_in_idx],
    )

    # contract the choi matrix with the ket and its dual, like choi @ |ket><ket|
    # now the leftover indices are in the order out_left_idx + out_right_idx + uncontracted left indices + uncontracted right indices
    choi_ket = choi @ ket @ ket_dual

    # sort choi_ket.axis_labels by the int at the end of each label, first left, then right
    left_labels = [label for label in choi_ket.axis_labels if "left" in label]
    left = sorted(left_labels, key=lambda x: int(x.split("_")[-1]))
    right_labels = [label for label in choi_ket.axis_labels if "right" in label]
    right = sorted(right_labels, key=lambda x: int(x.split("_")[-1]))

    return choi_ket.transpose(left + right).tensor


def contract_states(
    stateA, stateB, a_is_dm: bool, b_is_dm: bool, modes: List[int], normalize: bool
):
    r"""Contracts two states in the specified modes.
    Assumes that the modes of B are a subset of the modes of A.

    Args:
        stateA: the first state
        stateB: the second state
        a_is_dm: whether the first state is a density matrix.
        b_is_dm: whether the second state is a density matrix.
        modes: the modes on which to contract the states.
        normalize: whether to normalize the result

    Returns:
        Tensor: the contracted state tensor (subsystem of ``A``). Either ket or dm.
    """

    if a_is_dm:
        if b_is_dm:  # a DM, b DM
            dm = apply_choi_to_dm(choi=stateB, dm=stateA, choi_in_idx=modes, choi_out_idx=[])
        else:  # a DM, b ket
            dm = apply_kraus_to_dm(
                kraus=math.conj(stateB), dm=stateA, kraus_in_idx=modes, kraus_out_idx=[]
            )
    else:
        if b_is_dm:  # a ket, b DM
            dm = apply_kraus_to_dm(
                kraus=math.conj(stateA), dm=stateB, kraus_in_idx=modes, kraus_out_idx=[]
            )
        else:  # a ket, b ket
            ket = apply_kraus_to_ket(
                kraus=math.conj(stateB), ket=stateA, kraus_in_idx=modes, kraus_out_idx=[]
            )

    try:
        return dm / math.sum(math.all_diagonals(dm, real=False)) if normalize else dm
    except NameError:
        return ket / math.norm(ket) if normalize else ket


def normalize(fock: Tensor, is_dm: bool):
    r"""Returns the normalized ket state.

    Args:
        fock (Tensor): the state to be normalized
        is_dm (optioanl bool): whether the input tensor is a density matrix

    Returns:
        Tensor: the normalized state
    """
    if is_dm:
        return fock / math.sum(math.all_diagonals(fock, real=False))

    return fock / math.sum(math.norm(fock))


def norm(state: Tensor, is_dm: bool):
    r"""
    Returns the norm of a ket or the trace of the density matrix.
    Note that the "norm" is intended as the float number that is used to normalize the state,
    and depends on the representation. Hence different numbers for different representations
    of the same state (:math:`|amp|` for ``ket`` and :math:`|amp|^2` for ``dm``).
    """
    if is_dm:
        return math.sum(math.all_diagonals(state, real=True))

    return math.abs(math.norm(state))


def is_mixed_dm(dm):
    r"""Evaluates if a density matrix represents a mixed state."""
    cutoffs = dm.shape[: len(dm.shape) // 2]
    square = math.reshape(dm, (int(np.prod(cutoffs)), -1))
    return not np.isclose(math.sum(square * math.transpose(square)), 1.0)


def trace(dm, keep: List[int]):
    r"""Computes the partial trace of a density matrix.
    The indices of the density matrix are in the order (out0, ..., outN-1, in0, ..., inN-1).
    The indices to keep are a subset of the N 'out' indices
    (they count for the 'in' indices as well).

    Args:
        dm: the density matrix
        keep: the modes to keep (0-based)
    """
    dm = MMTensor(
        dm,
        axis_labels=[
            f"out_{i}" if i in keep else f"contract_{i}" for i in range(len(dm.shape) // 2)
        ]
        + [f"in_{i}" if i in keep else f"contract_{i}" for i in range(len(dm.shape) // 2)],
    )
    return dm.contract().tensor


@tensor_int_cache
def oscillator_eigenstate(q: Vector, cutoff: int) -> Tensor:
    r"""Harmonic oscillator eigenstate wavefunction `\psi_n(q) = <n|q>`.

    Args:
        q (Vector): a vector containing the q points at which the function is evaluated (units of \sqrt{\hbar})
        cutoff (int): maximum number of photons
        hbar (optional): value of `\hbar`, defaults to Mr Mustard's internal value

    Returns:
        Tensor: a tensor of size ``len(q)*cutoff``. Each entry with index ``[i, j]`` represents the eigenstate evaluated
            with number of photons ``i`` evaluated at position ``q[j]``, i.e., `\psi_i(q_j)`.

    .. details::

        .. admonition:: Definition
            :class: defn

        The q-quadrature eigenstates are defined as

        .. math::

            \psi_n(x) = 1/sqrt[2^n n!](\frac{\omega}{\pi \hbar})^{1/4}
                \exp{-\frac{\omega}{2\hbar} x^2} H_n(\sqrt{\frac{\omega}{\pi}} x)

        where :math:`H_n(x)` is the (physicists) `n`-th Hermite polynomial.
    """
    omega_over_hbar = math.cast(1 / settings.HBAR, "float64")
    x_tensor = math.sqrt(omega_over_hbar) * math.cast(q, "float64")  # unit-less vector

    # prefactor term (\Omega/\hbar \pi)**(1/4) * 1 / sqrt(2**n)
    prefactor = (omega_over_hbar / np.pi) ** (1 / 4) * math.sqrt(2 ** (-math.arange(0, cutoff)))

    # Renormalized physicist hermite polys: Hn / sqrt(n!)
    R = np.array([[2 + 0j]])  # to get the physicist polys

    def f_hermite_polys(xi):
        poly = math.hermite_renormalized(R, 2 * math.astensor([xi], "complex128"), 1 + 0j, cutoff)
        return math.cast(poly, "float64")

    hermite_polys = math.map_fn(f_hermite_polys, x_tensor)

    # (real) wavefunction
    psi = math.exp(-(x_tensor**2 / 2)) * math.transpose(prefactor * hermite_polys)
    return psi


@lru_cache
def estimate_dx(cutoff, period_resolution=20):
    r"""Estimates a suitable quadrature discretization interval `dx`. Uses the fact
    that Fock state `n` oscillates with angular frequency :math:`\sqrt{2(n + 1)}`,
    which follows from the relation

    .. math::

            \psi^{[n]}'(q) = q - sqrt(2*(n + 1))*\psi^{[n+1]}(q)

    by setting q = 0, and approximating the oscillation amplitude by `\psi^{[n+1]}(0)

    Ref: https://en.wikipedia.org/wiki/Hermite_polynomials#Hermite_functions

    Args
        cutoff (int): Fock cutoff
        period_resolution (int): Number of points used to sample one Fock
            wavefunction oscillation. Larger values yields better approximations
            and thus smaller `dx`.

    Returns
        (float): discretization value of quadrature
    """
    fock_cutoff_frequency = np.sqrt(2 * (cutoff + 1))
    fock_cutoff_period = 2 * np.pi / fock_cutoff_frequency
    dx_estimate = fock_cutoff_period / period_resolution
    return dx_estimate


@lru_cache
def estimate_xmax(cutoff, minimum=5):
    r"""Estimates a suitable quadrature axis length

    Args
        cutoff (int): Fock cutoff
        minimum (float): Minimum value of the returned xmax

    Returns
        (float): maximum quadrature value
    """
    if cutoff == 0:
        xmax_estimate = 3
    else:
        # maximum q for a classical particle with energy n=cutoff
        classical_endpoint = np.sqrt(2 * cutoff)
        # approximate probability of finding particle outside classical region
        excess_probability = 1 / (7.464 * cutoff ** (1 / 3))
        # Emperical factor that yields reasonable results
        A = 5
        xmax_estimate = classical_endpoint * (1 + A * excess_probability)
    return max(minimum, xmax_estimate)


@lru_cache
def estimate_quadrature_axis(cutoff, minimum=5, period_resolution=20):
    """Generates a suitable quadrature axis.

    Args
        cutoff (int): Fock cutoff
        minimum (float): Minimum value of the returned xmax
        period_resolution (int): Number of points used to sample one Fock
            wavefunction oscillation. Larger values yields better approximations
            and thus smaller dx.

    Returns
        (array): quadrature axis
    """
    xmax = estimate_xmax(cutoff, minimum=minimum)
    dx = estimate_dx(cutoff, period_resolution=period_resolution)
    xaxis = np.arange(-xmax, xmax, dx)
    xaxis = np.append(xaxis, xaxis[-1] + dx)
    xaxis = xaxis - np.mean(xaxis)  # center around 0
    return xaxis


def quadrature_distribution(
    state: Tensor, quadrature_angle: float = 0.0, x: Vector = None, hbar: Optional[float] = None
):
    r"""Given the ket or density matrix of a single-mode state, it generates the probability
    density distribution :math:`\tr [ \rho |x_\phi><x_\phi| ]`  where `\rho` is the
    density matrix of the state and |x_\phi> the quadrature eigenvector with angle `\phi`
    equal to ``quadrature_angle``.

    Args:
        state (Tensor): single mode state ket or density matrix
        quadrature_angle (float): angle of the quadrature basis vector
        x (Vector): points at which the quadrature distribution is evaluated

    Returns:
        tuple(Vector, Vector): coordinates at which the pdf is evaluated and the probability distribution
    """
    dims = len(state.shape)
    if dims > 2:
        raise ValueError(
            "Input state has dimension {state.shape}. Make sure is either a single-mode ket or dm."
        )

    is_dm = dims == 2
    cutoff = state.shape[0]

    if not np.isclose(quadrature_angle, 0.0):
        # rotate mode to the homodyne basis
        theta = -math.arange(cutoff) * quadrature_angle
        Ur = math.diag(math.make_complex(math.cos(theta), math.sin(theta)))
        state = (
            math.einsum("ij,jk,kl->il", Ur, state, math.dagger(Ur))
            if is_dm
            else math.matvec(Ur, state)
        )

    if x is None:
        hbar = hbar or settings.HBAR
        x = np.sqrt(hbar) * math.new_constant(estimate_quadrature_axis(cutoff), "q_tensor")

    psi_x = math.cast(oscillator_eigenstate(x, cutoff), "complex128")
    pdf = (
        math.einsum("nm,nj,mj->j", state, psi_x, psi_x)
        if is_dm
        else math.abs(math.einsum("n,nj->j", state, psi_x)) ** 2
    )

    return x, math.cast(pdf, "float64")


def sample_homodyne(
    state: Tensor, quadrature_angle: float = 0.0, hbar: Optional[float] = None
) -> Tuple[float, float]:
    r"""Given a single-mode state, it generates the pdf of :math:`\tr [ \rho |x_\phi><x_\phi| ]`
    where `\rho` is the reduced density matrix of the state.

    Args:
        state (Tensor): ket or density matrix of the state being measured
        quadrature_angle (float): angle of the quadrature distribution

    Returns:
        tuple(float, float): outcome and probability of the outcome
    """
    dims = len(state.shape)
    if dims > 2:
        raise ValueError(
            "Input state has dimension {state.shape}. Make sure is either a single-mode ket or dm."
        )

    x, pdf = quadrature_distribution(state, quadrature_angle, hbar=hbar or settings.HBAR)
    probs = pdf * (x[1] - x[0])

    # draw a sample from the distribution
    pdf = math.Categorical(probs=probs, name="homodyne_dist")
    sample_idx = pdf.sample()
    homodyne_sample = math.gather(x, sample_idx)
    probability_sample = math.gather(probs, sample_idx)

    return homodyne_sample, probability_sample


@jit(nopython=True)
def _displacement(r, phi, cutoff, dtype=np.complex128):  # pragma: no cover
    r"""Calculates the matrix elements of the displacement gate using a recurrence relation.
    Uses the log of the matrix elements to avoid numerical issues and then takes the exponential.

    Args:
        r (float): displacement magnitude
        phi (float): displacement angle
        cutoff (int): Fock ladder cutoff
        dtype (data type): Specifies the data type used for the calculation

    Returns:
        array[complex]: matrix representing the displacement operation.
    """
    D = np.zeros((cutoff, cutoff), dtype=dtype)
    rng = np.arange(cutoff)
    rng[0] = 1
    log_k_fac = np.cumsum(np.log(rng))
    for n_minus_m in range(cutoff):
        m_max = cutoff - n_minus_m
        logL = np.log(_laguerre(r**2.0, m_max, n_minus_m))
        for m in range(m_max):
            n = n_minus_m + m
            D[n, m] = np.exp(
                0.5 * (log_k_fac[m] - log_k_fac[n])
                + n_minus_m * np.log(r)
                - (r**2.0) / 2.0
                + 1j * phi * n_minus_m
                + logL[m]
            )
            D[m, n] = (-1.0) ** (n_minus_m) * np.conj(D[n, m])
    return D


@jit(nopython=True, cache=True)
def _laguerre(x, N, alpha, dtype=np.complex128):  # pragma: no cover
    r"""Returns the N first generalized Laguerre polynomials evaluated at x.

    Args:
        x (float): point at which to evaluate the polynomials
        N (int): maximum Laguerre polynomial to calculate
        alpha (float): continuous parameter for the generalized Laguerre polynomials
    """
    L = np.zeros(N, dtype=dtype)
    L[0] = 1.0
    if N > 1:
        for m in range(0, N - 1):
            L[m + 1] = ((2 * m + 1 + alpha - x) * L[m] - (m + alpha) * L[m - 1]) / (m + 1)
    return L


@jit(nopython=True)
def _grad_displacement(T, r, phi):  # pragma: no cover
    r"""Calculates the gradients of the displacement gate with respect to the displacement magnitude and angle.

    Args:
        T (array[complex]): array representing the gate
        r (float): displacement magnitude
        phi (float): displacement angle

    Returns:
        tuple[array[complex], array[complex]]: The gradient of the displacement gate with respect to r and phi
    """
    cutoff = T.shape[0]
    dtype = T.dtype
    ei = np.exp(1j * phi)
    eic = np.exp(-1j * phi)
    alpha = r * ei
    alphac = r * eic
    sqrt = np.sqrt(np.arange(cutoff, dtype=dtype))
    grad_r = np.zeros((cutoff, cutoff), dtype=dtype)
    grad_phi = np.zeros((cutoff, cutoff), dtype=dtype)

    for m in range(cutoff):
        for n in range(cutoff):
            grad_r[m, n] = -r * T[m, n] + sqrt[m] * ei * T[m - 1, n] - sqrt[n] * eic * T[m, n - 1]
            grad_phi[m, n] = (
                sqrt[m] * 1j * alpha * T[m - 1, n] + sqrt[n] * 1j * alphac * T[m, n - 1]
            )

    return grad_r, grad_phi


@math.custom_gradient
def displacement(r, phi, cutoff, tol=1e-15):
    """creates a single mode displacement matrix"""
    if r > tol:
        gate = _displacement(math.asnumpy(r), math.asnumpy(phi), cutoff)
    else:
        gate = math.eye(cutoff, dtype="complex128")

    def grad(dy):  # pragma: no cover
        Dr, Dphi = math.numpy_function(_grad_displacement, (gate, r, phi), (gate.dtype,) * 2)
        grad_r = math.real(math.reduce_sum(dy * math.conj(Dr)))
        grad_phi = math.real(math.reduce_sum(dy * math.conj(Dphi)))
        return grad_r, grad_phi, None

    return gate, grad<|MERGE_RESOLUTION|>--- conflicted
+++ resolved
@@ -19,34 +19,23 @@
 """
 
 from functools import lru_cache
-<<<<<<< HEAD
-from typing import List, Sequence, Tuple
-
-import numpy as np
-=======
-from typing import List, Sequence, Tuple, Optional
+from typing import List, Optional, Sequence, Tuple
 
 import numpy as np
 from numba import jit
->>>>>>> f24e3a4f
 
 from mrmustard import settings
 from mrmustard.math import Math
 from mrmustard.math.caching import tensor_int_cache
 from mrmustard.math.mmtensor import MMTensor
+from mrmustard.math.numba.compactFock_diagonal_amps import fock_representation_diagonal_amps
 from mrmustard.physics.bargmann import (
     wigner_to_bargmann_Choi,
     wigner_to_bargmann_psi,
     wigner_to_bargmann_rho,
     wigner_to_bargmann_U,
 )
-<<<<<<< HEAD
-from mrmustard.types import Matrix, Scalar, Tensor, Vector
-=======
-
-from mrmustard.math.numba.compactFock_diagonal_amps import fock_representation_diagonal_amps
 from mrmustard.typing import Matrix, Scalar, Tensor, Vector
->>>>>>> f24e3a4f
 
 math = Math()
 SQRT = np.sqrt(np.arange(1e6))
