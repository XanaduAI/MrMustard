--- conflicted
+++ resolved
@@ -24,13 +24,10 @@
 from typing import Sequence, Iterable
 
 import numpy as np
-<<<<<<< HEAD
 import jax
 import jax.numpy as jnp
 from functools import partial
-=======
 from scipy.special import comb, factorial
->>>>>>> 25ce4b36
 
 from mrmustard import math, settings
 from mrmustard.math.lattice import strategies
