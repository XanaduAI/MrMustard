# Copyright 2021 Xanadu Quantum Technologies Inc.

# Licensed under the Apache License, Version 2.0 (the "License");
# you may not use this file except in compliance with the License.
# You may obtain a copy of the License at

#     http://www.apache.org/licenses/LICENSE-2.0

# Unless required by applicable law or agreed to in writing, software
# distributed under the License is distributed on an "AS IS" BASIS,
# WITHOUT WARRANTIES OR CONDITIONS OF ANY KIND, either express or implied.
# See the License for the specific language governing permissions and
# limitations under the License.

"""
This module contains functions for performing calculations on objects in the Fock representations.
"""

from __future__ import annotations

from collections.abc import Iterable, Sequence
from functools import lru_cache

import numpy as np
from scipy.special import comb, factorial
from tensorflow.python.framework.errors_impl import InvalidArgumentError

from mrmustard import math, settings
from mrmustard.math.caching import tensor_int_cache
<<<<<<< HEAD
from mrmustard.utils.typing import Scalar, Tensor, Vector, Batch
=======
from mrmustard.utils.typing import Batch, Scalar, Tensor, Vector
>>>>>>> 965e620a

# ~~~~~~~~~~~~~~~~~~~~~~~~~~~~~~~~~~~~~~~~~~~~~~
# ~~~~~~~~~~~~~~ static functions ~~~~~~~~~~~~~~
# ~~~~~~~~~~~~~~~~~~~~~~~~~~~~~~~~~~~~~~~~~~~~~~


def fock_state(n: int | Sequence[int], cutoffs: int | Sequence[int] | None = None) -> Tensor:
    r"""
    The Fock array of a tensor product of one-mode ``Number`` states.

    Args:
        n: The photon numbers of the number states.
        cutoffs: The cutoffs of the arrays for the number states. If it is given as
            an ``int``, it is broadcasted to all the states. If ``None``, it
            defaults to ``[n1+1, n2+1, ...]``, where ``ni`` is the photon number
            of the ``i``th mode.

    Returns:
        The Fock array of a tensor product of one-mode ``Number`` states.

    Raises:
        ValueError: If the number of cutoffs does not match the number of photon numbers.
        ValueError: If the photon numbers are larger than the corresponding cutoffs.
    """
    n = math.atleast_nd(n, 1)

    if cutoffs is None:
        cutoffs = list(n)
    elif isinstance(cutoffs, int):
        cutoffs = [cutoffs] * len(n)
    else:
        cutoffs = math.atleast_nd(cutoffs, 1)

    if len(cutoffs) != len(n):
        msg = f"Expected ``len(cutoffs)={len(n)}`` but found ``{len(cutoffs)}``."
        raise ValueError(msg)

    shape = tuple(c + 1 for c in cutoffs)
    array = math.zeros(shape, dtype=math.complex64)
    try:
        array = math.update_tensor(array, tuple(n), 1)
    except (IndexError, InvalidArgumentError) as e:
        msg = "Photon numbers cannot be larger than the corresponding cutoffs."
        raise ValueError(msg) from e
    return array


def fidelity(dm_a, dm_b) -> Scalar:
    r"""Computes the fidelity between two states in Fock representation."""
    # Richard Jozsa (1994) Fidelity for Mixed Quantum States,
    # Journal of Modern Optics, 41:12, 2315-2323, DOI: 10.1080/09500349414552171
    sqrt_dm_a = math.sqrtm(dm_a)
    return math.abs(math.trace(math.sqrtm(math.matmul(sqrt_dm_a, dm_b, sqrt_dm_a))) ** 2)


<<<<<<< HEAD
=======
def number_means(tensor, is_dm: bool):
    r"""Returns the mean of the number operator in each mode."""
    probs = math.all_diagonals(tensor, real=True) if is_dm else math.abs(tensor) ** 2
    modes = list(range(len(probs.shape)))
    marginals = [math.sum(probs, axis=modes[:k] + modes[k + 1 :]) for k in range(len(modes))]
    return math.astensor(
        [
            math.sum(marginal * math.arange(len(marginal), dtype=math.float64))
            for marginal in marginals
        ],
    )


def number_variances(tensor, is_dm: bool):
    r"""Returns the variance of the number operator in each mode."""
    probs = math.all_diagonals(tensor, real=True) if is_dm else math.abs(tensor) ** 2
    modes = list(range(len(probs.shape)))
    marginals = [math.sum(probs, axis=modes[:k] + modes[k + 1 :]) for k in range(len(modes))]
    return math.astensor(
        [
            (
                math.sum(marginal * math.arange(marginal.shape[0], dtype=marginal.dtype) ** 2)
                - math.sum(marginal * math.arange(marginal.shape[0], dtype=marginal.dtype)) ** 2
            )
            for marginal in marginals
        ],
    )


def validate_contraction_indices(in_idx, out_idx, M, name):
    r"""Validates the indices used for the contraction of a tensor."""
    if len(set(in_idx)) != len(in_idx):
        raise ValueError(f"{name}_in_idx should not contain repeated indices.")
    if len(set(out_idx)) != len(out_idx):
        raise ValueError(f"{name}_out_idx should not contain repeated indices.")
    if not set(range(M)).intersection(out_idx).issubset(set(in_idx)):
        wrong_indices = set(range(M)).intersection(out_idx) - set(in_idx)
        raise ValueError(
            f"Indices {wrong_indices} in {name}_out_idx are trying to replace uncontracted indices.",
        )


>>>>>>> 965e620a
@tensor_int_cache
def oscillator_eigenstate(q: Vector, cutoff: int) -> Tensor:
    r"""Harmonic oscillator eigenstate wavefunction `\psi_n(q) = <n|q>`.

    Args:
        q (Vector): a vector containing the q points at which the function is evaluated (units of \sqrt{\hbar})
        cutoff (int): maximum number of photons

    Returns:
        Tensor: a tensor of size ``len(q)*cutoff``. Each entry with index ``[i, j]`` represents the eigenstate evaluated
            with number of photons ``i`` evaluated at position ``q[j]``, i.e., `\psi_i(q_j)`.

    .. details::

        .. admonition:: Definition
            :class: defn

        The q-quadrature eigenstates are defined as

        .. math::

            \psi_n(x) = 1/sqrt[2^n n!](\frac{\omega}{\pi \hbar})^{1/4}
                \exp{-\frac{\omega}{2\hbar} x^2} H_n(\sqrt{\frac{\omega}{\pi}} x)

        where :math:`H_n(x)` is the (physicists) `n`-th Hermite polynomial.
    """
    hbar = settings.HBAR
    x = math.cast(q / np.sqrt(hbar), math.complex128)  # unit-less vector

    # prefactor term (\Omega/\hbar \pi)**(1/4) * 1 / sqrt(2**n)
    prefactor = math.cast(
        (np.pi * hbar) ** (-0.25) * math.pow(0.5, math.arange(0, cutoff) / 2),
        math.complex128,
    )

    # Renormalized physicist hermite polys: Hn / sqrt(n!)
    R = -np.array([[2 + 0j]])  # to get the physicist polys

    def f_hermite_polys(xi):  # pragma: no cover
        return math.hermite_renormalized(R, math.astensor([2 * xi]), 1 + 0j, (cutoff,))

    hermite_polys = math.map_fn(f_hermite_polys, x)

    # (real) wavefunction
    return math.exp(-(x**2 / 2)) * math.transpose(prefactor * hermite_polys)


@lru_cache
def estimate_dx(cutoff, period_resolution=20):
    r"""Estimates a suitable quadrature discretization interval `dx`. Uses the fact
    that Fock state `n` oscillates with angular frequency :math:`\sqrt{2(n + 1)}`,
    which follows from the relation

    .. math::

            \psi^{[n]}'(q) = q - sqrt(2*(n + 1))*\psi^{[n+1]}(q)

    by setting q = 0, and approximating the oscillation amplitude by `\psi^{[n+1]}(0)

    Ref: https://en.wikipedia.org/wiki/Hermite_polynomials#Hermite_functions

    Args
        cutoff (int): Fock cutoff
        period_resolution (int): Number of points used to sample one Fock
            wavefunction oscillation. Larger values yields better approximations
            and thus smaller `dx`.

    Returns
        (float): discretization value of quadrature
    """
    fock_cutoff_frequency = np.sqrt(2 * (cutoff + 1))
    fock_cutoff_period = 2 * np.pi / fock_cutoff_frequency
    return fock_cutoff_period / period_resolution


@lru_cache
def estimate_xmax(cutoff, minimum=5):
    r"""Estimates a suitable quadrature axis length

    Args
        cutoff (int): Fock cutoff
        minimum (float): Minimum value of the returned xmax

    Returns
        (float): maximum quadrature value
    """
    if cutoff == 0:
        xmax_estimate = 3
    else:
        # maximum q for a classical particle with energy n=cutoff
        classical_endpoint = np.sqrt(2 * cutoff)
        # approximate probability of finding particle outside classical region
        excess_probability = 1 / (7.464 * cutoff ** (1 / 3))
        # Emperical factor that yields reasonable results
        A = 5
        xmax_estimate = classical_endpoint * (1 + A * excess_probability)
    return max(minimum, xmax_estimate)


@lru_cache
def estimate_quadrature_axis(cutoff, minimum=5, period_resolution=20):
    """Generates a suitable quadrature axis.

    Args
        cutoff (int): Fock cutoff
        minimum (float): Minimum value of the returned xmax
        period_resolution (int): Number of points used to sample one Fock
            wavefunction oscillation. Larger values yields better approximations
            and thus smaller dx.

    Returns
        (array): quadrature axis
    """
    xmax = estimate_xmax(cutoff, minimum=minimum)
    dx = estimate_dx(cutoff, period_resolution=period_resolution)
    xaxis = np.arange(-xmax, xmax, dx)
    xaxis = np.append(xaxis, xaxis[-1] + dx)
    return xaxis - np.mean(xaxis)  # center around 0


def quadrature_basis(
    fock_array: Tensor,
    quad: Batch[Vector],
    conjugates: bool | list[bool] = False,
    phi: Scalar = 0.0,
):
    r"""Given the Fock basis representation return the quadrature basis representation.

    Args:
        fock_array (Tensor): fock tensor amplitudes
        quad (Batch[Vector]): points at which the quadrature basis is evaluated
        conjugates (list[bool]): which dimensions of the array to conjugate based on
            whether it is a bra or a ket
        phi (float): angle of the quadrature basis vector

    Returns:
        tuple(Tensor): quadrature basis representation at the points in quad
    """
    dims = len(fock_array.shape)

    if quad.shape[-1] != dims:
        raise ValueError(
            f"Input fock array has dimension {dims} whereas ``quad`` has {quad.shape[-1]}.",
        )

    conjugates = conjugates if isinstance(conjugates, Iterable) else [conjugates] * dims

    # construct quadrature basis vectors
    shapes = fock_array.shape
    quad_basis_vecs = []
    for dim in range(dims):
        q_to_n = oscillator_eigenstate(quad[..., dim], shapes[dim])
        if not np.isclose(phi, 0.0):
            theta = -math.arange(shapes[dim]) * phi
            Ur = math.make_complex(math.cos(theta), math.sin(theta))
            q_to_n = math.einsum("n,nq->nq", Ur, q_to_n)
        if conjugates[dim]:
            q_to_n = math.conj(q_to_n)
        quad_basis_vecs += [math.cast(q_to_n, "complex128")]

    # Convert each dimension to quadrature
    fock_string = "".join([chr(i) for i in range(98, 98 + dims)])  #'bcd....'
    q_string = "".join([fock_string[i] + "a," for i in range(dims - 1)] + [fock_string[-1] + "a"])
    return math.einsum(fock_string + "," + q_string + "->" + "a", fock_array, *quad_basis_vecs)


def quadrature_distribution(
    state: Tensor,
    quadrature_angle: float = 0.0,
    x: Vector | None = None,
):
    r"""Given the ket or density matrix of a single-mode state, it generates the probability
    density distribution :math:`\tr [ \rho |x_\phi><x_\phi| ]`  where `\rho` is the
    density matrix of the state and |x_\phi> the quadrature eigenvector with angle `\phi`
    equal to ``quadrature_angle``.

    Args:
        state (Tensor): single mode state ket or density matrix
        quadrature_angle (float): angle of the quadrature basis vector
        x (Vector): points at which the quadrature distribution is evaluated

    Returns:
        tuple(Vector, Vector): coordinates at which the pdf is evaluated and the probability distribution
    """
    cutoff = state.shape[0]
    if x is None:
        x = np.sqrt(settings.HBAR) * math.new_constant(estimate_quadrature_axis(cutoff), "q_tensor")

    dims = len(state.shape)
    is_dm = dims == 2

    quad = math.transpose(math.astensor([x] * dims))
    conjugates = [True, False] if is_dm else [False]
    quad_basis = quadrature_basis(state, quad, conjugates, quadrature_angle)
    pdf = quad_basis if is_dm else math.abs(quad_basis) ** 2

    return x, math.real(pdf)


<<<<<<< HEAD
=======
def sample_homodyne(state: Tensor, quadrature_angle: float = 0.0) -> tuple[float, float]:
    r"""Given a single-mode state, it generates the pdf of :math:`\tr [ \rho |x_\phi><x_\phi| ]`
    where `\rho` is the reduced density matrix of the state.

    Args:
        state (Tensor): ket or density matrix of the state being measured
        quadrature_angle (float): angle of the quadrature distribution

    Returns:
        tuple(float, float): outcome and probability of the outcome
    """
    dims = len(state.shape)
    if dims > 2:
        raise ValueError(
            "Input state has dimension {state.shape}. Make sure is either a single-mode ket or dm.",
        )

    x, pdf = quadrature_distribution(state, quadrature_angle)
    probs = pdf * (x[1] - x[0])

    # draw a sample from the distribution
    pdf = math.Categorical(probs=probs, name="homodyne_dist")
    sample_idx = pdf.sample()
    homodyne_sample = math.gather(x, sample_idx)
    probability_sample = math.gather(probs, sample_idx)

    return homodyne_sample, probability_sample


>>>>>>> 965e620a
def c_ps_matrix(m, n, alpha):
    """
    helper function for ``c_in_PS``.
    """
    mu_range = range(max(0, alpha - n), min(m, alpha) + 1)
    tmp = [comb(m, mu) * comb(n, alpha - mu) * (1j) ** (m - n - 2 * mu + alpha) for mu in mu_range]
    return np.sum(tmp)


def gamma_matrix(c):
    """
    helper function for ``c_in_PS`.
    constructs the matrix transformation that helps transforming ``c``.
    ``c`` here must be 2-dimensional.
    """
    M = c.shape[0] + c.shape[1] - 1
    Gamma = np.zeros((M**2, c.shape[0] * c.shape[1]), dtype=np.complex128)

    for m in range(c.shape[0]):
        for n in range(c.shape[1]):
            for alpha in range(m + n + 1):
                factor = math.sqrt(
                    factorial(m) * factorial(n) / (factorial(alpha) * factorial(m + n - alpha)),
                )
                value = c_ps_matrix(m, n, alpha) * math.sqrt(settings.HBAR / 2) ** (m + n)
                row = alpha * M + (m + n - alpha)
                col = m * c.shape[0] + n
                Gamma[row, col] = value / factor
    return Gamma


def c_in_PS(c):
    """
    Transforms the ``c`` matrix of a ``DM`` object from bargmann to phase-space.
    It is a helper function used in

    Args:
        c (Tensor): the 2-dimensional ``c`` matrix of the ``DM`` object
    """
    M = c.shape[0] + c.shape[1] - 1
    return np.reshape(gamma_matrix(c) @ np.reshape(c, (c.shape[0] * c.shape[1], 1)), (M, M))<|MERGE_RESOLUTION|>--- conflicted
+++ resolved
@@ -27,11 +27,7 @@
 
 from mrmustard import math, settings
 from mrmustard.math.caching import tensor_int_cache
-<<<<<<< HEAD
-from mrmustard.utils.typing import Scalar, Tensor, Vector, Batch
-=======
 from mrmustard.utils.typing import Batch, Scalar, Tensor, Vector
->>>>>>> 965e620a
 
 # ~~~~~~~~~~~~~~~~~~~~~~~~~~~~~~~~~~~~~~~~~~~~~~
 # ~~~~~~~~~~~~~~ static functions ~~~~~~~~~~~~~~
@@ -87,51 +83,6 @@
     return math.abs(math.trace(math.sqrtm(math.matmul(sqrt_dm_a, dm_b, sqrt_dm_a))) ** 2)
 
 
-<<<<<<< HEAD
-=======
-def number_means(tensor, is_dm: bool):
-    r"""Returns the mean of the number operator in each mode."""
-    probs = math.all_diagonals(tensor, real=True) if is_dm else math.abs(tensor) ** 2
-    modes = list(range(len(probs.shape)))
-    marginals = [math.sum(probs, axis=modes[:k] + modes[k + 1 :]) for k in range(len(modes))]
-    return math.astensor(
-        [
-            math.sum(marginal * math.arange(len(marginal), dtype=math.float64))
-            for marginal in marginals
-        ],
-    )
-
-
-def number_variances(tensor, is_dm: bool):
-    r"""Returns the variance of the number operator in each mode."""
-    probs = math.all_diagonals(tensor, real=True) if is_dm else math.abs(tensor) ** 2
-    modes = list(range(len(probs.shape)))
-    marginals = [math.sum(probs, axis=modes[:k] + modes[k + 1 :]) for k in range(len(modes))]
-    return math.astensor(
-        [
-            (
-                math.sum(marginal * math.arange(marginal.shape[0], dtype=marginal.dtype) ** 2)
-                - math.sum(marginal * math.arange(marginal.shape[0], dtype=marginal.dtype)) ** 2
-            )
-            for marginal in marginals
-        ],
-    )
-
-
-def validate_contraction_indices(in_idx, out_idx, M, name):
-    r"""Validates the indices used for the contraction of a tensor."""
-    if len(set(in_idx)) != len(in_idx):
-        raise ValueError(f"{name}_in_idx should not contain repeated indices.")
-    if len(set(out_idx)) != len(out_idx):
-        raise ValueError(f"{name}_out_idx should not contain repeated indices.")
-    if not set(range(M)).intersection(out_idx).issubset(set(in_idx)):
-        wrong_indices = set(range(M)).intersection(out_idx) - set(in_idx)
-        raise ValueError(
-            f"Indices {wrong_indices} in {name}_out_idx are trying to replace uncontracted indices.",
-        )
-
-
->>>>>>> 965e620a
 @tensor_int_cache
 def oscillator_eigenstate(q: Vector, cutoff: int) -> Tensor:
     r"""Harmonic oscillator eigenstate wavefunction `\psi_n(q) = <n|q>`.
@@ -331,38 +282,6 @@
     return x, math.real(pdf)
 
 
-<<<<<<< HEAD
-=======
-def sample_homodyne(state: Tensor, quadrature_angle: float = 0.0) -> tuple[float, float]:
-    r"""Given a single-mode state, it generates the pdf of :math:`\tr [ \rho |x_\phi><x_\phi| ]`
-    where `\rho` is the reduced density matrix of the state.
-
-    Args:
-        state (Tensor): ket or density matrix of the state being measured
-        quadrature_angle (float): angle of the quadrature distribution
-
-    Returns:
-        tuple(float, float): outcome and probability of the outcome
-    """
-    dims = len(state.shape)
-    if dims > 2:
-        raise ValueError(
-            "Input state has dimension {state.shape}. Make sure is either a single-mode ket or dm.",
-        )
-
-    x, pdf = quadrature_distribution(state, quadrature_angle)
-    probs = pdf * (x[1] - x[0])
-
-    # draw a sample from the distribution
-    pdf = math.Categorical(probs=probs, name="homodyne_dist")
-    sample_idx = pdf.sample()
-    homodyne_sample = math.gather(x, sample_idx)
-    probability_sample = math.gather(probs, sample_idx)
-
-    return homodyne_sample, probability_sample
-
-
->>>>>>> 965e620a
 def c_ps_matrix(m, n, alpha):
     """
     helper function for ``c_in_PS``.
