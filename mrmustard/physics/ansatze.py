--- conflicted
+++ resolved
@@ -548,27 +548,6 @@
         ret._kwargs = kwargs
         return ret
 
-<<<<<<< HEAD
-    def __call__(self, z: Batch[Vector]) -> Scalar | PolyExpAnsatz:
-        r"""
-        Returns either the value of the ansatz or a new ansatz depending on the argument.
-        If the argument contains None, returns a new ansatz.
-        If the argument only contains numbers, returns the value of the ansatz at that argument.
-        Note that the batch dimensions are handled differently in the two cases. See subfunctions for further information.
-
-        Args:
-            z: point in C^n where the function is evaluated
-
-        Returns:
-            The value of the function if ``z`` has no ``None``, else it returns a new ansatz.
-        """
-        if (np.array(z) == None).any():
-            return self._call_none(z)
-        else:
-            return self._call_all(z)
-
-=======
->>>>>>> 5b775a29
     def _call_all(self, z: Batch[Vector]) -> PolyExpAnsatz:
         r"""
         Value of this ansatz at ``z``. If ``z`` is batched a value of the function at each of the batches are returned.
