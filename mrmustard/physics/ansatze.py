# Copyright 2023 Xanadu Quantum Technologies Inc.

# Licensed under the Apache License, Version 2.0 (the "License");
# you may not use this file except in compliance with the License.
# You may obtain a copy of the License at

#     http://www.apache.org/licenses/LICENSE-2.0

# Unless required by applicable law or agreed to in writing, software
# distributed under the License is distributed on an "AS IS" BASIS,
# WITHOUT WARRANTIES OR CONDITIONS OF ANY KIND, either express or implied.
# See the License for the specific language governing permissions and
# limitations under the License.

"""
This module contains the classes for the available ansatze.
"""

from __future__ import annotations

import itertools
from abc import ABC, abstractmethod
from typing import Any, Callable, Union, Optional

import numpy as np

from mrmustard import math, settings
from mrmustard.math.parameters import Variable
from mrmustard.utils.argsort import argsort_gen
from mrmustard.utils.typing import (
    Batch,
    ComplexMatrix,
    ComplexTensor,
    ComplexVector,
    Matrix,
    Scalar,
    Tensor,
    Vector,
)

__all__ = [
    "Ansatz",
    "ArrayAnsatz",
    "PolyExpBase",
    "PolyExpAnsatz",
    "DiffOpPolyExpAnsatz",
]


class Ansatz(ABC):
    r"""
    A function over a continuous and/or discrete domain.

    An ansatz supports basic mathematical operations such as addition, subtraction,
    multiplication, division, negation, equality, etc.

    Note that ``n``-dimensional arrays are like functions defined over an integer lattice of points,
    so this class also works for, e.g., the Fock representation.

    This class is abstract. Concrete ``Ansatz`` classes have to implement the
    ``__call__``, ``__mul__``, ``__add__``, ``__sub__``, ``__neg__``, and ``__eq__`` methods.
    """

    def __init__(self) -> None:
        self._fn = None
        self._kwargs = {}

    @abstractmethod
    def from_function(cls, fn: Callable, **kwargs: Any) -> Ansatz:
        r"""
        Returns an ansatz from a function and kwargs.
        """

    @abstractmethod
    def __neg__(self) -> Ansatz:
        r"""
        Negates this ansatz.
        """

    @abstractmethod
    def __eq__(self, other: Ansatz) -> bool:
        r"""
        Whether this ansatz is equal to another ansatz.
        """

    @abstractmethod
    def __add__(self, other: Ansatz) -> Ansatz:
        r"""
        Sums this ansatz to another ansatz.
        """

    def __sub__(self, other: Ansatz) -> Ansatz:
        r"""
        Subtracts other from this ansatz.
        """
        try:
            return self.__add__(-other)
        except AttributeError as e:
            raise TypeError(f"Cannot subtract {self.__class__} and {other.__class__}.") from e

    @abstractmethod
    def __call__(self, point: Any) -> Scalar:
        r"""
        Evaluates this ansatz at a given point in the domain.
        """

    @abstractmethod
    def __truediv__(self, other: Union[Scalar, Ansatz]) -> Ansatz:
        r"""
        Divides this ansatz by another ansatz or by a scalar.
        """

    @abstractmethod
    def __mul__(self, other: Union[Scalar, Ansatz]) -> Ansatz:
        r"""
        Multiplies this ansatz by another ansatz.
        """

    @abstractmethod
    def __and__(self, other: Ansatz) -> Ansatz:
        r"""
        Tensor product of this ansatz with another ansatz.
        """

    def __rmul__(self, other: Scalar) -> Ansatz:
        r"""
        Multiplies this ansatz by a scalar.
        """
        return self * other


# pylint: disable=too-many-instance-attributes
class PolyExpBase(Ansatz):
    r"""
    A family of Ansatze parametrized by a triple of a matrix, a vector and an array.
    For example, the Bargmann representation :math:`c\:\textrm{exp}(z A z / 2 + b z)` is of this
    form (where ``A``, ``b``, ``c`` is the triple), or the characteristic function of the
    Wigner representation (where ``Sigma``, ``mu``, ``1`` is the triple).

    Note that this class is not initializable (despite having an initializer) because it does
    not implement all the abstract methods of ``Ansatz``, and it is in fact more general.
    Concrete ansatze that inherit from this class need to implement ``__call__``,
    ``__mul__`` and ``__matmul__``, which are representation-specific.

    Note that the arguments are expected to be batched, i.e. to have a batch dimension
    or to be an iterable. This is because this class also provides the linear superposition
    functionality by implementing the ``__add__`` method, which concatenates the batch dimensions.

    As this can blow up the number of terms in the representation, it is recommended to
    run the `simplify()` method after adding terms together, which combines together
    terms that have the same exponential part.

    Args:
        mat: the matrix-like data
        vec: the vector-like data
        array: the array-like data
    """

<<<<<<< HEAD
    def __init__(self, mat: Batch[Matrix], vec: Batch[Vector], array: Batch[Tensor]):
        self.mat = math.atleast_3d(mat)
        self.vec = math.atleast_2d(vec)
        self.array = math.atleast_1d(array)
        self.batch_size = self.mat.shape[0]
        dim_poly, _ = self.polynomial_shape
        self.num_vars = self.mat.shape[-1] - dim_poly
=======
    def __init__(
        self,
        mat: Batch[Matrix],
        vec: Batch[Vector],
        array: Batch[Tensor],
    ):
        super().__init__()
        self._mat = mat
        self._vec = vec
        self._array = array

        # if (mat, vec, array) have been converted to backend
        self._backends = [False, False, False]

>>>>>>> bc238b90
        self._simplified = False

    def __neg__(self) -> PolyExpBase:
        return self.__class__(self.mat, self.vec, -self.array)

    def __eq__(self, other: PolyExpBase) -> bool:
        return self._equal_no_array(other) and np.allclose(self.array, other.array, atol=1e-10)

    def _equal_no_array(self, other: PolyExpBase) -> bool:
        self.simplify()
        other.simplify()
        return np.allclose(self.vec, other.vec, atol=1e-10) and np.allclose(
            self.mat, other.mat, atol=1e-10
        )

    def __add__(self, other: PolyExpBase) -> PolyExpBase:
        combined_matrices = math.concat([self.mat, other.mat], axis=0)
        combined_vectors = math.concat([self.vec, other.vec], axis=0)

        a0s = self.array.shape[1:]
        a1s = other.array.shape[1:]
        if a0s == a1s:
            combined_arrays = math.concat([self.array, other.array], axis=0)
        else:
            s_max = np.maximum(np.array(a0s), np.array(a1s))

            padding_array0 = np.array(
                (
                    np.zeros(len(s_max) + 1),
                    np.concatenate((np.array([0]), np.array((s_max - a0s)))),
                ),
                dtype=int,
            ).T
            padding_tuple0 = tuple(tuple(padding_array0[i]) for i in range(len(s_max) + 1))

            padding_array1 = np.array(
                (
                    np.zeros(len(s_max) + 1),
                    np.concatenate((np.array([0]), np.array((s_max - a1s)))),
                ),
                dtype=int,
            ).T
            padding_tuple1 = tuple(tuple(padding_array1[i]) for i in range(len(s_max) + 1))
            a0_new = np.pad(self.array, padding_tuple0, "constant")
            a1_new = np.pad(other.array, padding_tuple1, "constant")
            combined_arrays = math.concat([a0_new, a1_new], axis=0)
        # note output is not simplified
        return self.__class__(combined_matrices, combined_vectors, combined_arrays)

    @property
    def array(self) -> Batch[ComplexMatrix]:
        r"""
        The array of this ansatz.
        """
        self._generate_ansatz()
        if not self._backends[2]:
            self._array = math.atleast_1d(self._array)
            self._backends[2] = True
        return self._array

    @array.setter
    def array(self, array):
        self._array = array
        self._backends[2] = False

    @property
    def batch_size(self):
        r"""
        The batch size of this ansatz.
        """
        return self.mat.shape[0]

    @property
    def degree(self) -> int:
        r"""
        The polynomial degree of this ansatz.
        """
        if self.array.ndim == 1:
            return 0
        return self.array.shape[-1] - 1

    @property
<<<<<<< HEAD
    def polynomial_shape(self) -> tuple[int, tuple]:
        r"""
        This method finds the dimensionality of the polynomial, i.e. how many wires
        have polynomials attached to them and what the degree of the polynomial is
        on each of the wires.
        """

        dim_poly = len(self.array.shape) - 1
        shape_poly = self.array.shape[1:]
        return dim_poly, shape_poly
=======
    def mat(self) -> Batch[ComplexMatrix]:
        r"""
        The matrix of this ansatz.
        """
        self._generate_ansatz()
        if not self._backends[0]:
            self._mat = math.atleast_3d(self._mat)
            self._backends[0] = True
        return self._mat

    @mat.setter
    def mat(self, array):
        self._mat = array
        self._backends[0] = False

    @property
    def num_vars(self):
        r"""
        The number of variables in this ansatz.
        """
        return self.mat.shape[-1]

    @property
    def vec(self) -> Batch[ComplexMatrix]:
        r"""
        The vector of this ansatz.
        """
        self._generate_ansatz()
        if not self._backends[1]:
            self._vec = math.atleast_2d(self._vec)
            self._backends[1] = True
        return self._vec

    @vec.setter
    def vec(self, array):
        self._vec = array
        self._backends[1] = False
>>>>>>> bc238b90

    def simplify(self) -> None:
        r"""
        Simplifies the representation by combining together terms that have the same
        exponential part, i.e. two terms along the batch are considered equal if their
        matrix and vector are equal. In this case only one is kept and the arrays are added.

        Does not run if the representation has already been simplified, so it is safe to call.
        """
        if self._simplified:
            return
        indices_to_check = set(range(self.batch_size))
        removed = []
        while indices_to_check:
            i = indices_to_check.pop()
            for j in indices_to_check.copy():
                if np.allclose(self.mat[i], self.mat[j]) and np.allclose(self.vec[i], self.vec[j]):
                    self.array = math.update_add_tensor(self.array, [[i]], [self.array[j]])
                    indices_to_check.remove(j)
                    removed.append(j)
        to_keep = [i for i in range(self.batch_size) if i not in removed]
        self.mat = math.gather(self.mat, to_keep, axis=0)
        self.vec = math.gather(self.vec, to_keep, axis=0)
        self.array = math.gather(self.array, to_keep, axis=0)
        self._simplified = True

    def simplify_v2(self) -> None:
        r"""
        A different implementation of ``simplify`` that orders the batch dimension first.
        """
        if self._simplified:
            return
        self._order_batch()
        to_keep = [d0 := 0]
        mat, vec = self.mat[d0], self.vec[d0]
        for d in range(1, self.batch_size):
            if np.allclose(mat, self.mat[d]) and np.allclose(vec, self.vec[d]):
                self.array = math.update_add_tensor(self.array, [[d0]], [self.array[d]])
            else:
                to_keep.append(d)
                d0 = d
                mat, vec = self.mat[d0], self.vec[d0]
        self.mat = math.gather(self.mat, to_keep, axis=0)
        self.vec = math.gather(self.vec, to_keep, axis=0)
        self.array = math.gather(self.array, to_keep, axis=0)
        self._simplified = True

    def _generate_ansatz(self):
        r"""
        This method computes and sets the matrix, vector and array given a function
        and some kwargs.
        """
        names = list(self._kwargs.keys())
        vars = list(self._kwargs.values())

        params = {}
        param_types = []
        for name, param in zip(names, vars):
            try:
                params[name] = param.value
                param_types.append(type(param))
            except AttributeError:
                params[name] = param

        if self._array is None or Variable in param_types:
            mat, vec, array = self._fn(**params)
            self.mat = mat
            self.vec = vec
            self.array = array

    def _order_batch(self):
        r"""
        This method orders the batch dimension by the lexicographical order of the
        flattened arrays (mat, vec, array). This is a very cheap way to enforce
        an ordering of the batch dimension, which is useful for simplification and for
        determining (in)equality between two Bargmann representations.
        """
        generators = [
            itertools.chain(
                math.asnumpy(self.vec[i]).flat,
                math.asnumpy(self.mat[i]).flat,
                math.asnumpy(self.array[i]).flat,
            )
            for i in range(self.batch_size)
        ]
        sorted_indices = argsort_gen(generators)
        self.mat = math.gather(self.mat, sorted_indices, axis=0)
        self.vec = math.gather(self.vec, sorted_indices, axis=0)
        self.array = math.gather(self.array, sorted_indices, axis=0)

    def decompose_ansatz(self) -> DiffOpPolyExpAnsatz:
        r"""
        This method decomposes a DiffOpPolyExpAnsatz. Given an ansatz of dimensions:
        A=(batch,n+m,n+m), b=(batch,n+m), c = (batch,k_1,k_2,...,k_m),
        it can be rewritten as an ansatz of dimensions
        A=(batch,2n,2n), b=(batch,2n), c = (batch,l_1,l_2,...,l_n), with l_i = sum_j k_j
        This decomposition is typically favourable if m>n, and will only run if that is the case.
        The naming convention is ``n = dim_alpha``  and ``m = dim_beta`` and ``(k_1,k_2,...,k_m) = shape_beta``
        """
        dim_beta, shape_beta = self.polynomial_shape
        dim_alpha = self.mat.shape[-1] - dim_beta
        batch_size = self.batch_size
        if dim_beta > dim_alpha:
            A_bar = math.block(
                [
                    [
                        math.zeros((batch_size, dim_alpha, dim_alpha), dtype=self.mat.dtype),
                        self.mat[..., :dim_alpha, dim_alpha:],
                    ],
                    [
                        self.mat[..., dim_alpha:, :dim_alpha],
                        self.mat[..., dim_alpha:, dim_alpha:],
                    ],
                ]
            )

            b_bar = math.block(
                [
                    [
                        math.zeros((batch_size, dim_alpha), dtype=self.vec.dtype),
                        self.vec[..., dim_alpha:],
                    ]
                ]
            )
            poly_bar = math.hermite_renormalized_batch(
                A_bar,
                b_bar,
                complex(1),
                (batch_size,) + (math.sum(shape_beta),) * dim_alpha + shape_beta,
            )
            poly_bar = math.moveaxis(poly_bar, 0, dim_alpha)
            c_decomp = math.sum(
                poly_bar * self.array,
                axes=math.arange(
                    len(poly_bar.shape) - dim_beta, len(poly_bar.shape), dtype=math.int32
                ).tolist(),
            )
            c_decomp = math.moveaxis(c_decomp, -1, 0)

            A_decomp = math.block(
                [
                    [
                        self.mat[..., :dim_alpha, :dim_alpha],
                        math.outer(
                            math.ones(batch_size, dtype=self.mat.dtype),
                            math.eye(dim_alpha, dtype=self.mat.dtype),
                        ),
                    ],
                    [
                        math.outer(
                            math.ones(batch_size, dtype=self.mat.dtype),
                            math.eye((dim_alpha), dtype=self.mat.dtype),
                        ),
                        math.zeros((batch_size, dim_alpha, dim_alpha), dtype=self.mat.dtype),
                    ],
                ]
            )
            b_decomp = math.block(
                [
                    [
                        self.vec[..., :dim_alpha],
                        math.zeros((batch_size, dim_alpha), dtype=self.vec.dtype),
                    ]
                ]
            )
            return DiffOpPolyExpAnsatz(A_decomp, b_decomp, c_decomp)
        else:
            return DiffOpPolyExpAnsatz(self.mat, self.vec, self.array)


class PolyExpAnsatz(PolyExpBase):
    r"""
    The ansatz of the Fock-Bargmann representation.

    Represents the ansatz function:

        :math:`F(z) = \sum_i \textrm{poly}_i(z) \textrm{exp}(z^T A_i z / 2 + z^T b_i)`

    where each :math:`poly_i` is a polynomial in ``z`` that can be expressed as

        :math:`\textrm{poly}_i(z) = \sum_k c^(i)_k z^k`,

    with ``k`` being a multi-index. The matrices :math:`A_i` and vectors :math:`b_i` are
    parameters of the exponential terms in the ansatz, and :math:`z` is a vector of variables.

    .. code-block::

        >>> from mrmustard.physics.ansatze import PolyExpAnsatz

        >>> A = np.array([[1.0, 0.0], [0.0, 1.0]])
        >>> b = np.array([1.0, 1.0])
        >>> c = np.array(1.0)

        >>> F = PolyExpAnsatz(A, b, c)
        >>> z = np.array([1.0, 2.0])

        >>> # calculate the value of the function at ``z``
        >>> val = F(z)

    Args:
        A: The list of square matrices :math:`A_i`
        b: The list of vectors :math:`b_i`
        c: The array of coefficients for the polynomial terms in the ansatz.
    """

    def __init__(
        self,
        A: Optional[Batch[Matrix]] = None,
        b: Optional[Batch[Vector]] = None,
        c: Batch[Tensor | Scalar] = 1.0,
        name: str = "",
    ):
        self.name = name

        if A is None and b is None and c is not None:
            raise ValueError("Please provide either A or b.")
        super().__init__(mat=A, vec=b, array=c)

    @property
    def A(self) -> Batch[ComplexMatrix]:
        r"""
        The list of square matrices :math:`A_i`.
        """
        return self.mat

    @property
    def b(self) -> Batch[ComplexVector]:
        r"""
        The list of vectors :math:`b_i`.
        """
        return self.vec

    @property
    def c(self) -> Batch[ComplexTensor]:
        r"""
        The array of coefficients for the polynomial terms in the ansatz.
        """
        return self.array

    @classmethod
    def from_function(cls, fn: Callable, **kwargs: Any) -> PolyExpAnsatz:
        r"""
        Returns a PolyExpAnsatz object from a generator function.
        """
        ret = cls(None, None, None)
        ret._fn = fn
        ret._kwargs = kwargs
        return ret

    def __call__(self, z: Batch[Vector]) -> Scalar:
        r"""
        Value of this ansatz at ``z``.

        Args:
            z: point in C^n where the function is evaluated

        Returns:
            The value of the function.
        """
        z = np.atleast_2d(z)  # shape (..., n)
        zz = np.einsum("...a,...b->...ab", z, z)[..., None, :, :]  # shape (..., 1, n, n))
        A_part = 0.5 * math.sum(
            zz * self.A, axes=[-1, -2]
        )  # sum((...,1,n,n) * (b,n,n), [-1,-2]) ~ (...,b)
        b_part = np.sum(z[..., None, :] * self.b, axis=-1)  # sum((...,1,n) * (b,n), -1) ~ (...,b)
        exp_sum = np.exp(A_part + b_part)  # (..., b)
        result = exp_sum * self.c  # (..., b)
        val = np.sum(result, axis=-1)  # (...)
        return val

    def __mul__(self, other: Union[Scalar, PolyExpAnsatz]) -> PolyExpAnsatz:
        r"""
        Multiplies this ansatz by a scalar or another ansatz.

        Args:
            other: A scalar or another ansatz.

        Raises:
            TypeError: If other is neither a scalar nor an ansatz.

        Returns:
            PolyExpAnsatz: The product of this ansatz and other.
        """
        if isinstance(other, PolyExpAnsatz):
            new_a = [A1 + A2 for A1, A2 in itertools.product(self.A, other.A)]
            new_b = [b1 + b2 for b1, b2 in itertools.product(self.b, other.b)]
            new_c = [c1 * c2 for c1, c2 in itertools.product(self.c, other.c)]
            return self.__class__(A=new_a, b=new_b, c=new_c)
        else:
            try:
                return self.__class__(self.A, self.b, self.c * other)
            except Exception as e:
                raise TypeError(f"Cannot multiply {self.__class__} and {other.__class__}.") from e

    def __truediv__(self, other: Union[Scalar, PolyExpAnsatz]) -> PolyExpAnsatz:
        r"""
        Divides this ansatz by a scalar or another ansatz.

        Args:
            other: A scalar or another ansatz.

        Raises:
            TypeError: If other is neither a scalar nor an ansatz.

        Returns:
            PolyExpAnsatz: The division of this ansatz by other.
        """
        if isinstance(other, PolyExpAnsatz):
            new_a = [A1 - A2 for A1, A2 in itertools.product(self.A, other.A)]
            new_b = [b1 - b2 for b1, b2 in itertools.product(self.b, other.b)]
            new_c = [c1 / c2 for c1, c2 in itertools.product(self.c, other.c)]
            return self.__class__(A=new_a, b=new_b, c=new_c)
        else:
            try:
                return self.__class__(self.A, self.b, self.c / other)
            except Exception as e:
                raise TypeError(f"Cannot divide {self.__class__} and {other.__class__}.") from e

    def __and__(self, other: PolyExpAnsatz) -> PolyExpAnsatz:
        r"""
        Tensor product of this ansatz with another ansatz.
        Equivalent to :math:`F(a) * G(b)` (with different arguments, that is).
        As it distributes over addition on both self and other,
        the batch size of the result is the product of the batch
        size of this anzatz and the other one.

        Args:
            other: Another ansatz.

        Returns:
            The tensor product of this ansatz and other.
        """
        As = [math.block_diag(a1, a2) for a1 in self.A for a2 in other.A]
        bs = [math.concat([b1, b2], axis=-1) for b1 in self.b for b2 in other.b]
        cs = [math.outer(c1, c2) for c1 in self.c for c2 in other.c]
        return self.__class__(As, bs, cs)


class DiffOpPolyExpAnsatz(PolyExpBase):
    r"""
    The ansatz of the Fock-Bargmann representation.

    Represents the ansatz function:

        :math:`F(z) = \sum_i [\sum_k c^{(i)}_k \partial_y^k \textrm{exp}((z,y)^T A_i (z,y) / 2 + (z,y)^T b_i)|_{y=0}]`

    with ``k`` being a multi-index. The matrices :math:`A_i` and vectors :math:`b_i` are
    parameters of the exponential terms in the ansatz, and :math:`z` is a vector of variables, and  and :math:`y` is a vector linked to the polynomial coefficients.
    The dimension of ``z + y`` must be equal to the dimension of ``A`` and ``b``.

        .. code-block::

        >>> from mrmustard.physics.ansatze import DiffOpPolyExpAnsatz

        >>> A = np.array([[1.0, 0.0], [0.0, 1.0]])
        >>> b = np.array([1.0, 1.0])
        >>> c = np.array([[1.0,2.0,3.0]])

        >>> F = DiffOpPolyExpAnsatz(A, b, c)
        >>> z = np.array([[1.0],[2.0],[3.0]])

        >>> # calculate the value of the function at the three different ``z``, since z is batched.
        >>> val = F(z)

    A and b can be batched or not, but c needs to include an explicit batch dimension that matches A and b.
    Args:
        A: The list of square matrices :math:`A_i`
        b: The list of vectors :math:`b_i`
        c: The list of arrays :math:`c_i` is coefficients for the polynomial terms in the ansatz.
        An explicit batch dimension that matched A and b has to be given for c.

    """

    def __init__(
        self,
        A: Optional[Batch[Matrix]] = None,
        b: Optional[Batch[Vector]] = None,
        c: Batch[Tensor] = np.array([[1.0]]),
        name: str = "",
    ):
        self.name = name

        if A is None and b is None:
            raise ValueError("Please provide either A or b.")
        A = math.astensor(A)
        b = math.astensor(b)
        c = math.astensor(c)
        super().__init__(mat=A, vec=b, array=c)
        if self.A.shape[0] != self.c.shape[0] or self.A.shape[0] != self.b.shape[0]:
            raise ValueError("Batch size of A,b,c must be the same.")

    @property
    def A(self) -> Batch[ComplexMatrix]:
        r"""
        The list of square matrices :math:`A_i`.
        """
        return self.mat

    @property
    def b(self) -> Batch[ComplexVector]:
        r"""
        The list of vectors :math:`b_i`.
        """
        return self.vec

    @property
    def c(self) -> Batch[ComplexTensor]:
        r"""
        The array of coefficients for the polynomial terms in the ansatz.
        """
        return self.array

    def __call__(self, z: Batch[Vector]) -> Scalar:
        r"""
        Value of this ansatz at ``z``. If ``z`` is batched a value of the function at each of the batches are returned.
        If ``Abc`` is batched it is thought of as a linear combination, and thus the results are added linearly together.
        Note that the batch dimension of ``z`` and ``Abc`` can be different.

        Conventions in code comments:
            n: is the same as dim_alpha
            m: is the same as dim_beta

        Args:
            z: point in C^n where the function is evaluated

        Returns:
            The value of the function.
        """
        dim_beta, shape_beta = self.polynomial_shape
        dim_alpha = self.A.shape[-1] - dim_beta
        batch_size = self.batch_size

        z = math.atleast_2d(z)  # shape (b_arg, n)
        batch_size_arg = z.shape[0]
        if z.shape[-1] != dim_alpha or z.shape[-1] != self.num_vars:
            raise ValueError(
                "The sum of the dimension of the argument and polynomial must be equal to the dimension of A and b."
            )
        zz = math.einsum("...a,...b->...ab", z, z)[..., None, :, :]  # shape (b_arg, 1, n, n))

        A_part = math.sum(
            self.A[..., :dim_alpha, :dim_alpha] * zz, axes=[-1, -2]
        )  # sum((b_arg,1,n,n) * (b_abc,n,n), [-1,-2]) ~ (b_arg,b_abc)
        b_part = math.sum(
            self.b[..., :dim_alpha] * z[..., None, :], axes=[-1]
        )  # sum((b_arg,1,n) * (b_abc,n), [-1]) ~ (b_arg,b_abc)

        exp_sum = math.exp(1 / 2 * A_part + b_part)  # (b_arg, b_abc)
        if dim_beta == 0:
            val = math.sum(exp_sum * self.c, axes=[-1])  # (b_arg)
        else:
            b_poly = math.astensor(
                math.einsum("ijk,hk", self.A[..., dim_alpha:, :dim_alpha], z)
                + self.b[..., dim_alpha:]
            )  # (b_arg, b_abc, m)
            b_poly = math.moveaxis(b_poly, 0, 1)  # (b_abc, b_arg, m)
            A_poly = self.A[..., dim_alpha:, dim_alpha:]  # (b_abc, m)
            poly = math.astensor(
                [
                    math.hermite_renormalized_batch(
                        A_poly[i], b_poly[i], complex(1), (batch_size_arg,) + shape_beta
                    )
                    for i in range(batch_size)
                ]
            )  # (b_abc,b_arg,poly)
            poly = math.moveaxis(poly, 0, 1)  # (b_arg,b_abc,poly)
            val = math.sum(
                exp_sum
                * math.sum(
                    poly * self.c, axes=math.arange(2, 2 + dim_beta, dtype=math.int32).tolist()
                ),
                axes=[-1],
            )  # (b_arg)
        return val

    def __mul__(self, other: Union[Scalar, DiffOpPolyExpAnsatz]) -> DiffOpPolyExpAnsatz:
        r"""Multiplies this ansatz by a scalar or another ansatz or a plain scalar.

        Args:
            other: A scalar or another ansatz.

        Raises:
            TypeError: If other is neither a scalar nor an ansatz.

        Returns:
            DiffOpPolyExpAnsatz: The product of this ansatz and other.
        """

        def mul_A(A1, A2, dim_alpha, dim_beta1, dim_beta2):
            A3 = math.block(
                [
                    [
                        A1[:dim_alpha, :dim_alpha] + A2[:dim_alpha, :dim_alpha],
                        A1[:dim_alpha, dim_alpha:],
                        A2[:dim_alpha, dim_alpha:],
                    ],
                    [
                        A1[dim_alpha:, :dim_alpha],
                        A1[dim_alpha:, dim_alpha:],
                        math.zeros((dim_beta1, dim_beta2), dtype=math.complex128),
                    ],
                    [
                        A2[dim_alpha:, :dim_alpha],
                        math.zeros((dim_beta2, dim_beta1), dtype=math.complex128),
                        A2[dim_alpha:, dim_alpha:],
                    ],
                ]
            )
            return A3

        def mul_b(b1, b2, dim_alpha):
            b3 = math.reshape(
                math.block([[b1[:dim_alpha] + b2[:dim_alpha], b1[dim_alpha:], b2[dim_alpha:]]]), -1
            )
            return b3

        def mul_c(c1, c2):
            c3 = math.reshape(math.outer(c1, c2), (c1.shape + c2.shape))
            return c3

        if isinstance(other, DiffOpPolyExpAnsatz):

            dim_beta1, _ = self.polynomial_shape
            dim_beta2, _ = other.polynomial_shape

            dim_alpha1 = self.A.shape[-1] - dim_beta1
            dim_alpha2 = other.A.shape[-1] - dim_beta2
            if dim_alpha1 != dim_alpha2:
                raise TypeError("The dimensionality of the two ansatze must be the same.")
            dim_alpha = dim_alpha1

            new_a = [
                mul_A(
                    math.cast(A1, "complex128"),
                    math.cast(A2, "complex128"),
                    dim_alpha,
                    dim_beta1,
                    dim_beta2,
                )
                for A1, A2 in itertools.product(self.A, other.A)
            ]
            new_b = [mul_b(b1, b2, dim_alpha) for b1, b2 in itertools.product(self.b, other.b)]
            new_c = [mul_c(c1, c2) for c1, c2 in itertools.product(self.c, other.c)]

            return self.__class__(A=new_a, b=new_b, c=new_c)
        else:
            try:
                return self.__class__(self.A, self.b, self.c * other)
            except Exception as e:
                raise TypeError(f"Cannot multiply {self.__class__} and {other.__class__}.") from e

    def __truediv__(self, other: Union[Scalar, DiffOpPolyExpAnsatz]) -> DiffOpPolyExpAnsatz:
        r"""Multiplies this ansatz by a scalar or another ansatz or a plain scalar.

        Args:
            other: A scalar or another ansatz.

        Raises:
            TypeError: If other is neither a scalar nor an ansatz.

        Returns:
            DiffOpPolyExpAnsatz: The product of this ansatz and other.
        """

        def div_A(A1, A2, dim_alpha, dim_beta1, dim_beta2):
            A3 = math.block(
                [
                    [
                        A1[:dim_alpha, :dim_alpha] + A2[:dim_alpha, :dim_alpha],
                        A1[:dim_alpha, dim_alpha:],
                        A2[:dim_alpha, dim_alpha:],
                    ],
                    [
                        A1[dim_alpha:, :dim_alpha],
                        A1[dim_alpha:, dim_alpha:],
                        math.zeros((dim_beta1, dim_beta2), dtype=math.complex128),
                    ],
                    [
                        A2[dim_alpha:, :dim_alpha],
                        math.zeros((dim_beta2, dim_beta1), dtype=math.complex128),
                        A2[dim_alpha:, dim_alpha:],
                    ],
                ]
            )
            return A3

        def div_b(b1, b2, dim_alpha):
            b3 = math.reshape(
                math.block([[b1[:dim_alpha] + b2[:dim_alpha], b1[dim_alpha:], b2[dim_alpha:]]]), -1
            )
            return b3

        def div_c(c1, c2):
            c3 = math.reshape(math.outer(c1, c2), (c1.shape + c2.shape))
            return c3

        if isinstance(other, DiffOpPolyExpAnsatz):

            dim_beta1, _ = self.polynomial_shape
            dim_beta2, _ = other.polynomial_shape
            if dim_beta1 == 0 and dim_beta2 == 0:
                dim_alpha1 = self.A.shape[-1] - dim_beta1
                dim_alpha2 = other.A.shape[-1] - dim_beta2
                if dim_alpha1 != dim_alpha2:
                    raise TypeError("The dimensionality of the two ansatze must be the same.")
                dim_alpha = dim_alpha1

                new_a = [
                    div_A(
                        math.cast(A1, "complex128"),
                        -math.cast(A2, "complex128"),
                        dim_alpha,
                        dim_beta1,
                        dim_beta2,
                    )
                    for A1, A2 in itertools.product(self.A, other.A)
                ]
                new_b = [div_b(b1, -b2, dim_alpha) for b1, b2 in itertools.product(self.b, other.b)]
                new_c = [div_c(c1, 1 / c2) for c1, c2 in itertools.product(self.c, other.c)]

                return self.__class__(A=new_a, b=new_b, c=new_c)
            else:
                raise NotImplementedError("Only implemented if both c are scalars")
        else:
            try:
                return self.__class__(self.A, self.b, self.c / other)
            except Exception as e:
                raise TypeError(f"Cannot divide {self.__class__} and {other.__class__}.") from e

    def __and__(self, other: DiffOpPolyExpAnsatz) -> DiffOpPolyExpAnsatz:
        r"""Tensor product of this ansatz with another ansatz.
        Equivalent to :math:`F(a) * G(b)` (with different arguments, that is).
        As it distributes over addition on both self and other,
        the batch size of the result is the product of the batch
        size of this anzatz and the other one.

        Args:
            other: Another ansatz.

        Returns:
            The tensor product of this ansatz and other.
        """

        def andA(A1, A2, dim_alpha1, dim_alpha2, dim_beta1, dim_beta2):
            A3 = math.block(
                [
                    [
                        A1[:dim_alpha1, :dim_alpha1],
                        math.zeros((dim_alpha1, dim_alpha2), dtype=math.complex128),
                        A1[:dim_alpha1, dim_alpha1:],
                        math.zeros((dim_alpha1, dim_beta2), dtype=math.complex128),
                    ],
                    [
                        math.zeros((dim_alpha2, dim_alpha1), dtype=math.complex128),
                        A2[:dim_alpha2:, :dim_alpha2],
                        math.zeros((dim_alpha2, dim_beta1), dtype=math.complex128),
                        A2[:dim_alpha2, dim_alpha2:],
                    ],
                    [
                        A1[dim_alpha1:, :dim_alpha1],
                        math.zeros((dim_beta1, dim_alpha2), dtype=math.complex128),
                        A1[dim_alpha1:, dim_alpha1:],
                        math.zeros((dim_beta1, dim_beta2), dtype=math.complex128),
                    ],
                    [
                        math.zeros((dim_beta2, dim_alpha1), dtype=math.complex128),
                        A2[dim_alpha2:, :dim_alpha2],
                        math.zeros((dim_beta2, dim_beta1), dtype=math.complex128),
                        A2[dim_alpha2:, dim_alpha2:],
                    ],
                ]
            )
            return A3

        def andb(b1, b2, dim_alpha1, dim_alpha2):
            b3 = math.reshape(
                math.block([[b1[:dim_alpha1], b2[:dim_alpha2], b1[dim_alpha1:], b2[dim_alpha2:]]]),
                -1,
            )
            return b3

        def andc(c1, c2):
            c3 = math.reshape(math.outer(c1, c2), (c1.shape + c2.shape))
            return c3

        dim_beta1, _ = self.polynomial_shape
        dim_beta2, _ = other.polynomial_shape

        dim_alpha1 = self.A.shape[-1] - dim_beta1
        dim_alpha2 = other.A.shape[-1] - dim_beta2

        As = [
            andA(
                math.cast(A1, "complex128"),
                math.cast(A2, "complex128"),
                dim_alpha1,
                dim_alpha2,
                dim_beta1,
                dim_beta2,
            )
            for A1, A2 in itertools.product(self.A, other.A)
        ]
        bs = [andb(b1, b2, dim_alpha1, dim_alpha2) for b1, b2 in itertools.product(self.b, other.b)]
        cs = [andc(c1, c2) for c1, c2 in itertools.product(self.c, other.c)]
        return self.__class__(As, bs, cs)


class ArrayAnsatz(Ansatz):
    r"""
    The ansatz of the Fock-Bargmann representation.

    Represents the ansatz as a multidimensional array.

    .. code-block::

          >>> from mrmustard.physics.ansatze import ArrayAnsatz

          >>> array = np.random.random((2, 4, 5))
          >>> ansatz = ArrayAnsatz(array)

    Args:
        array: A (potentially) batched array.
        batched: Whether the array input has a batch dimension.

    Note: The args can be passed non-batched, as they will be automatically broadcasted to the
    correct batch shape if ``batched`` is set to ``False``.
    """

    def __init__(self, array: Batch[Tensor], batched: bool = True):
        super().__init__()

        self._array = array if batched else [array]
        self._backend_array = False

    @property
    def batch_size(self):
        r"""
        The batch size of this ansatz.
        """
        return self.array.shape[0]

    @property
    def array(self) -> Batch[Tensor]:
        r"""
        The array of this ansatz.
        """
        self._generate_ansatz()
        if not self._backend_array:
            self._array = math.astensor(self._array)
            self._backend_array = True
        return self._array

    @array.setter
    def array(self, value):
        self._array = value
        self._backend_array = False

    @property
    def num_vars(self) -> int:
        r"""
        The number of variables in this ansatz.
        """
        return len(self.array.shape) - 1

    @classmethod
    def from_function(cls, fn: Callable, **kwargs: Any) -> ArrayAnsatz:
        r"""
        Returns an ArrayAnsatz object from a generator function.
        """
        ret = cls(None, True)
        ret._fn = fn
        ret._kwargs = kwargs
        return ret

    def _generate_ansatz(self):
        r"""
        This method computes and sets the array given a function
        and some kwargs.
        """
        if self._array is None:
            self.array = [self._fn(**self._kwargs)]

    def __neg__(self) -> ArrayAnsatz:
        r"""
        Negates the values in the array.
        """
        return self.__class__(array=-self.array)

    def __eq__(self, other: Ansatz) -> bool:
        r"""
        Whether this ansatz's array is equal to another ansatz's array.

        Note that the comparison is done by numpy allclose with numpy's default rtol and atol.

        """
        slices = (slice(0, None),) + tuple(
            slice(0, min(si, oi)) for si, oi in zip(self.array.shape[1:], other.array.shape[1:])
        )
        return np.allclose(self.array[slices], other.array[slices], atol=1e-10)

    def __add__(self, other: ArrayAnsatz) -> ArrayAnsatz:
        r"""
        Adds the array of this ansatz and the array of another ansatz.

        Args:
            other: Another ansatz.

        Raises:
            ValueError: If the arrays don't have the same shape.

        Returns:
            ArrayAnsatz: The addition of this ansatz and other.
        """
        try:
            new_array = [a + b for a in self.array for b in other.array]
            return self.__class__(array=new_array)
        except Exception as e:
            raise TypeError(f"Cannot add {self.__class__} and {other.__class__}.") from e

    def __call__(self, point: Any) -> Scalar:
        r"""
        Evaluates this ansatz at a given point in the domain.
        """
        raise AttributeError("Cannot plot ArrayAnsatz.")

    def __truediv__(self, other: Union[Scalar, ArrayAnsatz]) -> ArrayAnsatz:
        r"""
        Divides this ansatz by another ansatz.

        Args:
            other: A scalar or another ansatz.

        Raises:
            ValueError: If the arrays don't have the same shape.

        Returns:
            ArrayAnsatz: The division of this ansatz and other.
        """
        if isinstance(other, ArrayAnsatz):
            try:
                new_array = [a / b for a in self.array for b in other.array]
                return self.__class__(array=new_array)
            except Exception as e:
                raise TypeError(f"Cannot divide {self.__class__} and {other.__class__}.") from e
        else:
            return self.__class__(array=self.array / other)

    def __mul__(self, other: Union[Scalar, ArrayAnsatz]) -> ArrayAnsatz:
        r"""
        Multiplies this ansatz by another ansatz.

        Args:
            other: A scalar or another ansatz.

        Raises:
            ValueError: If both of array don't have the same shape.

        Returns:
            ArrayAnsatz: The product of this ansatz and other.
        """
        if isinstance(other, ArrayAnsatz):
            try:
                new_array = [a * b for a in self.array for b in other.array]
                return self.__class__(array=new_array)
            except Exception as e:
                raise TypeError(f"Cannot multiply {self.__class__} and {other.__class__}.") from e
        else:
            return self.__class__(array=self.array * other)

    def __and__(self, other: ArrayAnsatz) -> ArrayAnsatz:
        r"""
        Tensor product of this ansatz with another ansatz.

        Args:
            other: Another ansatz.

        Returns:
            The tensor product of this ansatz and other.
            Batch size is the product of two batches.
        """
        new_array = [math.outer(a, b) for a in self.array for b in other.array]
        return self.__class__(array=new_array)

    @property
    def conj(self):
        r"""
        The conjugate of this ansatz.
        """
        return self.__class__(math.conj(self.array))


def bargmann_Abc_to_phasespace_cov_means(
    A: Matrix, b: Vector, c: Scalar
) -> tuple[Matrix, Vector, Scalar]:
    r"""
    Function to derive the covariance matrix and mean vector of a Gaussian state from its Wigner characteristic function in ABC form.

    The covariance matrix and mean vector can be used to write the characteristic function of a Gaussian state
    :math:
        \Chi_G(r) = \exp\left( -\frac{1}{2}r^T \Omega^T cov \Omega r + i r^T\Omega^T mean \right),
    and the Wigner function of a Gaussian state:
    :math:
        W_G(r) = \frac{1}{\sqrt{\Det(cov)}} \exp\left( -\frac{1}{2}(r - mean)^T cov^{-1} (r-mean) \right).

    The internal expression of our Gaussian state :math:`\rho` is in Bargmann representation, one can write the characteristic function of a Gaussian state in Bargmann representation as
    :math:
        \Chi_G(\alpha) = \Tr(\rho D) = c \exp\left( -\frac{1}{2}\alpha^T A \alpha + \alpha^T b \right).

    This function is to go from the Abc triple in characteristic phase space into the covariance and mean vector for Gaussian state.

    Args:
        A, b, c: The ``(A, b, c)`` triple of the state in characteristic phase space.

    Returns:
        The covariance matrix, mean vector and coefficient of the state in phase space.
    """
    num_modes = A.shape[-1] // 2
    Omega = math.cast(math.transpose(math.J(num_modes)), dtype=math.complex128)
    W = math.transpose(math.conj(math.rotmat(num_modes)))
    coeff = c
    cov = [
        -Omega @ W @ Amat @ math.transpose(W) @ math.transpose(Omega) * settings.HBAR for Amat in A
    ]
    mean = [
        1j * math.matvec(Omega @ W, bvec) * math.sqrt(settings.HBAR, dtype=math.complex128)
        for bvec in b
    ]
    return math.astensor(cov), math.astensor(mean), coeff<|MERGE_RESOLUTION|>--- conflicted
+++ resolved
@@ -156,15 +156,7 @@
         array: the array-like data
     """
 
-<<<<<<< HEAD
-    def __init__(self, mat: Batch[Matrix], vec: Batch[Vector], array: Batch[Tensor]):
-        self.mat = math.atleast_3d(mat)
-        self.vec = math.atleast_2d(vec)
-        self.array = math.atleast_1d(array)
-        self.batch_size = self.mat.shape[0]
-        dim_poly, _ = self.polynomial_shape
-        self.num_vars = self.mat.shape[-1] - dim_poly
-=======
+
     def __init__(
         self,
         mat: Batch[Matrix],
@@ -179,7 +171,6 @@
         # if (mat, vec, array) have been converted to backend
         self._backends = [False, False, False]
 
->>>>>>> bc238b90
         self._simplified = False
 
     def __neg__(self) -> PolyExpBase:
@@ -262,7 +253,6 @@
         return self.array.shape[-1] - 1
 
     @property
-<<<<<<< HEAD
     def polynomial_shape(self) -> tuple[int, tuple]:
         r"""
         This method finds the dimensionality of the polynomial, i.e. how many wires
@@ -273,7 +263,8 @@
         dim_poly = len(self.array.shape) - 1
         shape_poly = self.array.shape[1:]
         return dim_poly, shape_poly
-=======
+   
+    @property
     def mat(self) -> Batch[ComplexMatrix]:
         r"""
         The matrix of this ansatz.
@@ -294,7 +285,7 @@
         r"""
         The number of variables in this ansatz.
         """
-        return self.mat.shape[-1]
+        return self.mat.shape[-1]-self.polynomial_shape[0]
 
     @property
     def vec(self) -> Batch[ComplexMatrix]:
@@ -311,7 +302,6 @@
     def vec(self, array):
         self._vec = array
         self._backends[1] = False
->>>>>>> bc238b90
 
     def simplify(self) -> None:
         r"""
@@ -689,20 +679,18 @@
         self,
         A: Optional[Batch[Matrix]] = None,
         b: Optional[Batch[Vector]] = None,
-        c: Batch[Tensor] = np.array([[1.0]]),
+        c: Batch[Tensor | Scalar] = np.array([[1.0]]),
         name: str = "",
     ):
         self.name = name
 
-        if A is None and b is None:
+        if A is None and b is None and c is not None:
             raise ValueError("Please provide either A or b.")
-        A = math.astensor(A)
-        b = math.astensor(b)
-        c = math.astensor(c)
         super().__init__(mat=A, vec=b, array=c)
+        
         if self.A.shape[0] != self.c.shape[0] or self.A.shape[0] != self.b.shape[0]:
             raise ValueError("Batch size of A,b,c must be the same.")
-
+            
     @property
     def A(self) -> Batch[ComplexMatrix]:
         r"""
@@ -723,6 +711,17 @@
         The array of coefficients for the polynomial terms in the ansatz.
         """
         return self.array
+
+    @classmethod
+    def from_function(cls, fn: Callable, **kwargs: Any) -> DiffOpPolyExpAnsatz:
+        r"""
+        Returns a DiffOpPolyExpAnsatz object from a generator function.
+        """
+        ret = cls(None, None, None)
+        ret._fn = fn
+        ret._kwargs = kwargs
+        return ret
+
 
     def __call__(self, z: Batch[Vector]) -> Scalar:
         r"""
