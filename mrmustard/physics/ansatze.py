# Copyright 2023 Xanadu Quantum Technologies Inc.

# Licensed under the Apache License, Version 2.0 (the "License");
# you may not use this file except in compliance with the License.
# You may obtain a copy of the License at

#     http://www.apache.org/licenses/LICENSE-2.0

# Unless required by applicable law or agreed to in writing, software
# distributed under the License is distributed on an "AS IS" BASIS,
# WITHOUT WARRANTIES OR CONDITIONS OF ANY KIND, either express or implied.
# See the License for the specific language governing permissions and
# limitations under the License.

"""
This module contains the classes for the available ansatze.
"""

from __future__ import annotations

import itertools
from abc import ABC, abstractmethod
from typing import Any, Callable, Union, Optional, Sequence
from warnings import warn

import numpy as np

from mrmustard import math, settings
from mrmustard.math.parameters import Variable
from mrmustard.utils.argsort import argsort_gen
from mrmustard.utils.typing import (
    Batch,
    ComplexMatrix,
    ComplexTensor,
    ComplexVector,
    Matrix,
    Scalar,
    Tensor,
    Vector,
)

__all__ = [
    "Ansatz",
    "ArrayAnsatz",
    "PolyExpBase",
    "PolyExpAnsatz",
]


class Ansatz(ABC):
    r"""
    A function over a continuous and/or discrete domain.

    An ansatz supports basic mathematical operations such as addition, subtraction,
    multiplication, division, negation, equality, etc.

    Note that ``n``-dimensional arrays are like functions defined over an integer lattice of points,
    so this class also works for, e.g., the Fock representation.

    This class is abstract. Concrete ``Ansatz`` classes have to implement the
    ``__call__``, ``__mul__``, ``__add__``, ``__sub__``, ``__neg__``, and ``__eq__`` methods.
    """

    def __init__(self) -> None:
        self._fn = None
        self._kwargs = {}

    @abstractmethod
    def from_function(cls, fn: Callable, **kwargs: Any) -> Ansatz:
        r"""
        Returns an ansatz from a function and kwargs.
        """

    @abstractmethod
    def __neg__(self) -> Ansatz:
        r"""
        Negates this ansatz.
        """

    @abstractmethod
    def __eq__(self, other: Ansatz) -> bool:
        r"""
        Whether this ansatz is equal to another ansatz.
        """

    @abstractmethod
    def __add__(self, other: Ansatz) -> Ansatz:
        r"""
        Sums this ansatz to another ansatz.
        """

    def __sub__(self, other: Ansatz) -> Ansatz:
        r"""
        Subtracts other from this ansatz.
        """
        try:
            return self.__add__(-other)
        except AttributeError as e:
            raise TypeError(f"Cannot subtract {self.__class__} and {other.__class__}.") from e

    @abstractmethod
    def __call__(self, point: Any) -> Scalar:
        r"""
        Evaluates this ansatz at a given point in the domain.
        """

    @abstractmethod
    def __truediv__(self, other: Union[Scalar, Ansatz]) -> Ansatz:
        r"""
        Divides this ansatz by another ansatz or by a scalar.
        """

    @abstractmethod
    def __mul__(self, other: Union[Scalar, Ansatz]) -> Ansatz:
        r"""
        Multiplies this ansatz by another ansatz.
        """

    @abstractmethod
    def __and__(self, other: Ansatz) -> Ansatz:
        r"""
        Tensor product of this ansatz with another ansatz.
        """

    def __rmul__(self, other: Scalar) -> Ansatz:
        r"""
        Multiplies this ansatz by a scalar.
        """
        return self * other


# pylint: disable=too-many-instance-attributes
class PolyExpBase(Ansatz):
    r"""
    A family of Ansatze parametrized by a triple of a matrix, a vector and an array.
    For example, the Bargmann representation :math:`c\:\textrm{exp}(z A z / 2 + b z)` is of this
    form (where ``A``, ``b``, ``c`` is the triple), or the characteristic function of the
    Wigner representation (where ``Sigma``, ``mu``, ``1`` is the triple).

    Note that this class is not initializable (despite having an initializer) because it does
    not implement all the abstract methods of ``Ansatz``, and it is in fact more general.
    Concrete ansatze that inherit from this class need to implement ``__call__``,
    ``__mul__`` and ``__matmul__``, which are representation-specific.

    Note that the arguments are expected to be batched, i.e. to have a batch dimension
    or to be an iterable. This is because this class also provides the linear superposition
    functionality by implementing the ``__add__`` method, which concatenates the batch dimensions.

    As this can blow up the number of terms in the representation, it is recommended to
    run the `simplify()` method after adding terms together, which combines together
    terms that have the same exponential part.

    Args:
        mat: the matrix-like data
        vec: the vector-like data
        array: the array-like data
    """

    def __init__(
        self,
        mat: Batch[Matrix],
        vec: Batch[Vector],
        array: Batch[Tensor],
    ):
        super().__init__()
        self._mat = mat
        self._vec = vec
        self._array = array

        # if (mat, vec, array) have been converted to backend
        self._backends = [False, False, False]

        self._simplified = False

    def __neg__(self) -> PolyExpBase:
        return self.__class__(self.mat, self.vec, -self.array)

    def __eq__(self, other: PolyExpBase) -> bool:
        return self._equal_no_array(other) and np.allclose(self.array, other.array, atol=1e-10)

    def _equal_no_array(self, other: PolyExpBase) -> bool:
        self.simplify()
        other.simplify()
        return np.allclose(self.vec, other.vec, atol=1e-10) and np.allclose(
            self.mat, other.mat, atol=1e-10
        )

    def __add__(self, other: PolyExpBase) -> PolyExpBase:
        r"""
        Adds two ansatze together. This means concatenating them in the batch dimension.
        In the case where c is a polynomial of different shapes it will add padding zeros to make
        the shapes fit. Example: If the shape of c1 is (1,3,4,5) and the shape of c2 is (1,5,4,3) then the
        shape of the combined object will be (2,5,4,5).
        """
        combined_matrices = math.concat([self.mat, other.mat], axis=0)
        combined_vectors = math.concat([self.vec, other.vec], axis=0)

        a0s = self.array.shape[1:]
        a1s = other.array.shape[1:]
        if a0s == a1s:
            combined_arrays = math.concat([self.array, other.array], axis=0)
        else:
            s_max = np.maximum(np.array(a0s), np.array(a1s))

            padding_array0 = np.array(
                (
                    np.zeros(len(s_max) + 1),
                    np.concatenate((np.array([0]), np.array((s_max - a0s)))),
                ),
                dtype=int,
            ).T
            padding_tuple0 = tuple(tuple(padding_array0[i]) for i in range(len(s_max) + 1))

            padding_array1 = np.array(
                (
                    np.zeros(len(s_max) + 1),
                    np.concatenate((np.array([0]), np.array((s_max - a1s)))),
                ),
                dtype=int,
            ).T
            padding_tuple1 = tuple(tuple(padding_array1[i]) for i in range(len(s_max) + 1))
            a0_new = np.pad(self.array, padding_tuple0, "constant")
            a1_new = np.pad(other.array, padding_tuple1, "constant")
            combined_arrays = math.concat([a0_new, a1_new], axis=0)
        # note output is not simplified
        return self.__class__(combined_matrices, combined_vectors, combined_arrays)

    @property
    def array(self) -> Batch[ComplexMatrix]:
        r"""
        The array of this ansatz.
        """
        self._generate_ansatz()
        if not self._backends[2]:
            self._array = math.atleast_1d(self._array)
            self._backends[2] = True
        return self._array

    @array.setter
    def array(self, array):
        self._array = array
        self._backends[2] = False

    @property
    def batch_size(self):
        r"""
        The batch size of this ansatz.
        """
        return self.mat.shape[0]

    @property
    def degree(self) -> int:
        r"""
        The polynomial degree of this ansatz.
        """
        if self.array.ndim == 1:
            return 0
        return self.array.shape[-1] - 1

    @property
    def polynomial_shape(self) -> tuple[int, tuple]:
        r"""
        This method finds the dimensionality of the polynomial, i.e. how many wires
        have polynomials attached to them and what the degree(+1) of the polynomial is
        on each of the wires.
        """
        dim_poly = len(self.array.shape) - 1
        shape_poly = self.array.shape[1:]
        return dim_poly, shape_poly

    @property
    def mat(self) -> Batch[ComplexMatrix]:
        r"""
        The matrix of this ansatz.
        """
        self._generate_ansatz()
        if not self._backends[0]:
            self._mat = math.atleast_3d(self._mat)
            self._backends[0] = True
        return self._mat

    @mat.setter
    def mat(self, array):
        self._mat = array
        self._backends[0] = False

    @property
    def num_vars(self):
        r"""
        The number of variables in this ansatz.
        """
        return self.mat.shape[-1] - self.polynomial_shape[0]

    @property
    def vec(self) -> Batch[ComplexMatrix]:
        r"""
        The vector of this ansatz.
        """
        self._generate_ansatz()
        if not self._backends[1]:
            self._vec = math.atleast_2d(self._vec)
            self._backends[1] = True
        return self._vec

    @vec.setter
    def vec(self, array):
        self._vec = array
        self._backends[1] = False

    def simplify(self) -> None:
        r"""
        Simplifies the representation by combining together terms that have the same
        exponential part, i.e. two terms along the batch are considered equal if their
        matrix and vector are equal. In this case only one is kept and the arrays are added.

        Does not run if the representation has already been simplified, so it is safe to call.
        """
        if self._simplified:
            return
        indices_to_check = set(range(self.batch_size))
        removed = []
        while indices_to_check:
            i = indices_to_check.pop()
            for j in indices_to_check.copy():
                if np.allclose(self.mat[i], self.mat[j]) and np.allclose(self.vec[i], self.vec[j]):
                    self.array = math.update_add_tensor(self.array, [[i]], [self.array[j]])
                    indices_to_check.remove(j)
                    removed.append(j)
        to_keep = [i for i in range(self.batch_size) if i not in removed]
        self.mat = math.gather(self.mat, to_keep, axis=0)
        self.vec = math.gather(self.vec, to_keep, axis=0)
        self.array = math.gather(self.array, to_keep, axis=0)
        self._simplified = True

    def simplify_v2(self) -> None:
        r"""
        A different implementation of ``simplify`` that orders the batch dimension first.
        """
        if self._simplified:
            return
        self._order_batch()
        to_keep = [d0 := 0]
        mat, vec = self.mat[d0], self.vec[d0]
        for d in range(1, self.batch_size):
            if np.allclose(mat, self.mat[d]) and np.allclose(vec, self.vec[d]):
                self.array = math.update_add_tensor(self.array, [[d0]], [self.array[d]])
            else:
                to_keep.append(d)
                d0 = d
                mat, vec = self.mat[d0], self.vec[d0]
        self.mat = math.gather(self.mat, to_keep, axis=0)
        self.vec = math.gather(self.vec, to_keep, axis=0)
        self.array = math.gather(self.array, to_keep, axis=0)
        self._simplified = True

    def _generate_ansatz(self):
        r"""
        This method computes and sets the matrix, vector and array given a function
        and some kwargs.
        """
        names = list(self._kwargs.keys())
        vars = list(self._kwargs.values())

        params = {}
        param_types = []
        for name, param in zip(names, vars):
            try:
                params[name] = param.value
                param_types.append(type(param))
            except AttributeError:
                params[name] = param

        if self._array is None or Variable in param_types:
            mat, vec, array = self._fn(**params)
            self.mat = mat
            self.vec = vec
            self.array = array

    def _order_batch(self):
        r"""
        This method orders the batch dimension by the lexicographical order of the
        flattened arrays (mat, vec, array). This is a very cheap way to enforce
        an ordering of the batch dimension, which is useful for simplification and for
        determining (in)equality between two Bargmann representations.
        """
        generators = [
            itertools.chain(
                math.asnumpy(self.vec[i]).flat,
                math.asnumpy(self.mat[i]).flat,
                math.asnumpy(self.array[i]).flat,
            )
            for i in range(self.batch_size)
        ]
        sorted_indices = argsort_gen(generators)
        self.mat = math.gather(self.mat, sorted_indices, axis=0)
        self.vec = math.gather(self.vec, sorted_indices, axis=0)
        self.array = math.gather(self.array, sorted_indices, axis=0)

    def decompose_ansatz(self) -> PolyExpAnsatz:
        r"""
        This method decomposes a PolyExpAnsatz. Given an ansatz of dimensions:
        A=(batch,n+m,n+m), b=(batch,n+m), c = (batch,k_1,k_2,...,k_m),
        it can be rewritten as an ansatz of dimensions
        A=(batch,2n,2n), b=(batch,2n), c = (batch,l_1,l_2,...,l_n), with l_i = sum_j k_j
        This decomposition is typically favourable if m>n, and will only run if that is the case.
        The naming convention is ``n = dim_alpha``  and ``m = dim_beta`` and ``(k_1,k_2,...,k_m) = shape_beta``
        """
        dim_beta, shape_beta = self.polynomial_shape
        dim_alpha = self.mat.shape[-1] - dim_beta
        batch_size = self.batch_size
        if dim_beta > dim_alpha:
            A_bar = math.block(
                [
                    [
                        math.zeros((batch_size, dim_alpha, dim_alpha), dtype=self.mat.dtype),
                        self.mat[..., :dim_alpha, dim_alpha:],
                    ],
                    [
                        self.mat[..., dim_alpha:, :dim_alpha],
                        self.mat[..., dim_alpha:, dim_alpha:],
                    ],
                ]
            )

            b_bar = math.block(
                [
                    [
                        math.zeros((batch_size, dim_alpha), dtype=self.vec.dtype),
                        self.vec[..., dim_alpha:],
                    ]
                ]
            )
            poly_bar = math.hermite_renormalized_batch(
                A_bar,
                b_bar,
                complex(1),
                (batch_size,) + (math.sum(shape_beta),) * dim_alpha + shape_beta,
            )
            poly_bar = math.moveaxis(poly_bar, 0, dim_alpha)
            c_decomp = math.sum(
                poly_bar * self.array,
                axes=math.arange(
                    len(poly_bar.shape) - dim_beta,
                    len(poly_bar.shape),
                    dtype=math.int32,
                ).tolist(),
            )
            c_decomp = math.moveaxis(c_decomp, -1, 0)

            A_decomp = math.block(
                [
                    [
                        self.mat[..., :dim_alpha, :dim_alpha],
                        math.outer(
                            math.ones(batch_size, dtype=self.mat.dtype),
                            math.eye(dim_alpha, dtype=self.mat.dtype),
                        ),
                    ],
                    [
                        math.outer(
                            math.ones(batch_size, dtype=self.mat.dtype),
                            math.eye((dim_alpha), dtype=self.mat.dtype),
                        ),
                        math.zeros((batch_size, dim_alpha, dim_alpha), dtype=self.mat.dtype),
                    ],
                ]
            )
            b_decomp = math.block(
                [
                    [
                        self.vec[..., :dim_alpha],
                        math.zeros((batch_size, dim_alpha), dtype=self.vec.dtype),
                    ]
                ]
            )
            return PolyExpAnsatz(A_decomp, b_decomp, c_decomp)
        else:
            return PolyExpAnsatz(self.mat, self.vec, self.array)


class PolyExpAnsatz(PolyExpBase):
    r"""
    The ansatz of the Fock-Bargmann representation.

    Represents the ansatz function:

        :math:`F(z) = \sum_i [\sum_k c^{(i)}_k \partial_y^k \textrm{exp}((z,y)^T A_i (z,y) / 2 + (z,y)^T b_i)|_{y=0}]`

    with ``k`` being a multi-index. The matrices :math:`A_i` and vectors :math:`b_i` are
    parameters of the exponential terms in the ansatz, and :math:`z` is a vector of variables, and  and :math:`y` is a vector linked to the polynomial coefficients.
    The dimension of ``z + y`` must be equal to the dimension of ``A`` and ``b``.

        .. code-block::

        >>> from mrmustard.physics.ansatze import PolyExpAnsatz


        >>> A = np.array([[1.0, 0.0], [0.0, 1.0]])
        >>> b = np.array([1.0, 1.0])
        >>> c = np.array([[1.0,2.0,3.0]])

        >>> F = PolyExpAnsatz(A, b, c)
        >>> z = np.array([[1.0],[2.0],[3.0]])

        >>> # calculate the value of the function at the three different ``z``, since z is batched.
        >>> val = F(z)

    A and b can be batched or not, but c needs to include an explicit batch dimension that matches A and b.
    Args:
        A: The list of square matrices :math:`A_i`
        b: The list of vectors :math:`b_i`
        c: The list of arrays :math:`c_i` is coefficients for the polynomial terms in the ansatz.
        An explicit batch dimension that matched A and b has to be given for c.

    """

    def __init__(
        self,
        A: Optional[Batch[Matrix]] = None,
        b: Optional[Batch[Vector]] = None,
        c: Batch[Tensor | Scalar] = np.array([[1.0]]),
        name: str = "",
    ):
        self.name = name

        if A is None and b is None and c is not None:
            raise ValueError("Please provide either A or b.")
        super().__init__(mat=A, vec=b, array=c)

    @property
    def A(self) -> Batch[ComplexMatrix]:
        r"""
        The list of square matrices :math:`A_i`.
        """
        return self.mat

    @property
    def b(self) -> Batch[ComplexVector]:
        r"""
        The list of vectors :math:`b_i`.
        """
        return self.vec

    @property
    def c(self) -> Batch[ComplexTensor]:
        r"""
        The array of coefficients for the polynomial terms in the ansatz.
        """
        return self.array

    @classmethod
    def from_function(cls, fn: Callable, **kwargs: Any) -> PolyExpAnsatz:
        r"""
        Returns a PolyExpAnsatz object from a generator function.
        """
        ret = cls(None, None, None)
        ret._fn = fn
        ret._kwargs = kwargs
        return ret

    def __call__(self, z: Batch[Vector]) -> Union[Scalar, PolyExpAnsatz]:
        r"""
        Returns either the value of the ansatz or a new ansatz depending on the argument.
        If the argument contains None, returns a new ansatz.
        If the argument only contains numbers, returns the value of the ansatz at that argument.
        Note that the batch dimensions are handled differently in the two cases. See subfunctions for furhter information.

        Args:
            z: point in C^n where the function is evaluated

        Returns:
            The value of the function if ``z`` has no ``None``, else it returns a new ansatz.
        """
        if (np.array(z) == None).any():
            return self._call_none(z)
        else:
            return self._call_all(z)

    def _call_all(self, z: Batch[Vector]) -> PolyExpAnsatz:
        r"""
        Value of this ansatz at ``z``. If ``z`` is batched a value of the function at each of the batches are returned.
        If ``Abc`` is batched it is thought of as a linear combination, and thus the results are added linearly together.
        Note that the batch dimension of ``z`` and ``Abc`` can be different.

        Conventions in code comments:
            n: is the same as dim_alpha
            m: is the same as dim_beta

        Args:
            z: point in C^n where the function is evaluated

        Returns:
            The value of the function.
        """
        dim_beta, shape_beta = self.polynomial_shape
        dim_alpha = self.A.shape[-1] - dim_beta
        batch_size = self.batch_size

        z = math.atleast_2d(z)  # shape (b_arg, n)
        batch_size_arg = z.shape[0]
        if z.shape[-1] != dim_alpha or z.shape[-1] != self.num_vars:
            raise ValueError(
                "The sum of the dimension of the argument and polynomial must be equal to the dimension of A and b."
            )
        zz = math.einsum("...a,...b->...ab", z, z)[..., None, :, :]  # shape (b_arg, 1, n, n))

        A_part = math.sum(
            self.A[..., :dim_alpha, :dim_alpha] * zz, axes=[-1, -2]
        )  # sum((b_arg,1,n,n) * (b_abc,n,n), [-1,-2]) ~ (b_arg,b_abc)
        b_part = math.sum(
            self.b[..., :dim_alpha] * z[..., None, :], axes=[-1]
        )  # sum((b_arg,1,n) * (b_abc,n), [-1]) ~ (b_arg,b_abc)

        exp_sum = math.exp(1 / 2 * A_part + b_part)  # (b_arg, b_abc)
        if dim_beta == 0:
            val = math.sum(exp_sum * self.c, axes=[-1])  # (b_arg)
        else:
            b_poly = math.astensor(
                math.einsum(
                    "ijk,hk",
                    math.cast(self.A[..., dim_alpha:, :dim_alpha], "complex128"),
                    math.cast(z, "complex128"),
                )
                + self.b[..., dim_alpha:]
            )  # (b_arg, b_abc, m)
            b_poly = math.moveaxis(b_poly, 0, 1)  # (b_abc, b_arg, m)
            A_poly = self.A[..., dim_alpha:, dim_alpha:]  # (b_abc, m)
            poly = math.astensor(
                [
                    math.hermite_renormalized_batch(
                        A_poly[i], b_poly[i], complex(1), (batch_size_arg,) + shape_beta
                    )
                    for i in range(batch_size)
                ]
            )  # (b_abc,b_arg,poly)
            poly = math.moveaxis(poly, 0, 1)  # (b_arg,b_abc,poly)
            val = math.sum(
                exp_sum
                * math.sum(
                    poly * self.c,
                    axes=math.arange(2, 2 + dim_beta, dtype=math.int32).tolist(),
                ),
                axes=[-1],
            )  # (b_arg)
        return val

    def _call_none_single(self, Ai, bi, ci, zi):
        r"""
        Helper function for the call_none method. Returns the new triple.

        Args:
            Ai: The matrix of the Bargmann function
            bi: The vector of the Bargmann function
            ci: The polynomial coefficients (or scalar)
            z: point in C^n where the function is evaluated

        Returns:
            The new Abc triple.
        """
        gamma = math.astensor(zi[zi != None], dtype=math.complex128)

        z_none = np.argwhere(zi == None).reshape(-1)
        z_not_none = np.argwhere(zi != None).reshape(-1)
        beta_indices = np.arange(len(zi), Ai.shape[-1])
        new_indices = np.concatenate([z_none, beta_indices], axis=0)

        # new A
        new_A = math.gather(math.gather(Ai, new_indices, axis=0), new_indices, axis=1)

        # new b
        b_alpha = math.einsum(
            "ij,j", math.gather(math.gather(Ai, z_none, axis=0), z_not_none, axis=1), gamma
        )
        b_beta = math.einsum(
            "ij,j", math.gather(math.gather(Ai, beta_indices, axis=0), z_not_none, axis=1), gamma
        )
        new_b = math.gather(bi, new_indices, axis=0) + math.concat((b_alpha, b_beta), axis=-1)

        # new c
        A_part = math.einsum(
            "i,j,ij",
            gamma,
            gamma,
            math.gather(math.gather(Ai, z_not_none, axis=0), z_not_none, axis=1),
        )
        b_part = math.einsum("j,j", math.gather(bi, z_not_none, axis=0), gamma)
        exp_sum = math.exp(1 / 2 * A_part + b_part)
        new_c = ci * exp_sum
        return new_A, new_b, new_c

    def _call_none(self, z: Batch[Vector]) -> PolyExpAnsatz:
        r"""
        Returns a new ansatz that corresponds to currying (partially evaluate) the current one.
        For example, if ``self`` represents the function ``F(z1,z2)``, the call ``self.call_none([np.array([1.0, None]])``
        returns ``F(1.0, z2)`` as a new ansatz with a single variable.
        Note that the batch of the triple and argument in this method is handled parwise, unlike the regular call where the batch over the triple is a superposition.

        Args:
            z: slice in C^n where the function is evaluated, while unevaluated along other axes of the space.

        Returns:
            A new ansatz.
        """

        batch_abc = self.batch_size
        batch_arg = z.shape[0]
        Abc = []
        if batch_abc == 1 and batch_arg > 1:
            for i in range(batch_arg):
                Abc.append(self._call_none_single(self.A[0], self.b[0], self.c[0], z[i]))
        elif batch_arg == 1 and batch_abc > 1:
            for i in range(batch_abc):
                Abc.append(self._call_none_single(self.A[i], self.b[i], self.c[i], z[0]))
        elif batch_abc == batch_arg:
            for i in range(batch_abc):
                Abc.append(self._call_none_single(self.A[i], self.b[i], self.c[i], z[i]))
        else:
            raise ValueError(
                "Batch size of the ansatz and argument must match or one of the batch sizes must be 1."
            )
        A, b, c = zip(*Abc)
        return self.__class__(A=A, b=b, c=c)

    def __mul__(self, other: Union[Scalar, PolyExpAnsatz]) -> PolyExpAnsatz:
        r"""Multiplies this ansatz by a scalar or another ansatz or a plain scalar.

        Args:
            other: A scalar or another ansatz.

        Raises:
            TypeError: If other is neither a scalar nor an ansatz.

        Returns:
            PolyExpAnsatz: The product of this ansatz and other.

        """

        def mul_A(A1, A2, dim_alpha, dim_beta1, dim_beta2):
            A3 = math.block(
                [
                    [
                        A1[:dim_alpha, :dim_alpha] + A2[:dim_alpha, :dim_alpha],
                        A1[:dim_alpha, dim_alpha:],
                        A2[:dim_alpha, dim_alpha:],
                    ],
                    [
                        A1[dim_alpha:, :dim_alpha],
                        A1[dim_alpha:, dim_alpha:],
                        math.zeros((dim_beta1, dim_beta2), dtype=math.complex128),
                    ],
                    [
                        A2[dim_alpha:, :dim_alpha],
                        math.zeros((dim_beta2, dim_beta1), dtype=math.complex128),
                        A2[dim_alpha:, dim_alpha:],
                    ],
                ]
            )
            return A3

        def mul_b(b1, b2, dim_alpha):
            b3 = math.reshape(
                math.block([[b1[:dim_alpha] + b2[:dim_alpha], b1[dim_alpha:], b2[dim_alpha:]]]),
                -1,
            )
            return b3

        def mul_c(c1, c2):
            c3 = math.reshape(math.outer(c1, c2), (c1.shape + c2.shape))
            return c3

<<<<<<< HEAD
        if isinstance(other, DiffOpPolyExpAnsatz):
=======
        if isinstance(other, PolyExpAnsatz):

>>>>>>> 38422462
            dim_beta1, _ = self.polynomial_shape
            dim_beta2, _ = other.polynomial_shape

            dim_alpha1 = self.A.shape[-1] - dim_beta1
            dim_alpha2 = other.A.shape[-1] - dim_beta2
            if dim_alpha1 != dim_alpha2:
                raise TypeError("The dimensionality of the two ansatze must be the same.")
            dim_alpha = dim_alpha1

            new_a = [
                mul_A(
                    math.cast(A1, "complex128"),
                    math.cast(A2, "complex128"),
                    dim_alpha,
                    dim_beta1,
                    dim_beta2,
                )
                for A1, A2 in itertools.product(self.A, other.A)
            ]
            new_b = [mul_b(b1, b2, dim_alpha) for b1, b2 in itertools.product(self.b, other.b)]
            new_c = [mul_c(c1, c2) for c1, c2 in itertools.product(self.c, other.c)]

            return self.__class__(A=new_a, b=new_b, c=new_c)
        else:
            try:
                return self.__class__(self.A, self.b, self.c * other)
            except Exception as e:
                raise TypeError(f"Cannot multiply {self.__class__} and {other.__class__}.") from e

    def __truediv__(self, other: Union[Scalar, PolyExpAnsatz]) -> PolyExpAnsatz:
        r"""Multiplies this ansatz by a scalar or another ansatz or a plain scalar.

        Args:
            other: A scalar or another ansatz.

        Raises:
            TypeError: If other is neither a scalar nor an ansatz.

        Returns:
            PolyExpAnsatz: The product of this ansatz and other.

        """

        def div_A(A1, A2, dim_alpha, dim_beta1, dim_beta2):
            A3 = math.block(
                [
                    [
                        A1[:dim_alpha, :dim_alpha] + A2[:dim_alpha, :dim_alpha],
                        A1[:dim_alpha, dim_alpha:],
                        A2[:dim_alpha, dim_alpha:],
                    ],
                    [
                        A1[dim_alpha:, :dim_alpha],
                        A1[dim_alpha:, dim_alpha:],
                        math.zeros((dim_beta1, dim_beta2), dtype=math.complex128),
                    ],
                    [
                        A2[dim_alpha:, :dim_alpha],
                        math.zeros((dim_beta2, dim_beta1), dtype=math.complex128),
                        A2[dim_alpha:, dim_alpha:],
                    ],
                ]
            )
            return A3

        def div_b(b1, b2, dim_alpha):
            b3 = math.reshape(
                math.block([[b1[:dim_alpha] + b2[:dim_alpha], b1[dim_alpha:], b2[dim_alpha:]]]),
                -1,
            )
            return b3

        def div_c(c1, c2):
            c3 = math.reshape(math.outer(c1, c2), (c1.shape + c2.shape))
            return c3

<<<<<<< HEAD
        if isinstance(other, DiffOpPolyExpAnsatz):
=======
        if isinstance(other, PolyExpAnsatz):

>>>>>>> 38422462
            dim_beta1, _ = self.polynomial_shape
            dim_beta2, _ = other.polynomial_shape
            if dim_beta1 == 0 and dim_beta2 == 0:
                dim_alpha1 = self.A.shape[-1] - dim_beta1
                dim_alpha2 = other.A.shape[-1] - dim_beta2
                if dim_alpha1 != dim_alpha2:
                    raise TypeError("The dimensionality of the two ansatze must be the same.")
                dim_alpha = dim_alpha1

                new_a = [
                    div_A(
                        math.cast(A1, "complex128"),
                        -math.cast(A2, "complex128"),
                        dim_alpha,
                        dim_beta1,
                        dim_beta2,
                    )
                    for A1, A2 in itertools.product(self.A, other.A)
                ]
                new_b = [div_b(b1, -b2, dim_alpha) for b1, b2 in itertools.product(self.b, other.b)]
                new_c = [div_c(c1, 1 / c2) for c1, c2 in itertools.product(self.c, other.c)]

                return self.__class__(A=new_a, b=new_b, c=new_c)
            else:
                raise NotImplementedError("Only implemented if both c are scalars")
        else:
            try:
                return self.__class__(self.A, self.b, self.c / other)
            except Exception as e:
                raise TypeError(f"Cannot divide {self.__class__} and {other.__class__}.") from e

    def __and__(self, other: PolyExpAnsatz) -> PolyExpAnsatz:
        r"""Tensor product of this ansatz with another ansatz.
        Equivalent to :math:`F(a) * G(b)` (with different arguments, that is).
        As it distributes over addition on both self and other,
        the batch size of the result is the product of the batch
        size of this anzatz and the other one.

        Args:
            other: Another ansatz.

        Returns:
            The tensor product of this ansatz and other.
        """

        def andA(A1, A2, dim_alpha1, dim_alpha2, dim_beta1, dim_beta2):
            A3 = math.block(
                [
                    [
                        A1[:dim_alpha1, :dim_alpha1],
                        math.zeros((dim_alpha1, dim_alpha2), dtype=math.complex128),
                        A1[:dim_alpha1, dim_alpha1:],
                        math.zeros((dim_alpha1, dim_beta2), dtype=math.complex128),
                    ],
                    [
                        math.zeros((dim_alpha2, dim_alpha1), dtype=math.complex128),
                        A2[:dim_alpha2:, :dim_alpha2],
                        math.zeros((dim_alpha2, dim_beta1), dtype=math.complex128),
                        A2[:dim_alpha2, dim_alpha2:],
                    ],
                    [
                        A1[dim_alpha1:, :dim_alpha1],
                        math.zeros((dim_beta1, dim_alpha2), dtype=math.complex128),
                        A1[dim_alpha1:, dim_alpha1:],
                        math.zeros((dim_beta1, dim_beta2), dtype=math.complex128),
                    ],
                    [
                        math.zeros((dim_beta2, dim_alpha1), dtype=math.complex128),
                        A2[dim_alpha2:, :dim_alpha2],
                        math.zeros((dim_beta2, dim_beta1), dtype=math.complex128),
                        A2[dim_alpha2:, dim_alpha2:],
                    ],
                ]
            )
            return A3

        def andb(b1, b2, dim_alpha1, dim_alpha2):
            b3 = math.reshape(
                math.block(
                    [
                        [
                            b1[:dim_alpha1],
                            b2[:dim_alpha2],
                            b1[dim_alpha1:],
                            b2[dim_alpha2:],
                        ]
                    ]
                ),
                -1,
            )
            return b3

        def andc(c1, c2):
            c3 = math.reshape(math.outer(c1, c2), (c1.shape + c2.shape))
            return c3

        dim_beta1, _ = self.polynomial_shape
        dim_beta2, _ = other.polynomial_shape

        dim_alpha1 = self.A.shape[-1] - dim_beta1
        dim_alpha2 = other.A.shape[-1] - dim_beta2

        As = [
            andA(
                math.cast(A1, "complex128"),
                math.cast(A2, "complex128"),
                dim_alpha1,
                dim_alpha2,
                dim_beta1,
                dim_beta2,
            )
            for A1, A2 in itertools.product(self.A, other.A)
        ]
        bs = [andb(b1, b2, dim_alpha1, dim_alpha2) for b1, b2 in itertools.product(self.b, other.b)]
        cs = [andc(c1, c2) for c1, c2 in itertools.product(self.c, other.c)]
        return self.__class__(As, bs, cs)


class ArrayAnsatz(Ansatz):
    r"""
    The ansatz of the Fock-Bargmann representation.

    Represents the ansatz as a multidimensional array.

    .. code-block::

          >>> from mrmustard.physics.ansatze import ArrayAnsatz

          >>> array = np.random.random((2, 4, 5))
          >>> ansatz = ArrayAnsatz(array)

    Args:
        array: A (potentially) batched array.
        batched: Whether the array input has a batch dimension.

    Note: The args can be passed non-batched, as they will be automatically broadcasted to the
    correct batch shape if ``batched`` is set to ``False``.
    """

    def __init__(self, array: Batch[Tensor], batched: bool = True):
        super().__init__()

        self._array = array if batched else [array]
        self._backend_array = False

    @property
    def array(self) -> Batch[Tensor]:
        r"""
        The array of this ansatz.
        """
        self._generate_ansatz()
        if not self._backend_array:
            self._array = math.astensor(self._array)
            self._backend_array = True
        return self._array

    @array.setter
    def array(self, value):
        self._array = value
        self._backend_array = False

    @property
    def batch_size(self):
        r"""
        The batch size of this ansatz.
        """
        return self.array.shape[0]

    @property
    def conj(self):
        r"""
        The conjugate of this ansatz.
        """
        return self.__class__(math.conj(self.array))

    @property
    def num_vars(self) -> int:
        r"""
        The number of variables in this ansatz.
        """
        return len(self.array.shape) - 1

    @classmethod
    def from_function(cls, fn: Callable, **kwargs: Any) -> ArrayAnsatz:
        r"""
        Returns an ArrayAnsatz object from a generator function.
        """
        ret = cls(None, True)
        ret._fn = fn
        ret._kwargs = kwargs
        return ret

    def reduce(self, shape: int | Sequence[int]) -> ArrayAnsatz:
        r"""
        Returns a new ``ArrayAnsatz`` with a sliced array.

        Args:
            shape: The shape of the array of the returned ``ArrayAnsatz``.
        """
        if shape == self.array.shape[1:]:
            return self
        length = self.num_vars
        shape = (shape,) * length if isinstance(shape, int) else shape
        if len(shape) != length:
            msg = f"Expected shape of length {length}, "
            msg += f"given shape has length {len(shape)}."
            raise ValueError(msg)

        if any(s > t for s, t in zip(shape, self.array.shape[1:])):
            warn(
                "Warning: the fock array is being padded with zeros. If possible slice the arrays this one will contract with instead."
            )
            padded = math.pad(
                self.array,
                [(0, 0)] + [(0, s - t) for s, t in zip(shape, self.array.shape[1:])],
            )
            return ArrayAnsatz(padded)

        ret = self.array[(slice(0, None),) + tuple(slice(0, s) for s in shape)]
        return ArrayAnsatz(array=ret, batched=True)

    def _generate_ansatz(self):
        r"""
        This method computes and sets the array given a function
        and some kwargs.
        """
        if self._array is None:
            self.array = [self._fn(**self._kwargs)]

    def __add__(self, other: ArrayAnsatz) -> ArrayAnsatz:
        r"""
        Adds the array of this ansatz and the array of another ansatz.

        Args:
            other: Another ansatz.

        Raises:
            ValueError: If the arrays don't have the same shape.

        Returns:
            ArrayAnsatz: The addition of this ansatz and other.
        """
        try:
            diff = sum(self.array.shape[1:]) - sum(other.array.shape[1:])
            if diff < 0:
                new_array = [
                    a + b for a in self.reduce(other.array.shape[1:]).array for b in other.array
                ]
            else:
                new_array = [
                    a + b for a in self.array for b in other.reduce(self.array.shape[1:]).array
                ]
            return self.__class__(array=new_array)
        except Exception as e:
            raise TypeError(f"Cannot add {self.__class__} and {other.__class__}.") from e

    def __and__(self, other: ArrayAnsatz) -> ArrayAnsatz:
        r"""
        Tensor product of this ansatz with another ansatz.

        Args:
            other: Another ansatz.

        Returns:
            The tensor product of this ansatz and other.
            Batch size is the product of two batches.
        """
        new_array = [math.outer(a, b) for a in self.array for b in other.array]
        return self.__class__(array=new_array)

    def __call__(self, point: Any) -> Scalar:
        r"""
        Evaluates this ansatz at a given point in the domain.
        """
        raise AttributeError("Cannot call ArrayAnsatz.")

    def __eq__(self, other: Ansatz) -> bool:
        r"""
        Whether this ansatz's array is equal to another ansatz's array.

        Note that the comparison is done by numpy allclose with numpy's default rtol and atol.

        """
        slices = (slice(0, None),) + tuple(
            slice(0, min(si, oi)) for si, oi in zip(self.array.shape[1:], other.array.shape[1:])
        )
        return np.allclose(self.array[slices], other.array[slices], atol=1e-10)

    def __mul__(self, other: Union[Scalar, ArrayAnsatz]) -> ArrayAnsatz:
        r"""
        Multiplies this ansatz by another ansatz.

        Args:
            other: A scalar or another ansatz.

        Raises:
            ValueError: If both of array don't have the same shape.

        Returns:
            ArrayAnsatz: The product of this ansatz and other.
        """
        if isinstance(other, ArrayAnsatz):
            try:
                diff = sum(self.array.shape[1:]) - sum(other.array.shape[1:])
                if diff < 0:
                    new_array = [
                        a * b for a in self.reduce(other.array.shape[1:]).array for b in other.array
                    ]
                else:
                    new_array = [
                        a * b for a in self.array for b in other.reduce(self.array.shape[1:]).array
                    ]
                return self.__class__(array=new_array)
            except Exception as e:
                raise TypeError(f"Cannot multiply {self.__class__} and {other.__class__}.") from e
        else:
            return self.__class__(array=self.array * other)

    def __neg__(self) -> ArrayAnsatz:
        r"""
        Negates the values in the array.
        """
        return self.__class__(array=-self.array)

    def __truediv__(self, other: Union[Scalar, ArrayAnsatz]) -> ArrayAnsatz:
        r"""
        Divides this ansatz by another ansatz.

        Args:
            other: A scalar or another ansatz.

        Raises:
            ValueError: If the arrays don't have the same shape.

        Returns:
            ArrayAnsatz: The division of this ansatz and other.
        """
        if isinstance(other, ArrayAnsatz):
            try:
                diff = sum(self.array.shape[1:]) - sum(other.array.shape[1:])
                if diff < 0:
                    new_array = [
                        a / b for a in self.reduce(other.array.shape[1:]).array for b in other.array
                    ]
                else:
                    new_array = [
                        a / b for a in self.array for b in other.reduce(self.array.shape[1:]).array
                    ]
                return self.__class__(array=new_array)
            except Exception as e:
                raise TypeError(f"Cannot divide {self.__class__} and {other.__class__}.") from e
        else:
            return self.__class__(array=self.array / other)


def bargmann_Abc_to_phasespace_cov_means(
    A: Matrix, b: Vector, c: Scalar
) -> tuple[Matrix, Vector, Scalar]:
    r"""
    Function to derive the covariance matrix and mean vector of a Gaussian state from its Wigner characteristic function in ABC form.

    The covariance matrix and mean vector can be used to write the characteristic function of a Gaussian state
    :math:
        \Chi_G(r) = \exp\left( -\frac{1}{2}r^T \Omega^T cov \Omega r + i r^T\Omega^T mean \right),
    and the Wigner function of a Gaussian state:
    :math:
        W_G(r) = \frac{1}{\sqrt{\Det(cov)}} \exp\left( -\frac{1}{2}(r - mean)^T cov^{-1} (r-mean) \right).

    The internal expression of our Gaussian state :math:`\rho` is in Bargmann representation, one can write the characteristic function of a Gaussian state in Bargmann representation as
    :math:
        \Chi_G(\alpha) = \Tr(\rho D) = c \exp\left( -\frac{1}{2}\alpha^T A \alpha + \alpha^T b \right).

    This function is to go from the Abc triple in characteristic phase space into the covariance and mean vector for Gaussian state.

    Args:
        A, b, c: The ``(A, b, c)`` triple of the state in characteristic phase space.

    Returns:
        The covariance matrix, mean vector and coefficient of the state in phase space.
    """
    num_modes = A.shape[-1] // 2
    Omega = math.cast(math.transpose(math.J(num_modes)), dtype=math.complex128)
    W = math.transpose(math.conj(math.rotmat(num_modes)))
    coeff = c
    cov = [
        -Omega @ W @ Amat @ math.transpose(W) @ math.transpose(Omega) * settings.HBAR for Amat in A
    ]
    mean = [
        1j * math.matvec(Omega @ W, bvec) * math.sqrt(settings.HBAR, dtype=math.complex128)
        for bvec in b
    ]
    return math.astensor(cov), math.astensor(mean), coeff<|MERGE_RESOLUTION|>--- conflicted
+++ resolved
@@ -669,10 +669,14 @@
 
         # new b
         b_alpha = math.einsum(
-            "ij,j", math.gather(math.gather(Ai, z_none, axis=0), z_not_none, axis=1), gamma
+            "ij,j",
+            math.gather(math.gather(Ai, z_none, axis=0), z_not_none, axis=1),
+            gamma,
         )
         b_beta = math.einsum(
-            "ij,j", math.gather(math.gather(Ai, beta_indices, axis=0), z_not_none, axis=1), gamma
+            "ij,j",
+            math.gather(math.gather(Ai, beta_indices, axis=0), z_not_none, axis=1),
+            gamma,
         )
         new_b = math.gather(bi, new_indices, axis=0) + math.concat((b_alpha, b_beta), axis=-1)
 
@@ -768,12 +772,7 @@
             c3 = math.reshape(math.outer(c1, c2), (c1.shape + c2.shape))
             return c3
 
-<<<<<<< HEAD
-        if isinstance(other, DiffOpPolyExpAnsatz):
-=======
         if isinstance(other, PolyExpAnsatz):
-
->>>>>>> 38422462
             dim_beta1, _ = self.polynomial_shape
             dim_beta2, _ = other.polynomial_shape
 
@@ -850,12 +849,7 @@
             c3 = math.reshape(math.outer(c1, c2), (c1.shape + c2.shape))
             return c3
 
-<<<<<<< HEAD
-        if isinstance(other, DiffOpPolyExpAnsatz):
-=======
         if isinstance(other, PolyExpAnsatz):
-
->>>>>>> 38422462
             dim_beta1, _ = self.polynomial_shape
             dim_beta2, _ = other.polynomial_shape
             if dim_beta1 == 0 and dim_beta2 == 0:
