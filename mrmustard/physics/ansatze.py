# Copyright 2023 Xanadu Quantum Technologies Inc.

# Licensed under the Apache License, Version 2.0 (the "License");
# you may not use this file except in compliance with the License.
# You may obtain a copy of the License at

#     http://www.apache.org/licenses/LICENSE-2.0

# Unless required by applicable law or agreed to in writing, software
# distributed under the License is distributed on an "AS IS" BASIS,
# WITHOUT WARRANTIES OR CONDITIONS OF ANY KIND, either express or implied.
# See the License for the specific language governing permissions and
# limitations under the License.

"""
This module contains the classes for the available ansatze.
"""

from __future__ import annotations

import itertools
from abc import ABC, abstractmethod
from typing import Any, Callable, Union, Optional

import numpy as np

from mrmustard import math, settings
from mrmustard.math.parameters import Variable
from mrmustard.utils.argsort import argsort_gen
from mrmustard.utils.typing import (
    Batch,
    ComplexMatrix,
    ComplexTensor,
    ComplexVector,
    Matrix,
    Scalar,
    Tensor,
    Vector,
)

__all__ = [
    "Ansatz",
    "ArrayAnsatz",
    "PolyExpBase",
    "PolyExpAnsatzOld",
    "PolyExpAnsatz",
]


class Ansatz(ABC):
    r"""
    A function over a continuous and/or discrete domain.

    An ansatz supports basic mathematical operations such as addition, subtraction,
    multiplication, division, negation, equality, etc.

    Note that ``n``-dimensional arrays are like functions defined over an integer lattice of points,
    so this class also works for, e.g., the Fock representation.

    This class is abstract. Concrete ``Ansatz`` classes have to implement the
    ``__call__``, ``__mul__``, ``__add__``, ``__sub__``, ``__neg__``, and ``__eq__`` methods.
    """

    def __init__(self) -> None:
        self._fn = None
        self._kwargs = {}

    @abstractmethod
    def from_function(cls, fn: Callable, **kwargs: Any) -> Ansatz:
        r"""
        Returns an ansatz from a function and kwargs.
        """

    @abstractmethod
    def __neg__(self) -> Ansatz:
        r"""
        Negates this ansatz.
        """

    @abstractmethod
    def __eq__(self, other: Ansatz) -> bool:
        r"""
        Whether this ansatz is equal to another ansatz.
        """

    @abstractmethod
    def __add__(self, other: Ansatz) -> Ansatz:
        r"""
        Sums this ansatz to another ansatz.
        """

    def __sub__(self, other: Ansatz) -> Ansatz:
        r"""
        Subtracts other from this ansatz.
        """
        try:
            return self.__add__(-other)
        except AttributeError as e:
            raise TypeError(f"Cannot subtract {self.__class__} and {other.__class__}.") from e

    @abstractmethod
    def __call__(self, point: Any) -> Scalar:
        r"""
        Evaluates this ansatz at a given point in the domain.
        """

    @abstractmethod
    def __truediv__(self, other: Union[Scalar, Ansatz]) -> Ansatz:
        r"""
        Divides this ansatz by another ansatz or by a scalar.
        """

    @abstractmethod
    def __mul__(self, other: Union[Scalar, Ansatz]) -> Ansatz:
        r"""
        Multiplies this ansatz by another ansatz.
        """

    @abstractmethod
    def __and__(self, other: Ansatz) -> Ansatz:
        r"""
        Tensor product of this ansatz with another ansatz.
        """

    def __rmul__(self, other: Scalar) -> Ansatz:
        r"""
        Multiplies this ansatz by a scalar.
        """
        return self * other


# pylint: disable=too-many-instance-attributes
class PolyExpBase(Ansatz):
    r"""
    A family of Ansatze parametrized by a triple of a matrix, a vector and an array.
    For example, the Bargmann representation :math:`c\:\textrm{exp}(z A z / 2 + b z)` is of this
    form (where ``A``, ``b``, ``c`` is the triple), or the characteristic function of the
    Wigner representation (where ``Sigma``, ``mu``, ``1`` is the triple).

    Note that this class is not initializable (despite having an initializer) because it does
    not implement all the abstract methods of ``Ansatz``, and it is in fact more general.
    Concrete ansatze that inherit from this class need to implement ``__call__``,
    ``__mul__`` and ``__matmul__``, which are representation-specific.

    Note that the arguments are expected to be batched, i.e. to have a batch dimension
    or to be an iterable. This is because this class also provides the linear superposition
    functionality by implementing the ``__add__`` method, which concatenates the batch dimensions.

    As this can blow up the number of terms in the representation, it is recommended to
    run the `simplify()` method after adding terms together, which combines together
    terms that have the same exponential part.

    Args:
        mat: the matrix-like data
        vec: the vector-like data
        array: the array-like data
    """

<<<<<<< HEAD
    def __init__(self, mat: Batch[Matrix], vec: Batch[Vector], array: Batch[Tensor]):
        self.mat = math.atleast_3d(mat)
        self.vec = math.atleast_2d(vec)
        self.array = math.atleast_1d(array)
        self.batch_size = self.mat.shape[0]
        dim_poly, _ = self.polynomial_shape
        self.num_vars = self.mat.shape[-1] - dim_poly
=======
    def __init__(
        self,
        mat: Batch[Matrix],
        vec: Batch[Vector],
        array: Batch[Tensor],
    ):
        super().__init__()
        self._mat = mat
        self._vec = vec
        self._array = array

        # if (mat, vec, array) have been converted to backend
        self._backends = [False, False, False]

>>>>>>> 91ebdd08
        self._simplified = False

    def __neg__(self) -> PolyExpBase:
        return self.__class__(self.mat, self.vec, -self.array)

    def __eq__(self, other: PolyExpBase) -> bool:
        return self._equal_no_array(other) and np.allclose(self.array, other.array, atol=1e-10)

    def _equal_no_array(self, other: PolyExpBase) -> bool:
        self.simplify()
        other.simplify()
        return np.allclose(self.vec, other.vec, atol=1e-10) and np.allclose(
            self.mat, other.mat, atol=1e-10
        )

    def __add__(self, other: PolyExpBase) -> PolyExpBase:
        combined_matrices = math.concat([self.mat, other.mat], axis=0)
        combined_vectors = math.concat([self.vec, other.vec], axis=0)

        a0s = self.array.shape[1:]
        a1s = other.array.shape[1:]
        if a0s == a1s:
            combined_arrays = math.concat([self.array, other.array], axis=0)
        else:
            s_max = np.maximum(np.array(a0s), np.array(a1s))

            padding_array0 = np.array(
                (
                    np.zeros(len(s_max) + 1),
                    np.concatenate((np.array([0]), np.array((s_max - a0s)))),
                ),
                dtype=int,
            ).T
            padding_tuple0 = tuple(tuple(padding_array0[i]) for i in range(len(s_max) + 1))

            padding_array1 = np.array(
                (
                    np.zeros(len(s_max) + 1),
                    np.concatenate((np.array([0]), np.array((s_max - a1s)))),
                ),
                dtype=int,
            ).T
            padding_tuple1 = tuple(tuple(padding_array1[i]) for i in range(len(s_max) + 1))
            a0_new = np.pad(self.array, padding_tuple0, "constant")
            a1_new = np.pad(other.array, padding_tuple1, "constant")
            combined_arrays = math.concat([a0_new, a1_new], axis=0)
        # note output is not simplified
        return self.__class__(combined_matrices, combined_vectors, combined_arrays)

    @property
    def array(self) -> Batch[ComplexMatrix]:
        r"""
        The array of this ansatz.
        """
        self._generate_ansatz()
        if not self._backends[2]:
            self._array = math.atleast_1d(self._array)
            self._backends[2] = True
        return self._array

    @array.setter
    def array(self, array):
        self._array = array
        self._backends[2] = False

    @property
    def batch_size(self):
        r"""
        The batch size of this ansatz.
        """
        return self.mat.shape[0]

    @property
    def degree(self) -> int:
        r"""
        The polynomial degree of this ansatz.
        """
        if self.array.ndim == 1:
            return 0
        return self.array.shape[-1] - 1

    @property
    def polynomial_shape(self) -> tuple[int, tuple]:
        r"""
        This method finds the dimensionality of the polynomial, i.e. how many wires
        have polynomials attached to them and what the degree of the polynomial is
        on each of the wires.
        """
        dim_poly = len(self.array.shape) - 1
        shape_poly = self.array.shape[1:]
        return dim_poly, shape_poly

    @property
    def mat(self) -> Batch[ComplexMatrix]:
        r"""
        The matrix of this ansatz.
        """
        self._generate_ansatz()
        if not self._backends[0]:
            self._mat = math.atleast_3d(self._mat)
            self._backends[0] = True
        return self._mat

    @mat.setter
    def mat(self, array):
        self._mat = array
        self._backends[0] = False

    @property
    def num_vars(self):
        r"""
        The number of variables in this ansatz.
        """
        return self.mat.shape[-1] - self.polynomial_shape[0]

    @property
    def vec(self) -> Batch[ComplexMatrix]:
        r"""
        The vector of this ansatz.
        """
        self._generate_ansatz()
        if not self._backends[1]:
            self._vec = math.atleast_2d(self._vec)
            self._backends[1] = True
        return self._vec

    @vec.setter
    def vec(self, array):
        self._vec = array
        self._backends[1] = False

    def simplify(self) -> None:
        r"""
        Simplifies the representation by combining together terms that have the same
        exponential part, i.e. two terms along the batch are considered equal if their
        matrix and vector are equal. In this case only one is kept and the arrays are added.

        Does not run if the representation has already been simplified, so it is safe to call.
        """
        if self._simplified:
            return
        indices_to_check = set(range(self.batch_size))
        removed = []
        while indices_to_check:
            i = indices_to_check.pop()
            for j in indices_to_check.copy():
                if np.allclose(self.mat[i], self.mat[j]) and np.allclose(self.vec[i], self.vec[j]):
                    self.array = math.update_add_tensor(self.array, [[i]], [self.array[j]])
                    indices_to_check.remove(j)
                    removed.append(j)
        to_keep = [i for i in range(self.batch_size) if i not in removed]
        self.mat = math.gather(self.mat, to_keep, axis=0)
        self.vec = math.gather(self.vec, to_keep, axis=0)
        self.array = math.gather(self.array, to_keep, axis=0)
        self._simplified = True

    def simplify_v2(self) -> None:
        r"""
        A different implementation of ``simplify`` that orders the batch dimension first.
        """
        if self._simplified:
            return
        self._order_batch()
        to_keep = [d0 := 0]
        mat, vec = self.mat[d0], self.vec[d0]
        for d in range(1, self.batch_size):
            if np.allclose(mat, self.mat[d]) and np.allclose(vec, self.vec[d]):
                self.array = math.update_add_tensor(self.array, [[d0]], [self.array[d]])
            else:
                to_keep.append(d)
                d0 = d
                mat, vec = self.mat[d0], self.vec[d0]
        self.mat = math.gather(self.mat, to_keep, axis=0)
        self.vec = math.gather(self.vec, to_keep, axis=0)
        self.array = math.gather(self.array, to_keep, axis=0)
        self._simplified = True

    def _generate_ansatz(self):
        r"""
        This method computes and sets the matrix, vector and array given a function
        and some kwargs.
        """
        names = list(self._kwargs.keys())
        vars = list(self._kwargs.values())

        params = {}
        param_types = []
        for name, param in zip(names, vars):
            try:
                params[name] = param.value
                param_types.append(type(param))
            except AttributeError:
                params[name] = param

        if self._array is None or Variable in param_types:
            mat, vec, array = self._fn(**params)
            self.mat = mat
            self.vec = vec
            self.array = array

    def _order_batch(self):
        r"""
        This method orders the batch dimension by the lexicographical order of the
        flattened arrays (mat, vec, array). This is a very cheap way to enforce
        an ordering of the batch dimension, which is useful for simplification and for
        determining (in)equality between two Bargmann representations.
        """
        generators = [
            itertools.chain(
                math.asnumpy(self.vec[i]).flat,
                math.asnumpy(self.mat[i]).flat,
                math.asnumpy(self.array[i]).flat,
            )
            for i in range(self.batch_size)
        ]
        sorted_indices = argsort_gen(generators)
        self.mat = math.gather(self.mat, sorted_indices, axis=0)
        self.vec = math.gather(self.vec, sorted_indices, axis=0)
        self.array = math.gather(self.array, sorted_indices, axis=0)

    def decompose_ansatz(self) -> PolyExpAnsatz:
        r"""
<<<<<<< HEAD
        This method decomposes a PolyExpAnsatz. Given an ansatz of dimensions:
        A=(batch,m+n,m+n), b=(batch,m+n), c = (batch,k_1,k_2,...,k_n),
=======
        This method decomposes a DiffOpPolyExpAnsatz. Given an ansatz of dimensions:
        A=(batch,n+m,n+m), b=(batch,n+m), c = (batch,k_1,k_2,...,k_m),
>>>>>>> 91ebdd08
        it can be rewritten as an ansatz of dimensions
        A=(batch,2n,2n), b=(batch,2n), c = (batch,l_1,l_2,...,l_n), with l_i = sum_j k_j
        This decomposition is typically favourable if m>n, and will only run if that is the case.
        The naming convention is ``n = dim_alpha``  and ``m = dim_beta`` and ``(k_1,k_2,...,k_m) = shape_beta``
        """
        dim_beta, shape_beta = self.polynomial_shape
        dim_alpha = self.mat.shape[-1] - dim_beta
        batch_size = self.batch_size
        if dim_beta > dim_alpha:
            A_bar = math.block(
                [
                    [
                        math.zeros((batch_size, dim_alpha, dim_alpha), dtype=self.mat.dtype),
                        self.mat[..., :dim_alpha, dim_alpha:],
                    ],
                    [
                        self.mat[..., dim_alpha:, :dim_alpha],
                        self.mat[..., dim_alpha:, dim_alpha:],
                    ],
                ]
            )

            b_bar = math.block(
                [
                    [
                        math.zeros((batch_size, dim_alpha), dtype=self.vec.dtype),
                        self.vec[..., dim_alpha:],
                    ]
                ]
            )
            poly_bar = math.hermite_renormalized_batch(
                A_bar,
                b_bar,
                complex(1),
                (batch_size,) + (math.sum(shape_beta),) * dim_alpha + shape_beta,
            )
            poly_bar = math.moveaxis(poly_bar, 0, dim_alpha)
            c_decomp = math.sum(
                poly_bar * self.array,
                axes=math.arange(
                    len(poly_bar.shape) - dim_beta, len(poly_bar.shape), dtype=math.int32
                ).tolist(),
            )
            c_decomp = math.moveaxis(c_decomp, -1, 0)

            A_decomp = math.block(
                [
                    [
                        self.mat[..., :dim_alpha, :dim_alpha],
                        math.outer(
                            math.ones(batch_size, dtype=self.mat.dtype),
                            math.eye(dim_alpha, dtype=self.mat.dtype),
                        ),
                    ],
                    [
                        math.outer(
                            math.ones(batch_size, dtype=self.mat.dtype),
                            math.eye((dim_alpha), dtype=self.mat.dtype),
                        ),
                        math.zeros((batch_size, dim_alpha, dim_alpha), dtype=self.mat.dtype),
                    ],
                ]
            )
            b_decomp = math.block(
                [
                    [
                        self.vec[..., :dim_alpha],
                        math.zeros((batch_size, dim_alpha), dtype=self.vec.dtype),
                    ]
                ]
            )
            return PolyExpAnsatz(A_decomp, b_decomp, c_decomp)
        else:
            return PolyExpAnsatz(self.mat, self.vec, self.array)


class PolyExpAnsatzOld(PolyExpBase):
    r"""
    The ansatz of the Fock-Bargmann representation.

    Represents the ansatz function:

        :math:`F(z) = \sum_i \textrm{poly}_i(z) \textrm{exp}(z^T A_i z / 2 + z^T b_i)`

    where each :math:`poly_i` is a polynomial in ``z`` that can be expressed as

        :math:`\textrm{poly}_i(z) = \sum_k c^(i)_k z^k`,

    with ``k`` being a multi-index. The matrices :math:`A_i` and vectors :math:`b_i` are
    parameters of the exponential terms in the ansatz, and :math:`z` is a vector of variables.

    .. code-block::

        >>> from mrmustard.physics.ansatze import PolyExpAnsatzOld

        >>> A = np.array([[1.0, 0.0], [0.0, 1.0]])
        >>> b = np.array([1.0, 1.0])
        >>> c = np.array(1.0)

        >>> F = PolyExpAnsatzOld(A, b, c)
        >>> z = np.array([1.0, 2.0])

        >>> # calculate the value of the function at ``z``
        >>> val = F(z)

    Args:
        A: The list of square matrices :math:`A_i`
        b: The list of vectors :math:`b_i`
        c: The array of coefficients for the polynomial terms in the ansatz.
    """

    def __init__(
        self,
        A: Optional[Batch[Matrix]] = None,
        b: Optional[Batch[Vector]] = None,
        c: Batch[Tensor | Scalar] = 1.0,
        name: str = "",
    ):
        self.name = name

        if A is None and b is None and c is not None:
            raise ValueError("Please provide either A or b.")
        super().__init__(mat=A, vec=b, array=c)

    @property
    def A(self) -> Batch[ComplexMatrix]:
        r"""
        The list of square matrices :math:`A_i`.
        """
        return self.mat

    @property
    def b(self) -> Batch[ComplexVector]:
        r"""
        The list of vectors :math:`b_i`.
        """
        return self.vec

    @property
    def c(self) -> Batch[ComplexTensor]:
        r"""
        The array of coefficients for the polynomial terms in the ansatz.
        """
        return self.array

    @classmethod
    def from_function(cls, fn: Callable, **kwargs: Any) -> PolyExpAnsatz:
        r"""
        Returns a PolyExpAnsatz object from a generator function.
        """
        ret = cls(None, None, None)
        ret._fn = fn
        ret._kwargs = kwargs
        return ret

    def __call__(self, z: Batch[Vector]) -> Scalar:
        r"""
        Value of this ansatz at ``z``.

        Args:
            z: point in C^n where the function is evaluated

        Returns:
            The value of the function.
        """
        z = np.atleast_2d(z)  # shape (..., n)
        zz = np.einsum("...a,...b->...ab", z, z)[..., None, :, :]  # shape (..., 1, n, n))
        A_part = 0.5 * math.sum(
            zz * self.A, axes=[-1, -2]
        )  # sum((...,1,n,n) * (b,n,n), [-1,-2]) ~ (...,b)
        b_part = np.sum(z[..., None, :] * self.b, axis=-1)  # sum((...,1,n) * (b,n), -1) ~ (...,b)
        exp_sum = np.exp(A_part + b_part)  # (..., b)
        result = exp_sum * self.c  # (..., b)
        val = np.sum(result, axis=-1)  # (...)
        return val

    def __mul__(self, other: Union[Scalar, PolyExpAnsatzOld]) -> PolyExpAnsatzOld:
        r"""
        Multiplies this ansatz by a scalar or another ansatz.

        Args:
            other: A scalar or another ansatz.

        Raises:
            TypeError: If other is neither a scalar nor an ansatz.

        Returns:
            PolyExpAnsatzOld: The product of this ansatz and other.
        """
        if isinstance(other, PolyExpAnsatzOld):
            new_a = [A1 + A2 for A1, A2 in itertools.product(self.A, other.A)]
            new_b = [b1 + b2 for b1, b2 in itertools.product(self.b, other.b)]
            new_c = [c1 * c2 for c1, c2 in itertools.product(self.c, other.c)]
            return self.__class__(A=new_a, b=new_b, c=new_c)
        else:
            try:
                return self.__class__(self.A, self.b, self.c * other)
            except Exception as e:
                raise TypeError(f"Cannot multiply {self.__class__} and {other.__class__}.") from e

    def __truediv__(self, other: Union[Scalar, PolyExpAnsatzOld]) -> PolyExpAnsatzOld:
        r"""
        Divides this ansatz by a scalar or another ansatz.

        Args:
            other: A scalar or another ansatz.

        Raises:
            TypeError: If other is neither a scalar nor an ansatz.

        Returns:
            PolyExpAnsatzOld: The division of this ansatz by other.
        """
        if isinstance(other, PolyExpAnsatzOld):
            new_a = [A1 - A2 for A1, A2 in itertools.product(self.A, other.A)]
            new_b = [b1 - b2 for b1, b2 in itertools.product(self.b, other.b)]
            new_c = [c1 / c2 for c1, c2 in itertools.product(self.c, other.c)]
            return self.__class__(A=new_a, b=new_b, c=new_c)
        else:
            try:
                return self.__class__(self.A, self.b, self.c / other)
            except Exception as e:
                raise TypeError(f"Cannot divide {self.__class__} and {other.__class__}.") from e

    def __and__(self, other: PolyExpAnsatzOld) -> PolyExpAnsatzOld:
        r"""
        Tensor product of this ansatz with another ansatz.
        Equivalent to :math:`F(a) * G(b)` (with different arguments, that is).
        As it distributes over addition on both self and other,
        the batch size of the result is the product of the batch
        size of this anzatz and the other one.

        Args:
            other: Another ansatz.

        Returns:
            The tensor product of this ansatz and other.
        """
        As = [math.block_diag(a1, a2) for a1 in self.A for a2 in other.A]
        bs = [math.concat([b1, b2], axis=-1) for b1 in self.b for b2 in other.b]
        cs = [math.outer(c1, c2) for c1 in self.c for c2 in other.c]
        return self.__class__(As, bs, cs)


class PolyExpAnsatz(PolyExpBase):
    r"""
    The ansatz of the Fock-Bargmann representation.

    Represents the ansatz function:

        :math:`F(z) = \sum_i [\sum_k c^{(i)}_k \partial_y^k \textrm{exp}((z,y)^T A_i (z,y) / 2 + (z,y)^T b_i)|_{y=0}]`

    with ``k`` being a multi-index. The matrices :math:`A_i` and vectors :math:`b_i` are
    parameters of the exponential terms in the ansatz, and :math:`z` is a vector of variables, and  and :math:`y` is a vector linked to the polynomial coefficients.
    The dimension of ``z + y`` must be equal to the dimension of ``A`` and ``b``.

        .. code-block::

        >>> from mrmustard.physics.ansatze import PolyExpAnsatz

        >>> A = np.array([[1.0, 0.0], [0.0, 1.0]])
        >>> b = np.array([1.0, 1.0])
        >>> c = np.array([[1.0,2.0,3.0]])

        >>> F = DiffOpPolyExpAnsatz(A, b, c)
        >>> z = np.array([[1.0],[2.0],[3.0]])

        >>> # calculate the value of the function at the three different ``z``, since z is batched.
        >>> val = F(z)

    A and b can be batched or not, but c needs to include an explicit batch dimension that matches A and b.
    Args:
        A: The list of square matrices :math:`A_i`
        b: The list of vectors :math:`b_i`
        c: The list of arrays :math:`c_i` is coefficients for the polynomial terms in the ansatz.
        An explicit batch dimension that matched A and b has to be given for c.

    """

    def __init__(
        self,
        A: Optional[Batch[Matrix]] = None,
        b: Optional[Batch[Vector]] = None,
        c: Batch[Tensor | Scalar] = np.array([[1.0]]),
        name: str = "",
    ):
        self.name = name

        if A is None and b is None and c is not None:
            raise ValueError("Please provide either A or b.")
        super().__init__(mat=A, vec=b, array=c)

        if self.A.shape[0] != self.c.shape[0] or self.A.shape[0] != self.b.shape[0]:
            raise ValueError("Batch size of A,b,c must be the same.")

    @property
    def A(self) -> Batch[ComplexMatrix]:
        r"""
        The list of square matrices :math:`A_i`.
        """
        return self.mat

    @property
    def b(self) -> Batch[ComplexVector]:
        r"""
        The list of vectors :math:`b_i`.
        """
        return self.vec

    @property
    def c(self) -> Batch[ComplexTensor]:
        r"""
        The array of coefficients for the polynomial terms in the ansatz.
        """
        return self.array

    @classmethod
    def from_function(cls, fn: Callable, **kwargs: Any) -> DiffOpPolyExpAnsatz:
        r"""
        Returns a DiffOpPolyExpAnsatz object from a generator function.
        """
        ret = cls(None, None, None)
        ret._fn = fn
        ret._kwargs = kwargs
        return ret

    def __call__(self, z: Batch[Vector]) -> Scalar:
        r"""
        Value of this ansatz at ``z``. If ``z`` is batched a value of the function at each of the batches are returned.
        If ``Abc`` is batched it is thought of as a linear combination, and thus the results are added linearly together.
        Note that the batch dimension of ``z`` and ``Abc`` can be different.

        Conventions in code comments:
            n: is the same as dim_alpha
            m: is the same as dim_beta

        Args:
            z: point in C^n where the function is evaluated

        Returns:
            The value of the function.
        """
        dim_beta, shape_beta = self.polynomial_shape
        dim_alpha = self.A.shape[-1] - dim_beta
        batch_size = self.batch_size

        z = math.atleast_2d(z)  # shape (b_arg, n)
        batch_size_arg = z.shape[0]
<<<<<<< HEAD
        if z.shape[-1] != dim_alpha:
            raise Exception(
=======
        if z.shape[-1] != dim_alpha or z.shape[-1] != self.num_vars:
            raise ValueError(
>>>>>>> 91ebdd08
                "The sum of the dimension of the argument and polynomial must be equal to the dimension of A and b."
            )
        zz = math.einsum("...a,...b->...ab", z, z)[..., None, :, :]  # shape (b_arg, 1, n, n))

        A_part = math.sum(
            self.A[..., :dim_alpha, :dim_alpha] * zz, axes=[-1, -2]
        )  # sum((b_arg,1,n,n) * (b_abc,n,n), [-1,-2]) ~ (b_arg,b_abc)
        b_part = math.sum(
            self.b[..., :dim_alpha] * z[..., None, :], axes=[-1]
        )  # sum((b_arg,1,n) * (b_abc,n), [-1]) ~ (b_arg,b_abc)

        exp_sum = math.exp(1 / 2 * A_part + b_part)  # (b_arg, b_abc)
        if dim_beta == 0:
            val = math.sum(exp_sum * self.c, axes=[-1])  # (b_arg)
        else:
            b_poly = math.astensor(
                math.einsum(
                    "ijk,hk",
                    math.cast(self.A[..., dim_alpha:, :dim_alpha], "complex128"),
                    math.cast(z, "complex128"),
                )
                + self.b[..., dim_alpha:]
            )  # (b_arg, b_abc, m)
            b_poly = math.moveaxis(b_poly, 0, 1)  # (b_abc, b_arg, m)
            A_poly = self.A[..., dim_alpha:, dim_alpha:]  # (b_abc, m)
            poly = math.astensor(
                [
                    math.hermite_renormalized_batch(
                        A_poly[i], b_poly[i], complex(1), (batch_size_arg,) + shape_beta
                    )
                    for i in range(batch_size)
                ]
            )  # (b_abc,b_arg,poly)
            poly = math.moveaxis(poly, 0, 1)  # (b_arg,b_abc,poly)
            val = math.sum(
                exp_sum
                * math.sum(
                    poly * self.c, axes=math.arange(2, 2 + dim_beta, dtype=math.int32).tolist()
                ),
                axes=[-1],
            )  # (b_arg)
        return val

    def __mul__(self, other: Union[Scalar, PolyExpAnsatz]) -> PolyExpAnsatz:
        r"""Multiplies this ansatz by a scalar or another ansatz or a plain scalar.

        Args:
            other: A scalar or another ansatz.

        Raises:
            TypeError: If other is neither a scalar nor an ansatz.

        Returns:
            DiffOpPolyExpAnsatz: The product of this ansatz and other.
        """

        def mul_A(A1, A2, dim_alpha, dim_beta1, dim_beta2):
            A3 = math.block(
                [
                    [
                        A1[:dim_alpha, :dim_alpha] + A2[:dim_alpha, :dim_alpha],
                        A1[:dim_alpha, dim_alpha:],
                        A2[:dim_alpha, dim_alpha:],
                    ],
                    [
                        A1[dim_alpha:, :dim_alpha],
                        A1[dim_alpha:, dim_alpha:],
                        math.zeros((dim_beta1, dim_beta2), dtype=math.complex128),
                    ],
                    [
                        A2[dim_alpha:, :dim_alpha],
                        math.zeros((dim_beta2, dim_beta1), dtype=math.complex128),
                        A2[dim_alpha:, dim_alpha:],
                    ],
                ]
            )
            return A3

        def mul_b(b1, b2, dim_alpha):
            b3 = math.reshape(
                math.block([[b1[:dim_alpha] + b2[:dim_alpha], b1[dim_alpha:], b2[dim_alpha:]]]), -1
            )
            return b3

        def mul_c(c1, c2):
            c3 = math.reshape(math.outer(c1, c2), (c1.shape + c2.shape))
            return c3

        if isinstance(other, PolyExpAnsatz):

            dim_beta1, _ = self.polynomial_shape
            dim_beta2, _ = other.polynomial_shape

            dim_alpha1 = self.A.shape[-1] - dim_beta1
            dim_alpha2 = other.A.shape[-1] - dim_beta2
            if dim_alpha1 != dim_alpha2:
                raise TypeError("The dimensionality of the two ansatze must be the same.")
            dim_alpha = dim_alpha1

            new_a = [
                mul_A(
                    math.cast(A1, "complex128"),
                    math.cast(A2, "complex128"),
                    dim_alpha,
                    dim_beta1,
                    dim_beta2,
                )
                for A1, A2 in itertools.product(self.A, other.A)
            ]
            new_b = [mul_b(b1, b2, dim_alpha) for b1, b2 in itertools.product(self.b, other.b)]
            new_c = [mul_c(c1, c2) for c1, c2 in itertools.product(self.c, other.c)]

            return self.__class__(A=new_a, b=new_b, c=new_c)
        else:
            try:
                return self.__class__(self.A, self.b, self.c * other)
            except Exception as e:
                raise TypeError(f"Cannot multiply {self.__class__} and {other.__class__}.") from e

    def __truediv__(self, other: Union[Scalar, PolyExpAnsatz]) -> PolyExpAnsatz:
        r"""Multiplies this ansatz by a scalar or another ansatz or a plain scalar.

        Args:
            other: A scalar or another ansatz.

        Raises:
            TypeError: If other is neither a scalar nor an ansatz.

        Returns:
            DiffOpPolyExpAnsatz: The product of this ansatz and other.
        """

        def div_A(A1, A2, dim_alpha, dim_beta1, dim_beta2):
            A3 = math.block(
                [
                    [
                        A1[:dim_alpha, :dim_alpha] + A2[:dim_alpha, :dim_alpha],
                        A1[:dim_alpha, dim_alpha:],
                        A2[:dim_alpha, dim_alpha:],
                    ],
                    [
                        A1[dim_alpha:, :dim_alpha],
                        A1[dim_alpha:, dim_alpha:],
                        math.zeros((dim_beta1, dim_beta2), dtype=math.complex128),
                    ],
                    [
                        A2[dim_alpha:, :dim_alpha],
                        math.zeros((dim_beta2, dim_beta1), dtype=math.complex128),
                        A2[dim_alpha:, dim_alpha:],
                    ],
                ]
            )
            return A3

        def div_b(b1, b2, dim_alpha):
            b3 = math.reshape(
                math.block([[b1[:dim_alpha] + b2[:dim_alpha], b1[dim_alpha:], b2[dim_alpha:]]]), -1
            )
            return b3

        def div_c(c1, c2):
            c3 = math.reshape(math.outer(c1, c2), (c1.shape + c2.shape))
            return c3

        if isinstance(other, PolyExpAnsatz):

            dim_beta1, _ = self.polynomial_shape
            dim_beta2, _ = other.polynomial_shape
            if dim_beta1 == 0 and dim_beta2 == 0:
                dim_alpha1 = self.A.shape[-1] - dim_beta1
                dim_alpha2 = other.A.shape[-1] - dim_beta2
                if dim_alpha1 != dim_alpha2:
                    raise TypeError("The dimensionality of the two ansatze must be the same.")
                dim_alpha = dim_alpha1

                new_a = [
                    div_A(
                        math.cast(A1, "complex128"),
                        -math.cast(A2, "complex128"),
                        dim_alpha,
                        dim_beta1,
                        dim_beta2,
                    )
                    for A1, A2 in itertools.product(self.A, other.A)
                ]
                new_b = [div_b(b1, -b2, dim_alpha) for b1, b2 in itertools.product(self.b, other.b)]
                new_c = [div_c(c1, 1 / c2) for c1, c2 in itertools.product(self.c, other.c)]

                return self.__class__(A=new_a, b=new_b, c=new_c)
            else:
                raise NotImplementedError("Only implemented if both c are scalars")
        else:
            try:
                return self.__class__(self.A, self.b, self.c / other)
            except Exception as e:
                raise TypeError(f"Cannot divide {self.__class__} and {other.__class__}.") from e

    def __and__(self, other: PolyExpAnsatz) -> PolyExpAnsatz:
        r"""Tensor product of this ansatz with another ansatz.
        Equivalent to :math:`F(a) * G(b)` (with different arguments, that is).
        As it distributes over addition on both self and other,
        the batch size of the result is the product of the batch
        size of this anzatz and the other one.

        Args:
            other: Another ansatz.

        Returns:
            The tensor product of this ansatz and other.
        """

        def andA(A1, A2, dim_alpha1, dim_alpha2, dim_beta1, dim_beta2):
            A3 = math.block(
                [
                    [
                        A1[:dim_alpha1, :dim_alpha1],
                        math.zeros((dim_alpha1, dim_alpha2), dtype=math.complex128),
                        A1[:dim_alpha1, dim_alpha1:],
                        math.zeros((dim_alpha1, dim_beta2), dtype=math.complex128),
                    ],
                    [
                        math.zeros((dim_alpha2, dim_alpha1), dtype=math.complex128),
                        A2[:dim_alpha2:, :dim_alpha2],
                        math.zeros((dim_alpha2, dim_beta1), dtype=math.complex128),
                        A2[:dim_alpha2, dim_alpha2:],
                    ],
                    [
                        A1[dim_alpha1:, :dim_alpha1],
                        math.zeros((dim_beta1, dim_alpha2), dtype=math.complex128),
                        A1[dim_alpha1:, dim_alpha1:],
                        math.zeros((dim_beta1, dim_beta2), dtype=math.complex128),
                    ],
                    [
                        math.zeros((dim_beta2, dim_alpha1), dtype=math.complex128),
                        A2[dim_alpha2:, :dim_alpha2],
                        math.zeros((dim_beta2, dim_beta1), dtype=math.complex128),
                        A2[dim_alpha2:, dim_alpha2:],
                    ],
                ]
            )
            return A3

        def andb(b1, b2, dim_alpha1, dim_alpha2):
            b3 = math.reshape(
                math.block([[b1[:dim_alpha1], b2[:dim_alpha2], b1[dim_alpha1:], b2[dim_alpha2:]]]),
                -1,
            )
            return b3

        def andc(c1, c2):
            c3 = math.reshape(math.outer(c1, c2), (c1.shape + c2.shape))
            return c3

        dim_beta1, _ = self.polynomial_shape
        dim_beta2, _ = other.polynomial_shape

        dim_alpha1 = self.A.shape[-1] - dim_beta1
        dim_alpha2 = other.A.shape[-1] - dim_beta2

        As = [
            andA(
                math.cast(A1, "complex128"),
                math.cast(A2, "complex128"),
                dim_alpha1,
                dim_alpha2,
                dim_beta1,
                dim_beta2,
            )
            for A1, A2 in itertools.product(self.A, other.A)
        ]
        bs = [andb(b1, b2, dim_alpha1, dim_alpha2) for b1, b2 in itertools.product(self.b, other.b)]
        cs = [andc(c1, c2) for c1, c2 in itertools.product(self.c, other.c)]
        return self.__class__(As, bs, cs)


class ArrayAnsatz(Ansatz):
    r"""
    The ansatz of the Fock-Bargmann representation.

    Represents the ansatz as a multidimensional array.

    .. code-block::

          >>> from mrmustard.physics.ansatze import ArrayAnsatz

          >>> array = np.random.random((2, 4, 5))
          >>> ansatz = ArrayAnsatz(array)

    Args:
        array: A (potentially) batched array.
        batched: Whether the array input has a batch dimension.

    Note: The args can be passed non-batched, as they will be automatically broadcasted to the
    correct batch shape if ``batched`` is set to ``False``.
    """

    def __init__(self, array: Batch[Tensor], batched: bool = True):
        super().__init__()

        self._array = array if batched else [array]
        self._backend_array = False

    @property
    def batch_size(self):
        r"""
        The batch size of this ansatz.
        """
        return self.array.shape[0]

    @property
    def array(self) -> Batch[Tensor]:
        r"""
        The array of this ansatz.
        """
        self._generate_ansatz()
        if not self._backend_array:
            self._array = math.astensor(self._array)
            self._backend_array = True
        return self._array

    @array.setter
    def array(self, value):
        self._array = value
        self._backend_array = False

    @property
    def num_vars(self) -> int:
        r"""
        The number of variables in this ansatz.
        """
        return len(self.array.shape) - 1

    @classmethod
    def from_function(cls, fn: Callable, **kwargs: Any) -> ArrayAnsatz:
        r"""
        Returns an ArrayAnsatz object from a generator function.
        """
        ret = cls(None, True)
        ret._fn = fn
        ret._kwargs = kwargs
        return ret

    def _generate_ansatz(self):
        r"""
        This method computes and sets the array given a function
        and some kwargs.
        """
        if self._array is None:
            self.array = [self._fn(**self._kwargs)]

    def __neg__(self) -> ArrayAnsatz:
        r"""
        Negates the values in the array.
        """
        return self.__class__(array=-self.array)

    def __eq__(self, other: Ansatz) -> bool:
        r"""
        Whether this ansatz's array is equal to another ansatz's array.

        Note that the comparison is done by numpy allclose with numpy's default rtol and atol.

        """
        slices = (slice(0, None),) + tuple(
            slice(0, min(si, oi)) for si, oi in zip(self.array.shape[1:], other.array.shape[1:])
        )
        return np.allclose(self.array[slices], other.array[slices], atol=1e-10)

    def __add__(self, other: ArrayAnsatz) -> ArrayAnsatz:
        r"""
        Adds the array of this ansatz and the array of another ansatz.

        Args:
            other: Another ansatz.

        Raises:
            ValueError: If the arrays don't have the same shape.

        Returns:
            ArrayAnsatz: The addition of this ansatz and other.
        """
        try:
            new_array = [a + b for a in self.array for b in other.array]
            return self.__class__(array=new_array)
        except Exception as e:
            raise TypeError(f"Cannot add {self.__class__} and {other.__class__}.") from e

    def __call__(self, point: Any) -> Scalar:
        r"""
        Evaluates this ansatz at a given point in the domain.
        """
        raise AttributeError("Cannot plot ArrayAnsatz.")

    def __truediv__(self, other: Union[Scalar, ArrayAnsatz]) -> ArrayAnsatz:
        r"""
        Divides this ansatz by another ansatz.

        Args:
            other: A scalar or another ansatz.

        Raises:
            ValueError: If the arrays don't have the same shape.

        Returns:
            ArrayAnsatz: The division of this ansatz and other.
        """
        if isinstance(other, ArrayAnsatz):
            try:
                new_array = [a / b for a in self.array for b in other.array]
                return self.__class__(array=new_array)
            except Exception as e:
                raise TypeError(f"Cannot divide {self.__class__} and {other.__class__}.") from e
        else:
            return self.__class__(array=self.array / other)

    def __mul__(self, other: Union[Scalar, ArrayAnsatz]) -> ArrayAnsatz:
        r"""
        Multiplies this ansatz by another ansatz.

        Args:
            other: A scalar or another ansatz.

        Raises:
            ValueError: If both of array don't have the same shape.

        Returns:
            ArrayAnsatz: The product of this ansatz and other.
        """
        if isinstance(other, ArrayAnsatz):
            try:
                new_array = [a * b for a in self.array for b in other.array]
                return self.__class__(array=new_array)
            except Exception as e:
                raise TypeError(f"Cannot multiply {self.__class__} and {other.__class__}.") from e
        else:
            return self.__class__(array=self.array * other)

    def __and__(self, other: ArrayAnsatz) -> ArrayAnsatz:
        r"""
        Tensor product of this ansatz with another ansatz.

        Args:
            other: Another ansatz.

        Returns:
            The tensor product of this ansatz and other.
            Batch size is the product of two batches.
        """
        new_array = [math.outer(a, b) for a in self.array for b in other.array]
        return self.__class__(array=new_array)

    @property
    def conj(self):
        r"""
        The conjugate of this ansatz.
        """
        return self.__class__(math.conj(self.array))


def bargmann_Abc_to_phasespace_cov_means(
    A: Matrix, b: Vector, c: Scalar
) -> tuple[Matrix, Vector, Scalar]:
    r"""
    Function to derive the covariance matrix and mean vector of a Gaussian state from its Wigner characteristic function in ABC form.

    The covariance matrix and mean vector can be used to write the characteristic function of a Gaussian state
    :math:
        \Chi_G(r) = \exp\left( -\frac{1}{2}r^T \Omega^T cov \Omega r + i r^T\Omega^T mean \right),
    and the Wigner function of a Gaussian state:
    :math:
        W_G(r) = \frac{1}{\sqrt{\Det(cov)}} \exp\left( -\frac{1}{2}(r - mean)^T cov^{-1} (r-mean) \right).

    The internal expression of our Gaussian state :math:`\rho` is in Bargmann representation, one can write the characteristic function of a Gaussian state in Bargmann representation as
    :math:
        \Chi_G(\alpha) = \Tr(\rho D) = c \exp\left( -\frac{1}{2}\alpha^T A \alpha + \alpha^T b \right).

    This function is to go from the Abc triple in characteristic phase space into the covariance and mean vector for Gaussian state.

    Args:
        A, b, c: The ``(A, b, c)`` triple of the state in characteristic phase space.

    Returns:
        The covariance matrix, mean vector and coefficient of the state in phase space.
    """
    num_modes = A.shape[-1] // 2
    Omega = math.cast(math.transpose(math.J(num_modes)), dtype=math.complex128)
    W = math.transpose(math.conj(math.rotmat(num_modes)))
    coeff = c
    cov = [
        -Omega @ W @ Amat @ math.transpose(W) @ math.transpose(Omega) * settings.HBAR for Amat in A
    ]
    mean = [
        1j * math.matvec(Omega @ W, bvec) * math.sqrt(settings.HBAR, dtype=math.complex128)
        for bvec in b
    ]
    return math.astensor(cov), math.astensor(mean), coeff<|MERGE_RESOLUTION|>--- conflicted
+++ resolved
@@ -156,15 +156,6 @@
         array: the array-like data
     """
 
-<<<<<<< HEAD
-    def __init__(self, mat: Batch[Matrix], vec: Batch[Vector], array: Batch[Tensor]):
-        self.mat = math.atleast_3d(mat)
-        self.vec = math.atleast_2d(vec)
-        self.array = math.atleast_1d(array)
-        self.batch_size = self.mat.shape[0]
-        dim_poly, _ = self.polynomial_shape
-        self.num_vars = self.mat.shape[-1] - dim_poly
-=======
     def __init__(
         self,
         mat: Batch[Matrix],
@@ -179,7 +170,6 @@
         # if (mat, vec, array) have been converted to backend
         self._backends = [False, False, False]
 
->>>>>>> 91ebdd08
         self._simplified = False
 
     def __neg__(self) -> PolyExpBase:
@@ -402,13 +392,8 @@
 
     def decompose_ansatz(self) -> PolyExpAnsatz:
         r"""
-<<<<<<< HEAD
         This method decomposes a PolyExpAnsatz. Given an ansatz of dimensions:
-        A=(batch,m+n,m+n), b=(batch,m+n), c = (batch,k_1,k_2,...,k_n),
-=======
-        This method decomposes a DiffOpPolyExpAnsatz. Given an ansatz of dimensions:
         A=(batch,n+m,n+m), b=(batch,n+m), c = (batch,k_1,k_2,...,k_m),
->>>>>>> 91ebdd08
         it can be rewritten as an ansatz of dimensions
         A=(batch,2n,2n), b=(batch,2n), c = (batch,l_1,l_2,...,l_n), with l_i = sum_j k_j
         This decomposition is typically favourable if m>n, and will only run if that is the case.
@@ -555,9 +540,9 @@
         return self.array
 
     @classmethod
-    def from_function(cls, fn: Callable, **kwargs: Any) -> PolyExpAnsatz:
-        r"""
-        Returns a PolyExpAnsatz object from a generator function.
+    def from_function(cls, fn: Callable, **kwargs: Any) -> PolyExpAnsatzOld:
+        r"""
+        Returns a PolyExpAnsatzOld object from a generator function.
         """
         ret = cls(None, None, None)
         ret._fn = fn
@@ -726,9 +711,9 @@
         return self.array
 
     @classmethod
-    def from_function(cls, fn: Callable, **kwargs: Any) -> DiffOpPolyExpAnsatz:
-        r"""
-        Returns a DiffOpPolyExpAnsatz object from a generator function.
+    def from_function(cls, fn: Callable, **kwargs: Any) -> PolyExpAnsatz:
+        r"""
+        Returns a PolyExpAnsatz object from a generator function.
         """
         ret = cls(None, None, None)
         ret._fn = fn
@@ -757,13 +742,8 @@
 
         z = math.atleast_2d(z)  # shape (b_arg, n)
         batch_size_arg = z.shape[0]
-<<<<<<< HEAD
-        if z.shape[-1] != dim_alpha:
+        if z.shape[-1] != dim_alpha or z.shape[-1] != self.num_vars:
             raise Exception(
-=======
-        if z.shape[-1] != dim_alpha or z.shape[-1] != self.num_vars:
-            raise ValueError(
->>>>>>> 91ebdd08
                 "The sum of the dimension of the argument and polynomial must be equal to the dimension of A and b."
             )
         zz = math.einsum("...a,...b->...ab", z, z)[..., None, :, :]  # shape (b_arg, 1, n, n))
@@ -817,7 +797,7 @@
             TypeError: If other is neither a scalar nor an ansatz.
 
         Returns:
-            DiffOpPolyExpAnsatz: The product of this ansatz and other.
+            PolyExpAnsatz: The product of this ansatz and other.
         """
 
         def mul_A(A1, A2, dim_alpha, dim_beta1, dim_beta2):
@@ -893,7 +873,7 @@
             TypeError: If other is neither a scalar nor an ansatz.
 
         Returns:
-            DiffOpPolyExpAnsatz: The product of this ansatz and other.
+            PolyExpAnsatz: The product of this ansatz and other.
         """
 
         def div_A(A1, A2, dim_alpha, dim_beta1, dim_beta2):
