# Copyright 2023 Xanadu Quantum Technologies Inc.

# Licensed under the Apache License, Version 2.0 (the "License");
# you may not use this file except in compliance with the License.
# You may obtain a copy of the License at

#     http://www.apache.org/licenses/LICENSE-2.0

# Unless required by applicable law or agreed to in writing, software
# distributed under the License is distributed on an "AS IS" BASIS,
# WITHOUT WARRANTIES OR CONDITIONS OF ANY KIND, either express or implied.
# See the License for the specific language governing permissions and
# limitations under the License.

"""
This module contains the classes for the available ansatze.
"""

from __future__ import annotations

import itertools
from abc import ABC, abstractmethod
from typing import Any, Union, Optional

import numpy as np

from mrmustard import math, settings
from mrmustard.utils.argsort import argsort_gen
from mrmustard.utils.typing import (
    Batch,
    ComplexMatrix,
    ComplexTensor,
    ComplexVector,
    Matrix,
    Scalar,
    Tensor,
    Vector,
)

__all__ = [
    "Ansatz",
    "ArrayAnsatz",
    "PolyExpBase",
    "PolyExpAnsatz",
    "DiffOpPolyExpAnsatz",
]


class Ansatz(ABC):
    r"""
    A function over a continuous and/or discrete domain.

    An ansatz supports basic mathematical operations such as addition, subtraction,
    multiplication, division, negation, equality, etc.

    Note that ``n``-dimensional arrays are like functions defined over an integer lattice of points,
    so this class also works for, e.g., the Fock representation.

    This class is abstract. Concrete ``Ansatz`` classes have to implement the
    ``__call__``, ``__mul__``, ``__add__``, ``__sub__``, ``__neg__``, and ``__eq__`` methods.
    """

    @abstractmethod
    def __neg__(self) -> Ansatz:
        r"""
        Negates this ansatz.
        """

    @abstractmethod
    def __eq__(self, other: Ansatz) -> bool:
        r"""
        Whether this ansatz is equal to another ansatz.
        """

    @abstractmethod
    def __add__(self, other: Ansatz) -> Ansatz:
        r"""
        Sums this ansatz to another ansatz.
        """

    def __sub__(self, other: Ansatz) -> Ansatz:
        r"""
        Subtracts other from this ansatz.
        """
        try:
            return self.__add__(-other)
        except AttributeError as e:
            raise TypeError(f"Cannot subtract {self.__class__} and {other.__class__}.") from e

    @abstractmethod
    def __call__(self, point: Any) -> Scalar:
        r"""
        Evaluates this ansatz at a given point in the domain.
        """

    @abstractmethod
    def __truediv__(self, other: Union[Scalar, Ansatz]) -> Ansatz:
        r"""
        Divides this ansatz by another ansatz or by a scalar.
        """

    @abstractmethod
    def __mul__(self, other: Union[Scalar, Ansatz]) -> Ansatz:
        r"""
        Multiplies this ansatz by another ansatz.
        """

    @abstractmethod
    def __and__(self, other: Ansatz) -> Ansatz:
        r"""
        Tensor product of this ansatz with another ansatz.
        """

    def __rmul__(self, other: Scalar) -> Ansatz:
        r"""
        Multiplies this ansatz by a scalar.
        """
        return self * other


class PolyExpBase(Ansatz):
    r"""
    A family of Ansatze parametrized by a triple of a matrix, a vector and an array.
    For example, the Bargmann representation :math:`c\:\textrm{exp}(z A z / 2 + b z)` is of this
    form (where ``A``, ``b``, ``c`` is the triple), or the characteristic function of the
    Wigner representation (where ``Sigma``, ``mu``, ``1`` is the triple).

    Note that this class is not initializable (despite having an initializer) because it does
    not implement all the abstract methods of ``Ansatz``, and it is in fact more general.
    Concrete ansatze that inherit from this class need to implement ``__call__``,
    ``__mul__`` and ``__matmul__``, which are representation-specific.

    Note that the arguments are expected to be batched, i.e. to have a batch dimension
    or to be an iterable. This is because this class also provides the linear superposition
    functionality by implementing the ``__add__`` method, which concatenates the batch dimensions.

    As this can blow up the number of terms in the representation, it is recommended to
    run the `simplify()` method after adding terms together, which combines together
    terms that have the same exponential part.

    Args:
        mat: the matrix-like data
        vec: the vector-like data
        array: the array-like data
    """

    def __init__(self, mat: Batch[Matrix], vec: Batch[Vector], array: Batch[Tensor]):
        self.mat = math.atleast_3d(mat)
        self.vec = math.atleast_2d(vec)
        self.array = math.atleast_1d(array)
        self.batch_size = self.mat.shape[0]
        self.num_vars = self.mat.shape[-1]
        self._simplified = False

    def __neg__(self) -> PolyExpBase:
        return self.__class__(self.mat, self.vec, -self.array)

    def __eq__(self, other: PolyExpBase) -> bool:
        return self._equal_no_array(other) and np.allclose(self.array, other.array, atol=1e-10)

    def _equal_no_array(self, other: PolyExpBase) -> bool:
        self.simplify()
        other.simplify()
        return np.allclose(self.vec, other.vec, atol=1e-10) and np.allclose(
            self.mat, other.mat, atol=1e-10
        )

    def __add__(self, other: PolyExpBase) -> PolyExpBase:
        combined_matrices = math.concat([self.mat, other.mat], axis=0)
        combined_vectors = math.concat([self.vec, other.vec], axis=0)
        combined_arrays = math.concat([self.array, other.array], axis=0)
        # note output is not simplified
        return self.__class__(combined_matrices, combined_vectors, combined_arrays)

    @property
    def degree(self) -> int:
        r"""
        The degree of this ansatz.
        """
        if self.array.ndim == 1:
            return 0
        return self.array.shape[-1] - 1

    @property
    def polynomial_shape(self) -> tuple[int, tuple]:
        r"""
        This method finds the dimensionality of the polynomial, i.e. how many wires
        have polynomials attached to them and what the degree of the polynomial is
        on each of the wires.
        """

        dim_poly = len(self.array.shape) - 1
        shape_poly = self.array.shape[1:]
        return dim_poly, shape_poly

    def simplify(self) -> None:
        r"""
        Simplifies the representation by combining together terms that have the same
        exponential part, i.e. two terms along the batch are considered equal if their
        matrix and vector are equal. In this case only one is kept and the arrays are added.

        Does not run if the representation has already been simplified, so it is safe to call.
        """
        if self._simplified:
            return
        indices_to_check = set(range(self.batch_size))
        removed = []
        while indices_to_check:
            i = indices_to_check.pop()
            for j in indices_to_check.copy():
                if np.allclose(self.mat[i], self.mat[j]) and np.allclose(self.vec[i], self.vec[j]):
                    self.array = math.update_add_tensor(self.array, [[i]], [self.array[j]])
                    indices_to_check.remove(j)
                    removed.append(j)
        to_keep = [i for i in range(self.batch_size) if i not in removed]
        self.mat = math.gather(self.mat, to_keep, axis=0)
        self.vec = math.gather(self.vec, to_keep, axis=0)
        self.array = math.gather(self.array, to_keep, axis=0)
        self._simplified = True

    def simplify_v2(self) -> None:
        r"""
        A different implementation of ``simplify`` that orders the batch dimension first.
        """
        if self._simplified:
            return
        self._order_batch()
        to_keep = [d0 := 0]
        mat, vec = self.mat[d0], self.vec[d0]
        for d in range(1, self.batch_size):
            if np.allclose(mat, self.mat[d]) and np.allclose(vec, self.vec[d]):
                self.array = math.update_add_tensor(self.array, [[d0]], [self.array[d]])
            else:
                to_keep.append(d)
                d0 = d
                mat, vec = self.mat[d0], self.vec[d0]
        self.mat = math.gather(self.mat, to_keep, axis=0)
        self.vec = math.gather(self.vec, to_keep, axis=0)
        self.array = math.gather(self.array, to_keep, axis=0)
        self._simplified = True

    def _order_batch(self):
        r"""
        This method orders the batch dimension by the lexicographical order of the
        flattened arrays (mat, vec, array). This is a very cheap way to enforce
        an ordering of the batch dimension, which is useful for simplification and for
        determining (in)equality between two Bargmann representations.
        """
        generators = [
            itertools.chain(
                math.asnumpy(self.vec[i]).flat,
                math.asnumpy(self.mat[i]).flat,
                math.asnumpy(self.array[i]).flat,
            )
            for i in range(self.batch_size)
        ]
        sorted_indices = argsort_gen(generators)
        self.mat = math.gather(self.mat, sorted_indices, axis=0)
        self.vec = math.gather(self.vec, sorted_indices, axis=0)
        self.array = math.gather(self.array, sorted_indices, axis=0)

    def decompose_ansatz(self) -> DiffOpPolyExpAnsatz:
        r"""
        This method decomposes a DiffOpPolyExpAnsatz. Given an ansatz of dimensions:
        A=(batch,m+n,m+n), b=(batch,m+n), c = (batch,k_1,k_2,...,k_n),
        it can be rewritten as an ansatz of dimensions
        A=(batch,2m,2m), b=(batch,2m), c = (batch,l_1,l_2,...,l_m), with l_i = sum_j k_j
        This decomposition is typically favourable if n>m, and will only run if that is the case.
        """
        dim_beta, shape_beta = self.polynomial_shape
        dim_alpha = self.mat.shape[-1] - dim_beta
        batch_size = self.batch_size
        if dim_beta > dim_alpha:
            A_bar = math.block(
                [
                    [
                        math.zeros((batch_size, dim_alpha, dim_alpha), dtype=self.mat.dtype),
                        self.mat[..., :dim_alpha, dim_alpha:],
                    ],
                    [
                        self.mat[..., dim_alpha:, :dim_alpha],
                        self.mat[..., dim_alpha:, dim_alpha:],
                    ],
                ]
            )

            b_bar = math.block(
                [
                    [
                        math.zeros((batch_size, dim_alpha), dtype=self.vec.dtype),
                        self.vec[..., dim_alpha:],
                    ]
                ]
            )
            poly_bar = math.hermite_renormalized_batch(
                A_bar,
                b_bar,
                complex(1),
                (batch_size,) + (math.sum(shape_beta),) * dim_alpha + shape_beta,
            )
            poly_bar = math.moveaxis(poly_bar, 0, dim_alpha)
            c_decomp = math.sum(
                poly_bar * self.array,
                axes=math.arange(
                    len(poly_bar.shape) - dim_beta, len(poly_bar.shape), dtype=math.int32
                ).tolist(),
            )
            c_decomp = math.moveaxis(c_decomp, -1, 0)

            A_decomp = math.block(
                [
                    [
                        self.mat[..., :dim_alpha, :dim_alpha],
                        math.outer(
                            math.ones(batch_size, dtype=self.mat.dtype),
                            math.eye(dim_alpha, dtype=self.mat.dtype),
                        ),
                    ],
                    [
                        math.outer(
                            math.ones(batch_size, dtype=self.mat.dtype),
                            math.eye((dim_alpha), dtype=self.mat.dtype),
                        ),
                        math.zeros((batch_size, dim_alpha, dim_alpha), dtype=self.mat.dtype),
                    ],
                ]
            )
            b_decomp = math.block(
                [
                    [
                        self.vec[..., :dim_alpha],
                        math.zeros((batch_size, dim_alpha), dtype=self.vec.dtype),
                    ]
                ]
            )
            return DiffOpPolyExpAnsatz(A_decomp, b_decomp, c_decomp)
        else:
            return DiffOpPolyExpAnsatz(self.mat, self.vec, self.array)




class PolyExpAnsatz(PolyExpBase):
    r"""
    The ansatz of the Fock-Bargmann representation.

    Represents the ansatz function:

        :math:`F(z) = \sum_i \textrm{poly}_i(z) \textrm{exp}(z^T A_i z / 2 + z^T b_i)`

    where each :math:`poly_i` is a polynomial in ``z`` that can be expressed as

        :math:`\textrm{poly}_i(z) = \sum_k c^(i)_k z^k`,

    with ``k`` being a multi-index. The matrices :math:`A_i` and vectors :math:`b_i` are
    parameters of the exponential terms in the ansatz, and :math:`z` is a vector of variables.

    .. code-block::

        >>> from mrmustard.physics.ansatze import PolyExpAnsatz

        >>> A = np.array([[1.0, 0.0], [0.0, 1.0]])
        >>> b = np.array([1.0, 1.0])
        >>> c = np.array(1.0)

        >>> F = PolyExpAnsatz(A, b, c)
        >>> z = np.array([1.0, 2.0])

        >>> # calculate the value of the function at ``z``
        >>> val = F(z)

    Args:
        A: The list of square matrices :math:`A_i`
        b: The list of vectors :math:`b_i`
        c: The array of coefficients for the polynomial terms in the ansatz.

    """

    def __init__(
        self,
        A: Optional[Batch[Matrix]] = None,
        b: Optional[Batch[Vector]] = None,
        c: Batch[Tensor | Scalar] = 1.0,
        name: str = "",
    ):
        self.name = name

        if A is None and b is None:
            raise ValueError("Please provide either A or b.")
        super().__init__(mat=A, vec=b, array=c)

    @property
    def A(self) -> Batch[ComplexMatrix]:
        r"""
        The list of square matrices :math:`A_i`.
        """
        return self.mat

    @property
    def b(self) -> Batch[ComplexVector]:
        r"""
        The list of vectors :math:`b_i`.
        """
        return self.vec

    @property
    def c(self) -> Batch[ComplexTensor]:
        r"""
        The array of coefficients for the polynomial terms in the ansatz.
        """
        return self.array

    def __call__(self, z: Batch[Vector]) -> Scalar:
        r"""
        Value of this ansatz at ``z``.

        Args:
            z: point in C^n where the function is evaluated

        Returns:
            The value of the function.
        """
        z = np.atleast_2d(z)  # shape (..., n)
        zz = np.einsum("...a,...b->...ab", z, z)[..., None, :, :]  # shape (..., 1, n, n))
        A_part = 0.5 * math.sum(
            zz * self.A, axes=[-1, -2]
        )  # sum((...,1,n,n) * (b,n,n), [-1,-2]) ~ (...,b)
        b_part = np.sum(z[..., None, :] * self.b, axis=-1)  # sum((...,1,n) * (b,n), -1) ~ (...,b)
        exp_sum = np.exp(A_part + b_part)  # (..., b)
        result = exp_sum * self.c  # (..., b)
        val = np.sum(result, axis=-1)  # (...)
        return val

    def __mul__(self, other: Union[Scalar, PolyExpAnsatz]) -> PolyExpAnsatz:
        r"""
        Multiplies this ansatz by a scalar or another ansatz.

        Args:
            other: A scalar or another ansatz.

        Raises:
            TypeError: If other is neither a scalar nor an ansatz.

        Returns:
            PolyExpAnsatz: The product of this ansatz and other.
        """
        if isinstance(other, PolyExpAnsatz):
            new_a = [A1 + A2 for A1, A2 in itertools.product(self.A, other.A)]
            new_b = [b1 + b2 for b1, b2 in itertools.product(self.b, other.b)]
            new_c = [c1 * c2 for c1, c2 in itertools.product(self.c, other.c)]
            return self.__class__(A=new_a, b=new_b, c=new_c)
        else:
            try:
                return self.__class__(self.A, self.b, self.c * other)
            except Exception as e:
                raise TypeError(f"Cannot multiply {self.__class__} and {other.__class__}.") from e

    def __truediv__(self, other: Union[Scalar, PolyExpAnsatz]) -> PolyExpAnsatz:
        r"""
        Divides this ansatz by a scalar or another ansatz.

        Args:
            other: A scalar or another ansatz.

        Raises:
            TypeError: If other is neither a scalar nor an ansatz.

        Returns:
            PolyExpAnsatz: The division of this ansatz by other.
        """
        if isinstance(other, PolyExpAnsatz):
            new_a = [A1 - A2 for A1, A2 in itertools.product(self.A, other.A)]
            new_b = [b1 - b2 for b1, b2 in itertools.product(self.b, other.b)]
            new_c = [c1 / c2 for c1, c2 in itertools.product(self.c, other.c)]
            return self.__class__(A=new_a, b=new_b, c=new_c)
        else:
            try:
                return self.__class__(self.A, self.b, self.c / other)
            except Exception as e:
                raise TypeError(f"Cannot divide {self.__class__} and {other.__class__}.") from e

    def __and__(self, other: PolyExpAnsatz) -> PolyExpAnsatz:
        r"""
        Tensor product of this ansatz with another ansatz.
        Equivalent to :math:`F(a) * G(b)` (with different arguments, that is).
        As it distributes over addition on both self and other,
        the batch size of the result is the product of the batch
        size of this anzatz and the other one.

        Args:
            other: Another ansatz.

        Returns:
            The tensor product of this ansatz and other.
        """
        As = [math.block_diag(a1, a2) for a1 in self.A for a2 in other.A]
        bs = [math.concat([b1, b2], axis=-1) for b1 in self.b for b2 in other.b]
        cs = [math.outer(c1, c2) for c1 in self.c for c2 in other.c]
        return self.__class__(As, bs, cs)


class DiffOpPolyExpAnsatz(PolyExpBase):
    r"""
    The ansatz of the Fock-Bargmann representation.

    Represents the ansatz function:

        :math:`F(z) = \sum_i [\sum_k c^{(i)}_k \partial_y^k \textrm{exp}((z,y)^T A_i (z,y) / 2 + (z,y)^T b_i)|_{y=0}]`

    with ``k`` being a multi-index. The matrices :math:`A_i` and vectors :math:`b_i` are
    parameters of the exponential terms in the ansatz, and :math:`z` is a vector of variables, and  and :math:`y` is a vector linked to the polynomial coefficients.
    The dimension of z and y must be equal to the dimension of A and b.

        .. code-block::

        >>> from mrmustard.physics.ansatze import DiffOpPolyExpAnsatz

        >>> A = np.array([[1.0, 0.0], [0.0, 1.0]])
        >>> b = np.array([1.0, 1.0])
        >>> c = np.array([[1.0,2.0,3.0]])

        >>> F = DiffOpPolyExpAnsatz(A, b, c)
        >>> z = np.array([[1.0]])

        >>> # calculate the value of the function at ``z``
        >>> val = F(z)

    A and b can be batched or not, but c needs to include an explicit batch dimension that match A and b.
    Args:
        A: The list of square matrices :math:`A_i`
        b: The list of vectors :math:`b_i`
        c: The list of arrays :math:`c_i` is coefficients for the polynomial terms in the ansatz.
        An explicit batch dimension that matched A and b has to be given for c.

    """

    def __init__(
        self,
        A: Optional[Batch[Matrix]] = None,
        b: Optional[Batch[Vector]] = None,
        c: Batch[Tensor] = np.array([[1.0]]),
        name: str = "",
    ):
        self.name = name

        if A is None and b is None:
            raise ValueError("Please provide either A or b.")
        A = math.astensor(A)
        b = math.astensor(b)
        c = math.astensor(c)
        super().__init__(mat=A, vec=b, array=c)
        if self.A.shape[0] != self.c.shape[0] or self.A.shape[0] != self.b.shape[0]:
            raise ValueError("Batch size of A,b,c must be the same.")

    @property
    def A(self) -> Batch[ComplexMatrix]:
        r"""
        The list of square matrices :math:`A_i`.
        """
        return self.mat

    @property
    def b(self) -> Batch[ComplexVector]:
        r"""
        The list of vectors :math:`b_i`.
        """
        return self.vec

    @property
    def c(self) -> Batch[ComplexTensor]:
        r"""
        The array of coefficients for the polynomial terms in the ansatz.
        """
        return self.array

    def __call__(self, z: Batch[Vector]) -> Scalar:
        r"""
        Value of this ansatz at ``z``.

        Args:
            z: point in C^n where the function is evaluated

        Returns:
            The value of the function.
        """
        dim_beta, shape_beta = self.polynomial_shape
        dim_alpha = self.A.shape[-1] - dim_beta
        batch_size = self.batch_size

        z = math.atleast_2d(z)
        batch_size_arg = z.shape[0]
        if z.shape[-1] != dim_alpha:
            raise ValueError(
                "The sum of the dimension of the argument and polynomial must be equal to the dimension of A and b."
            )
        zz = math.einsum("...a,...b->...ab", z, z)[..., None, :, :]

        A_part = math.sum(self.A[..., :dim_alpha, :dim_alpha] * zz, axes=[-1, -2])
        b_part = math.sum(self.b[..., :dim_alpha] * z[..., None, :], axes=[-1])

        exp_sum = math.exp(1 / 2 * A_part + b_part)
        if dim_beta == 0:
            val = math.sum(exp_sum * self.c, axes=[-1])
        else:
            b_poly = math.astensor(
                [
                    math.sum(self.A[..., dim_alpha:, :dim_alpha] * z[i, None, :], axes=[-1])
                    + self.b[..., dim_alpha:]
                    for i in range(batch_size_arg)
                ]
            )
            b_poly = math.moveaxis(b_poly, 0, 1)
            A_poly = self.A[..., dim_alpha:, dim_alpha:]
            poly = math.astensor(
                [
                    math.hermite_renormalized_batch(
                        A_poly[i], b_poly[i], complex(1), (batch_size_arg,) + shape_beta
                    )
                    for i in range(batch_size)
                ]
            )
            poly = math.moveaxis(poly, 0, 1)
            val = math.sum(
                exp_sum
                * math.sum(
                    poly * self.c, axes=math.arange(2, 2 + dim_beta, dtype=math.int32).tolist()
                ),
                axes=[-1],
            )
        return val

<<<<<<< HEAD
    def call_none(self, z: Batch[Vector]) -> DiffOpPolyExpAnsatz:
        r"""
        Updates the ansatz from calling the ansatz on some wires, while leaving the rest as None.
        Note that the batch of the triple and argument in this method is handled parwise, unlike the regular call where the batch over the triple is a superposition.
        Args:
            z: slice in C^n where the function is evaluated, while unevaluated along other axes of the space.

        Returns:
            A new ansatz, which is a "slice" of the old one.
        """
        def call_none_single(Ai, bi, ci, zi):
            r"""
            Helper function for the call_none method. Returns the new triple.
            """
            dim_zi = len(zi)
            dim_beta, _ = self.polynomial_degrees
            gamma = np.array(zi[zi != None], dtype=math.complex128)
            gammagamma = np.einsum("...a,...b->...ab", gamma, gamma)
            remove_index_new = np.concatenate((zi != None, np.array([False] * dim_beta)), axis=-1)
            new_a = np.delete(np.delete(Ai, remove_index_new, axis=0), remove_index_new, axis=1)

            b_alpha = np.sum(
                np.delete(
                    np.delete(Ai, np.concatenate((zi != None, np.array([True] * dim_beta))), axis=0),
                    np.concatenate((zi == None, np.array([True] * dim_beta))),
                    axis=1,
                )
                * gamma,
                axis=-1,
            )

            b_beta = np.sum(
                np.delete(
                    np.delete(
                        Ai,
                        np.concatenate((np.array([True] * dim_zi), np.array([False] * dim_beta))),
                        axis=0,
                    ),
                    np.concatenate((zi == None, np.array([True] * dim_beta))),
                    axis=1,
                )
                * gamma,
                axis=-1,
            )
            new_b = np.delete(bi, remove_index_new, axis=0) + np.concatenate((b_alpha, b_beta))
            remove_index_gamma = np.concatenate((zi == None, np.array([True] * dim_beta)))

            A_part = np.sum(
                np.delete(np.delete(Ai, remove_index_gamma, axis=0), remove_index_gamma, axis=1)
                * gammagamma
            )
            b_part = np.sum(np.delete(bi, remove_index_gamma, axis=0) * gamma)
            exp_sum = np.exp(1 / 2 * A_part + b_part)
            new_c = ci * exp_sum
            return new_a, new_b, new_c

        batch_abc = self.batch_size
        batch_arg = z.shape[0]
        Abc = []
        if batch_abc == 1 and batch_arg > 1:
            for i in range(batch_arg):
                Abc.append(call_none_single(self.A[0], self.b[0], self.c[0], z[i]))
        elif batch_arg == 1 and batch_abc > 1:
            for i in range(batch_abc):
                Abc.append(call_none_single(self.A[i], self.b[i], self.c[i], z[0]))
        elif batch_abc == batch_arg:
            for i in range(batch_abc):
                Abc.append(call_none_single(self.A[i], self.b[i], self.c[i], z[i]))
        else:
            raise ValueError(
                "Batch size of the ansatz and argument must match or one of the batch sizes must be 1."
            )
        A, b, c = zip(*Abc)
        return self.__class__(A=A, b=b, c=c)
    
=======
>>>>>>> 286b6121
    def __mul__(self, other: Union[Scalar, DiffOpPolyExpAnsatz]) -> DiffOpPolyExpAnsatz:
        r"""Multiplies this ansatz by a scalar or another ansatz or a plain scalar.

        Args:
            other: A scalar or another ansatz.

        Raises:
            TypeError: If other is neither a scalar nor an ansatz.

        Returns:
            DiffOpPolyExpAnsatz: The product of this ansatz and other.
        """

        def mul_A(A1, A2, dim_alpha, dim_beta1, dim_beta2):
            A3 = math.block(
                [
                    [
                        A1[:dim_alpha, :dim_alpha] + A2[:dim_alpha, :dim_alpha],
                        A1[:dim_alpha, dim_alpha:],
                        A2[:dim_alpha, dim_alpha:],
                    ],
                    [
                        A1[dim_alpha:, :dim_alpha],
                        A1[dim_alpha:, dim_alpha:],
                        math.zeros((dim_beta1, dim_beta2), dtype=math.complex128),
                    ],
                    [
                        A2[dim_alpha:, :dim_alpha],
                        math.zeros((dim_beta2, dim_beta1), dtype=math.complex128),
                        A2[dim_alpha:, dim_alpha:],
                    ],
                ]
            )
            return A3

        def mul_b(b1, b2, dim_alpha):
            b3 = math.reshape(
                math.block([[b1[:dim_alpha] + b2[:dim_alpha], b1[dim_alpha:], b2[dim_alpha:]]]), -1
            )
            return b3

        def mul_c(c1, c2):
            c3 = math.reshape(math.outer(c1, c2), (c1.shape + c2.shape))
            return c3

        if isinstance(other, DiffOpPolyExpAnsatz):

            dim_beta1, _ = self.polynomial_shape
            dim_beta2, _ = other.polynomial_shape

            dim_alpha1 = self.A.shape[-1] - dim_beta1
            dim_alpha2 = other.A.shape[-1] - dim_beta2
            assert dim_alpha1 == dim_alpha2
            dim_alpha = dim_alpha1

            new_a = [
                mul_A(
                    math.cast(A1, "complex128"),
                    math.cast(A2, "complex128"),
                    dim_alpha,
                    dim_beta1,
                    dim_beta2,
                )
                for A1, A2 in itertools.product(self.A, other.A)
            ]
            new_b = [mul_b(b1, b2, dim_alpha) for b1, b2 in itertools.product(self.b, other.b)]
            new_c = [mul_c(c1, c2) for c1, c2 in itertools.product(self.c, other.c)]

            return self.__class__(A=new_a, b=new_b, c=new_c)
        else:
            try:
                return self.__class__(self.A, self.b, self.c * other)
            except Exception as e:
                raise TypeError(f"Cannot divide {self.__class__} and {other.__class__}.") from e

    def __truediv__(self, other: Union[Scalar, DiffOpPolyExpAnsatz]) -> DiffOpPolyExpAnsatz:
        r"""Multiplies this ansatz by a scalar or another ansatz or a plain scalar.

        Args:
            other: A scalar or another ansatz.

        Raises:
            TypeError: If other is neither a scalar nor an ansatz.

        Returns:
            DiffOpPolyExpAnsatz: The product of this ansatz and other.
        """

        def div_A(A1, A2, dim_alpha, dim_beta1, dim_beta2):
            A3 = math.block(
                [
                    [
                        A1[:dim_alpha, :dim_alpha] + A2[:dim_alpha, :dim_alpha],
                        A1[:dim_alpha, dim_alpha:],
                        A2[:dim_alpha, dim_alpha:],
                    ],
                    [
                        A1[dim_alpha:, :dim_alpha],
                        A1[dim_alpha:, dim_alpha:],
                        math.zeros((dim_beta1, dim_beta2), dtype=math.complex128),
                    ],
                    [
                        A2[dim_alpha:, :dim_alpha],
                        math.zeros((dim_beta2, dim_beta1), dtype=math.complex128),
                        A2[dim_alpha:, dim_alpha:],
                    ],
                ]
            )
            return A3

        def div_b(b1, b2, dim_alpha):
            b3 = math.reshape(
                math.block([[b1[:dim_alpha] + b2[:dim_alpha], b1[dim_alpha:], b2[dim_alpha:]]]), -1
            )
            return b3

        def div_c(c1, c2):
            c3 = math.reshape(math.outer(c1, c2), (c1.shape + c2.shape))
            return c3

        if isinstance(other, DiffOpPolyExpAnsatz):

            dim_beta1, _ = self.polynomial_shape
            dim_beta2, _ = other.polynomial_shape
            if dim_beta1 == 0 and dim_beta2 == 0:
                dim_alpha1 = self.A.shape[-1] - dim_beta1
                dim_alpha2 = other.A.shape[-1] - dim_beta2
                assert dim_alpha1 == dim_alpha2
                dim_alpha = dim_alpha1

                new_a = [
                    div_A(
                        math.cast(A1, "complex128"),
                        -math.cast(A2, "complex128"),
                        dim_alpha,
                        dim_beta1,
                        dim_beta2,
                    )
                    for A1, A2 in itertools.product(self.A, other.A)
                ]
                new_b = [div_b(b1, -b2, dim_alpha) for b1, b2 in itertools.product(self.b, other.b)]
                new_c = [div_c(c1, 1 / c2) for c1, c2 in itertools.product(self.c, other.c)]

                return self.__class__(A=new_a, b=new_b, c=new_c)
            else:
                raise NotImplementedError("Only implemented if both c are scalars")
        else:
            try:
                return self.__class__(self.A, self.b, self.c / other)
            except Exception as e:
                raise TypeError(f"Cannot multiply {self.__class__} and {other.__class__}.") from e

    def __and__(self, other: DiffOpPolyExpAnsatz) -> DiffOpPolyExpAnsatz:
        r"""Tensor product of this ansatz with another ansatz.
        Equivalent to :math:`F(a) * G(b)` (with different arguments, that is).
        As it distributes over addition on both self and other,
        the batch size of the result is the product of the batch
        size of this anzatz and the other one.

        Args:
            other: Another ansatz.

        Returns:
            The tensor product of this ansatz and other.
        """

        def andA(A1, A2, dim_alpha1, dim_alpha2, dim_beta1, dim_beta2):
            A3 = math.block(
                [
                    [
                        A1[:dim_alpha1, :dim_alpha1],
                        math.zeros((dim_alpha1, dim_alpha2), dtype=math.complex128),
                        A1[:dim_alpha1, dim_alpha1:],
                        math.zeros((dim_alpha1, dim_beta2), dtype=math.complex128),
                    ],
                    [
                        math.zeros((dim_alpha2, dim_alpha1), dtype=math.complex128),
                        A2[:dim_alpha2:, :dim_alpha2],
                        math.zeros((dim_alpha2, dim_beta1), dtype=math.complex128),
                        A2[:dim_alpha2, dim_alpha2:],
                    ],
                    [
                        A1[dim_alpha1:, :dim_alpha1],
                        math.zeros((dim_beta1, dim_alpha2), dtype=math.complex128),
                        A1[dim_alpha1:, dim_alpha1:],
                        math.zeros((dim_beta1, dim_beta2), dtype=math.complex128),
                    ],
                    [
                        math.zeros((dim_beta2, dim_alpha1), dtype=math.complex128),
                        A2[dim_alpha2:, :dim_alpha2],
                        math.zeros((dim_beta2, dim_beta1), dtype=math.complex128),
                        A2[dim_alpha2:, dim_alpha2:],
                    ],
                ]
            )
            return A3

        def andb(b1, b2, dim_alpha1, dim_alpha2):
            b3 = math.reshape(
                math.block([[b1[:dim_alpha1], b2[:dim_alpha2], b1[dim_alpha1:], b2[dim_alpha2:]]]),
                -1,
            )
            return b3

        def andc(c1, c2):
            c3 = math.reshape(math.outer(c1, c2), (c1.shape + c2.shape))
            return c3

        dim_beta1, _ = self.polynomial_shape
        dim_beta2, _ = other.polynomial_shape

        dim_alpha1 = self.A.shape[-1] - dim_beta1
        dim_alpha2 = other.A.shape[-1] - dim_beta2

        As = [
            andA(
                math.cast(A1, "complex128"),
                math.cast(A2, "complex128"),
                dim_alpha1,
                dim_alpha2,
                dim_beta1,
                dim_beta2,
            )
            for A1, A2 in itertools.product(self.A, other.A)
        ]
        bs = [andb(b1, b2, dim_alpha1, dim_alpha2) for b1, b2 in itertools.product(self.b, other.b)]
        cs = [andc(c1, c2) for c1, c2 in itertools.product(self.c, other.c)]
        return self.__class__(As, bs, cs)


class ArrayAnsatz(Ansatz):
    r"""
    The ansatz of the Fock-Bargmann representation.

    Represents the ansatz as a multidimensional array.

    .. code-block::

          >>> from mrmustard.physics.ansatze import ArrayAnsatz

          >>> array = np.random.random((2, 4, 5))
          >>> ansatz = ArrayAnsatz(array)

    Args:
        array: A (potentially) batched array.
        batched: Whether the array input has a batch dimension.

    Note: The args can be passed non-batched, as they will be automatically broadcasted to the
    correct batch shape if ``batched`` is set to ``False``.
    """

    def __init__(self, array: Batch[Tensor], batched: bool = True):
        array = math.astensor(array)
        if not batched:
            array = array[None, ...]
        self.array = array
        self.num_vars = len(self.array.shape) - 1

    def __neg__(self) -> ArrayAnsatz:
        r"""
        Negates the values in the array.
        """
        return self.__class__(array=-self.array)

    def __eq__(self, other: Ansatz) -> bool:
        r"""
        Whether this ansatz's array is equal to another ansatz's array.

        Note that the comparison is done by numpy allclose with numpy's default rtol and atol.

        Raises:
            ValueError: If the arrays don't have the same shape.
        """
        try:
            return np.allclose(self.array, other.array)
        except Exception as e:
            raise TypeError(f"Cannot compare {self.__class__} and {other.__class__}.") from e

    def __add__(self, other: ArrayAnsatz) -> ArrayAnsatz:
        r"""
        Adds the array of this ansatz and the array of another ansatz.

        Args:
            other: Another ansatz.

        Raises:
            ValueError: If the arrays don't have the same shape.

        Returns:
            ArrayAnsatz: The addition of this ansatz and other.
        """
        try:
            new_array = [a + b for a in self.array for b in other.array]
            return self.__class__(array=math.astensor(new_array))
        except Exception as e:
            raise TypeError(f"Cannot add {self.__class__} and {other.__class__}.") from e

    def __call__(self, point: Any) -> Scalar:
        r"""
        Evaluates this ansatz at a given point in the domain.
        """
        raise AttributeError("Cannot plot ArrayAnsatz.")

    def __truediv__(self, other: Union[Scalar, ArrayAnsatz]) -> ArrayAnsatz:
        r"""
        Divides this ansatz by another ansatz.

        Args:
            other: A scalar or another ansatz.

        Raises:
            ValueError: If the arrays don't have the same shape.

        Returns:
            ArrayAnsatz: The division of this ansatz and other.
        """
        if isinstance(other, ArrayAnsatz):
            try:
                new_array = [a / b for a in self.array for b in other.array]
                return self.__class__(array=math.astensor(new_array))
            except Exception as e:
                raise TypeError(f"Cannot divide {self.__class__} and {other.__class__}.") from e
        else:
            return self.__class__(array=self.array / other)

    def __mul__(self, other: Union[Scalar, ArrayAnsatz]) -> ArrayAnsatz:
        r"""
        Multiplies this ansatz by another ansatz.

        Args:
            other: A scalar or another ansatz.

        Raises:
            ValueError: If both of array don't have the same shape.

        Returns:
            ArrayAnsatz: The product of this ansatz and other.
        """
        if isinstance(other, ArrayAnsatz):
            try:
                new_array = [a * b for a in self.array for b in other.array]
                return self.__class__(array=math.astensor(new_array))
            except Exception as e:
                raise TypeError(f"Cannot multiply {self.__class__} and {other.__class__}.") from e
        else:
            return self.__class__(array=self.array * other)

    def __and__(self, other: ArrayAnsatz) -> ArrayAnsatz:
        r"""
        Tensor product of this ansatz with another ansatz.

        Args:
            other: Another ansatz.

        Returns:
            The tensor product of this ansatz and other.
            Batch size is the product of two batches.
        """
        new_array = [math.outer(a, b) for a in self.array for b in other.array]
        return self.__class__(array=math.astensor(new_array))

    @property
    def conj(self):
        r"""
        The conjugate of this ansatz.
        """
        return self.__class__(math.conj(self.array))


def bargmann_Abc_to_phasespace_cov_means(
    A: Matrix, b: Vector, c: Scalar
) -> tuple[Matrix, Vector, Scalar]:
    r"""
    Function to derive the covariance matrix and mean vector of a Gaussian state from its Wigner characteristic function in ABC form.

    The covariance matrix and mean vector can be used to write the characteristic function of a Gaussian state
    :math:
        \Chi_G(r) = \exp\left( -\frac{1}{2}r^T \Omega^T cov \Omega r + i r^T\Omega^T mean \right),
    and the Wigner function of a Gaussian state:
    :math:
        W_G(r) = \frac{1}{\sqrt{\Det(cov)}} \exp\left( -\frac{1}{2}(r - mean)^T cov^{-1} (r-mean) \right).

    The internal expression of our Gaussian state :math:`\rho` is in Bargmann representation, one can write the characteristic function of a Gaussian state in Bargmann representation as
    :math:
        \Chi_G(\alpha) = \Tr(\rho D) = c \exp\left( -\frac{1}{2}\alpha^T A \alpha + \alpha^T b \right).

    This function is to go from the Abc triple in characteristic phase space into the covariance and mean vector for Gaussian state.

    Args:
        A, b, c: The ``(A, b, c)`` triple of the state in characteristic phase space.

    Returns:
        The covariance matrix, mean vector and coefficient of the state in phase space.
    """
    num_modes = A.shape[-1] // 2
    Omega = math.cast(math.transpose(math.J(num_modes)), dtype=math.complex128)
    W = math.transpose(math.conj(math.rotmat(num_modes)))
    coeff = c
    cov = [
        -Omega @ W @ Amat @ math.transpose(W) @ math.transpose(Omega) * settings.HBAR for Amat in A
    ]
    mean = [
        1j * math.matvec(Omega @ W, bvec) * math.sqrt(settings.HBAR, dtype=math.complex128)
        for bvec in b
    ]
    return math.astensor(cov), math.astensor(mean), coeff<|MERGE_RESOLUTION|>--- conflicted
+++ resolved
@@ -629,7 +629,6 @@
             )
         return val
 
-<<<<<<< HEAD
     def call_none(self, z: Batch[Vector]) -> DiffOpPolyExpAnsatz:
         r"""
         Updates the ansatz from calling the ansatz on some wires, while leaving the rest as None.
@@ -705,8 +704,6 @@
         A, b, c = zip(*Abc)
         return self.__class__(A=A, b=b, c=c)
     
-=======
->>>>>>> 286b6121
     def __mul__(self, other: Union[Scalar, DiffOpPolyExpAnsatz]) -> DiffOpPolyExpAnsatz:
         r"""Multiplies this ansatz by a scalar or another ansatz or a plain scalar.
 
