# Copyright 2023 Xanadu Quantum Technologies Inc.

# Licensed under the Apache License, Version 2.0 (the "License");
# you may not use this file except in compliance with the License.
# You may obtain a copy of the License at

#     http://www.apache.org/licenses/LICENSE-2.0

# Unless required by applicable law or agreed to in writing, software
# distributed under the License is distributed on an "AS IS" BASIS,
# WITHOUT WARRANTIES OR CONDITIONS OF ANY KIND, either express or implied.
# See the License for the specific language governing permissions and
# limitations under the License.

"""
This module contains the classes for the available ansatze.
"""

from __future__ import annotations

import itertools
from abc import ABC, abstractmethod
from typing import Any, Callable, Union, Optional

import numpy as np

from mrmustard import math, settings
from mrmustard.math.parameters import Variable
from mrmustard.utils.argsort import argsort_gen
from mrmustard.utils.typing import (
    Batch,
    ComplexMatrix,
    ComplexTensor,
    ComplexVector,
    Matrix,
    Scalar,
    Tensor,
    Vector,
)

__all__ = [
    "Ansatz",
    "ArrayAnsatz",
    "PolyExpBase",
    "PolyExpAnsatz",
    "DiffOpPolyExpAnsatz",
]


class Ansatz(ABC):
    r"""
    A function over a continuous and/or discrete domain.

    An ansatz supports basic mathematical operations such as addition, subtraction,
    multiplication, division, negation, equality, etc.

    Note that ``n``-dimensional arrays are like functions defined over an integer lattice of points,
    so this class also works for, e.g., the Fock representation.

    This class is abstract. Concrete ``Ansatz`` classes have to implement the
    ``__call__``, ``__mul__``, ``__add__``, ``__sub__``, ``__neg__``, and ``__eq__`` methods.
    """

    def __init__(self) -> None:
        self._fn = None
        self._kwargs = {}

    @abstractmethod
    def from_function(cls, fn: Callable, **kwargs: Any) -> Ansatz:
        r"""
        Returns an ansatz from a function and kwargs.
        """

    @abstractmethod
    def __neg__(self) -> Ansatz:
        r"""
        Negates this ansatz.
        """

    @abstractmethod
    def __eq__(self, other: Ansatz) -> bool:
        r"""
        Whether this ansatz is equal to another ansatz.
        """

    @abstractmethod
    def __add__(self, other: Ansatz) -> Ansatz:
        r"""
        Sums this ansatz to another ansatz.
        """

    def __sub__(self, other: Ansatz) -> Ansatz:
        r"""
        Subtracts other from this ansatz.
        """
        try:
            return self.__add__(-other)
        except AttributeError as e:
            raise TypeError(f"Cannot subtract {self.__class__} and {other.__class__}.") from e

    @abstractmethod
    def __call__(self, point: Any) -> Scalar:
        r"""
        Evaluates this ansatz at a given point in the domain.
        """

    @abstractmethod
    def __truediv__(self, other: Union[Scalar, Ansatz]) -> Ansatz:
        r"""
        Divides this ansatz by another ansatz or by a scalar.
        """

    @abstractmethod
    def __mul__(self, other: Union[Scalar, Ansatz]) -> Ansatz:
        r"""
        Multiplies this ansatz by another ansatz.
        """

    @abstractmethod
    def __and__(self, other: Ansatz) -> Ansatz:
        r"""
        Tensor product of this ansatz with another ansatz.
        """

    def __rmul__(self, other: Scalar) -> Ansatz:
        r"""
        Multiplies this ansatz by a scalar.
        """
        return self * other


# pylint: disable=too-many-instance-attributes
class PolyExpBase(Ansatz):
    r"""
    A family of Ansatze parametrized by a triple of a matrix, a vector and an array.
    For example, the Bargmann representation :math:`c\:\textrm{exp}(z A z / 2 + b z)` is of this
    form (where ``A``, ``b``, ``c`` is the triple), or the characteristic function of the
    Wigner representation (where ``Sigma``, ``mu``, ``1`` is the triple).

    Note that this class is not initializable (despite having an initializer) because it does
    not implement all the abstract methods of ``Ansatz``, and it is in fact more general.
    Concrete ansatze that inherit from this class need to implement ``__call__``,
    ``__mul__`` and ``__matmul__``, which are representation-specific.

    Note that the arguments are expected to be batched, i.e. to have a batch dimension
    or to be an iterable. This is because this class also provides the linear superposition
    functionality by implementing the ``__add__`` method, which concatenates the batch dimensions.

    As this can blow up the number of terms in the representation, it is recommended to
    run the `simplify()` method after adding terms together, which combines together
    terms that have the same exponential part.

    Args:
        mat: the matrix-like data
        vec: the vector-like data
        array: the array-like data
    """

    def __init__(
        self,
        mat: Batch[Matrix],
        vec: Batch[Vector],
        array: Batch[Tensor],
    ):
        super().__init__()
        self._mat = mat
        self._vec = vec
        self._array = array

        # if (mat, vec, array) have been converted to backend
        self._backends = [False, False, False]

        self._simplified = False

    def __neg__(self) -> PolyExpBase:
        return self.__class__(self.mat, self.vec, -self.array)

    def __eq__(self, other: PolyExpBase) -> bool:
        return self._equal_no_array(other) and np.allclose(self.array, other.array, atol=1e-10)

    def _equal_no_array(self, other: PolyExpBase) -> bool:
        self.simplify()
        other.simplify()
        return np.allclose(self.vec, other.vec, atol=1e-10) and np.allclose(
            self.mat, other.mat, atol=1e-10
        )

    def __add__(self, other: PolyExpBase) -> PolyExpBase:
        r"""
        Adds two ansatze together. This means concatenating them in the batch dimension.
        In the case where c is a polynomial of different shapes it will add padding zeros to make
        the shapes fit. Example: If the shape of c1 is (1,3,4,5) and the shape of c2 is (1,5,4,3) then the
        shape of the combined object will be (2,5,4,5).
        """
        combined_matrices = math.concat([self.mat, other.mat], axis=0)
        combined_vectors = math.concat([self.vec, other.vec], axis=0)

        a0s = self.array.shape[1:]
        a1s = other.array.shape[1:]
        if a0s == a1s:
            combined_arrays = math.concat([self.array, other.array], axis=0)
        else:
            s_max = np.maximum(np.array(a0s), np.array(a1s))

            padding_array0 = np.array(
                (
                    np.zeros(len(s_max) + 1),
                    np.concatenate((np.array([0]), np.array((s_max - a0s)))),
                ),
                dtype=int,
            ).T
            padding_tuple0 = tuple(tuple(padding_array0[i]) for i in range(len(s_max) + 1))

            padding_array1 = np.array(
                (
                    np.zeros(len(s_max) + 1),
                    np.concatenate((np.array([0]), np.array((s_max - a1s)))),
                ),
                dtype=int,
            ).T
            padding_tuple1 = tuple(tuple(padding_array1[i]) for i in range(len(s_max) + 1))
            a0_new = np.pad(self.array, padding_tuple0, "constant")
            a1_new = np.pad(other.array, padding_tuple1, "constant")
            combined_arrays = math.concat([a0_new, a1_new], axis=0)
        # note output is not simplified
        return self.__class__(combined_matrices, combined_vectors, combined_arrays)

    @property
    def array(self) -> Batch[ComplexMatrix]:
        r"""
        The array of this ansatz.
        """
        self._generate_ansatz()
        if not self._backends[2]:
            self._array = math.atleast_1d(self._array)
            self._backends[2] = True
        return self._array

    @array.setter
    def array(self, array):
        self._array = array
        self._backends[2] = False

    @property
    def batch_size(self):
        r"""
        The batch size of this ansatz.
        """
        return self.mat.shape[0]

    @property
    def degree(self) -> int:
        r"""
        The polynomial degree of this ansatz.
        """
        if self.array.ndim == 1:
            return 0
        return self.array.shape[-1] - 1

    @property
    def polynomial_shape(self) -> tuple[int, tuple]:
        r"""
        This method finds the dimensionality of the polynomial, i.e. how many wires
        have polynomials attached to them and what the degree of the polynomial is
        on each of the wires.
        """
        dim_poly = len(self.array.shape) - 1
        shape_poly = self.array.shape[1:]
        return dim_poly, shape_poly

    @property
    def mat(self) -> Batch[ComplexMatrix]:
        r"""
        The matrix of this ansatz.
        """
        self._generate_ansatz()
        if not self._backends[0]:
            self._mat = math.atleast_3d(self._mat)
            self._backends[0] = True
        return self._mat

    @mat.setter
    def mat(self, array):
        self._mat = array
        self._backends[0] = False

    @property
    def num_vars(self):
        r"""
        The number of variables in this ansatz.
        """
        return self.mat.shape[-1] - self.polynomial_shape[0]

    @property
    def vec(self) -> Batch[ComplexMatrix]:
        r"""
        The vector of this ansatz.
        """
        self._generate_ansatz()
        if not self._backends[1]:
            self._vec = math.atleast_2d(self._vec)
            self._backends[1] = True
        return self._vec

    @vec.setter
    def vec(self, array):
        self._vec = array
        self._backends[1] = False

    def simplify(self) -> None:
        r"""
        Simplifies the representation by combining together terms that have the same
        exponential part, i.e. two terms along the batch are considered equal if their
        matrix and vector are equal. In this case only one is kept and the arrays are added.

        Does not run if the representation has already been simplified, so it is safe to call.
        """
        if self._simplified:
            return
        indices_to_check = set(range(self.batch_size))
        removed = []
        while indices_to_check:
            i = indices_to_check.pop()
            for j in indices_to_check.copy():
                if np.allclose(self.mat[i], self.mat[j]) and np.allclose(self.vec[i], self.vec[j]):
                    self.array = math.update_add_tensor(self.array, [[i]], [self.array[j]])
                    indices_to_check.remove(j)
                    removed.append(j)
        to_keep = [i for i in range(self.batch_size) if i not in removed]
        self.mat = math.gather(self.mat, to_keep, axis=0)
        self.vec = math.gather(self.vec, to_keep, axis=0)
        self.array = math.gather(self.array, to_keep, axis=0)
        self._simplified = True

    def simplify_v2(self) -> None:
        r"""
        A different implementation of ``simplify`` that orders the batch dimension first.
        """
        if self._simplified:
            return
        self._order_batch()
        to_keep = [d0 := 0]
        mat, vec = self.mat[d0], self.vec[d0]
        for d in range(1, self.batch_size):
            if np.allclose(mat, self.mat[d]) and np.allclose(vec, self.vec[d]):
                self.array = math.update_add_tensor(self.array, [[d0]], [self.array[d]])
            else:
                to_keep.append(d)
                d0 = d
                mat, vec = self.mat[d0], self.vec[d0]
        self.mat = math.gather(self.mat, to_keep, axis=0)
        self.vec = math.gather(self.vec, to_keep, axis=0)
        self.array = math.gather(self.array, to_keep, axis=0)
        self._simplified = True

    def _generate_ansatz(self):
        r"""
        This method computes and sets the matrix, vector and array given a function
        and some kwargs.
        """
        names = list(self._kwargs.keys())
        vars = list(self._kwargs.values())

        params = {}
        param_types = []
        for name, param in zip(names, vars):
            try:
                params[name] = param.value
                param_types.append(type(param))
            except AttributeError:
                params[name] = param

        if self._array is None or Variable in param_types:
            mat, vec, array = self._fn(**params)
            self.mat = mat
            self.vec = vec
            self.array = array

    def _order_batch(self):
        r"""
        This method orders the batch dimension by the lexicographical order of the
        flattened arrays (mat, vec, array). This is a very cheap way to enforce
        an ordering of the batch dimension, which is useful for simplification and for
        determining (in)equality between two Bargmann representations.
        """
        generators = [
            itertools.chain(
                math.asnumpy(self.vec[i]).flat,
                math.asnumpy(self.mat[i]).flat,
                math.asnumpy(self.array[i]).flat,
            )
            for i in range(self.batch_size)
        ]
        sorted_indices = argsort_gen(generators)
        self.mat = math.gather(self.mat, sorted_indices, axis=0)
        self.vec = math.gather(self.vec, sorted_indices, axis=0)
        self.array = math.gather(self.array, sorted_indices, axis=0)

    def decompose_ansatz(self) -> DiffOpPolyExpAnsatz:
        r"""
        This method decomposes a DiffOpPolyExpAnsatz. Given an ansatz of dimensions:
        A=(batch,n+m,n+m), b=(batch,n+m), c = (batch,k_1,k_2,...,k_m),
        it can be rewritten as an ansatz of dimensions
        A=(batch,2n,2n), b=(batch,2n), c = (batch,l_1,l_2,...,l_n), with l_i = sum_j k_j
        This decomposition is typically favourable if m>n, and will only run if that is the case.
        The naming convention is ``n = dim_alpha``  and ``m = dim_beta`` and ``(k_1,k_2,...,k_m) = shape_beta``
        """
        dim_beta, shape_beta = self.polynomial_shape
        dim_alpha = self.mat.shape[-1] - dim_beta
        batch_size = self.batch_size
        if dim_beta > dim_alpha:
            A_bar = math.block(
                [
                    [
                        math.zeros((batch_size, dim_alpha, dim_alpha), dtype=self.mat.dtype),
                        self.mat[..., :dim_alpha, dim_alpha:],
                    ],
                    [
                        self.mat[..., dim_alpha:, :dim_alpha],
                        self.mat[..., dim_alpha:, dim_alpha:],
                    ],
                ]
            )

            b_bar = math.block(
                [
                    [
                        math.zeros((batch_size, dim_alpha), dtype=self.vec.dtype),
                        self.vec[..., dim_alpha:],
                    ]
                ]
            )
            poly_bar = math.hermite_renormalized_batch(
                A_bar,
                b_bar,
                complex(1),
                (batch_size,) + (math.sum(shape_beta),) * dim_alpha + shape_beta,
            )
            poly_bar = math.moveaxis(poly_bar, 0, dim_alpha)
            c_decomp = math.sum(
                poly_bar * self.array,
                axes=math.arange(
                    len(poly_bar.shape) - dim_beta, len(poly_bar.shape), dtype=math.int32
                ).tolist(),
            )
            c_decomp = math.moveaxis(c_decomp, -1, 0)

            A_decomp = math.block(
                [
                    [
                        self.mat[..., :dim_alpha, :dim_alpha],
                        math.outer(
                            math.ones(batch_size, dtype=self.mat.dtype),
                            math.eye(dim_alpha, dtype=self.mat.dtype),
                        ),
                    ],
                    [
                        math.outer(
                            math.ones(batch_size, dtype=self.mat.dtype),
                            math.eye((dim_alpha), dtype=self.mat.dtype),
                        ),
                        math.zeros((batch_size, dim_alpha, dim_alpha), dtype=self.mat.dtype),
                    ],
                ]
            )
            b_decomp = math.block(
                [
                    [
                        self.vec[..., :dim_alpha],
                        math.zeros((batch_size, dim_alpha), dtype=self.vec.dtype),
                    ]
                ]
            )
            return DiffOpPolyExpAnsatz(A_decomp, b_decomp, c_decomp)
        else:
            return DiffOpPolyExpAnsatz(self.mat, self.vec, self.array)


class PolyExpAnsatz(PolyExpBase):
    r"""
    The ansatz of the Fock-Bargmann representation.

    Represents the ansatz function:

        :math:`F(z) = \sum_i \textrm{poly}_i(z) \textrm{exp}(z^T A_i z / 2 + z^T b_i)`

    where each :math:`poly_i` is a polynomial in ``z`` that can be expressed as

        :math:`\textrm{poly}_i(z) = \sum_k c^(i)_k z^k`,

    with ``k`` being a multi-index. The matrices :math:`A_i` and vectors :math:`b_i` are
    parameters of the exponential terms in the ansatz, and :math:`z` is a vector of variables.

    .. code-block::

        >>> from mrmustard.physics.ansatze import PolyExpAnsatz

        >>> A = np.array([[1.0, 0.0], [0.0, 1.0]])
        >>> b = np.array([1.0, 1.0])
        >>> c = np.array(1.0)

        >>> F = PolyExpAnsatz(A, b, c)
        >>> z = np.array([1.0, 2.0])

        >>> # calculate the value of the function at ``z``
        >>> val = F(z)

    Args:
        A: The list of square matrices :math:`A_i`
        b: The list of vectors :math:`b_i`
        c: The array of coefficients for the polynomial terms in the ansatz.
    """

    def __init__(
        self,
        A: Optional[Batch[Matrix]] = None,
        b: Optional[Batch[Vector]] = None,
        c: Batch[Tensor | Scalar] = 1.0,
        name: str = "",
    ):
        self.name = name

        if A is None and b is None and c is not None:
            raise ValueError("Please provide either A or b.")
        super().__init__(mat=A, vec=b, array=c)

    @property
    def A(self) -> Batch[ComplexMatrix]:
        r"""
        The list of square matrices :math:`A_i`.
        """
        return self.mat

    @property
    def b(self) -> Batch[ComplexVector]:
        r"""
        The list of vectors :math:`b_i`.
        """
        return self.vec

    @property
    def c(self) -> Batch[ComplexTensor]:
        r"""
        The array of coefficients for the polynomial terms in the ansatz.
        """
        return self.array

    @classmethod
    def from_function(cls, fn: Callable, **kwargs: Any) -> PolyExpAnsatz:
        r"""
        Returns a PolyExpAnsatz object from a generator function.
        """
        ret = cls(None, None, None)
        ret._fn = fn
        ret._kwargs = kwargs
        return ret

    def __call__(self, z: Batch[Vector]) -> Scalar:
        r"""
        Value of this ansatz at ``z``.

        Args:
            z: point in C^n where the function is evaluated

        Returns:
            The value of the function.
        """
        z = np.atleast_2d(z)  # shape (..., n)
        zz = np.einsum("...a,...b->...ab", z, z)[..., None, :, :]  # shape (..., 1, n, n))
        A_part = 0.5 * math.sum(
            zz * self.A, axes=[-1, -2]
        )  # sum((...,1,n,n) * (b,n,n), [-1,-2]) ~ (...,b)
        b_part = np.sum(z[..., None, :] * self.b, axis=-1)  # sum((...,1,n) * (b,n), -1) ~ (...,b)
        exp_sum = np.exp(A_part + b_part)  # (..., b)
        result = exp_sum * self.c  # (..., b)
        val = np.sum(result, axis=-1)  # (...)
        return val

    def __mul__(self, other: Union[Scalar, PolyExpAnsatz]) -> PolyExpAnsatz:
        r"""
        Multiplies this ansatz by a scalar or another ansatz.

        Args:
            other: A scalar or another ansatz.

        Raises:
            TypeError: If other is neither a scalar nor an ansatz.

        Returns:
            PolyExpAnsatz: The product of this ansatz and other.
        """
        if isinstance(other, PolyExpAnsatz):
            new_a = [A1 + A2 for A1, A2 in itertools.product(self.A, other.A)]
            new_b = [b1 + b2 for b1, b2 in itertools.product(self.b, other.b)]
            new_c = [c1 * c2 for c1, c2 in itertools.product(self.c, other.c)]
            return self.__class__(A=new_a, b=new_b, c=new_c)
        else:
            try:
                return self.__class__(self.A, self.b, self.c * other)
            except Exception as e:
                raise TypeError(f"Cannot multiply {self.__class__} and {other.__class__}.") from e

    def __truediv__(self, other: Union[Scalar, PolyExpAnsatz]) -> PolyExpAnsatz:
        r"""
        Divides this ansatz by a scalar or another ansatz.

        Args:
            other: A scalar or another ansatz.

        Raises:
            TypeError: If other is neither a scalar nor an ansatz.

        Returns:
            PolyExpAnsatz: The division of this ansatz by other.
        """
        if isinstance(other, PolyExpAnsatz):
            new_a = [A1 - A2 for A1, A2 in itertools.product(self.A, other.A)]
            new_b = [b1 - b2 for b1, b2 in itertools.product(self.b, other.b)]
            new_c = [c1 / c2 for c1, c2 in itertools.product(self.c, other.c)]
            return self.__class__(A=new_a, b=new_b, c=new_c)
        else:
            try:
                return self.__class__(self.A, self.b, self.c / other)
            except Exception as e:
                raise TypeError(f"Cannot divide {self.__class__} and {other.__class__}.") from e

    def __and__(self, other: PolyExpAnsatz) -> PolyExpAnsatz:
        r"""
        Tensor product of this ansatz with another ansatz.
        Equivalent to :math:`F(a) * G(b)` (with different arguments, that is).
        As it distributes over addition on both self and other,
        the batch size of the result is the product of the batch
        size of this anzatz and the other one.

        Args:
            other: Another ansatz.

        Returns:
            The tensor product of this ansatz and other.
        """
        As = [math.block_diag(a1, a2) for a1 in self.A for a2 in other.A]
        bs = [math.concat([b1, b2], axis=-1) for b1 in self.b for b2 in other.b]
        cs = [math.outer(c1, c2) for c1 in self.c for c2 in other.c]
        return self.__class__(As, bs, cs)


class DiffOpPolyExpAnsatz(PolyExpBase):
    r"""
    The ansatz of the Fock-Bargmann representation.

    Represents the ansatz function:

        :math:`F(z) = \sum_i [\sum_k c^{(i)}_k \partial_y^k \textrm{exp}((z,y)^T A_i (z,y) / 2 + (z,y)^T b_i)|_{y=0}]`

    with ``k`` being a multi-index. The matrices :math:`A_i` and vectors :math:`b_i` are
    parameters of the exponential terms in the ansatz, and :math:`z` is a vector of variables, and  and :math:`y` is a vector linked to the polynomial coefficients.
    The dimension of ``z + y`` must be equal to the dimension of ``A`` and ``b``.

        .. code-block::

        >>> from mrmustard.physics.ansatze import DiffOpPolyExpAnsatz

        >>> A = np.array([[1.0, 0.0], [0.0, 1.0]])
        >>> b = np.array([1.0, 1.0])
        >>> c = np.array([[1.0,2.0,3.0]])

        >>> F = DiffOpPolyExpAnsatz(A, b, c)
        >>> z = np.array([[1.0],[2.0],[3.0]])

        >>> # calculate the value of the function at the three different ``z``, since z is batched.
        >>> val = F(z)

    A and b can be batched or not, but c needs to include an explicit batch dimension that matches A and b.
    Args:
        A: The list of square matrices :math:`A_i`
        b: The list of vectors :math:`b_i`
        c: The list of arrays :math:`c_i` is coefficients for the polynomial terms in the ansatz.
        An explicit batch dimension that matched A and b has to be given for c.

    """

    def __init__(
        self,
        A: Optional[Batch[Matrix]] = None,
        b: Optional[Batch[Vector]] = None,
        c: Batch[Tensor | Scalar] = np.array([[1.0]]),
        name: str = "",
    ):
        self.name = name

        if A is None and b is None and c is not None:
            raise ValueError("Please provide either A or b.")
        super().__init__(mat=A, vec=b, array=c)

        if self.A.shape[0] != self.c.shape[0] or self.A.shape[0] != self.b.shape[0]:
            raise ValueError("Batch size of A,b,c must be the same.")

    @property
    def A(self) -> Batch[ComplexMatrix]:
        r"""
        The list of square matrices :math:`A_i`.
        """
        return self.mat

    @property
    def b(self) -> Batch[ComplexVector]:
        r"""
        The list of vectors :math:`b_i`.
        """
        return self.vec

    @property
    def c(self) -> Batch[ComplexTensor]:
        r"""
        The array of coefficients for the polynomial terms in the ansatz.
        """
        return self.array

    @classmethod
    def from_function(cls, fn: Callable, **kwargs: Any) -> DiffOpPolyExpAnsatz:
        r"""
        Returns a DiffOpPolyExpAnsatz object from a generator function.
        """
        ret = cls(None, None, None)
        ret._fn = fn
        ret._kwargs = kwargs
        return ret

    def __call__(self, z: Batch[Vector]) -> Scalar:
        r"""
        Value of this ansatz at ``z``. If ``z`` is batched a value of the function at each of the batches are returned.
        If ``Abc`` is batched it is thought of as a linear combination, and thus the results are added linearly together.
        Note that the batch dimension of ``z`` and ``Abc`` can be different.

        Conventions in code comments:
            n: is the same as dim_alpha
            m: is the same as dim_beta

        Args:
            z: point in C^n where the function is evaluated

        Returns:
            The value of the function.
        """
        dim_beta, shape_beta = self.polynomial_shape
        dim_alpha = self.A.shape[-1] - dim_beta
        batch_size = self.batch_size

        z = math.atleast_2d(z)  # shape (b_arg, n)
        batch_size_arg = z.shape[0]
        if z.shape[-1] != dim_alpha or z.shape[-1] != self.num_vars:
            raise ValueError(
                "The sum of the dimension of the argument and polynomial must be equal to the dimension of A and b."
            )
        zz = math.einsum("...a,...b->...ab", z, z)[..., None, :, :]  # shape (b_arg, 1, n, n))

        A_part = math.sum(
            self.A[..., :dim_alpha, :dim_alpha] * zz, axes=[-1, -2]
        )  # sum((b_arg,1,n,n) * (b_abc,n,n), [-1,-2]) ~ (b_arg,b_abc)
        b_part = math.sum(
            self.b[..., :dim_alpha] * z[..., None, :], axes=[-1]
        )  # sum((b_arg,1,n) * (b_abc,n), [-1]) ~ (b_arg,b_abc)

        exp_sum = math.exp(1 / 2 * A_part + b_part)  # (b_arg, b_abc)
        if dim_beta == 0:
            val = math.sum(exp_sum * self.c, axes=[-1])  # (b_arg)
        else:
            b_poly = math.astensor(
                math.einsum(
                    "ijk,hk",
                    math.cast(self.A[..., dim_alpha:, :dim_alpha], "complex128"),
                    math.cast(z, "complex128"),
                )
                + self.b[..., dim_alpha:]
            )  # (b_arg, b_abc, m)
            b_poly = math.moveaxis(b_poly, 0, 1)  # (b_abc, b_arg, m)
            A_poly = self.A[..., dim_alpha:, dim_alpha:]  # (b_abc, m)
            poly = math.astensor(
                [
                    math.hermite_renormalized_batch(
                        A_poly[i], b_poly[i], complex(1), (batch_size_arg,) + shape_beta
                    )
                    for i in range(batch_size)
                ]
            )  # (b_abc,b_arg,poly)
            poly = math.moveaxis(poly, 0, 1)  # (b_arg,b_abc,poly)
            val = math.sum(
                exp_sum
                * math.sum(
                    poly * self.c, axes=math.arange(2, 2 + dim_beta, dtype=math.int32).tolist()
                ),
                axes=[-1],
            )  # (b_arg)
        return val

<<<<<<< HEAD
    def call_none(self, z: Batch[Vector]) -> DiffOpPolyExpAnsatz:
        r"""
        Returns a new ansatz that corresponds to currying (partially evaluate) the current one.
        For example, if ``self`` represents the function ``F(z1,z2)``, the call ``self.call_none([np.array([1.0, None]])``
        returns ``F(1.0, z2)`` as a new ansatz with a single variable.
        Note that the batch of the triple and argument in this method is handled parwise, unlike the regular call where the batch over the triple is a superposition.
        Args:
            z: slice in C^n where the function is evaluated, while unevaluated along other axes of the space.

        Returns:
            A new ansatz, which is a "slice" of the old one.
        """

        def call_none_single(Ai, bi, ci, zi):
            r"""
            Helper function for the call_none method. Returns the new triple.
            """
            dim_zi = len(zi)
            dim_beta, _ = self.polynomial_shape
            gamma = np.array(zi[zi != None], dtype=complex)
            gammagamma = np.einsum("...a,...b->...ab", gamma, gamma)
            remove_index_new = np.concatenate((zi != None, np.array([False] * dim_beta)), axis=-1)
            new_a = np.delete(np.delete(Ai, remove_index_new, axis=0), remove_index_new, axis=1)

            b_alpha = np.sum(
                np.delete(
                    np.delete(
                        Ai, np.concatenate((zi != None, np.array([True] * dim_beta))), axis=0
                    ),
                    np.concatenate((zi == None, np.array([True] * dim_beta))),
                    axis=1,
                )
                * gamma,
                axis=-1,
            )

            b_beta = np.sum(
                np.delete(
                    np.delete(
                        Ai,
                        np.concatenate((np.array([True] * dim_zi), np.array([False] * dim_beta))),
                        axis=0,
                    ),
                    np.concatenate((zi == None, np.array([True] * dim_beta))),
                    axis=1,
                )
                * gamma,
                axis=-1,
            )
            new_b = np.delete(bi, remove_index_new, axis=0) + np.concatenate((b_alpha, b_beta))
            remove_index_gamma = np.concatenate((zi == None, np.array([True] * dim_beta)))

            A_part = np.sum(
                np.delete(np.delete(Ai, remove_index_gamma, axis=0), remove_index_gamma, axis=1)
                * gammagamma
            )
            b_part = np.sum(np.delete(bi, remove_index_gamma, axis=0) * gamma)
            exp_sum = np.exp(1 / 2 * A_part + b_part)
            new_c = ci * exp_sum
            return new_a, new_b, new_c

        batch_abc = self.batch_size
        batch_arg = z.shape[0]
        Abc = []
        if batch_abc == 1 and batch_arg > 1:
            for i in range(batch_arg):
                Abc.append(call_none_single(self.A[0], self.b[0], self.c[0], z[i]))
        elif batch_arg == 1 and batch_abc > 1:
            for i in range(batch_abc):
                Abc.append(call_none_single(self.A[i], self.b[i], self.c[i], z[0]))
        elif batch_abc == batch_arg:
            for i in range(batch_abc):
                Abc.append(call_none_single(self.A[i], self.b[i], self.c[i], z[i]))
        else:
            raise ValueError(
                "Batch size of the ansatz and argument must match or one of the batch sizes must be 1."
            )
        A, b, c = zip(*Abc)
        return self.__class__(A=A, b=b, c=c)

=======
>>>>>>> 25a97a87
    def __mul__(self, other: Union[Scalar, DiffOpPolyExpAnsatz]) -> DiffOpPolyExpAnsatz:
        r"""Multiplies this ansatz by a scalar or another ansatz or a plain scalar.

        Args:
            other: A scalar or another ansatz.

        Raises:
            TypeError: If other is neither a scalar nor an ansatz.

        Returns:
            DiffOpPolyExpAnsatz: The product of this ansatz and other.
        """

        def mul_A(A1, A2, dim_alpha, dim_beta1, dim_beta2):
            A3 = math.block(
                [
                    [
                        A1[:dim_alpha, :dim_alpha] + A2[:dim_alpha, :dim_alpha],
                        A1[:dim_alpha, dim_alpha:],
                        A2[:dim_alpha, dim_alpha:],
                    ],
                    [
                        A1[dim_alpha:, :dim_alpha],
                        A1[dim_alpha:, dim_alpha:],
                        math.zeros((dim_beta1, dim_beta2), dtype=math.complex128),
                    ],
                    [
                        A2[dim_alpha:, :dim_alpha],
                        math.zeros((dim_beta2, dim_beta1), dtype=math.complex128),
                        A2[dim_alpha:, dim_alpha:],
                    ],
                ]
            )
            return A3

        def mul_b(b1, b2, dim_alpha):
            b3 = math.reshape(
                math.block([[b1[:dim_alpha] + b2[:dim_alpha], b1[dim_alpha:], b2[dim_alpha:]]]), -1
            )
            return b3

        def mul_c(c1, c2):
            c3 = math.reshape(math.outer(c1, c2), (c1.shape + c2.shape))
            return c3

        if isinstance(other, DiffOpPolyExpAnsatz):

            dim_beta1, _ = self.polynomial_shape
            dim_beta2, _ = other.polynomial_shape

            dim_alpha1 = self.A.shape[-1] - dim_beta1
            dim_alpha2 = other.A.shape[-1] - dim_beta2
            if dim_alpha1 != dim_alpha2:
                raise TypeError("The dimensionality of the two ansatze must be the same.")
            dim_alpha = dim_alpha1

            new_a = [
                mul_A(
                    math.cast(A1, "complex128"),
                    math.cast(A2, "complex128"),
                    dim_alpha,
                    dim_beta1,
                    dim_beta2,
                )
                for A1, A2 in itertools.product(self.A, other.A)
            ]
            new_b = [mul_b(b1, b2, dim_alpha) for b1, b2 in itertools.product(self.b, other.b)]
            new_c = [mul_c(c1, c2) for c1, c2 in itertools.product(self.c, other.c)]

            return self.__class__(A=new_a, b=new_b, c=new_c)
        else:
            try:
                return self.__class__(self.A, self.b, self.c * other)
            except Exception as e:
                raise TypeError(f"Cannot multiply {self.__class__} and {other.__class__}.") from e

    def __truediv__(self, other: Union[Scalar, DiffOpPolyExpAnsatz]) -> DiffOpPolyExpAnsatz:
        r"""Multiplies this ansatz by a scalar or another ansatz or a plain scalar.

        Args:
            other: A scalar or another ansatz.

        Raises:
            TypeError: If other is neither a scalar nor an ansatz.

        Returns:
            DiffOpPolyExpAnsatz: The product of this ansatz and other.
        """

        def div_A(A1, A2, dim_alpha, dim_beta1, dim_beta2):
            A3 = math.block(
                [
                    [
                        A1[:dim_alpha, :dim_alpha] + A2[:dim_alpha, :dim_alpha],
                        A1[:dim_alpha, dim_alpha:],
                        A2[:dim_alpha, dim_alpha:],
                    ],
                    [
                        A1[dim_alpha:, :dim_alpha],
                        A1[dim_alpha:, dim_alpha:],
                        math.zeros((dim_beta1, dim_beta2), dtype=math.complex128),
                    ],
                    [
                        A2[dim_alpha:, :dim_alpha],
                        math.zeros((dim_beta2, dim_beta1), dtype=math.complex128),
                        A2[dim_alpha:, dim_alpha:],
                    ],
                ]
            )
            return A3

        def div_b(b1, b2, dim_alpha):
            b3 = math.reshape(
                math.block([[b1[:dim_alpha] + b2[:dim_alpha], b1[dim_alpha:], b2[dim_alpha:]]]), -1
            )
            return b3

        def div_c(c1, c2):
            c3 = math.reshape(math.outer(c1, c2), (c1.shape + c2.shape))
            return c3

        if isinstance(other, DiffOpPolyExpAnsatz):

            dim_beta1, _ = self.polynomial_shape
            dim_beta2, _ = other.polynomial_shape
            if dim_beta1 == 0 and dim_beta2 == 0:
                dim_alpha1 = self.A.shape[-1] - dim_beta1
                dim_alpha2 = other.A.shape[-1] - dim_beta2
                if dim_alpha1 != dim_alpha2:
                    raise TypeError("The dimensionality of the two ansatze must be the same.")
                dim_alpha = dim_alpha1

                new_a = [
                    div_A(
                        math.cast(A1, "complex128"),
                        -math.cast(A2, "complex128"),
                        dim_alpha,
                        dim_beta1,
                        dim_beta2,
                    )
                    for A1, A2 in itertools.product(self.A, other.A)
                ]
                new_b = [div_b(b1, -b2, dim_alpha) for b1, b2 in itertools.product(self.b, other.b)]
                new_c = [div_c(c1, 1 / c2) for c1, c2 in itertools.product(self.c, other.c)]

                return self.__class__(A=new_a, b=new_b, c=new_c)
            else:
                raise NotImplementedError("Only implemented if both c are scalars")
        else:
            try:
                return self.__class__(self.A, self.b, self.c / other)
            except Exception as e:
                raise TypeError(f"Cannot divide {self.__class__} and {other.__class__}.") from e

    def __and__(self, other: DiffOpPolyExpAnsatz) -> DiffOpPolyExpAnsatz:
        r"""Tensor product of this ansatz with another ansatz.
        Equivalent to :math:`F(a) * G(b)` (with different arguments, that is).
        As it distributes over addition on both self and other,
        the batch size of the result is the product of the batch
        size of this anzatz and the other one.

        Args:
            other: Another ansatz.

        Returns:
            The tensor product of this ansatz and other.
        """

        def andA(A1, A2, dim_alpha1, dim_alpha2, dim_beta1, dim_beta2):
            A3 = math.block(
                [
                    [
                        A1[:dim_alpha1, :dim_alpha1],
                        math.zeros((dim_alpha1, dim_alpha2), dtype=math.complex128),
                        A1[:dim_alpha1, dim_alpha1:],
                        math.zeros((dim_alpha1, dim_beta2), dtype=math.complex128),
                    ],
                    [
                        math.zeros((dim_alpha2, dim_alpha1), dtype=math.complex128),
                        A2[:dim_alpha2:, :dim_alpha2],
                        math.zeros((dim_alpha2, dim_beta1), dtype=math.complex128),
                        A2[:dim_alpha2, dim_alpha2:],
                    ],
                    [
                        A1[dim_alpha1:, :dim_alpha1],
                        math.zeros((dim_beta1, dim_alpha2), dtype=math.complex128),
                        A1[dim_alpha1:, dim_alpha1:],
                        math.zeros((dim_beta1, dim_beta2), dtype=math.complex128),
                    ],
                    [
                        math.zeros((dim_beta2, dim_alpha1), dtype=math.complex128),
                        A2[dim_alpha2:, :dim_alpha2],
                        math.zeros((dim_beta2, dim_beta1), dtype=math.complex128),
                        A2[dim_alpha2:, dim_alpha2:],
                    ],
                ]
            )
            return A3

        def andb(b1, b2, dim_alpha1, dim_alpha2):
            b3 = math.reshape(
                math.block([[b1[:dim_alpha1], b2[:dim_alpha2], b1[dim_alpha1:], b2[dim_alpha2:]]]),
                -1,
            )
            return b3

        def andc(c1, c2):
            c3 = math.reshape(math.outer(c1, c2), (c1.shape + c2.shape))
            return c3

        dim_beta1, _ = self.polynomial_shape
        dim_beta2, _ = other.polynomial_shape

        dim_alpha1 = self.A.shape[-1] - dim_beta1
        dim_alpha2 = other.A.shape[-1] - dim_beta2

        As = [
            andA(
                math.cast(A1, "complex128"),
                math.cast(A2, "complex128"),
                dim_alpha1,
                dim_alpha2,
                dim_beta1,
                dim_beta2,
            )
            for A1, A2 in itertools.product(self.A, other.A)
        ]
        bs = [andb(b1, b2, dim_alpha1, dim_alpha2) for b1, b2 in itertools.product(self.b, other.b)]
        cs = [andc(c1, c2) for c1, c2 in itertools.product(self.c, other.c)]
        return self.__class__(As, bs, cs)


class ArrayAnsatz(Ansatz):
    r"""
    The ansatz of the Fock-Bargmann representation.

    Represents the ansatz as a multidimensional array.

    .. code-block::

          >>> from mrmustard.physics.ansatze import ArrayAnsatz

          >>> array = np.random.random((2, 4, 5))
          >>> ansatz = ArrayAnsatz(array)

    Args:
        array: A (potentially) batched array.
        batched: Whether the array input has a batch dimension.

    Note: The args can be passed non-batched, as they will be automatically broadcasted to the
    correct batch shape if ``batched`` is set to ``False``.
    """

    def __init__(self, array: Batch[Tensor], batched: bool = True):
        super().__init__()

        self._array = array if batched else [array]
        self._backend_array = False

    @property
    def batch_size(self):
        r"""
        The batch size of this ansatz.
        """
        return self.array.shape[0]

    @property
    def array(self) -> Batch[Tensor]:
        r"""
        The array of this ansatz.
        """
        self._generate_ansatz()
        if not self._backend_array:
            self._array = math.astensor(self._array)
            self._backend_array = True
        return self._array

    @array.setter
    def array(self, value):
        self._array = value
        self._backend_array = False

    @property
    def num_vars(self) -> int:
        r"""
        The number of variables in this ansatz.
        """
        return len(self.array.shape) - 1

    @classmethod
    def from_function(cls, fn: Callable, **kwargs: Any) -> ArrayAnsatz:
        r"""
        Returns an ArrayAnsatz object from a generator function.
        """
        ret = cls(None, True)
        ret._fn = fn
        ret._kwargs = kwargs
        return ret

    def _generate_ansatz(self):
        r"""
        This method computes and sets the array given a function
        and some kwargs.
        """
        if self._array is None:
            self.array = [self._fn(**self._kwargs)]

    def __neg__(self) -> ArrayAnsatz:
        r"""
        Negates the values in the array.
        """
        return self.__class__(array=-self.array)

    def __eq__(self, other: Ansatz) -> bool:
        r"""
        Whether this ansatz's array is equal to another ansatz's array.

        Note that the comparison is done by numpy allclose with numpy's default rtol and atol.

        """
        slices = (slice(0, None),) + tuple(
            slice(0, min(si, oi)) for si, oi in zip(self.array.shape[1:], other.array.shape[1:])
        )
        return np.allclose(self.array[slices], other.array[slices], atol=1e-10)

    def __add__(self, other: ArrayAnsatz) -> ArrayAnsatz:
        r"""
        Adds the array of this ansatz and the array of another ansatz.

        Args:
            other: Another ansatz.

        Raises:
            ValueError: If the arrays don't have the same shape.

        Returns:
            ArrayAnsatz: The addition of this ansatz and other.
        """
        try:
            new_array = [a + b for a in self.array for b in other.array]
            return self.__class__(array=new_array)
        except Exception as e:
            raise TypeError(f"Cannot add {self.__class__} and {other.__class__}.") from e

    def __call__(self, point: Any) -> Scalar:
        r"""
        Evaluates this ansatz at a given point in the domain.
        """
        raise AttributeError("Cannot plot ArrayAnsatz.")

    def __truediv__(self, other: Union[Scalar, ArrayAnsatz]) -> ArrayAnsatz:
        r"""
        Divides this ansatz by another ansatz.

        Args:
            other: A scalar or another ansatz.

        Raises:
            ValueError: If the arrays don't have the same shape.

        Returns:
            ArrayAnsatz: The division of this ansatz and other.
        """
        if isinstance(other, ArrayAnsatz):
            try:
                new_array = [a / b for a in self.array for b in other.array]
                return self.__class__(array=new_array)
            except Exception as e:
                raise TypeError(f"Cannot divide {self.__class__} and {other.__class__}.") from e
        else:
            return self.__class__(array=self.array / other)

    def __mul__(self, other: Union[Scalar, ArrayAnsatz]) -> ArrayAnsatz:
        r"""
        Multiplies this ansatz by another ansatz.

        Args:
            other: A scalar or another ansatz.

        Raises:
            ValueError: If both of array don't have the same shape.

        Returns:
            ArrayAnsatz: The product of this ansatz and other.
        """
        if isinstance(other, ArrayAnsatz):
            try:
                new_array = [a * b for a in self.array for b in other.array]
                return self.__class__(array=new_array)
            except Exception as e:
                raise TypeError(f"Cannot multiply {self.__class__} and {other.__class__}.") from e
        else:
            return self.__class__(array=self.array * other)

    def __and__(self, other: ArrayAnsatz) -> ArrayAnsatz:
        r"""
        Tensor product of this ansatz with another ansatz.

        Args:
            other: Another ansatz.

        Returns:
            The tensor product of this ansatz and other.
            Batch size is the product of two batches.
        """
        new_array = [math.outer(a, b) for a in self.array for b in other.array]
        return self.__class__(array=new_array)

    @property
    def conj(self):
        r"""
        The conjugate of this ansatz.
        """
        return self.__class__(math.conj(self.array))


def bargmann_Abc_to_phasespace_cov_means(
    A: Matrix, b: Vector, c: Scalar
) -> tuple[Matrix, Vector, Scalar]:
    r"""
    Function to derive the covariance matrix and mean vector of a Gaussian state from its Wigner characteristic function in ABC form.

    The covariance matrix and mean vector can be used to write the characteristic function of a Gaussian state
    :math:
        \Chi_G(r) = \exp\left( -\frac{1}{2}r^T \Omega^T cov \Omega r + i r^T\Omega^T mean \right),
    and the Wigner function of a Gaussian state:
    :math:
        W_G(r) = \frac{1}{\sqrt{\Det(cov)}} \exp\left( -\frac{1}{2}(r - mean)^T cov^{-1} (r-mean) \right).

    The internal expression of our Gaussian state :math:`\rho` is in Bargmann representation, one can write the characteristic function of a Gaussian state in Bargmann representation as
    :math:
        \Chi_G(\alpha) = \Tr(\rho D) = c \exp\left( -\frac{1}{2}\alpha^T A \alpha + \alpha^T b \right).

    This function is to go from the Abc triple in characteristic phase space into the covariance and mean vector for Gaussian state.

    Args:
        A, b, c: The ``(A, b, c)`` triple of the state in characteristic phase space.

    Returns:
        The covariance matrix, mean vector and coefficient of the state in phase space.
    """
    num_modes = A.shape[-1] // 2
    Omega = math.cast(math.transpose(math.J(num_modes)), dtype=math.complex128)
    W = math.transpose(math.conj(math.rotmat(num_modes)))
    coeff = c
    cov = [
        -Omega @ W @ Amat @ math.transpose(W) @ math.transpose(Omega) * settings.HBAR for Amat in A
    ]
    mean = [
        1j * math.matvec(Omega @ W, bvec) * math.sqrt(settings.HBAR, dtype=math.complex128)
        for bvec in b
    ]
    return math.astensor(cov), math.astensor(mean), coeff<|MERGE_RESOLUTION|>--- conflicted
+++ resolved
@@ -793,7 +793,6 @@
             )  # (b_arg)
         return val
 
-<<<<<<< HEAD
     def call_none(self, z: Batch[Vector]) -> DiffOpPolyExpAnsatz:
         r"""
         Returns a new ansatz that corresponds to currying (partially evaluate) the current one.
@@ -874,8 +873,7 @@
         A, b, c = zip(*Abc)
         return self.__class__(A=A, b=b, c=c)
 
-=======
->>>>>>> 25a97a87
+
     def __mul__(self, other: Union[Scalar, DiffOpPolyExpAnsatz]) -> DiffOpPolyExpAnsatz:
         r"""Multiplies this ansatz by a scalar or another ansatz or a plain scalar.
 
