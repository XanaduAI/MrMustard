# Copyright 2023 Xanadu Quantum Technologies Inc.

# Licensed under the Apache License, Version 2.0 (the "License");
# you may not use this file except in compliance with the License.
# You may obtain a copy of the License at

#     http://www.apache.org/licenses/LICENSE-2.0

# Unless required by applicable law or agreed to in writing, software
# distributed under the License is distributed on an "AS IS" BASIS,
# WITHOUT WARRANTIES OR CONDITIONS OF ANY KIND, either express or implied.
# See the License for the specific language governing permissions and
# limitations under the License.

"""
This module contains the classes for the available ansatze.
"""

from __future__ import annotations

import itertools
from abc import ABC, abstractmethod
from typing import Any, Callable, Union, Optional, Sequence
from warnings import warn

import numpy as np

from mrmustard import math, settings
from mrmustard.math.parameters import Variable
from mrmustard.utils.argsort import argsort_gen
from mrmustard.utils.typing import (
    Batch,
    ComplexMatrix,
    ComplexTensor,
    ComplexVector,
    Matrix,
    Scalar,
    Tensor,
    Vector,
)

__all__ = [
    "Ansatz",
    "ArrayAnsatz",
    "PolyExpBase",
    "PolyExpAnsatz",
]


class Ansatz(ABC):
    r"""
    A function over a continuous and/or discrete domain.

    An ansatz supports basic mathematical operations such as addition, subtraction,
    multiplication, division, negation, equality, etc.

    Note that ``n``-dimensional arrays are like functions defined over an integer lattice of points,
    so this class also works for, e.g., the Fock representation.

    This class is abstract. Concrete ``Ansatz`` classes have to implement the
    ``__call__``, ``__mul__``, ``__add__``, ``__sub__``, ``__neg__``, and ``__eq__`` methods.
    """

    def __init__(self) -> None:
        self._fn = None
        self._kwargs = {}

    @abstractmethod
    def from_function(cls, fn: Callable, **kwargs: Any) -> Ansatz:
        r"""
        Returns an ansatz from a function and kwargs.
        """

    @abstractmethod
    def __neg__(self) -> Ansatz:
        r"""
        Negates this ansatz.
        """

    @abstractmethod
    def __eq__(self, other: Ansatz) -> bool:
        r"""
        Whether this ansatz is equal to another ansatz.
        """

    @abstractmethod
    def __add__(self, other: Ansatz) -> Ansatz:
        r"""
        Sums this ansatz to another ansatz.
        """

    def __sub__(self, other: Ansatz) -> Ansatz:
        r"""
        Subtracts other from this ansatz.
        """
        try:
            return self.__add__(-other)
        except AttributeError as e:
            raise TypeError(f"Cannot subtract {self.__class__} and {other.__class__}.") from e

    @abstractmethod
    def __call__(self, point: Any) -> Scalar:
        r"""
        Evaluates this ansatz at a given point in the domain.
        """

    @abstractmethod
    def __truediv__(self, other: Union[Scalar, Ansatz]) -> Ansatz:
        r"""
        Divides this ansatz by another ansatz or by a scalar.
        """

    @abstractmethod
    def __mul__(self, other: Union[Scalar, Ansatz]) -> Ansatz:
        r"""
        Multiplies this ansatz by another ansatz.
        """

    @abstractmethod
    def __and__(self, other: Ansatz) -> Ansatz:
        r"""
        Tensor product of this ansatz with another ansatz.
        """

    def __rmul__(self, other: Scalar) -> Ansatz:
        r"""
        Multiplies this ansatz by a scalar.
        """
        return self * other


# pylint: disable=too-many-instance-attributes
class PolyExpBase(Ansatz):
    r"""
    A family of Ansatze parametrized by a triple of a matrix, a vector and an array.
    For example, the Bargmann representation :math:`c\:\textrm{exp}(z A z / 2 + b z)` is of this
    form (where ``A``, ``b``, ``c`` is the triple), or the characteristic function of the
    Wigner representation (where ``Sigma``, ``mu``, ``1`` is the triple).

    Note that this class is not initializable (despite having an initializer) because it does
    not implement all the abstract methods of ``Ansatz``, and it is in fact more general.
    Concrete ansatze that inherit from this class need to implement ``__call__``,
    ``__mul__`` and ``__matmul__``, which are representation-specific.

    Note that the arguments are expected to be batched, i.e. to have a batch dimension
    or to be an iterable. This is because this class also provides the linear superposition
    functionality by implementing the ``__add__`` method, which concatenates the batch dimensions.

    As this can blow up the number of terms in the representation, it is recommended to
    run the `simplify()` method after adding terms together, which combines together
    terms that have the same exponential part.

    Args:
        mat: the matrix-like data
        vec: the vector-like data
        array: the array-like data
    """

    def __init__(
        self,
        mat: Batch[Matrix],
        vec: Batch[Vector],
        array: Batch[Tensor],
    ):
        super().__init__()
        self._mat = mat
        self._vec = vec
        self._array = array

        # if (mat, vec, array) have been converted to backend
        self._backends = [False, False, False]

        self._simplified = False

    def __neg__(self) -> PolyExpBase:
        return self.__class__(self.mat, self.vec, -self.array)

    def __eq__(self, other: PolyExpBase) -> bool:
        return self._equal_no_array(other) and np.allclose(self.array, other.array, atol=1e-10)

    def _equal_no_array(self, other: PolyExpBase) -> bool:
        self.simplify()
        other.simplify()
        return np.allclose(self.vec, other.vec, atol=1e-10) and np.allclose(
            self.mat, other.mat, atol=1e-10
        )

    def __add__(self, other: PolyExpBase) -> PolyExpBase:
        r"""
        Adds two ansatze together. This means concatenating them in the batch dimension.
        In the case where c is a polynomial of different shapes it will add padding zeros to make
        the shapes fit. Example: If the shape of c1 is (1,3,4,5) and the shape of c2 is (1,5,4,3) then the
        shape of the combined object will be (2,5,4,5).
        """
        combined_matrices = math.concat([self.mat, other.mat], axis=0)
        combined_vectors = math.concat([self.vec, other.vec], axis=0)

        a0s = self.array.shape[1:]
        a1s = other.array.shape[1:]
        if a0s == a1s:
            combined_arrays = math.concat([self.array, other.array], axis=0)
        else:
            s_max = np.maximum(np.array(a0s), np.array(a1s))

            padding_array0 = np.array(
                (
                    np.zeros(len(s_max) + 1),
                    np.concatenate((np.array([0]), np.array((s_max - a0s)))),
                ),
                dtype=int,
            ).T
            padding_tuple0 = tuple(tuple(padding_array0[i]) for i in range(len(s_max) + 1))

            padding_array1 = np.array(
                (
                    np.zeros(len(s_max) + 1),
                    np.concatenate((np.array([0]), np.array((s_max - a1s)))),
                ),
                dtype=int,
            ).T
            padding_tuple1 = tuple(tuple(padding_array1[i]) for i in range(len(s_max) + 1))
            a0_new = np.pad(self.array, padding_tuple0, "constant")
            a1_new = np.pad(other.array, padding_tuple1, "constant")
            combined_arrays = math.concat([a0_new, a1_new], axis=0)
        # note output is not simplified
        return self.__class__(combined_matrices, combined_vectors, combined_arrays)

    @property
    def array(self) -> Batch[ComplexMatrix]:
        r"""
        The array of this ansatz.
        """
        self._generate_ansatz()
        if not self._backends[2]:
            self._array = math.atleast_1d(self._array)
            self._backends[2] = True
        return self._array

    @array.setter
    def array(self, array):
        self._array = array
        self._backends[2] = False

    @property
    def batch_size(self):
        r"""
        The batch size of this ansatz.
        """
        return self.mat.shape[0]

    @property
    def degree(self) -> int:
        r"""
        The polynomial degree of this ansatz.
        """
        if self.array.ndim == 1:
            return 0
        return self.array.shape[-1] - 1

    @property
    def polynomial_shape(self) -> tuple[int, tuple]:
        r"""
        This method finds the dimensionality of the polynomial, i.e. how many wires
        have polynomials attached to them and what the degree(+1) of the polynomial is
        on each of the wires.
        """
        dim_poly = len(self.array.shape) - 1
        shape_poly = self.array.shape[1:]
        return dim_poly, shape_poly

    @property
    def mat(self) -> Batch[ComplexMatrix]:
        r"""
        The matrix of this ansatz.
        """
        self._generate_ansatz()
        if not self._backends[0]:
            self._mat = math.atleast_3d(self._mat)
            self._backends[0] = True
        return self._mat

    @mat.setter
    def mat(self, array):
        self._mat = array
        self._backends[0] = False

    @property
    def num_vars(self):
        r"""
        The number of variables in this ansatz.
        """
        return self.mat.shape[-1] - self.polynomial_shape[0]

    @property
    def vec(self) -> Batch[ComplexMatrix]:
        r"""
        The vector of this ansatz.
        """
        self._generate_ansatz()
        if not self._backends[1]:
            self._vec = math.atleast_2d(self._vec)
            self._backends[1] = True
        return self._vec

    @vec.setter
    def vec(self, array):
        self._vec = array
        self._backends[1] = False

    def simplify(self) -> None:
        r"""
        Simplifies the representation by combining together terms that have the same
        exponential part, i.e. two terms along the batch are considered equal if their
        matrix and vector are equal. In this case only one is kept and the arrays are added.

        Does not run if the representation has already been simplified, so it is safe to call.
        """
        if self._simplified:
            return
        indices_to_check = set(range(self.batch_size))
        removed = []
        while indices_to_check:
            i = indices_to_check.pop()
            for j in indices_to_check.copy():
                if np.allclose(self.mat[i], self.mat[j]) and np.allclose(self.vec[i], self.vec[j]):
                    self.array = math.update_add_tensor(self.array, [[i]], [self.array[j]])
                    indices_to_check.remove(j)
                    removed.append(j)
        to_keep = [i for i in range(self.batch_size) if i not in removed]
        self.mat = math.gather(self.mat, to_keep, axis=0)
        self.vec = math.gather(self.vec, to_keep, axis=0)
        self.array = math.gather(self.array, to_keep, axis=0)
        self._simplified = True

    def simplify_v2(self) -> None:
        r"""
        A different implementation of ``simplify`` that orders the batch dimension first.
        """
        if self._simplified:
            return
        self._order_batch()
        to_keep = [d0 := 0]
        mat, vec = self.mat[d0], self.vec[d0]
        for d in range(1, self.batch_size):
            if np.allclose(mat, self.mat[d]) and np.allclose(vec, self.vec[d]):
                self.array = math.update_add_tensor(self.array, [[d0]], [self.array[d]])
            else:
                to_keep.append(d)
                d0 = d
                mat, vec = self.mat[d0], self.vec[d0]
        self.mat = math.gather(self.mat, to_keep, axis=0)
        self.vec = math.gather(self.vec, to_keep, axis=0)
        self.array = math.gather(self.array, to_keep, axis=0)
        self._simplified = True

    def _generate_ansatz(self):
        r"""
        This method computes and sets the matrix, vector and array given a function
        and some kwargs.
        """
        names = list(self._kwargs.keys())
        vars = list(self._kwargs.values())

        params = {}
        param_types = []
        for name, param in zip(names, vars):
            try:
                params[name] = param.value
                param_types.append(type(param))
            except AttributeError:
                params[name] = param

        if self._array is None or Variable in param_types:
            mat, vec, array = self._fn(**params)
            self.mat = mat
            self.vec = vec
            self.array = array

    def _order_batch(self):
        r"""
        This method orders the batch dimension by the lexicographical order of the
        flattened arrays (mat, vec, array). This is a very cheap way to enforce
        an ordering of the batch dimension, which is useful for simplification and for
        determining (in)equality between two Bargmann representations.
        """
        generators = [
            itertools.chain(
                math.asnumpy(self.vec[i]).flat,
                math.asnumpy(self.mat[i]).flat,
                math.asnumpy(self.array[i]).flat,
            )
            for i in range(self.batch_size)
        ]
        sorted_indices = argsort_gen(generators)
        self.mat = math.gather(self.mat, sorted_indices, axis=0)
        self.vec = math.gather(self.vec, sorted_indices, axis=0)
        self.array = math.gather(self.array, sorted_indices, axis=0)

    def decompose_ansatz(self) -> PolyExpAnsatz:
        r"""
        This method decomposes a PolyExpAnsatz. Given an ansatz of dimensions:
        A=(batch,n+m,n+m), b=(batch,n+m), c = (batch,k_1,k_2,...,k_m),
        it can be rewritten as an ansatz of dimensions
        A=(batch,2n,2n), b=(batch,2n), c = (batch,l_1,l_2,...,l_n), with l_i = sum_j k_j
        This decomposition is typically favourable if m>n, and will only run if that is the case.
        The naming convention is ``n = dim_alpha``  and ``m = dim_beta`` and ``(k_1,k_2,...,k_m) = shape_beta``
        """
        dim_beta, shape_beta = self.polynomial_shape
        dim_alpha = self.mat.shape[-1] - dim_beta
        batch_size = self.batch_size
        if dim_beta > dim_alpha:
            A_bar = math.block(
                [
                    [
                        math.zeros((batch_size, dim_alpha, dim_alpha), dtype=self.mat.dtype),
                        self.mat[..., :dim_alpha, dim_alpha:],
                    ],
                    [
                        self.mat[..., dim_alpha:, :dim_alpha],
                        self.mat[..., dim_alpha:, dim_alpha:],
                    ],
                ]
            )

            b_bar = math.block(
                [
                    [
                        math.zeros((batch_size, dim_alpha), dtype=self.vec.dtype),
                        self.vec[..., dim_alpha:],
                    ]
                ]
            )
            poly_bar = math.hermite_renormalized_batch(
                A_bar,
                b_bar,
                complex(1),
                (batch_size,) + (math.sum(shape_beta),) * dim_alpha + shape_beta,
            )
            poly_bar = math.moveaxis(poly_bar, 0, dim_alpha)
            c_decomp = math.sum(
                poly_bar * self.array,
                axes=math.arange(
                    len(poly_bar.shape) - dim_beta, len(poly_bar.shape), dtype=math.int32
                ).tolist(),
            )
            c_decomp = math.moveaxis(c_decomp, -1, 0)

            A_decomp = math.block(
                [
                    [
                        self.mat[..., :dim_alpha, :dim_alpha],
                        math.outer(
                            math.ones(batch_size, dtype=self.mat.dtype),
                            math.eye(dim_alpha, dtype=self.mat.dtype),
                        ),
                    ],
                    [
                        math.outer(
                            math.ones(batch_size, dtype=self.mat.dtype),
                            math.eye((dim_alpha), dtype=self.mat.dtype),
                        ),
                        math.zeros((batch_size, dim_alpha, dim_alpha), dtype=self.mat.dtype),
                    ],
                ]
            )
            b_decomp = math.block(
                [
                    [
                        self.vec[..., :dim_alpha],
                        math.zeros((batch_size, dim_alpha), dtype=self.vec.dtype),
                    ]
                ]
            )
            return PolyExpAnsatz(A_decomp, b_decomp, c_decomp)
        else:
            return PolyExpAnsatz(self.mat, self.vec, self.array)


class PolyExpAnsatz(PolyExpBase):
    r"""
    The ansatz of the Fock-Bargmann representation.

    Represents the ansatz function:

        :math:`F(z) = \sum_i [\sum_k c^{(i)}_k \partial_y^k \textrm{exp}((z,y)^T A_i (z,y) / 2 + (z,y)^T b_i)|_{y=0}]`

    with ``k`` being a multi-index. The matrices :math:`A_i` and vectors :math:`b_i` are
    parameters of the exponential terms in the ansatz, and :math:`z` is a vector of variables, and  and :math:`y` is a vector linked to the polynomial coefficients.
    The dimension of ``z + y`` must be equal to the dimension of ``A`` and ``b``.

        .. code-block::

        >>> from mrmustard.physics.ansatze import PolyExpAnsatz


        >>> A = np.array([[1.0, 0.0], [0.0, 1.0]])
        >>> b = np.array([1.0, 1.0])
        >>> c = np.array([[1.0,2.0,3.0]])
<<<<<<< HEAD

        >>> F = PolyExpAnsatz(A, b, c)
        >>> z = np.array([[1.0],[2.0],[3.0]])

        >>> # calculate the value of the function at the three different ``z``, since z is batched.
        >>> val = F(z)

    A and b can be batched or not, but c needs to include an explicit batch dimension that matches A and b.
    Args:
        A: The list of square matrices :math:`A_i`
        b: The list of vectors :math:`b_i`
        c: The list of arrays :math:`c_i` is coefficients for the polynomial terms in the ansatz.
        An explicit batch dimension that matched A and b has to be given for c.

    """

    def __init__(
        self,
        A: Optional[Batch[Matrix]] = None,
        b: Optional[Batch[Vector]] = None,
        c: Batch[Tensor | Scalar] = np.array([[1.0]]),
        name: str = "",
    ):
        self.name = name

        if A is None and b is None and c is not None:
            raise ValueError("Please provide either A or b.")
        super().__init__(mat=A, vec=b, array=c)

    @property
    def A(self) -> Batch[ComplexMatrix]:
        r"""
        The list of square matrices :math:`A_i`.
        """
        return self.mat

    @property
    def b(self) -> Batch[ComplexVector]:
        r"""
        The list of vectors :math:`b_i`.
        """
        return self.vec

    @property
    def c(self) -> Batch[ComplexTensor]:
        r"""
        The array of coefficients for the polynomial terms in the ansatz.
        """
        return self.array

    @classmethod
    def from_function(cls, fn: Callable, **kwargs: Any) -> PolyExpAnsatz:
        r"""
        Returns a PolyExpAnsatz object from a generator function.
        """
        ret = cls(None, None, None)
        ret._fn = fn
        ret._kwargs = kwargs
        return ret

    def __call__(self, z: Batch[Vector]) -> Scalar:
=======

        >>> F = PolyExpAnsatz(A, b, c)
        >>> z = np.array([[1.0],[2.0],[3.0]])

        >>> # calculate the value of the function at the three different ``z``, since z is batched.
        >>> val = F(z)

    A and b can be batched or not, but c needs to include an explicit batch dimension that matches A and b.
    Args:
        A: The list of square matrices :math:`A_i`
        b: The list of vectors :math:`b_i`
        c: The list of arrays :math:`c_i` is coefficients for the polynomial terms in the ansatz.
        An explicit batch dimension that matched A and b has to be given for c.

    """

    def __init__(
        self,
        A: Optional[Batch[Matrix]] = None,
        b: Optional[Batch[Vector]] = None,
        c: Batch[Tensor | Scalar] = np.array([[1.0]]),
        name: str = "",
    ):
        self.name = name

        if A is None and b is None and c is not None:
            raise ValueError("Please provide either A or b.")
        super().__init__(mat=A, vec=b, array=c)

    @property
    def A(self) -> Batch[ComplexMatrix]:
        r"""
        The list of square matrices :math:`A_i`.
        """
        return self.mat

    @property
    def b(self) -> Batch[ComplexVector]:
        r"""
        The list of vectors :math:`b_i`.
        """
        return self.vec

    @property
    def c(self) -> Batch[ComplexTensor]:
        r"""
        The array of coefficients for the polynomial terms in the ansatz.
        """
        return self.array

    @classmethod
    def from_function(cls, fn: Callable, **kwargs: Any) -> PolyExpAnsatz:
        r"""
        Returns a PolyExpAnsatz object from a generator function.
        """
        ret = cls(None, None, None)
        ret._fn = fn
        ret._kwargs = kwargs
        return ret

    def __call__(self, z: Batch[Vector]) -> Union[Scalar, PolyExpAnsatz]:
        r"""
        Returns either the value of the ansatz or a new ansatz depending on the argument.
        If the argument contains None, returns a new ansatz.
        If the argument only contains numbers, returns the value of the ansatz at that argument.
        Note that the batch dimensions are handled differently in the two cases. See subfunctions for furhter information.

        Args:
            z: point in C^n where the function is evaluated

        Returns:
            The value of the function if ``z`` has no ``None``, else it returns a new ansatz.
        """
        if (np.array(z) == None).any():
            return self._call_none(z)
        else:
            return self._call_all(z)

    def _call_all(self, z: Batch[Vector]) -> PolyExpAnsatz:
>>>>>>> f46c048b
        r"""
        Value of this ansatz at ``z``. If ``z`` is batched a value of the function at each of the batches are returned.
        If ``Abc`` is batched it is thought of as a linear combination, and thus the results are added linearly together.
        Note that the batch dimension of ``z`` and ``Abc`` can be different.

        Conventions in code comments:
            n: is the same as dim_alpha
            m: is the same as dim_beta

        Args:
            z: point in C^n where the function is evaluated

        Returns:
            The value of the function.
        """
        dim_beta, shape_beta = self.polynomial_shape
        dim_alpha = self.A.shape[-1] - dim_beta
        batch_size = self.batch_size

        z = math.atleast_2d(z)  # shape (b_arg, n)
        batch_size_arg = z.shape[0]
        if z.shape[-1] != dim_alpha or z.shape[-1] != self.num_vars:
            raise ValueError(
                "The sum of the dimension of the argument and polynomial must be equal to the dimension of A and b."
            )
        zz = math.einsum("...a,...b->...ab", z, z)[..., None, :, :]  # shape (b_arg, 1, n, n))

        A_part = math.sum(
            self.A[..., :dim_alpha, :dim_alpha] * zz, axes=[-1, -2]
        )  # sum((b_arg,1,n,n) * (b_abc,n,n), [-1,-2]) ~ (b_arg,b_abc)
        b_part = math.sum(
            self.b[..., :dim_alpha] * z[..., None, :], axes=[-1]
        )  # sum((b_arg,1,n) * (b_abc,n), [-1]) ~ (b_arg,b_abc)

        exp_sum = math.exp(1 / 2 * A_part + b_part)  # (b_arg, b_abc)
        if dim_beta == 0:
            val = math.sum(exp_sum * self.c, axes=[-1])  # (b_arg)
        else:
            b_poly = math.astensor(
                math.einsum(
                    "ijk,hk",
                    math.cast(self.A[..., dim_alpha:, :dim_alpha], "complex128"),
                    math.cast(z, "complex128"),
                )
                + self.b[..., dim_alpha:]
            )  # (b_arg, b_abc, m)
            b_poly = math.moveaxis(b_poly, 0, 1)  # (b_abc, b_arg, m)
            A_poly = self.A[..., dim_alpha:, dim_alpha:]  # (b_abc, m)
            poly = math.astensor(
                [
                    math.hermite_renormalized_batch(
                        A_poly[i], b_poly[i], complex(1), (batch_size_arg,) + shape_beta
                    )
                    for i in range(batch_size)
                ]
            )  # (b_abc,b_arg,poly)
            poly = math.moveaxis(poly, 0, 1)  # (b_arg,b_abc,poly)
            val = math.sum(
                exp_sum
                * math.sum(
                    poly * self.c, axes=math.arange(2, 2 + dim_beta, dtype=math.int32).tolist()
                ),
                axes=[-1],
            )  # (b_arg)
        return val

<<<<<<< HEAD
=======
    def _call_none_single(self, Ai, bi, ci, zi):
        r"""
        Helper function for the call_none method. Returns the new triple.

        Args:
            Ai: The matrix of the Bargmann function
            bi: The vector of the Bargmann function
            ci: The polynomial coefficients (or scalar)
            z: point in C^n where the function is evaluated

        Returns:
            The new Abc triple.
        """
        gamma = math.astensor(zi[zi != None], dtype=math.complex128)

        z_none = np.argwhere(zi == None).reshape(-1)
        z_not_none = np.argwhere(zi != None).reshape(-1)
        beta_indices = np.arange(len(zi), Ai.shape[-1])
        new_indices = np.concatenate([z_none, beta_indices], axis=0)

        # new A
        new_A = math.gather(math.gather(Ai, new_indices, axis=0), new_indices, axis=1)

        # new b
        b_alpha = math.einsum(
            "ij,j", math.gather(math.gather(Ai, z_none, axis=0), z_not_none, axis=1), gamma
        )
        b_beta = math.einsum(
            "ij,j", math.gather(math.gather(Ai, beta_indices, axis=0), z_not_none, axis=1), gamma
        )
        new_b = math.gather(bi, new_indices, axis=0) + math.concat((b_alpha, b_beta), axis=-1)

        # new c
        A_part = math.einsum(
            "i,j,ij",
            gamma,
            gamma,
            math.gather(math.gather(Ai, z_not_none, axis=0), z_not_none, axis=1),
        )
        b_part = math.einsum("j,j", math.gather(bi, z_not_none, axis=0), gamma)
        exp_sum = math.exp(1 / 2 * A_part + b_part)
        new_c = ci * exp_sum
        return new_A, new_b, new_c

    def _call_none(self, z: Batch[Vector]) -> PolyExpAnsatz:
        r"""
        Returns a new ansatz that corresponds to currying (partially evaluate) the current one.
        For example, if ``self`` represents the function ``F(z1,z2)``, the call ``self.call_none([np.array([1.0, None]])``
        returns ``F(1.0, z2)`` as a new ansatz with a single variable.
        Note that the batch of the triple and argument in this method is handled parwise, unlike the regular call where the batch over the triple is a superposition.

        Args:
            z: slice in C^n where the function is evaluated, while unevaluated along other axes of the space.

        Returns:
            A new ansatz.
        """

        batch_abc = self.batch_size
        batch_arg = z.shape[0]
        Abc = []
        if batch_abc == 1 and batch_arg > 1:
            for i in range(batch_arg):
                Abc.append(self._call_none_single(self.A[0], self.b[0], self.c[0], z[i]))
        elif batch_arg == 1 and batch_abc > 1:
            for i in range(batch_abc):
                Abc.append(self._call_none_single(self.A[i], self.b[i], self.c[i], z[0]))
        elif batch_abc == batch_arg:
            for i in range(batch_abc):
                Abc.append(self._call_none_single(self.A[i], self.b[i], self.c[i], z[i]))
        else:
            raise ValueError(
                "Batch size of the ansatz and argument must match or one of the batch sizes must be 1."
            )
        A, b, c = zip(*Abc)
        return self.__class__(A=A, b=b, c=c)

>>>>>>> f46c048b
    def __mul__(self, other: Union[Scalar, PolyExpAnsatz]) -> PolyExpAnsatz:
        r"""Multiplies this ansatz by a scalar or another ansatz or a plain scalar.

        Args:
            other: A scalar or another ansatz.

        Raises:
            TypeError: If other is neither a scalar nor an ansatz.

        Returns:
            PolyExpAnsatz: The product of this ansatz and other.

        """

        def mul_A(A1, A2, dim_alpha, dim_beta1, dim_beta2):
            A3 = math.block(
                [
                    [
                        A1[:dim_alpha, :dim_alpha] + A2[:dim_alpha, :dim_alpha],
                        A1[:dim_alpha, dim_alpha:],
                        A2[:dim_alpha, dim_alpha:],
                    ],
                    [
                        A1[dim_alpha:, :dim_alpha],
                        A1[dim_alpha:, dim_alpha:],
                        math.zeros((dim_beta1, dim_beta2), dtype=math.complex128),
                    ],
                    [
                        A2[dim_alpha:, :dim_alpha],
                        math.zeros((dim_beta2, dim_beta1), dtype=math.complex128),
                        A2[dim_alpha:, dim_alpha:],
                    ],
                ]
            )
            return A3

        def mul_b(b1, b2, dim_alpha):
            b3 = math.reshape(
                math.block([[b1[:dim_alpha] + b2[:dim_alpha], b1[dim_alpha:], b2[dim_alpha:]]]), -1
            )
            return b3

        def mul_c(c1, c2):
            c3 = math.reshape(math.outer(c1, c2), (c1.shape + c2.shape))
            return c3

        if isinstance(other, PolyExpAnsatz):

            dim_beta1, _ = self.polynomial_shape
            dim_beta2, _ = other.polynomial_shape

            dim_alpha1 = self.A.shape[-1] - dim_beta1
            dim_alpha2 = other.A.shape[-1] - dim_beta2
            if dim_alpha1 != dim_alpha2:
                raise TypeError("The dimensionality of the two ansatze must be the same.")
            dim_alpha = dim_alpha1

            new_a = [
                mul_A(
                    math.cast(A1, "complex128"),
                    math.cast(A2, "complex128"),
                    dim_alpha,
                    dim_beta1,
                    dim_beta2,
                )
                for A1, A2 in itertools.product(self.A, other.A)
            ]
            new_b = [mul_b(b1, b2, dim_alpha) for b1, b2 in itertools.product(self.b, other.b)]
            new_c = [mul_c(c1, c2) for c1, c2 in itertools.product(self.c, other.c)]

            return self.__class__(A=new_a, b=new_b, c=new_c)
        else:
            try:
                return self.__class__(self.A, self.b, self.c * other)
            except Exception as e:
                raise TypeError(f"Cannot multiply {self.__class__} and {other.__class__}.") from e

    def __truediv__(self, other: Union[Scalar, PolyExpAnsatz]) -> PolyExpAnsatz:
        r"""Multiplies this ansatz by a scalar or another ansatz or a plain scalar.

        Args:
            other: A scalar or another ansatz.

        Raises:
            TypeError: If other is neither a scalar nor an ansatz.

        Returns:
            PolyExpAnsatz: The product of this ansatz and other.

        """

        def div_A(A1, A2, dim_alpha, dim_beta1, dim_beta2):
            A3 = math.block(
                [
                    [
                        A1[:dim_alpha, :dim_alpha] + A2[:dim_alpha, :dim_alpha],
                        A1[:dim_alpha, dim_alpha:],
                        A2[:dim_alpha, dim_alpha:],
                    ],
                    [
                        A1[dim_alpha:, :dim_alpha],
                        A1[dim_alpha:, dim_alpha:],
                        math.zeros((dim_beta1, dim_beta2), dtype=math.complex128),
                    ],
                    [
                        A2[dim_alpha:, :dim_alpha],
                        math.zeros((dim_beta2, dim_beta1), dtype=math.complex128),
                        A2[dim_alpha:, dim_alpha:],
                    ],
                ]
            )
            return A3

        def div_b(b1, b2, dim_alpha):
            b3 = math.reshape(
                math.block([[b1[:dim_alpha] + b2[:dim_alpha], b1[dim_alpha:], b2[dim_alpha:]]]), -1
            )
            return b3

        def div_c(c1, c2):
            c3 = math.reshape(math.outer(c1, c2), (c1.shape + c2.shape))
            return c3

        if isinstance(other, PolyExpAnsatz):

            dim_beta1, _ = self.polynomial_shape
            dim_beta2, _ = other.polynomial_shape
            if dim_beta1 == 0 and dim_beta2 == 0:
                dim_alpha1 = self.A.shape[-1] - dim_beta1
                dim_alpha2 = other.A.shape[-1] - dim_beta2
                if dim_alpha1 != dim_alpha2:
                    raise TypeError("The dimensionality of the two ansatze must be the same.")
                dim_alpha = dim_alpha1

                new_a = [
                    div_A(
                        math.cast(A1, "complex128"),
                        -math.cast(A2, "complex128"),
                        dim_alpha,
                        dim_beta1,
                        dim_beta2,
                    )
                    for A1, A2 in itertools.product(self.A, other.A)
                ]
                new_b = [div_b(b1, -b2, dim_alpha) for b1, b2 in itertools.product(self.b, other.b)]
                new_c = [div_c(c1, 1 / c2) for c1, c2 in itertools.product(self.c, other.c)]

                return self.__class__(A=new_a, b=new_b, c=new_c)
            else:
                raise NotImplementedError("Only implemented if both c are scalars")
        else:
            try:
                return self.__class__(self.A, self.b, self.c / other)
            except Exception as e:
                raise TypeError(f"Cannot divide {self.__class__} and {other.__class__}.") from e

    def __and__(self, other: PolyExpAnsatz) -> PolyExpAnsatz:
        r"""Tensor product of this ansatz with another ansatz.
        Equivalent to :math:`F(a) * G(b)` (with different arguments, that is).
        As it distributes over addition on both self and other,
        the batch size of the result is the product of the batch
        size of this anzatz and the other one.

        Args:
            other: Another ansatz.

        Returns:
            The tensor product of this ansatz and other.
        """

        def andA(A1, A2, dim_alpha1, dim_alpha2, dim_beta1, dim_beta2):
            A3 = math.block(
                [
                    [
                        A1[:dim_alpha1, :dim_alpha1],
                        math.zeros((dim_alpha1, dim_alpha2), dtype=math.complex128),
                        A1[:dim_alpha1, dim_alpha1:],
                        math.zeros((dim_alpha1, dim_beta2), dtype=math.complex128),
                    ],
                    [
                        math.zeros((dim_alpha2, dim_alpha1), dtype=math.complex128),
                        A2[:dim_alpha2:, :dim_alpha2],
                        math.zeros((dim_alpha2, dim_beta1), dtype=math.complex128),
                        A2[:dim_alpha2, dim_alpha2:],
                    ],
                    [
                        A1[dim_alpha1:, :dim_alpha1],
                        math.zeros((dim_beta1, dim_alpha2), dtype=math.complex128),
                        A1[dim_alpha1:, dim_alpha1:],
                        math.zeros((dim_beta1, dim_beta2), dtype=math.complex128),
                    ],
                    [
                        math.zeros((dim_beta2, dim_alpha1), dtype=math.complex128),
                        A2[dim_alpha2:, :dim_alpha2],
                        math.zeros((dim_beta2, dim_beta1), dtype=math.complex128),
                        A2[dim_alpha2:, dim_alpha2:],
                    ],
                ]
            )
            return A3

        def andb(b1, b2, dim_alpha1, dim_alpha2):
            b3 = math.reshape(
                math.block([[b1[:dim_alpha1], b2[:dim_alpha2], b1[dim_alpha1:], b2[dim_alpha2:]]]),
                -1,
            )
            return b3

        def andc(c1, c2):
            c3 = math.reshape(math.outer(c1, c2), (c1.shape + c2.shape))
            return c3

        dim_beta1, _ = self.polynomial_shape
        dim_beta2, _ = other.polynomial_shape

        dim_alpha1 = self.A.shape[-1] - dim_beta1
        dim_alpha2 = other.A.shape[-1] - dim_beta2

        As = [
            andA(
                math.cast(A1, "complex128"),
                math.cast(A2, "complex128"),
                dim_alpha1,
                dim_alpha2,
                dim_beta1,
                dim_beta2,
            )
            for A1, A2 in itertools.product(self.A, other.A)
        ]
        bs = [andb(b1, b2, dim_alpha1, dim_alpha2) for b1, b2 in itertools.product(self.b, other.b)]
        cs = [andc(c1, c2) for c1, c2 in itertools.product(self.c, other.c)]
        return self.__class__(As, bs, cs)


class ArrayAnsatz(Ansatz):
    r"""
    The ansatz of the Fock-Bargmann representation.

    Represents the ansatz as a multidimensional array.

    .. code-block::

          >>> from mrmustard.physics.ansatze import ArrayAnsatz

          >>> array = np.random.random((2, 4, 5))
          >>> ansatz = ArrayAnsatz(array)

    Args:
        array: A (potentially) batched array.
        batched: Whether the array input has a batch dimension.

    Note: The args can be passed non-batched, as they will be automatically broadcasted to the
    correct batch shape if ``batched`` is set to ``False``.
    """

    def __init__(self, array: Batch[Tensor], batched: bool = True):
        super().__init__()

        self._array = array if batched else [array]
        self._backend_array = False

    @property
    def array(self) -> Batch[Tensor]:
        r"""
        The array of this ansatz.
        """
        self._generate_ansatz()
        if not self._backend_array:
            self._array = math.astensor(self._array)
            self._backend_array = True
        return self._array

    @array.setter
    def array(self, value):
        self._array = value
        self._backend_array = False

    @property
    def batch_size(self):
        r"""
        The batch size of this ansatz.
        """
        return self.array.shape[0]

    @property
    def conj(self):
        r"""
        The conjugate of this ansatz.
        """
        return self.__class__(math.conj(self.array))

    @property
    def num_vars(self) -> int:
        r"""
        The number of variables in this ansatz.
        """
        return len(self.array.shape) - 1

    @classmethod
    def from_function(cls, fn: Callable, **kwargs: Any) -> ArrayAnsatz:
        r"""
        Returns an ArrayAnsatz object from a generator function.
        """
        ret = cls(None, True)
        ret._fn = fn
        ret._kwargs = kwargs
        return ret

    def reduce(self, shape: int | Sequence[int]) -> ArrayAnsatz:
        r"""
        Returns a new ``ArrayAnsatz`` with a sliced array.

        Args:
            shape: The shape of the array of the returned ``ArrayAnsatz``.
        """
        if shape == self.array.shape[1:]:
            return self
        length = self.num_vars
        shape = (shape,) * length if isinstance(shape, int) else shape
        if len(shape) != length:
            msg = f"Expected shape of length {length}, "
            msg += f"given shape has length {len(shape)}."
            raise ValueError(msg)

        if any(s > t for s, t in zip(shape, self.array.shape[1:])):
            warn(
                "Warning: the fock array is being padded with zeros. If possible slice the arrays this one will contract with instead."
            )
            padded = math.pad(
                self.array,
                [(0, 0)] + [(0, s - t) for s, t in zip(shape, self.array.shape[1:])],
            )
            return ArrayAnsatz(padded)

        ret = self.array[(slice(0, None),) + tuple(slice(0, s) for s in shape)]
        return ArrayAnsatz(array=ret, batched=True)

    def _generate_ansatz(self):
        r"""
        This method computes and sets the array given a function
        and some kwargs.
        """
        if self._array is None:
            self.array = [self._fn(**self._kwargs)]

    def __add__(self, other: ArrayAnsatz) -> ArrayAnsatz:
        r"""
        Adds the array of this ansatz and the array of another ansatz.

        Args:
            other: Another ansatz.

        Raises:
            ValueError: If the arrays don't have the same shape.

        Returns:
            ArrayAnsatz: The addition of this ansatz and other.
        """
        try:
            diff = sum(self.array.shape[1:]) - sum(other.array.shape[1:])
            if diff < 0:
                new_array = [
                    a + b for a in self.reduce(other.array.shape[1:]).array for b in other.array
                ]
            else:
                new_array = [
                    a + b for a in self.array for b in other.reduce(self.array.shape[1:]).array
                ]
            return self.__class__(array=new_array)
        except Exception as e:
            raise TypeError(f"Cannot add {self.__class__} and {other.__class__}.") from e

    def __and__(self, other: ArrayAnsatz) -> ArrayAnsatz:
        r"""
        Tensor product of this ansatz with another ansatz.

        Args:
            other: Another ansatz.

        Returns:
            The tensor product of this ansatz and other.
            Batch size is the product of two batches.
        """
        new_array = [math.outer(a, b) for a in self.array for b in other.array]
        return self.__class__(array=new_array)

    def __call__(self, point: Any) -> Scalar:
        r"""
        Evaluates this ansatz at a given point in the domain.
        """
        raise AttributeError("Cannot plot ArrayAnsatz.")

    def __eq__(self, other: Ansatz) -> bool:
        r"""
        Whether this ansatz's array is equal to another ansatz's array.

        Note that the comparison is done by numpy allclose with numpy's default rtol and atol.

        """
        slices = (slice(0, None),) + tuple(
            slice(0, min(si, oi)) for si, oi in zip(self.array.shape[1:], other.array.shape[1:])
        )
        return np.allclose(self.array[slices], other.array[slices], atol=1e-10)

    def __mul__(self, other: Union[Scalar, ArrayAnsatz]) -> ArrayAnsatz:
        r"""
        Multiplies this ansatz by another ansatz.

        Args:
            other: A scalar or another ansatz.

        Raises:
            ValueError: If both of array don't have the same shape.

        Returns:
            ArrayAnsatz: The product of this ansatz and other.
        """
        if isinstance(other, ArrayAnsatz):
            try:
                diff = sum(self.array.shape[1:]) - sum(other.array.shape[1:])
                if diff < 0:
                    new_array = [
                        a * b for a in self.reduce(other.array.shape[1:]).array for b in other.array
                    ]
                else:
                    new_array = [
                        a * b for a in self.array for b in other.reduce(self.array.shape[1:]).array
                    ]
                return self.__class__(array=new_array)
            except Exception as e:
                raise TypeError(f"Cannot multiply {self.__class__} and {other.__class__}.") from e
        else:
            return self.__class__(array=self.array * other)

    def __neg__(self) -> ArrayAnsatz:
        r"""
        Negates the values in the array.
        """
        return self.__class__(array=-self.array)

    def __truediv__(self, other: Union[Scalar, ArrayAnsatz]) -> ArrayAnsatz:
        r"""
        Divides this ansatz by another ansatz.

        Args:
            other: A scalar or another ansatz.

        Raises:
            ValueError: If the arrays don't have the same shape.

        Returns:
            ArrayAnsatz: The division of this ansatz and other.
        """
        if isinstance(other, ArrayAnsatz):
            try:
                diff = sum(self.array.shape[1:]) - sum(other.array.shape[1:])
                if diff < 0:
                    new_array = [
                        a / b for a in self.reduce(other.array.shape[1:]).array for b in other.array
                    ]
                else:
                    new_array = [
                        a / b for a in self.array for b in other.reduce(self.array.shape[1:]).array
                    ]
                return self.__class__(array=new_array)
            except Exception as e:
                raise TypeError(f"Cannot divide {self.__class__} and {other.__class__}.") from e
        else:
            return self.__class__(array=self.array / other)


def bargmann_Abc_to_phasespace_cov_means(
    A: Matrix, b: Vector, c: Scalar
) -> tuple[Matrix, Vector, Scalar]:
    r"""
    Function to derive the covariance matrix and mean vector of a Gaussian state from its Wigner characteristic function in ABC form.

    The covariance matrix and mean vector can be used to write the characteristic function of a Gaussian state
    :math:
        \Chi_G(r) = \exp\left( -\frac{1}{2}r^T \Omega^T cov \Omega r + i r^T\Omega^T mean \right),
    and the Wigner function of a Gaussian state:
    :math:
        W_G(r) = \frac{1}{\sqrt{\Det(cov)}} \exp\left( -\frac{1}{2}(r - mean)^T cov^{-1} (r-mean) \right).

    The internal expression of our Gaussian state :math:`\rho` is in Bargmann representation, one can write the characteristic function of a Gaussian state in Bargmann representation as
    :math:
        \Chi_G(\alpha) = \Tr(\rho D) = c \exp\left( -\frac{1}{2}\alpha^T A \alpha + \alpha^T b \right).

    This function is to go from the Abc triple in characteristic phase space into the covariance and mean vector for Gaussian state.

    Args:
        A, b, c: The ``(A, b, c)`` triple of the state in characteristic phase space.

    Returns:
        The covariance matrix, mean vector and coefficient of the state in phase space.
    """
    num_modes = A.shape[-1] // 2
    Omega = math.cast(math.transpose(math.J(num_modes)), dtype=math.complex128)
    W = math.transpose(math.conj(math.rotmat(num_modes)))
    coeff = c
    cov = [
        -Omega @ W @ Amat @ math.transpose(W) @ math.transpose(Omega) * settings.HBAR for Amat in A
    ]
    mean = [
        1j * math.matvec(Omega @ W, bvec) * math.sqrt(settings.HBAR, dtype=math.complex128)
        for bvec in b
    ]
    return math.astensor(cov), math.astensor(mean), coeff<|MERGE_RESOLUTION|>--- conflicted
+++ resolved
@@ -496,8 +496,7 @@
         >>> A = np.array([[1.0, 0.0], [0.0, 1.0]])
         >>> b = np.array([1.0, 1.0])
         >>> c = np.array([[1.0,2.0,3.0]])
-<<<<<<< HEAD
-
+        
         >>> F = PolyExpAnsatz(A, b, c)
         >>> z = np.array([[1.0],[2.0],[3.0]])
 
@@ -557,68 +556,6 @@
         ret._kwargs = kwargs
         return ret
 
-    def __call__(self, z: Batch[Vector]) -> Scalar:
-=======
-
-        >>> F = PolyExpAnsatz(A, b, c)
-        >>> z = np.array([[1.0],[2.0],[3.0]])
-
-        >>> # calculate the value of the function at the three different ``z``, since z is batched.
-        >>> val = F(z)
-
-    A and b can be batched or not, but c needs to include an explicit batch dimension that matches A and b.
-    Args:
-        A: The list of square matrices :math:`A_i`
-        b: The list of vectors :math:`b_i`
-        c: The list of arrays :math:`c_i` is coefficients for the polynomial terms in the ansatz.
-        An explicit batch dimension that matched A and b has to be given for c.
-
-    """
-
-    def __init__(
-        self,
-        A: Optional[Batch[Matrix]] = None,
-        b: Optional[Batch[Vector]] = None,
-        c: Batch[Tensor | Scalar] = np.array([[1.0]]),
-        name: str = "",
-    ):
-        self.name = name
-
-        if A is None and b is None and c is not None:
-            raise ValueError("Please provide either A or b.")
-        super().__init__(mat=A, vec=b, array=c)
-
-    @property
-    def A(self) -> Batch[ComplexMatrix]:
-        r"""
-        The list of square matrices :math:`A_i`.
-        """
-        return self.mat
-
-    @property
-    def b(self) -> Batch[ComplexVector]:
-        r"""
-        The list of vectors :math:`b_i`.
-        """
-        return self.vec
-
-    @property
-    def c(self) -> Batch[ComplexTensor]:
-        r"""
-        The array of coefficients for the polynomial terms in the ansatz.
-        """
-        return self.array
-
-    @classmethod
-    def from_function(cls, fn: Callable, **kwargs: Any) -> PolyExpAnsatz:
-        r"""
-        Returns a PolyExpAnsatz object from a generator function.
-        """
-        ret = cls(None, None, None)
-        ret._fn = fn
-        ret._kwargs = kwargs
-        return ret
-
     def __call__(self, z: Batch[Vector]) -> Union[Scalar, PolyExpAnsatz]:
         r"""
         Returns either the value of the ansatz or a new ansatz depending on the argument.
@@ -638,7 +575,6 @@
             return self._call_all(z)
 
     def _call_all(self, z: Batch[Vector]) -> PolyExpAnsatz:
->>>>>>> f46c048b
         r"""
         Value of this ansatz at ``z``. If ``z`` is batched a value of the function at each of the batches are returned.
         If ``Abc`` is batched it is thought of as a linear combination, and thus the results are added linearly together.
@@ -705,8 +641,6 @@
             )  # (b_arg)
         return val
 
-<<<<<<< HEAD
-=======
     def _call_none_single(self, Ai, bi, ci, zi):
         r"""
         Helper function for the call_none method. Returns the new triple.
@@ -784,7 +718,6 @@
         A, b, c = zip(*Abc)
         return self.__class__(A=A, b=b, c=c)
 
->>>>>>> f46c048b
     def __mul__(self, other: Union[Scalar, PolyExpAnsatz]) -> PolyExpAnsatz:
         r"""Multiplies this ansatz by a scalar or another ansatz or a plain scalar.
 
