# Copyright 2024 Xanadu Quantum Technologies Inc.

# Licensed under the Apache License, Version 2.0 (the "License");
# you may not use this file except in compliance with the License.
# You may obtain a copy of the License at

#     http://www.apache.org/licenses/LICENSE-2.0

# Unless required by applicable law or agreed to in writing, software
# distributed under the License is distributed on an "AS IS" BASIS,
# WITHOUT WARRANTIES OR CONDITIONS OF ANY KIND, either express or implied.
# See the License for the specific language governing permissions and
# limitations under the License.

"""
The class representing a Phase noise channel.
"""

from __future__ import annotations

import numpy as np

from mrmustard import math
from mrmustard.lab.circuit_components import CircuitComponent
from mrmustard.physics.ansatz.array_ansatz import ArrayAnsatz
from mrmustard.physics.wires import Wires

from ..utils import make_parameter
from .base import Channel

__all__ = ["PhaseNoise"]


class PhaseNoise(Channel):
    r"""
    The Phase noise channel.

    This class represents the application of a random phase. The distributiuon of the phase
    is assumed to be a Gaussian with mean zero, and standard deviation `phase_stdev`.

    Args:
        mode: The mode the channel is applied to.
        phase_stdev: The standard deviation of the random phase noise.
        phase_stdev_trainable: Whether ``phase_stdev`` is trainable.
        phase_stdev_bounds: The bounds for ``phase_stdev``.

    .. code-block::

        >>> from mrmustard.lab import PhaseNoise, Coherent, DM
        >>> phase_noise = PhaseNoise(0, phase_stdev=0.5)
        >>> assert isinstance(Coherent(0, 1) >> phase_noise, DM)

    .. details::
        The Fock representation is connected to the Fourier coefficients of the distribution.
    """

    short_name = "P~"

    def __init__(
        self,
        mode: int | tuple[int],
        phase_stdev: float = 0.0,
        phase_stdev_trainable: bool = False,
        phase_stdev_bounds: tuple[float | None, float | None] = (0.0, None),
    ):
        mode = (mode,) if isinstance(mode, int) else mode
        super().__init__(name="PhaseNoise")
        self.parameters.add_parameter(
            make_parameter(
                phase_stdev_trainable,
                phase_stdev,
                "phase_stdev",
                phase_stdev_bounds,
                dtype=math.float64,
            ),
        )
        self._ansatz = None
        self._wires = Wires(
            modes_in_bra=set(mode),
            modes_out_bra=set(mode),
            modes_in_ket=set(mode),
            modes_out_ket=set(mode),
        )
<<<<<<< HEAD
        self._ansatz = None
        self._wires = Wires(
            modes_in_bra={mode},
            modes_out_bra={mode},
            modes_in_ket={mode},
            modes_out_ket={mode},
        )
=======
>>>>>>> d3ece62e

    def __custom_rrshift__(self, other: CircuitComponent) -> CircuitComponent:
        r"""
        Since PhaseNoise admits a particularly nice form in the Fock basis, we have implemented its right-shift operation separately.

        Args:
            other: the component other than the PhaseNoise object that is present in the contraction

        Output:
            the result of the contraction.
        """
        if not other.wires.bra or not other.wires.ket:
            other = other.contract(other.adjoint, "zip")
        other = other.to_fock()
        array = other.fock_array()
        mode_indices = np.indices(other.ansatz.core_shape)
        for mode in self.modes:
            phase_factors = math.exp(
                -0.5
                * (mode_indices[mode] - mode_indices[other.n_modes + mode]) ** 2
                * self.parameters.phase_stdev.value**2,
            )
            array *= phase_factors
        return CircuitComponent._from_attributes(
            ArrayAnsatz(array, batch_dims=other.ansatz.batch_dims),
            other.wires,
            self.name,
        )<|MERGE_RESOLUTION|>--- conflicted
+++ resolved
@@ -81,16 +81,6 @@
             modes_in_ket=set(mode),
             modes_out_ket=set(mode),
         )
-<<<<<<< HEAD
-        self._ansatz = None
-        self._wires = Wires(
-            modes_in_bra={mode},
-            modes_out_bra={mode},
-            modes_in_ket={mode},
-            modes_out_ket={mode},
-        )
-=======
->>>>>>> d3ece62e
 
     def __custom_rrshift__(self, other: CircuitComponent) -> CircuitComponent:
         r"""
