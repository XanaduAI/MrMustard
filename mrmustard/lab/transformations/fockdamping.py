# Copyright 2023 Xanadu Quantum Technologies Inc.

# Licensed under the Apache License, Version 2.0 (the "License");
# you may not use this file except in compliance with the License.
# You may obtain a copy of the License at

#     http://www.apache.org/licenses/LICENSE-2.0

# Unless required by applicable law or agreed to in writing, software
# distributed under the License is distributed on an "AS IS" BASIS,
# WITHOUT WARRANTIES OR CONDITIONS OF ANY KIND, either express or implied.
# See the License for the specific language governing permissions and
# limitations under the License.

"""
The class representing a rotation gate.
"""

from __future__ import annotations

from collections.abc import Sequence

<<<<<<< HEAD
from mrmustard.physics.wires import Wires

=======
>>>>>>> 965e620a
from ...physics import triples
from ...physics.ansatz import PolyExpAnsatz
from ..utils import make_parameter
from .base import Operation

__all__ = ["FockDamping"]


class FockDamping(Operation):
    r"""
    The Fock damping operator.


    Args:
        mode: The mode this gate is applied to.
        damping: The damping parameter.
        damping_trainable: Whether ``damping`` is trainable.
        damping_bounds: The bounds for ``damping``.

    .. code-block ::

        >>> from mrmustard.lab import FockDamping, Coherent

        >>> operator = FockDamping(mode=0, damping=0.1)
        >>> input_state = Coherent(mode=0, x=1, y=0.5)
        >>> output_state = input_state >> operator
        >>> assert operator.modes == (0,)
        >>> assert operator.parameters.damping.value == 0.1
        >>> assert output_state.L2_norm < 1

    .. details::

        Its ``(A,b,c)`` triple is given by

        .. math::
            A &= e^{-\beta}\begin{bmatrix}
                    O_N & I_N & \\
                    I_N & O_N &

                \end{bmatrix} \\ \\
            b &= O_{2N} \\ \\
            c &= 1\:.
    """

    def __init__(
        self,
        mode: int,
        damping: float | Sequence[float] = 0.0,
        damping_trainable: bool = False,
        damping_bounds: tuple[float | None, float | None] = (0.0, None),
    ):
        super().__init__(name="FockDamping")
        self.parameters.add_parameter(
            make_parameter(
                damping_trainable,
                damping,
                "damping",
                damping_bounds,
                None,
            ),
        )
<<<<<<< HEAD
        self.ansatz = PolyExpAnsatz.from_function(
            fn=triples.fock_damping_Abc, beta=self.parameters.damping
        )
        self.wires = Wires(modes_in_ket=set([mode]), modes_out_ket=set([mode]))
=======
        self._representation = self.from_ansatz(
            modes_in=(mode,),
            modes_out=(mode,),
            ansatz=PolyExpAnsatz.from_function(
                fn=triples.fock_damping_Abc,
                beta=self.parameters.damping,
            ),
        ).representation
>>>>>>> 965e620a
<|MERGE_RESOLUTION|>--- conflicted
+++ resolved
@@ -20,11 +20,8 @@
 
 from collections.abc import Sequence
 
-<<<<<<< HEAD
 from mrmustard.physics.wires import Wires
 
-=======
->>>>>>> 965e620a
 from ...physics import triples
 from ...physics.ansatz import PolyExpAnsatz
 from ..utils import make_parameter
@@ -86,18 +83,7 @@
                 None,
             ),
         )
-<<<<<<< HEAD
         self.ansatz = PolyExpAnsatz.from_function(
             fn=triples.fock_damping_Abc, beta=self.parameters.damping
         )
-        self.wires = Wires(modes_in_ket=set([mode]), modes_out_ket=set([mode]))
-=======
-        self._representation = self.from_ansatz(
-            modes_in=(mode,),
-            modes_out=(mode,),
-            ansatz=PolyExpAnsatz.from_function(
-                fn=triples.fock_damping_Abc,
-                beta=self.parameters.damping,
-            ),
-        ).representation
->>>>>>> 965e620a
+        self.wires = Wires(modes_in_ket=set([mode]), modes_out_ket=set([mode]))