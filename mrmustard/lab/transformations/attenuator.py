# Copyright 2023 Xanadu Quantum Technologies Inc.

# Licensed under the Apache License, Version 2.0 (the "License");
# you may not use this file except in compliance with the License.
# You may obtain a copy of the License at

#     http://www.apache.org/licenses/LICENSE-2.0

# Unless required by applicable law or agreed to in writing, software
# distributed under the License is distributed on an "AS IS" BASIS,
# WITHOUT WARRANTIES OR CONDITIONS OF ANY KIND, either express or implied.
# See the License for the specific language governing permissions and
# limitations under the License.

"""
The class representing a noisy attenuator channel.
"""

from __future__ import annotations

from collections.abc import Sequence

<<<<<<< HEAD
=======
from mrmustard import math
>>>>>>> d3ece62e
from mrmustard.physics.wires import Wires

from ...physics import triples
from ...physics.ansatz import PolyExpAnsatz
from ..utils import make_parameter
from .base import Channel

__all__ = ["Attenuator"]


class Attenuator(Channel):
    r"""
    The noisy attenuator channel.


    Args:
        mode: The mode this gate is applied to.
        transmissivity: The transmissivity.
        transmissivity_trainable: Whether ``transmissivity`` is trainable.
        transmissivity_bounds: The bounds for ``transmissivity``.

    .. code-block::

        >>> from mrmustard import math
        >>> from mrmustard.lab import Attenuator

        >>> channel = Attenuator(mode=1, transmissivity=0.1)
        >>> assert channel.modes == (1,)
        >>> assert channel.parameters.transmissivity.value == 0.1

    .. details::

        The :math:`N`-mode attenuator is defined as

        .. math::
            X = \text{cos}(\theta)I_{2N} \text{ , }
            Y = \text{sin}^2(\theta)I_{2N} \text{ , and }
            d = O_{4N}\:,

        where the :math:`\theta=\text{arcos}(\sqrt{\bar{\eta}})`, :math:`\eta` is the transmissivity, and
        :math:`\text{diag}_N(\bar{\eta})` is the :math:`N\text{x}N` matrix with diagonal :math:`\bar{\eta}`.

        Its ``(A,b,c)`` triple is given by

        .. math::
            A &= \begin{bmatrix}
                    O_N & \text{diag}_N(\sqrt{\bar{\eta}}) & O_N & O_N \\
                    \text{diag}_N(\sqrt{\bar{\eta}}) & O_N & O_N & \text{diag}_N(1-\sqrt{\bar{\eta}})\\
                    O_N & O_N & O_N & \text{diag}_N(\sqrt{\bar{\eta}})\\
                    O_N & \text{diag}_N(1-\sqrt{\bar{\eta}}) & \text{diag}_N(\sqrt{\bar{\eta}}) & O_N
                \end{bmatrix} \\ \\
            b &= O_{4N} \\ \\
            c &= 1\:.
    """

    short_name = "Att~"

    def __init__(
        self,
        mode: int | tuple[int],
        transmissivity: float | Sequence[float] = 1.0,
        transmissivity_trainable: bool = False,
        transmissivity_bounds: tuple[float | None, float | None] = (0.0, 1.0),
    ):
        mode = (mode,) if isinstance(mode, int) else mode
        super().__init__(name="Att~")
        self.parameters.add_parameter(
            make_parameter(
                is_trainable=transmissivity_trainable,
                value=transmissivity,
                name="transmissivity",
                bounds=transmissivity_bounds,
<<<<<<< HEAD
=======
                dtype=math.float64,
>>>>>>> d3ece62e
            ),
        )

        self._ansatz = PolyExpAnsatz.from_function(
            fn=triples.attenuator_Abc,
            eta=self.parameters.transmissivity,
        )
        self._wires = Wires(
<<<<<<< HEAD
            modes_in_bra={mode},
            modes_out_bra={mode},
            modes_in_ket={mode},
            modes_out_ket={mode},
=======
            modes_in_bra=set(mode),
            modes_out_bra=set(mode),
            modes_in_ket=set(mode),
            modes_out_ket=set(mode),
>>>>>>> d3ece62e
        )<|MERGE_RESOLUTION|>--- conflicted
+++ resolved
@@ -20,10 +20,7 @@
 
 from collections.abc import Sequence
 
-<<<<<<< HEAD
-=======
 from mrmustard import math
->>>>>>> d3ece62e
 from mrmustard.physics.wires import Wires
 
 from ...physics import triples
@@ -96,10 +93,7 @@
                 value=transmissivity,
                 name="transmissivity",
                 bounds=transmissivity_bounds,
-<<<<<<< HEAD
-=======
                 dtype=math.float64,
->>>>>>> d3ece62e
             ),
         )
 
@@ -108,15 +102,8 @@
             eta=self.parameters.transmissivity,
         )
         self._wires = Wires(
-<<<<<<< HEAD
-            modes_in_bra={mode},
-            modes_out_bra={mode},
-            modes_in_ket={mode},
-            modes_out_ket={mode},
-=======
             modes_in_bra=set(mode),
             modes_out_bra=set(mode),
             modes_in_ket=set(mode),
             modes_out_ket=set(mode),
->>>>>>> d3ece62e
         )