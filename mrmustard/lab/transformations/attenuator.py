# Copyright 2023 Xanadu Quantum Technologies Inc.

# Licensed under the Apache License, Version 2.0 (the "License");
# you may not use this file except in compliance with the License.
# You may obtain a copy of the License at

#     http://www.apache.org/licenses/LICENSE-2.0

# Unless required by applicable law or agreed to in writing, software
# distributed under the License is distributed on an "AS IS" BASIS,
# WITHOUT WARRANTIES OR CONDITIONS OF ANY KIND, either express or implied.
# See the License for the specific language governing permissions and
# limitations under the License.

"""
The class representing a noisy attenuator channel.
"""

from __future__ import annotations

<<<<<<< HEAD
from typing import Sequence

from mrmustard.physics.wires import Wires
=======
from collections.abc import Sequence
>>>>>>> 965e620a

from ...physics import triples
from ...physics.ansatz import PolyExpAnsatz
from ..utils import make_parameter
from .base import Channel

__all__ = ["Attenuator"]


class Attenuator(Channel):
    r"""
    The noisy attenuator channel.


    Args:
        mode: The mode this gate is applied to.
        transmissivity: The transmissivity.
        transmissivity_trainable: Whether ``transmissivity`` is trainable.
        transmissivity_bounds: The bounds for ``transmissivity``.

    .. code-block ::

        >>> from mrmustard import math
        >>> from mrmustard.lab import Attenuator

        >>> channel = Attenuator(mode=1, transmissivity=0.1)
        >>> assert channel.modes == (1,)
        >>> assert channel.parameters.transmissivity.value == 0.1

    .. details::

        The :math:`N`-mode attenuator is defined as

        .. math::
            X = \text{cos}(\theta)I_{2N} \text{ , }
            Y = \text{sin}^2(\theta)I_{2N} \text{ , and }
            d = O_{4N}\:,

        where the :math:`\theta=\text{arcos}(\sqrt{\bar{\eta}})`, :math:`\eta` is the transmissivity, and
        :math:`\text{diag}_N(\bar{\eta})` is the :math:`N\text{x}N` matrix with diagonal :math:`\bar{\eta}`.

        Its ``(A,b,c)`` triple is given by

        .. math::
            A &= \begin{bmatrix}
                    O_N & \text{diag}_N(\sqrt{\bar{\eta}}) & O_N & O_N \\
                    \text{diag}_N(\sqrt{\bar{\eta}}) & O_N & O_N & \text{diag}_N(1-\sqrt{\bar{\eta}})\\
                    O_N & O_N & O_N & \text{diag}_N(\sqrt{\bar{\eta}})\\
                    O_N & \text{diag}_N(1-\sqrt{\bar{\eta}}) & \text{diag}_N(\sqrt{\bar{\eta}}) & O_N
                \end{bmatrix} \\ \\
            b &= O_{4N} \\ \\
            c &= 1\:.
    """

    short_name = "Att~"

    def __init__(
        self,
        mode: int,
        transmissivity: float | Sequence[float] = 1.0,
        transmissivity_trainable: bool = False,
        transmissivity_bounds: tuple[float | None, float | None] = (0.0, 1.0),
    ):
        super().__init__(name="Att~")
        self.parameters.add_parameter(
            make_parameter(
<<<<<<< HEAD
                is_trainable=transmissivity_trainable,
                value=transmissivity,
                name="transmissivity",
                bounds=transmissivity_bounds,
            )
        )

        self.ansatz = PolyExpAnsatz.from_function(
            fn=triples.attenuator_Abc, eta=self.parameters.transmissivity
        )
        self.wires = Wires(
            modes_in_bra=set([mode]),
            modes_out_bra=set([mode]),
            modes_in_ket=set([mode]),
            modes_out_ket=set([mode]),
        )
=======
                transmissivity_trainable,
                transmissivity,
                "transmissivity",
                transmissivity_bounds,
                None,
            ),
        )
        self._representation = self.from_ansatz(
            modes_in=(mode,),
            modes_out=(mode,),
            ansatz=PolyExpAnsatz.from_function(
                fn=triples.attenuator_Abc,
                eta=self.parameters.transmissivity,
            ),
        ).representation
>>>>>>> 965e620a
<|MERGE_RESOLUTION|>--- conflicted
+++ resolved
@@ -18,13 +18,9 @@
 
 from __future__ import annotations
 
-<<<<<<< HEAD
-from typing import Sequence
+from collections.abc import Sequence
 
 from mrmustard.physics.wires import Wires
-=======
-from collections.abc import Sequence
->>>>>>> 965e620a
 
 from ...physics import triples
 from ...physics.ansatz import PolyExpAnsatz
@@ -91,7 +87,6 @@
         super().__init__(name="Att~")
         self.parameters.add_parameter(
             make_parameter(
-<<<<<<< HEAD
                 is_trainable=transmissivity_trainable,
                 value=transmissivity,
                 name="transmissivity",
@@ -107,21 +102,4 @@
             modes_out_bra=set([mode]),
             modes_in_ket=set([mode]),
             modes_out_ket=set([mode]),
-        )
-=======
-                transmissivity_trainable,
-                transmissivity,
-                "transmissivity",
-                transmissivity_bounds,
-                None,
-            ),
-        )
-        self._representation = self.from_ansatz(
-            modes_in=(mode,),
-            modes_out=(mode,),
-            ansatz=PolyExpAnsatz.from_function(
-                fn=triples.attenuator_Abc,
-                eta=self.parameters.transmissivity,
-            ),
-        ).representation
->>>>>>> 965e620a
+        )