--- conflicted
+++ resolved
@@ -76,32 +76,15 @@
 
     def __init__(
         self,
-<<<<<<< HEAD
         mode: int,
-        alpha: complex | Sequence[complex] = 0.0,
+        alpha: complex | Sequence[complex] = 0.0j,
         alpha_trainable: bool = False,
         alpha_bounds: tuple[float | None, float | None] = (0, None),
-=======
-        mode: int | tuple[int],
-        x: float | Sequence[float] = 0.0,
-        y: float | Sequence[float] = 0.0,
-        x_trainable: bool = False,
-        y_trainable: bool = False,
-        x_bounds: tuple[float | None, float | None] = (None, None),
-        y_bounds: tuple[float | None, float | None] = (None, None),
->>>>>>> 9fb99305
     ) -> None:
         mode = (mode,) if not isinstance(mode, tuple) else mode
         super().__init__(name="Dgate")
         self.parameters.add_parameter(
-<<<<<<< HEAD
             make_parameter(alpha_trainable, alpha, "alpha", alpha_bounds, dtype=math.complex128),
-=======
-            make_parameter(x_trainable, x, "x", x_bounds, dtype=math.float64)
-        )
-        self.parameters.add_parameter(
-            make_parameter(y_trainable, y, "y", y_bounds, dtype=math.float64)
->>>>>>> 9fb99305
         )
         self._ansatz = PolyExpAnsatz.from_function(
             fn=triples.displacement_gate_Abc,
@@ -137,22 +120,5 @@
             if self.ansatz._lin_sup:
                 ret = math.sum(ret, axis=self.ansatz.batch_dims - 1)
         else:
-<<<<<<< HEAD
             ret = math.displacement(self.parameters.alpha.value, shape=shape)
-        return ret
-
-    def to_fock(self, shape: int | Sequence[int] | None = None) -> Dgate:
-        batch_dims = self.ansatz.batch_dims - self.ansatz._lin_sup
-        fock = ArrayAnsatz(self.fock_array(shape), batch_dims=batch_dims)
-        fock._original_abc_data = self.ansatz.triple
-        ret = self.__class__(self.modes[0], **self.parameters.to_dict())
-        wires = Wires.from_wires(
-            quantum={replace(w, repr=ReprEnum.FOCK) for w in self.wires.quantum},
-            classical={replace(w, repr=ReprEnum.FOCK) for w in self.wires.classical},
-        )
-        ret._ansatz = fock
-        ret._wires = wires
-=======
-            ret = math.displacement(self.parameters.x.value, self.parameters.y.value, shape=shape)
->>>>>>> 9fb99305
         return ret