# Copyright 2023 Xanadu Quantum Technologies Inc.

# Licensed under the Apache License, Version 2.0 (the "License");
# you may not use this file except in compliance with the License.
# You may obtain a copy of the License at

#     http://www.apache.org/licenses/LICENSE-2.0

# Unless required by applicable law or agreed to in writing, software
# distributed under the License is distributed on an "AS IS" BASIS,
# WITHOUT WARRANTIES OR CONDITIONS OF ANY KIND, either express or implied.
# See the License for the specific language governing permissions and
# limitations under the License.

"""
The class representing a displacement gate.
"""

from __future__ import annotations

<<<<<<< HEAD
=======
from collections.abc import Sequence
>>>>>>> 965e620a
from dataclasses import replace
from typing import Sequence

from mrmustard import math
from mrmustard.utils.typing import ComplexTensor

from ...physics import triples
from ...physics.ansatz import ArrayAnsatz, PolyExpAnsatz
<<<<<<< HEAD
=======
from ...physics.representations import Representation
>>>>>>> 965e620a
from ...physics.wires import ReprEnum, Wires
from ..utils import make_parameter
from .base import Unitary

__all__ = ["Dgate"]


class Dgate(Unitary):
    r"""
    The displacement gate.


    Args:
        mode: The mode this gate is applied to.
        x: The displacements along the ``x`` axis, which represents the position axis in phase space.
        y: The displacements along the ``y`` axis, which represents the momentum axis in phase space.
        x_trainable: Whether ``x`` is a trainable variable.
        y_trainable: Whether ``y`` is a trainable variable.
        x_bounds: The bounds for ``x``.
        y_bounds: The bounds for ``y``.

    .. code-block ::

        >>> from mrmustard.lab import Dgate

        >>> unitary = Dgate(mode=1, x=0.1, y=0.2)
        >>> assert unitary.modes == (1,)
        >>> assert unitary.parameters.x.value == 0.1
        >>> assert unitary.parameters.y.value == 0.2

    .. details::

        For any :math:`\bar{\alpha} = \bar{x} + i\bar{y}` of length :math:`N`, the :math:`N`-mode
        displacement gate is defined by

        .. math::
            S = I_N \text{ and } r = \sqrt{2\hbar}\big[\text{Re}(\bar{\alpha}), \text{Im}(\bar{\alpha})\big].

        Its ``(A,b,c)`` triple is given by

        .. math::
            A &= \begin{bmatrix}
                    O_N & I_N\\
                    I_N & O_N
                \end{bmatrix} \\ \\
            b &= \begin{bmatrix}
                    \bar{\alpha} & -\bar{\alpha}^*
                \end{bmatrix} \\ \\
            c &= \text{exp}\big(-|\bar{\alpha}^2|/2\big).
    """

    short_name = "D"

    def __init__(
        self,
        mode: int,
        x: float | Sequence[float] = 0.0,
        y: float | Sequence[float] = 0.0,
        x_trainable: bool = False,
        y_trainable: bool = False,
        x_bounds: tuple[float | None, float | None] = (None, None),
        y_bounds: tuple[float | None, float | None] = (None, None),
    ) -> None:
        super().__init__(name="Dgate")
        self.parameters.add_parameter(make_parameter(x_trainable, x, "x", x_bounds))
        self.parameters.add_parameter(make_parameter(y_trainable, y, "y", y_bounds))
<<<<<<< HEAD
        self.ansatz = PolyExpAnsatz.from_function(
            fn=triples.displacement_gate_Abc, x=self.parameters.x, y=self.parameters.y
        )
        self.wires = Wires(set(), set(), {mode}, {mode})
=======
        self._representation = self.from_ansatz(
            modes_in=(mode,),
            modes_out=(mode,),
            ansatz=PolyExpAnsatz.from_function(
                fn=triples.displacement_gate_Abc,
                x=self.parameters.x,
                y=self.parameters.y,
            ),
        ).representation
>>>>>>> 965e620a

    def fock_array(self, shape: int | Sequence[int] | None = None) -> ComplexTensor:
        r"""
        Returns the unitary representation of the Displacement gate using the Laguerre polynomials.

        Args:
            shape: The shape of the returned representation. If ``shape`` is given as an ``int``,
                it is broadcasted to all the dimensions. If not given, it defaults to
                ``settings.DEFAULT_FOCK_SIZE``.
        Returns:
            array: The Fock representation of this component.
        """
        if isinstance(shape, int):
            shape = (shape,) * self.ansatz.num_vars
        auto_shape = self.auto_shape()
        shape = shape or auto_shape
        shape = tuple(shape)
        if len(shape) != len(auto_shape):
            raise ValueError(
                f"Expected Fock shape of length {len(auto_shape)}, got length {len(shape)}",
            )
        if self.ansatz.batch_shape:
            x, y = math.broadcast_arrays(self.parameters.x.value, self.parameters.y.value)
            x = math.reshape(x, (-1,))
            y = math.reshape(y, (-1,))
            ret = math.astensor([math.displacement(xi, yi, shape=shape) for xi, yi in zip(x, y)])
            ret = math.reshape(ret, self.ansatz.batch_shape + shape)
        else:
            ret = math.displacement(self.parameters.x.value, self.parameters.y.value, shape=shape)
        return ret

    def to_fock(self, shape: int | Sequence[int] | None = None) -> Dgate:
        batch_dims = self.ansatz.batch_dims - 1 if self.ansatz._lin_sup else self.ansatz.batch_dims
        fock = ArrayAnsatz(self.fock_array(shape), batch_dims=batch_dims)
        fock._original_abc_data = self.ansatz.triple
        ret = self.__class__(self.modes[0], **self.parameters.to_dict())
        wires = Wires.from_wires(
            quantum={replace(w, repr=ReprEnum.FOCK) for w in self.wires.quantum},
            classical={replace(w, repr=ReprEnum.FOCK) for w in self.wires.classical},
        )
        ret.ansatz = fock
        ret.wires = wires
        return ret<|MERGE_RESOLUTION|>--- conflicted
+++ resolved
@@ -18,22 +18,14 @@
 
 from __future__ import annotations
 
-<<<<<<< HEAD
-=======
 from collections.abc import Sequence
->>>>>>> 965e620a
 from dataclasses import replace
-from typing import Sequence
 
 from mrmustard import math
 from mrmustard.utils.typing import ComplexTensor
 
 from ...physics import triples
 from ...physics.ansatz import ArrayAnsatz, PolyExpAnsatz
-<<<<<<< HEAD
-=======
-from ...physics.representations import Representation
->>>>>>> 965e620a
 from ...physics.wires import ReprEnum, Wires
 from ..utils import make_parameter
 from .base import Unitary
@@ -100,22 +92,10 @@
         super().__init__(name="Dgate")
         self.parameters.add_parameter(make_parameter(x_trainable, x, "x", x_bounds))
         self.parameters.add_parameter(make_parameter(y_trainable, y, "y", y_bounds))
-<<<<<<< HEAD
         self.ansatz = PolyExpAnsatz.from_function(
             fn=triples.displacement_gate_Abc, x=self.parameters.x, y=self.parameters.y
         )
         self.wires = Wires(set(), set(), {mode}, {mode})
-=======
-        self._representation = self.from_ansatz(
-            modes_in=(mode,),
-            modes_out=(mode,),
-            ansatz=PolyExpAnsatz.from_function(
-                fn=triples.displacement_gate_Abc,
-                x=self.parameters.x,
-                y=self.parameters.y,
-            ),
-        ).representation
->>>>>>> 965e620a
 
     def fock_array(self, shape: int | Sequence[int] | None = None) -> ComplexTensor:
         r"""
