# Copyright 2023 Xanadu Quantum Technologies Inc.

# Licensed under the Apache License, Version 2.0 (the "License");
# you may not use this file except in compliance with the License.
# You may obtain a copy of the License at

#     http://www.apache.org/licenses/LICENSE-2.0

# Unless required by applicable law or agreed to in writing, software
# distributed under the License is distributed on an "AS IS" BASIS,
# WITHOUT WARRANTIES OR CONDITIONS OF ANY KIND, either express or implied.
# See the License for the specific language governing permissions and
# limitations under the License.

"""
This module contains the base classes for the available unitaries and channels on quantum states.

In the docstrings defining the available unitaries we provide a definition in terms of
the symplectic matrix :math:`S` and the real vector :math:`d`. For deterministic Gaussian channels,
we use the two matrices :math:`X` and :math:`Y` and the vector :math:`d`. Additionally, we
provide the ``(A, b, c)`` triples that define the transformation in the Fock Bargmann
representation.
"""

from __future__ import annotations

from abc import abstractmethod
from collections.abc import Sequence

from mrmustard import math, settings
from mrmustard.physics.ansatz import ArrayAnsatz, PolyExpAnsatz
from mrmustard.physics.bargmann_utils import XY_of_channel, au2Symplectic, symplectic2Au
from mrmustard.physics.triples import XY_to_channel_Abc
from mrmustard.physics.wires import Wires
from mrmustard.utils.typing import ComplexMatrix, ComplexTensor, RealMatrix, Vector

from ..circuit_components import CircuitComponent

__all__ = ["Channel", "Map", "Operation", "Transformation", "Unitary"]


class Transformation(CircuitComponent):
    r"""
    Base class for all transformations.
    """

    @classmethod
    @abstractmethod
    def from_ansatz(
        cls,
        modes_out: Sequence[int],
        modes_in: Sequence[int],
        ansatz: PolyExpAnsatz | ArrayAnsatz | None = None,
        name: str | None = None,
    ) -> Transformation:
        r"""
        Initializes a transformation of type ``cls`` given modes and an ansatz.

        Args:
            modes_out: The output modes of this transformation.
            modes_in: The input modes of this transformation.
            ansatz: The ansatz of this transformation.
            name: The name of this transformation.

        Returns:
            A transformation.
        """

    @classmethod
    def from_bargmann(
        cls,
        modes_out: Sequence[int],
        modes_in: Sequence[int],
        triple: tuple,
        name: str | None = None,
    ) -> Transformation:
        r"""
        Initialize a Transformation from the given Bargmann triple (A,b,c)
        which parametrizes the Bargmann function of the transformation as
        :math:`c * exp(0.5*z^T A z + b^T z)`.
        """
        return cls.from_ansatz(modes_out, modes_in, PolyExpAnsatz(*triple), name)

    @classmethod
    def from_fock(
        cls,
        modes_out: Sequence[int],
        modes_in: Sequence[int],
        array: ComplexTensor,
        batch_dims: int = 0,
        name: str | None = None,
    ) -> Transformation:
        r"""
        Initializes a transformation of type ``cls`` given modes and a fock array.

        Args:
            modes_out: The output modes of this transformation.
            modes_in: The input modes of this transformation.
            array: The fock array of this transformation.
            batch_dims: The number of batch dimensions in the given array.
            name: The name of this transformation.

        Returns:
            A transformation in the Fock representation.
        """
        return cls.from_ansatz(modes_in, modes_out, ArrayAnsatz(array, batch_dims), name)

    @classmethod
    def from_quadrature(
        cls,
        modes_out: Sequence[int],
        modes_in: Sequence[int],
        triple: tuple,
        phi: float = 0,
        name: str | None = None,
    ) -> Transformation:
        r"""
        Initialize a Transformation from the given quadrature triple (A, b, c).
        The triple parametrizes the quadrature representation of the transformation as
        :math:`c * exp(0.5*x^T A x + b^T x)`.
        """
        from ..circuit_components_utils.b_to_q import BtoQ  # noqa: PLC0415

        QtoB_out = BtoQ(modes_out, phi).inverse()
        QtoB_in = BtoQ(modes_in, phi).inverse().dual
        QQ = cls.from_ansatz(modes_out, modes_in, PolyExpAnsatz(*triple))
        BB = QtoB_in >> QQ >> QtoB_out
        return cls.from_ansatz(modes_out, modes_in, BB.ansatz, name)

    def inverse(self) -> Transformation:
        r"""
        Returns the mathematical inverse of the transformation, if it exists.
        Note that it can be unphysical, for example when the original is not unitary.

        Returns:
            The inverse of the transformation.

        Raises:
            NotImplementedError: If the input and output wires have different lengths.
            NotImplementedError: If the transformation is not in the Bargmann representation.
        """
        if not len(self.wires.input) == len(self.wires.output):
            raise NotImplementedError(
                "Only Transformations with the same number of input and output wires are supported.",
            )
        if not isinstance(self.ansatz, PolyExpAnsatz):  # pragma: no cover
            raise NotImplementedError("Only Bargmann representation is supported.")

        A_orig, b_orig, c_orig = self.ansatz.triple
        A, b, _ = self.dual.ansatz.conj.triple
<<<<<<< HEAD
        A_inv = math.inv(A)
        b_of_inverse = math.einsum("...ij,...j->...i", -math.inv(A), b)

        in_idx = self.wires.input.indices
        out_idx = self.wires.output.indices

        A_orig_out = A_orig[..., out_idx, :][..., :, out_idx]
        A_inv_in = A_inv[..., in_idx, :][..., :, in_idx]
        b_orig_out = b_orig[..., out_idx]
        b_of_inverse_in = b_of_inverse[..., in_idx]
        m = A.shape[-1] // 2
        Im = math.broadcast_to(math.eye(m, dtype=math.complex128), (*A.shape[:-2], m, m))
        M = math.block([[A_orig_out, -Im], [-Im, A_inv_in]])
        combined_b = math.concat([b_orig_out, b_of_inverse_in], axis=-1)
        c_of_inverse = (
            1
            / c_orig
            * math.sqrt(math.cast(math.det(1j * M), dtype=math.complex128))
            * math.exp(
                0.5 * math.einsum("...i,...ij,...j->...", combined_b, math.inv(M), combined_b),
            )
=======
        almost_inverse = self._from_attributes(
            PolyExpAnsatz(
                math.inv(A),
                math.einsum("...ij,...j->...i", -math.inv(A), b),
                math.ones(self.ansatz.batch_shape, dtype=math.complex128),
            ),
            self.wires.copy(new_ids=True),
>>>>>>> 66588a77
        )

        return self._from_attributes(
<<<<<<< HEAD
            Representation(
                PolyExpAnsatz(
                    math.inv(A),
                    math.einsum("...ij,...j->...i", -math.inv(A), b),
                    c_of_inverse,
                ),
                self.wires.copy(new_ids=True),
=======
            PolyExpAnsatz(
                math.inv(A),
                math.einsum("...ij,...j->...i", -math.inv(A), b),
                1 / invert_this_c,
>>>>>>> 66588a77
            ),
            self.wires.copy(new_ids=True),
            self.name + "_inv",
        )


class Operation(Transformation):
    r"""
    A CircuitComponent with input and output wires on the ket side. Operation are allowed
    to have a different number of input and output wires.
    """

    short_name = "Op"

    @classmethod
    def from_ansatz(
        cls,
        modes_out: Sequence[int],
        modes_in: Sequence[int],
        ansatz: PolyExpAnsatz | ArrayAnsatz | None = None,
        name: str | None = None,
    ) -> Transformation:
        if not isinstance(modes_out, set) and sorted(modes_out) != list(modes_out):
            raise ValueError(f"Output modes must be sorted. got {modes_out}")
        if not isinstance(modes_in, set) and sorted(modes_in) != list(modes_in):
            raise ValueError(f"Input modes must be sorted. got {modes_in}")
        return Operation(
            ansatz=ansatz,
            wires=Wires(set(), set(), set(modes_out), set(modes_in)),
            name=name,
        )


class Unitary(Operation):
    r"""
    Base class for all unitary transformations.
    """

    short_name = "U"

    @property
    def symplectic(self):
        r"""
        Returns the symplectic matrix that corresponds to this unitary.
        """
        return au2Symplectic(self.ansatz.A)

    @classmethod
    def from_ansatz(
        cls,
        modes_out: Sequence[int],
        modes_in: Sequence[int],
        ansatz: PolyExpAnsatz | ArrayAnsatz | None = None,
        name: str | None = None,
    ) -> Transformation:
        if not isinstance(modes_out, set) and sorted(modes_out) != list(modes_out):
            raise ValueError(f"Output modes must be sorted. got {modes_out}")
        if not isinstance(modes_in, set) and sorted(modes_in) != list(modes_in):
            raise ValueError(f"Input modes must be sorted. got {modes_in}")
        return Unitary(
            ansatz=ansatz,
            wires=Wires(set(), set(), set(modes_out), set(modes_in)),
            name=name,
        )

    @classmethod
    def from_symplectic(cls, modes: Sequence[int], S: RealMatrix) -> Unitary:
        r"""
        A method for constructing a ``Unitary`` from its symplectic representation

        Args:
            modes: the modes that we want the unitary to act on (should be a list of int)
            S: the symplectic representation (in XXPP order)

        .. code-block::

            >>> from mrmustard import math
            >>> from mrmustard.lab import Unitary, Identity

            >>> S = math.eye(2)
            >>> U = Unitary.from_symplectic([0], S)

            >>> assert U == Identity([0])
        """
        m = len(modes)
        batch_shape = S.shape[:-2]
        A = symplectic2Au(S)
        b = math.zeros((*batch_shape, 2 * m), dtype="complex128")
        A_inin = A[..., m:, m:]
        c = ((-1) ** m * math.det(A_inin @ math.conj(A_inin) - math.eye_like(A_inin))) ** 0.25
        return Unitary.from_bargmann(modes, modes, (A, b, c))

    @classmethod
    def random(cls, modes: Sequence[int], max_r: float = 1.0) -> Unitary:
        r"""
        Returns a random unitary.

        Args:
            modes: The modes of the unitary.
            max_r: The maximum squeezing parameter.

        .. code-block::

            >>> from mrmustard.lab import Unitary

            >>> U = Unitary.random((0, 1, 2), max_r=1.2)
            >>> assert U.modes == (0,1,2)
        """
        m = len(modes)
        S = math.random_symplectic(m, max_r)
        return Unitary.from_symplectic(modes, S)

    def inverse(self) -> Unitary:
        r"""
        Returns the inverse of the unitary.

        .. code-block::

            >>> from mrmustard.lab import Unitary, Identity

            >>> u = Unitary.random((0, 1, 2))
            >>> assert u >> u.inverse() == Identity(u.modes)
        """
        unitary_dual = self.dual
        return Unitary(
            ansatz=unitary_dual.ansatz,
            wires=unitary_dual.wires,
            name=unitary_dual.name,
        )

    def __rshift__(self, other: CircuitComponent) -> CircuitComponent:
        r"""
        Contracts ``self`` and ``other`` as it would in a circuit, adding the adjoints when
        they are missing.

        Returns:
            Contraction of ``self`` and ``other``.

        .. details::
            For example ``u >> channel`` is equivalent to ``u.adjoint @ u @ channel`` because the
            channel requires an input on the bra side as well.

            Returns a ``Unitary`` when ``other`` is a ``Unitary``, a ``Channel`` when ``other`` is a
            ``Channel``, and a ``CircuitComponent`` otherwise.
        """
        ret = super().__rshift__(other)

        if isinstance(other, Unitary):
            return Unitary(ret.ansatz, ret.wires)
        if isinstance(other, Channel):
            return Channel(ret.ansatz, ret.wires)
        return ret


class Map(Transformation):
    r"""
    A ``CircuitComponent`` more general than ``Channel``, which are CPTP maps.
    """

    short_name = "Map"

    @classmethod
    def from_ansatz(
        cls,
        modes_out: Sequence[int],
        modes_in: Sequence[int],
        ansatz: PolyExpAnsatz | ArrayAnsatz | None = None,
        name: str | None = None,
    ) -> Transformation:
        if not isinstance(modes_out, set) and sorted(modes_out) != list(modes_out):
            raise ValueError(f"Output modes must be sorted. got {modes_out}")
        if not isinstance(modes_in, set) and sorted(modes_in) != list(modes_in):
            raise ValueError(f"Input modes must be sorted. got {modes_in}")
        return Map(
            ansatz=ansatz,
            wires=Wires(set(modes_out), set(modes_in), set(modes_out), set(modes_in)),
            name=name,
        )


class Channel(Map):
    r"""
    Base class for all CPTP channels.
    """

    short_name = "Ch"

    @property
    def is_CP(self) -> bool:
        r"""
        Whether this channel is completely positive (CP).

        .. code-block::

            >>> from mrmustard.lab import Channel

            >>> channel = Channel.random((0, 1, 2))
            >>> assert channel.is_CP
        """
        if self.ansatz._lin_sup:
            raise NotImplementedError(
                "Physicality conditions are not implemented for a mixture of states.",
            )
        if self.ansatz.num_derived_vars > 0:
            raise NotImplementedError(
                "Physicality conditions are not implemented for derived variables.",
            )
        if isinstance(self.ansatz, ArrayAnsatz):
            raise NotImplementedError(
                "Physicality conditions are not implemented for states with ArrayAnsatz.",
            )
        A = self.ansatz.A
        m = A.shape[-1] // 2
        gamma_A = A[..., :m, m:]

        if (
            math.real(math.norm(gamma_A - math.conj(math.einsum("...ij->...ji", gamma_A))))
            > settings.ATOL
        ):  # checks if gamma_A is Hermitian
            return False

        return math.all(math.real(math.eigvals(gamma_A)) > -settings.ATOL)

    @property
    def is_TP(self) -> bool:
        r"""
        Whether this channel is trace preserving (TP).

        .. code-block::

            >>> from mrmustard.lab import Channel

            >>> channel = Channel.random((0, 1, 2))
            >>> assert channel.is_TP
        """
        if self.ansatz._lin_sup:
            raise NotImplementedError(
                "Physicality conditions are not implemented for a mixture of states.",
            )
        if self.ansatz.num_derived_vars > 0:
            raise NotImplementedError(
                "Physicality conditions are not implemented for derived variables.",
            )
        if isinstance(self.ansatz, ArrayAnsatz):
            raise NotImplementedError(
                "Physicality conditions are not implemented for states with ArrayAnsatz.",
            )
        A = self.ansatz.A
        m = A.shape[-1] // 2
        gamma_A = A[..., :m, m:]
        lambda_A = A[..., m:, m:]
        temp_A = (
            gamma_A
            + math.conj(math.einsum("...ij->...ji", lambda_A))
            @ math.inv(math.eye(m) - math.einsum("...ij->...ji", gamma_A))
            @ lambda_A
        )
        return math.all(math.real(math.norm(temp_A - math.eye(m))) < settings.ATOL)

    @property
    def is_physical(self) -> bool:
        r"""
        Whether this channel is physical (i.e. CPTP).

        .. code-block::

            >>> from mrmustard.lab import Channel

            >>> channel = Channel.random((0, 1, 2))
            >>> assert channel.is_physical
        """
        return self.is_CP and self.is_TP

    @property
    def XY(self) -> tuple[ComplexMatrix, ComplexMatrix]:
        r"""
        Returns the X and Y matrix corresponding to the channel.

        .. code-block::

            >>> from mrmustard.lab import Channel

            >>> channel = Channel.random((0, 1))
            >>> X, Y = channel.XY
            >>> assert X.shape == (4, 4)
            >>> assert Y.shape == (4, 4)
        """
        return XY_of_channel(self.ansatz.A)

    @classmethod
    def from_ansatz(
        cls,
        modes_out: Sequence[int],
        modes_in: Sequence[int],
        ansatz: PolyExpAnsatz | ArrayAnsatz | None = None,
        name: str | None = None,
    ) -> Transformation:
        if not isinstance(modes_out, set) and sorted(modes_out) != list(modes_out):
            raise ValueError(f"Output modes must be sorted. got {modes_out}")
        if not isinstance(modes_in, set) and sorted(modes_in) != list(modes_in):
            raise ValueError(f"Input modes must be sorted. got {modes_in}")
        return Channel(
            ansatz=ansatz,
            wires=Wires(set(modes_out), set(modes_in), set(modes_out), set(modes_in)),
            name=name,
        )

    @classmethod
    def from_XY(
        cls,
        modes_out: Sequence[int],
        modes_in: Sequence[int],
        X: RealMatrix,
        Y: RealMatrix,
        d: Vector | None = None,
    ) -> Channel:
        r"""
        Initialize a Channel from its XY representation.

        Args:
            modes: The modes the channel is defined on.
            X: The X matrix of the channel.
            Y: The Y matrix of the channel.
            d:  The d vector of the channel.


        .. code-block::

            >>> from mrmustard.lab import Attenuator, Channel

            >>> X = math.eye(2)
            >>> Y = math.zeros((2,2))
            >>> channel = Channel.from_XY([0], [0], X,Y)

            >>> assert channel == Attenuator(0, transmissivity=1)

        Raises:
            ValueError: If the dimensions of the X,Y matrices and the number of modes don't match.

        .. details::

            Each Gaussian channel transforms a state with covarince matrix :math:`\Sigma` and mean :math:`\mu`
            into a state with covariance matrix :math:`X \Sigma X^T + Y` and vector of means :math:`X\mu + d`.
            This channel has a Bargmann triple that is computed in https://arxiv.org/pdf/2209.06069. We borrow
            the formulas from the paper to implement the corresponding channel.
        """

        if X.shape[-2:] != (2 * len(modes_out), 2 * len(modes_in)) or Y.shape[-2:] != (
            2 * len(modes_out),
            2 * len(modes_out),
        ):
            raise ValueError(
                f"The dimension of XY matrices ({X.shape}, {Y.shape}) and number of modes ({len(modes_in), len(modes_out)}) don't match.",
            )

        return Channel.from_bargmann(modes_out, modes_in, XY_to_channel_Abc(X, Y, d))

    @classmethod
    def random(cls, modes: Sequence[int], max_r: float = 1.0) -> Channel:
        r"""
        A random channel without displacement.

        Args:
            modes: The modes of the channel.
            max_r: The maximum squeezing parameter.

        .. code-block::

            >>> from mrmustard.lab import Channel

            >>> channel = Channel.random((0, 1, 2), max_r=1.2)
            >>> assert channel.modes == (0, 1, 2)
        """
        from mrmustard.lab.states import Vacuum  # noqa: PLC0415

        m = len(modes)
        U = Unitary.random(range(3 * m), max_r)
        u_psi = Vacuum(range(2 * m)) >> U
        ansatz = u_psi.ansatz
        kraus = ansatz.conj.contract(
            ansatz,
            idx1=list(range(4 * m)),
            idx2=list(range(2 * m)) + list(range(4 * m, 6 * m)),
            idx_out=list(range(2 * m, 6 * m)),
        )
        return Channel.from_bargmann(modes, modes, kraus.triple)

    def __rshift__(self, other: CircuitComponent) -> CircuitComponent:
        r"""
        Contracts ``self`` and ``other`` as it would in a circuit, adding the adjoints when
        they are missing.

        Returns a ``Channel`` when ``other`` is a ``Channel`` or a ``Unitary``, and a ``CircuitComponent`` otherwise.
        """
        ret = super().__rshift__(other)
        if isinstance(other, Channel | Unitary):
            return Channel(ret.ansatz, ret.wires)
        return ret<|MERGE_RESOLUTION|>--- conflicted
+++ resolved
@@ -148,7 +148,6 @@
 
         A_orig, b_orig, c_orig = self.ansatz.triple
         A, b, _ = self.dual.ansatz.conj.triple
-<<<<<<< HEAD
         A_inv = math.inv(A)
         b_of_inverse = math.einsum("...ij,...j->...i", -math.inv(A), b)
 
@@ -170,32 +169,13 @@
             * math.exp(
                 0.5 * math.einsum("...i,...ij,...j->...", combined_b, math.inv(M), combined_b),
             )
-=======
-        almost_inverse = self._from_attributes(
+        )
+
+        return self._from_attributes(
             PolyExpAnsatz(
                 math.inv(A),
                 math.einsum("...ij,...j->...i", -math.inv(A), b),
-                math.ones(self.ansatz.batch_shape, dtype=math.complex128),
-            ),
-            self.wires.copy(new_ids=True),
->>>>>>> 66588a77
-        )
-
-        return self._from_attributes(
-<<<<<<< HEAD
-            Representation(
-                PolyExpAnsatz(
-                    math.inv(A),
-                    math.einsum("...ij,...j->...i", -math.inv(A), b),
-                    c_of_inverse,
-                ),
-                self.wires.copy(new_ids=True),
-=======
-            PolyExpAnsatz(
-                math.inv(A),
-                math.einsum("...ij,...j->...i", -math.inv(A), b),
-                1 / invert_this_c,
->>>>>>> 66588a77
+                c_of_inverse,
             ),
             self.wires.copy(new_ids=True),
             self.name + "_inv",
