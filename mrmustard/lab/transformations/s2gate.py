--- conflicted
+++ resolved
@@ -20,10 +20,7 @@
 
 from collections.abc import Sequence
 
-<<<<<<< HEAD
-=======
 from mrmustard import math
->>>>>>> d3ece62e
 from mrmustard.physics.wires import Wires
 
 from ...physics import triples
@@ -84,12 +81,6 @@
     ):
         super().__init__(name="S2gate")
         self.parameters.add_parameter(
-<<<<<<< HEAD
-            make_parameter(is_trainable=r_trainable, value=r, name="r", bounds=r_bounds),
-        )
-        self.parameters.add_parameter(
-            make_parameter(is_trainable=phi_trainable, value=phi, name="phi", bounds=phi_bounds),
-=======
             make_parameter(
                 is_trainable=r_trainable, value=r, name="r", bounds=r_bounds, dtype=math.float64
             ),
@@ -102,7 +93,6 @@
                 bounds=phi_bounds,
                 dtype=math.float64,
             ),
->>>>>>> d3ece62e
         )
         self._ansatz = PolyExpAnsatz.from_function(
             fn=triples.twomode_squeezing_gate_Abc,
