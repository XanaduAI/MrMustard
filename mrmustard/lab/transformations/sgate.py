--- conflicted
+++ resolved
@@ -20,10 +20,7 @@
 
 from collections.abc import Sequence
 
-<<<<<<< HEAD
-=======
 from mrmustard import math
->>>>>>> d3ece62e
 from mrmustard.physics.wires import Wires
 
 from ...physics import triples
@@ -96,12 +93,6 @@
         mode = (mode,) if isinstance(mode, int) else mode
         super().__init__(name="Sgate")
         self.parameters.add_parameter(
-<<<<<<< HEAD
-            make_parameter(is_trainable=r_trainable, value=r, name="r", bounds=r_bounds),
-        )
-        self.parameters.add_parameter(
-            make_parameter(is_trainable=phi_trainable, value=phi, name="phi", bounds=phi_bounds),
-=======
             make_parameter(
                 is_trainable=r_trainable, value=r, name="r", bounds=r_bounds, dtype=math.float64
             ),
@@ -114,7 +105,6 @@
                 bounds=phi_bounds,
                 dtype=math.float64,
             ),
->>>>>>> d3ece62e
         )
         self._ansatz = PolyExpAnsatz.from_function(
             fn=triples.squeezing_gate_Abc,
@@ -124,11 +114,6 @@
         self._wires = Wires(
             modes_in_bra=set(),
             modes_out_bra=set(),
-<<<<<<< HEAD
-            modes_in_ket={mode},
-            modes_out_ket={mode},
-=======
             modes_in_ket=set(mode),
             modes_out_ket=set(mode),
->>>>>>> d3ece62e
         )