# Copyright 2023 Xanadu Quantum Technologies Inc.

# Licensed under the Apache License, Version 2.0 (the "License");
# you may not use this file except in compliance with the License.
# You may obtain a copy of the License at

#     http://www.apache.org/licenses/LICENSE-2.0

# Unless required by applicable law or agreed to in writing, software
# distributed under the License is distributed on an "AS IS" BASIS,
# WITHOUT WARRANTIES OR CONDITIONS OF ANY KIND, either express or implied.
# See the License for the specific language governing permissions and
# limitations under the License.

"""
The class representing a rotation gate.
"""

from __future__ import annotations

from collections.abc import Sequence

<<<<<<< HEAD
=======
from mrmustard import math
>>>>>>> d3ece62e
from mrmustard.physics.wires import Wires

from ...physics import triples
from ...physics.ansatz import PolyExpAnsatz
from ..utils import make_parameter
from .base import Unitary

__all__ = ["Rgate"]


class Rgate(Unitary):
    r"""
    The rotation gate.


    Args:
        mode: The mode this gate is applied to.
        theta: The rotation angle.
        theta_trainable: Whether ``theta`` is trainable.
        theta_bounds: The bounds for ``theta``.

    .. code-block::

        >>> from mrmustard.lab import Rgate

        >>> unitary = Rgate(mode=1, theta=0.1)
        >>> assert unitary.modes == (1,)
    """

    short_name = "R"

    def __init__(
        self,
        mode: int | tuple[int],
        theta: float | Sequence[float] = 0.0,
        theta_trainable: bool = False,
        theta_bounds: tuple[float | None, float | None] = (0.0, None),
    ):
        mode = (mode,) if isinstance(mode, int) else mode
        super().__init__(name="Rgate")
<<<<<<< HEAD
        self.parameters.add_parameter(make_parameter(theta_trainable, theta, "theta", theta_bounds))
=======
        self.parameters.add_parameter(
            make_parameter(theta_trainable, theta, "theta", theta_bounds, dtype=math.float64)
        )
>>>>>>> d3ece62e
        self._ansatz = PolyExpAnsatz.from_function(
            fn=triples.rotation_gate_Abc,
            theta=self.parameters.theta,
        )
<<<<<<< HEAD
        self._wires = Wires(modes_in_ket={mode}, modes_out_ket={mode})
=======
        self._wires = Wires(modes_in_ket=set(mode), modes_out_ket=set(mode))
>>>>>>> d3ece62e
<|MERGE_RESOLUTION|>--- conflicted
+++ resolved
@@ -20,10 +20,7 @@
 
 from collections.abc import Sequence
 
-<<<<<<< HEAD
-=======
 from mrmustard import math
->>>>>>> d3ece62e
 from mrmustard.physics.wires import Wires
 
 from ...physics import triples
@@ -64,19 +61,11 @@
     ):
         mode = (mode,) if isinstance(mode, int) else mode
         super().__init__(name="Rgate")
-<<<<<<< HEAD
-        self.parameters.add_parameter(make_parameter(theta_trainable, theta, "theta", theta_bounds))
-=======
         self.parameters.add_parameter(
             make_parameter(theta_trainable, theta, "theta", theta_bounds, dtype=math.float64)
         )
->>>>>>> d3ece62e
         self._ansatz = PolyExpAnsatz.from_function(
             fn=triples.rotation_gate_Abc,
             theta=self.parameters.theta,
         )
-<<<<<<< HEAD
-        self._wires = Wires(modes_in_ket={mode}, modes_out_ket={mode})
-=======
-        self._wires = Wires(modes_in_ket=set(mode), modes_out_ket=set(mode))
->>>>>>> d3ece62e
+        self._wires = Wires(modes_in_ket=set(mode), modes_out_ket=set(mode))