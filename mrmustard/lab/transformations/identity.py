--- conflicted
+++ resolved
@@ -18,13 +18,11 @@
 
 from __future__ import annotations
 
+from mrmustard.physics.wires import Wires
+
 from ...physics import triples
 from ...physics.ansatz import PolyExpAnsatz
 from .base import Unitary
-<<<<<<< HEAD
-from mrmustard.physics.wires import Wires
-=======
->>>>>>> 965e620a
 
 __all__ = ["Identity"]
 
