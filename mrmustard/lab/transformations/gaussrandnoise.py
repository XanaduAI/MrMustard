# Copyright 2024 Xanadu Quantum Technologies Inc.

# Licensed under the Apache License, Version 2.0 (the "License");
# you may not use this file except in compliance with the License.
# You may obtain a copy of the License at

#     http://www.apache.org/licenses/LICENSE-2.0

# Unless required by applicable law or agreed to in writing, software
# distributed under the License is distributed on an "AS IS" BASIS,
# WITHOUT WARRANTIES OR CONDITIONS OF ANY KIND, either express or implied.
# See the License for the specific language governing permissions and
# limitations under the License.

"""
The class representing a Gaussian random noise channel.
"""

from __future__ import annotations

from mrmustard import math, settings
from mrmustard.physics.ansatz import PolyExpAnsatz
<<<<<<< HEAD
from mrmustard.physics.wires import Wires
=======
>>>>>>> 965e620a
from mrmustard.utils.typing import RealMatrix

from ...physics import triples
from ..utils import make_parameter
from .base import Channel

__all__ = ["GaussRandNoise"]


class GaussRandNoise(Channel):
    r"""
    The Gaussian random noise channel.


    Args:
        modes: The modes the channel is applied to. The number of modes must match half of the size of ``Y``.
        Y: The Y matrix of the Gaussian random noise channel.
        Y_trainable: Whether ``Y`` is trainable.

    .. code-block ::

        >>> import numpy as np
        >>> from mrmustard.lab import GaussRandNoise

        >>> channel = GaussRandNoise(modes=(1, 2), Y = 0.2 * np.eye(4))
        >>> assert channel.modes == (1, 2)
        >>> assert math.allclose(channel.parameters.Y.value, 0.2 * np.eye(4))

    Raises:
        ValueError: If the number of modes does not match half of the size of ``Y``.

    .. details::
        The Bargmann representation of the channel is computed via the formulas provided in the paper:
        https://arxiv.org/pdf/2209.06069

        The channel maps an inout covariance matrix ``cov`` as

        .. math::

                cov \mapsto cov + Y.
    """

    short_name = "GRN"

    def __init__(
        self,
        modes: int | tuple[int, ...],
        Y: RealMatrix,
        Y_trainable: bool = False,
    ):
        modes = (modes,) if isinstance(modes, int) else modes
        if Y.shape[-1] // 2 != len(modes):
            raise ValueError(
                f"The number of modes {len(modes)} does not match the dimension of the "
                f"Y matrix {Y.shape[-1] // 2}.",
            )

        Y_eigenvectors_real = math.real(math.eigvals(Y))
        math.error_if(
            Y_eigenvectors_real,
            Y_eigenvectors_real < -settings.ATOL,
            "The input Y matrix has negative eigen-values.",
        )

        super().__init__(name="GRN~")
        self.parameters.add_parameter(
<<<<<<< HEAD
            make_parameter(is_trainable=Y_trainable, value=Y, name="Y", bounds=(None, None))
        )
        self.ansatz = PolyExpAnsatz.from_function(
            fn=triples.gaussian_random_noise_Abc, Y=self.parameters.Y
        )
        self.wires = Wires(
            modes_in_bra=set(modes),
            modes_out_bra=set(modes),
            modes_in_ket=set(modes),
            modes_out_ket=set(modes),
        )
=======
            make_parameter(Y_trainable, value=Y, name="Y", bounds=(None, None)),
        )
        self._representation = self.from_ansatz(
            modes_in=modes,
            modes_out=modes,
            ansatz=PolyExpAnsatz.from_function(
                fn=triples.gaussian_random_noise_Abc,
                Y=self.parameters.Y,
            ),
        ).representation
>>>>>>> 965e620a
<|MERGE_RESOLUTION|>--- conflicted
+++ resolved
@@ -20,10 +20,7 @@
 
 from mrmustard import math, settings
 from mrmustard.physics.ansatz import PolyExpAnsatz
-<<<<<<< HEAD
 from mrmustard.physics.wires import Wires
-=======
->>>>>>> 965e620a
 from mrmustard.utils.typing import RealMatrix
 
 from ...physics import triples
@@ -90,7 +87,6 @@
 
         super().__init__(name="GRN~")
         self.parameters.add_parameter(
-<<<<<<< HEAD
             make_parameter(is_trainable=Y_trainable, value=Y, name="Y", bounds=(None, None))
         )
         self.ansatz = PolyExpAnsatz.from_function(
@@ -101,16 +97,4 @@
             modes_out_bra=set(modes),
             modes_in_ket=set(modes),
             modes_out_ket=set(modes),
-        )
-=======
-            make_parameter(Y_trainable, value=Y, name="Y", bounds=(None, None)),
-        )
-        self._representation = self.from_ansatz(
-            modes_in=modes,
-            modes_out=modes,
-            ansatz=PolyExpAnsatz.from_function(
-                fn=triples.gaussian_random_noise_Abc,
-                Y=self.parameters.Y,
-            ),
-        ).representation
->>>>>>> 965e620a
+        )