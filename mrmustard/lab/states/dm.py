--- conflicted
+++ resolved
@@ -572,26 +572,6 @@
         renorm = phi.contract(TraceOut(self.modes))
         phi = phi / renorm.ansatz.c
 
-<<<<<<< HEAD
-        # fixing bs
-        rho_p = self.contract(phi.inverse(), mode="zip")
-        c_tmp = math.ones_like(rho_p.ansatz.c)
-        rho_p = DM.from_bargmann(self.modes, (rho_p.ansatz.A, rho_p.ansatz.b, c_tmp))
-
-        alpha = rho_p.ansatz.b[..., core_ket_indices]
-        for i, m in enumerate(core_modes):
-            d_g = Dgate(m, -alpha[..., i])
-            d_g_inv = d_g.inverse()
-            d_ch = d_g.contract(d_g.adjoint, mode="zip")
-            d_ch_inverse = d_g_inv.contract(d_g_inv.adjoint, mode="zip")
-
-            rho_p = rho_p.contract(d_ch, mode="zip")
-            phi = (d_ch_inverse).contract(phi, mode="zip")
-        A, b, _ = rho_p.ansatz.triple
-        core = Ket.from_bargmann(self.modes, (A[..., m_modes:, m_modes:], b[..., m_modes:], c_tmp))
-        phi = Channel.from_bargmann(core_modes, core_modes, phi.ansatz.triple)
-        return core.normalize(), phi
-=======
         a = reduced_A[..., M:, M:]
         Acore = math.block(
             [
@@ -630,7 +610,6 @@
             Ket.from_bargmann(core.modes, (core.ansatz.A, core.ansatz.b, c_core)).normalize(),
             phi,
         )
->>>>>>> 8abcda15
 
     def physical_stellar_decomposition_mixed(  # pylint: disable=too-many-statements
         self, core_modes: Collection[int]
