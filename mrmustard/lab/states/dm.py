# Copyright 2023 Xanadu Quantum Technologies Inc.

# Licensed under the Apache License, Version 2.0 (the "License");
# you may not use this file except in compliance with the License.
# You may obtain a copy of the License at

#     http://www.apache.org/licenses/LICENSE-2.0

# Unless required by applicable law or agreed to in writing, software
# distributed under the License is distributed on an "AS IS" BASIS,
# WITHOUT WARRANTIES OR CONDITIONS OF ANY KIND, either express or implied.
# See the License for the specific language governing permissions and
# limitations under the License.

"""
This module contains the defintion of the density matrix class ``DM``.
"""

from __future__ import annotations

<<<<<<< HEAD
from typing import Collection, Sequence
=======
from collections.abc import Collection, Sequence
>>>>>>> 965e620a

import numpy as np
from IPython.display import display

from mrmustard import math, settings, widgets
from mrmustard.physics.ansatz import ArrayAnsatz, PolyExpAnsatz
from mrmustard.physics.bargmann_utils import wigner_to_bargmann_rho
from mrmustard.physics.fock_utils import fidelity as fock_dm_fidelity
from mrmustard.physics.gaussian import fidelity as gaussian_fidelity
from mrmustard.physics.gaussian_integrals import complex_gaussian_integral_2
<<<<<<< HEAD
from mrmustard.physics.wires import ReprEnum, Wires
from mrmustard.utils.typing import ComplexMatrix, ComplexTensor, ComplexVector
=======
from mrmustard.physics.representations import Representation
from mrmustard.physics.wires import ReprEnum, Wires
from mrmustard.utils.typing import (
    ComplexMatrix,
    ComplexTensor,
    ComplexVector,
)
>>>>>>> 965e620a

from ..circuit_components import CircuitComponent
from ..circuit_components_utils import TraceOut
from ..transformations import Channel, Dgate, Map
from ..utils import shape_check
from .base import OperatorType, State, _validate_operator

__all__ = ["DM"]


class DM(State):
    r"""
    Base class for density matrices.
    """

    short_name = "DM"

    @property
    def is_positive(self) -> bool:
        r"""
        Whether this DM corresponds to a positive operator.

        Raises:
            NotImplementedError: If the state is mixed.
            NotImplementedError: If the state has derived variables.
            NotImplementedError: If the state has an ``ArrayAnsatz``.

        .. code-block::

            >>> from mrmustard.lab import DM
            >>> assert DM.random([0]).is_positive
        """
        if self.ansatz._lin_sup:
            raise NotImplementedError(
                "Physicality conditions are not implemented for a mixture of states.",
            )
        if self.ansatz.num_derived_vars > 0:
            raise ValueError("Physicality conditions are not implemented for derived variables.")
        if isinstance(self.ansatz, ArrayAnsatz):
            raise NotImplementedError(
                "Physicality conditions are not implemented for states with ArrayAnsatz.",
            )
        A = self.ansatz.A
        m = A.shape[-1] // 2
        gamma_A = A[..., :m, m:]

        if (
            math.real(math.norm(gamma_A - math.conj(math.einsum("...ij->...ji", gamma_A))))
            > settings.ATOL
        ):  # checks if gamma_A is Hermitian
            return False

        return math.all(math.real(math.eigvals(gamma_A)) >= -settings.ATOL)

    @property
    def is_physical(self) -> bool:
        r"""
        Whether this DM is a physical density operator.

        .. code-block::

            >>> from mrmustard.lab import DM
            >>> assert DM.random([0]).is_physical
        """
        return self.is_positive and math.allclose(self.probability, 1, settings.ATOL)

    @property
    def probability(self) -> float:
        r"""
        Probability (trace) of this DM, using the batch dimension of the Ansatz
        as a convex combination of states.
        """
        idx_ket = self.wires.output.ket.indices
        idx_bra = self.wires.output.bra.indices
        rep = self.ansatz.trace(idx_ket, idx_bra)
        return math.real(rep.scalar)

    @property
    def purity(self) -> float:
        r"""Computes the purity (:math:`tr(rho^2)) of this DM.

        .. code-block::

            >>> from mrmustard import math
            >>> from mrmustard.lab import DM, Vacuum

            >>> assert math.allclose(Vacuum([0]).dm().purity, 1.0)
        """
        return self.L2_norm / self.probability**2

    @classmethod
    def from_ansatz(
        cls,
        modes: Collection[int],
        ansatz: PolyExpAnsatz | ArrayAnsatz | None = None,
        name: str | None = None,
    ) -> State:
        if not isinstance(modes, set) and sorted(modes) != list(modes):
            raise ValueError(f"Modes must be sorted. got {modes}")
        modes = set(modes)
        if ansatz and ansatz.num_vars != 2 * len(modes):
            raise ValueError(
                f"Expected an ansatz with {2 * len(modes)} variables, found {ansatz.num_vars}.",
            )
        wires = Wires(modes_out_bra=set(modes), modes_out_ket=set(modes))
        if isinstance(ansatz, ArrayAnsatz):
            for w in wires:
                w.repr = ReprEnum.FOCK
        return DM(ansatz, wires, name=name)

    @classmethod
    def from_phase_space(
        cls,
        modes: Collection[int],
        triple: tuple[ComplexMatrix, ComplexVector, complex],
        name: str | None = None,
        atol_purity: float | None = None,
    ) -> DM:
        r"""
        Initializes a density matrix from the covariance matrix, vector of means and a coefficient,
        which parametrize the s-parametrized phase space function
        :math:`coeff * exp(-1/2(x-means)^T cov^{-1} (x-means))`.h:`coeff * exp((x-means)^T cov^{-1} (x-means))`.

        Args:
            modes: The modes of this states.
            triple: The ``(cov, means, coeff)`` triple.
            name: The name of this state.
            atol_purity: Unused argument.

        Returns:
            A ``DM`` object from its phase space representation.


        .. code-block::

            >>> from mrmustard import math
            >>> from mrmustard.lab import DM, Vacuum

            >>> rho = DM.from_phase_space([0], (math.eye(2)/2, [0,0], 1))

            >>> assert rho == Vacuum([0]).dm()

        .. details::

            The Wigner function is considered as
            :math:`coeff * exp(-1/2(x-means)^T cov^{-1} (x-means))`.h:`coeff * exp((x-means)^T cov^{-1} (x-means))`.
        """
        cov, means, coeff = triple
        cov = math.astensor(cov)
        means = math.astensor(means)
        if cov.shape[:-2] != ():
            raise NotImplementedError("Not implemented for batched states.")
        shape_check(cov, means, 2 * len(modes), "Phase space")
        return coeff * DM.from_ansatz(
            modes,
            PolyExpAnsatz.from_function(fn=wigner_to_bargmann_rho, cov=cov, means=means),
            name,
        )

    @classmethod
    def random(cls, modes: Collection[int], m: int | None = None, max_r: float = 1.0) -> DM:
        r"""
        Returns a random ``DM`` with zero displacement.

        Args:
            modes: The modes of the ``DM``.
            m: The number modes to be considered for tracing out from a random pure state (Ket)
                if not specified, m is considered to be len(modes)
        """
        if m is None:
            m = len(modes)
        max_idx = max(modes)
        ancilla = list(range(max_idx + 1, max_idx + m + 1))
        full_modes = list(modes) + ancilla
        m = len(full_modes)
        S = math.random_symplectic(m, max_r)
        I = math.eye(m, dtype=math.complex128)
        transformation = math.block([[I, I], [-1j * I, 1j * I]]) / np.sqrt(2)
        S = math.conj(math.transpose(transformation)) @ S @ transformation
        S_1 = S[:m, :m]
        S_2 = S[:m, m:]
        A = math.transpose(math.solve(math.dagger(S_1), math.transpose(S_2)))
        b = math.zeros(m, dtype=A.dtype)
        A, b, c = complex_gaussian_integral_2(
            (math.conj(A), math.conj(b), math.astensor(complex(1))),
            (A, b, math.astensor(complex(1))),
            range(len(modes)),
            range(len(modes)),
        )
        rho = cls.from_bargmann(list(modes), (A, b, c))
        return rho.normalize()

    def dm(self) -> DM:
        r"""
        The ``DM`` object obtained from this ``DM``.

        Returns:
            A ``DM``.

        .. code-block::

            >>> from mrmustard.lab import Vacuum, DM
            >>> assert isinstance(Vacuum([0]).dm(), DM)
        """
        return self

    def expectation(self, operator: CircuitComponent):
        r"""
        The expectation value of an operator with respect to this DM.

        Given the operator `O`, this function returns :math:`Tr\big(\rho O)`\, where :math:`\rho`
        is the density matrix of this state.

        The ``operator`` is expected to be a component with ket-like wires (i.e., output wires on
        the ket side), density matrix-like wires (output wires on both ket and bra sides), or
        unitary-like wires (input and output wires on the ket side).

        Args:
            operator: A ket-like, density-matrix like, or unitary-like circuit component.

        Returns:
            Expectation value as a complex number.

        Raise:
            NotImplementedError: If the state is batched or ``operator`` is batched.
            ValueError: If ``operator`` is not a ket-like, density-matrix like, or unitary-like
                component.
            ValueError: If ``operator`` is defined over a set of modes that is not a subset of the
                modes of this state.

        .. code-block::

            >>> from mrmustard import math
            >>> from mrmustard.lab import Rgate, GDM

            >>> beta = 1
            >>> symplectic = math.eye(2)
            >>> rho = GDM([0], beta, symplectic)
            >>> answer = (1-math.exp(-beta))/(1+math.exp(-beta))

            >>> assert math.allclose(rho.expectation(Rgate(0, np.pi)), answer)
        """
        if (self.ansatz and self.ansatz.batch_shape) or (
            operator.ansatz and operator.ansatz.batch_shape
        ):
            raise NotImplementedError("Batched expectation values are not implemented.")
        op_type, msg = _validate_operator(operator)
        if op_type is OperatorType.INVALID_TYPE:
            raise ValueError(msg)

        if not operator.wires.modes.issubset(self.wires.modes):
            msg = f"Expected an operator defined on a subset of modes `{self.modes}`, "
            msg += f"found one defined on `{operator.modes}.`"
            raise ValueError(msg)

        leftover_modes = self.wires.modes - operator.wires.modes
        if op_type is OperatorType.KET_LIKE or op_type is OperatorType.DM_LIKE:
            result = self >> operator.dual
            if leftover_modes:
                result >>= TraceOut(leftover_modes)
        else:
            result = (self.contract(operator)) >> TraceOut(self.modes)

        return result

    def fidelity(self, other: State) -> float:
        r"""
        The fidelity between this DM and another ket or DM. If the other state is a Ket, fidelity
        is computed as the squared overlap, consistent with the pure state's fidelity.
        If the other state is a DM and the representation is Fock, the fidelity is computed as in
        Richard Jozsa (1994) Fidelity for Mixed Quantum States,
        Journal of Modern Optics, 41:12, 2315-2323, DOI: 10.1080/09500349414552171
        Otherwise, the fidelity is computed as the Gaussian fidelity as in
        arXiv:2102.05748 <https://arxiv.org/pdf/2102.05748.pdf> (square definition).

        Args:
            other: The other state.

        Returns:
            The fidelity between this DM and the other state (Ket or DM).

        Raises:
            NotImplementedError: If the state is batched.
            ValueError: If the states have different modes.
        """
        if self.ansatz.batch_shape or other.ansatz.batch_shape:
            raise NotImplementedError("Batched fidelity is not implemented.")
        if self.modes != other.modes:
            raise ValueError("Cannot compute fidelity between states with different modes.")
        if isinstance(other, DM):
            try:
                cov1, mean1, _ = self.phase_space(0)
                cov2, mean2, _ = other.phase_space(0)
                return gaussian_fidelity(mean1, cov1, mean2, cov2)
            except ValueError:  # array ansatz
                shape1 = self.auto_shape()
                shape2 = other.auto_shape()
                min_shape = tuple(min(s1, s2) for s1, s2 in zip(shape1, shape2))
                slc = tuple(slice(None, s) for s in min_shape)
                side = np.prod([min_shape[i] for i in range(len(min_shape) // 2)])
                dm1 = math.reshape(self.fock_array(min_shape)[slc], (side, side))
                dm2 = math.reshape(other.fock_array(min_shape)[slc], (side, side))
                return fock_dm_fidelity(dm1, dm2)
        return other.expectation(self)  # assuming other is a ket

    def fock_array(
        self,
        shape: int | Sequence[int] | None = None,
        standard_order: bool = False,
    ) -> ComplexTensor:
        r"""
        Returns an array representation of this component in the Fock basis with the given shape.

        The ``standard_order`` boolean argument lets one choose the standard convention for the
        index ordering of the density matrix. For a single mode, if ``standard_order=True`` the
        returned 2D array :math:`rho_{ij}` has a first index corresponding to the "left" (ket)
        side of the matrix and the second index to the "right" (bra) side. Otherwise, MrMustard's
        convention is that the bra index comes before the ket index. In other words, for a single
        mode, the array returned by ``fock_array`` with ``standard_order=False`` (false by default)
        is the transpose of the standard density matrix. For multiple modes, the same applies to
        each pair of indices of each mode.

        Args:
            shape: The shape of the returned representation. If ``shape`` is given as an ``int``,
                it is broadcasted to all the dimensions. If not given, it is generated via ``auto_shape``.

            standard_order: The ordering of the wires. If ``standard_order = False``, then the conventional ordering
                of bra-ket is chosen. However, if one wants to get the actual matrix representation in the
                standard conventions of linear algebra, then ``standard_order=True`` must be chosen.

        Returns:
            array: The Fock representation of this component.

        Note:
            The ``standard_order`` boolean argument lets one choose the standard convention for the
            index ordering of the density matrix. For a single mode, if ``standard_order=True`` the
            returned 2D array :math:`rho_{ij}` has a first index corresponding to the "left" (ket)
            side of the matrix and the second index to the "right" (bra) side. Otherwise, MrMustard's
            convention is that the bra index comes before the ket index. In other words, for a single
            mode, the array returned by ``fock_array`` with ``standard_order=False`` (false by default)
            is the transpose of the standard density matrix. For multiple modes, the same applies to each
            pair of indices of each mode.

        .. code-block::

            >>> from mrmustard import math
            >>> from mrmustard.lab import Vacuum, DM

            >>> assert math.allclose(Vacuum([0]).dm().fock_array(), math.astensor([[1]]))
        """
        array = super().fock_array(shape or self.auto_shape())
        if standard_order:
            m = self.n_modes
            batch_dims = (
                self.ansatz.batch_dims - 1 if self.ansatz._lin_sup else self.ansatz.batch_dims
            )
            axes = (
                tuple(range(batch_dims))
                + tuple(range(batch_dims + m, 2 * m + batch_dims))
                + tuple(range(batch_dims, batch_dims + m))
            )  # to take care of multi-mode case, otherwise, for a single mode we could just use a simple transpose method
            array = math.transpose(array, perm=axes)

        return array

    def formal_stellar_decomposition(self, core_modes):
        r"""
        Computes the formal stellar decomposition for the DM.

        Args:
            core_modes: The set of modes defining core variables.

        Returns:
            core: The core state (`DM`)
            phi: The Gaussian `Map` performing the stellar decomposition (not necessarily CPTP).

        Note:
            This method pulls out the map ``phi`` from the given state on the given modes, so that
            the remaining state is a core state. Formally, we have
            .. math::

                \rho = (\phi\otimes\mathcal I) \rho_{\mathrm{core}}

            where the map :math:`phi` acts on the given `core_modes` only.
            Core states have favorable properties in the Fock representation
            e.g., being sparse.

        .. code-block::
            >>> from mrmustard.lab import DM, Vacuum

            >>> rho = DM.random([0,1])
            >>> core, phi = rho.formal_stellar_decomposition([0])
            >>> assert (core >> Vacuum(1).dual).normalize() == Vacuum(0).dm()
            >>> assert rho == core >> phi
            >>> assert (core >> Vacuum(1).dual).normalize() == Vacuum(0).dm()
        """
        other_modes = [m for m in self.modes if m not in core_modes]
        core_indices = self.wires[core_modes].indices
        other_indices = self.wires[other_modes].indices
        new_order = core_indices + other_indices
        A, b, c = self.ansatz.reorder(new_order).triple

        M = len(core_modes)
        batch_shape = self.ansatz.batch_shape
        Am = A[..., : 2 * M, : 2 * M]
        An = A[..., 2 * M :, 2 * M :]
        R = A[..., : 2 * M, 2 * M :]
        bm = b[..., : 2 * M]
        bn = b[..., 2 * M :]
        R_transpose = math.einsum("...ij->...ji", R)

        A_core = math.block(
            [
                [math.zeros((*batch_shape, 2 * M, 2 * M), dtype=math.complex128), R],
                [R_transpose, An],
            ],
        )
        b_core = math.concat([math.zeros((*batch_shape, 2 * M), dtype=math.complex128), bn], -1)
        c_core = c

        inverse_order = np.argsort(new_order)

        temp = math.astensor(inverse_order)
        A_core = A_core[..., temp, :]
        A_core = A_core[..., :, temp]
        b_core = b_core[..., temp]
        core = DM.from_bargmann(self.modes, (A_core, b_core, c_core))

        I = math.broadcast_to(math.eye(2 * M, dtype=math.complex128), (*batch_shape, 2 * M, 2 * M))
        O = math.zeros_like(Am)
        A_out_in = math.block([[Am, I], [I, O]])
        A_tmp = math.reshape(A_out_in, (*batch_shape, 2, 2, M, 2, 2, M))
        A_tmp = math.einsum("...ijklmn->...jikmln", A_tmp)
        A_T = math.reshape(A_tmp, (*batch_shape, 4 * M, 4 * M))

        b_out_in = math.concat([bm, math.zeros((*batch_shape, 2 * M), dtype=math.complex128)], -1)
        b_temp = math.reshape(b_out_in, (*batch_shape, 2, 2, M))
        b_temp = math.einsum("...ijk->...jik", b_temp)
        b_T = math.reshape(b_temp, (*batch_shape, 4 * M))
        c_T = math.ones_like(c)
        phi = Map.from_bargmann(core_modes, core_modes, (A_T, b_T, c_T))
        return core, phi

    def physical_stellar_decomposition(self, core_modes):
        r"""
        Applies the physical stellar decomposition, pulling out a channel from a pure state.

        Args:
            core_modes: the core modes defining the core variables.

        Returns:
            core: The core state (`Ket`)
            phi: The channel acting on the core modes (`Map`)

        Raises:
            ValueError: If the number of core modes is not half the total number of modes.

        Note:
            This method writes a given `DM` as a pure state (`Ket`) followed by a `Channel` acting
            on `core_modes`.
            The pure state output has the core property, and therefore, has favorable Fock representation.
            For the method to work, we need the number of core modes to be half of the number of total modes.

        .. code-block::
            >>> from mrmustard.lab import DM, Ket, Vacuum
            >>> rho = DM.random([0,1])
            >>> core, phi = rho.physical_stellar_decomposition([0])

            >>> assert isinstance(core, Ket)
            >>> assert rho == core >> phi
            >>> assert (core >> Vacuum(1).dual).normalize() == Vacuum(0)
        """
        from .ket import Ket  # noqa: PLC0415

        other_modes = [m for m in self.modes if m not in core_modes]
        core_bra_indices = self.wires.bra[core_modes].indices
        core_ket_indices = self.wires.ket[core_modes].indices
        core_indices = core_bra_indices + core_ket_indices

        other_bra_indices = self.wires.bra[other_modes].indices
        other_ket_indices = self.wires.ket[other_modes].indices
        other_indices = other_bra_indices + other_ket_indices

        new_order = math.astensor(core_indices + other_indices)

        batch_shape = self.ansatz.batch_shape
        A, b, c = self.ansatz.reorder(new_order).triple

        m_modes = A.shape[-1] // 2

        if (m_modes % 2) or (m_modes // 2 != len(core_modes)):
            raise ValueError(
                f"The number of modes ({m_modes}) must be twice the number of core modes ({len(core_modes)}) for the physical decomposition to work.",
            )

        M = len(core_modes)
        Am = A[..., : 2 * M, : 2 * M]
        An = A[..., 2 * M :, 2 * M :]
        bm = b[..., : 2 * M]
        bn = b[..., 2 * M :]
        R = A[..., 2 * M :, : 2 * M]
        R_transpose = math.einsum("...ij->...ji", R)
        # computing the core state:
        reduced_A = An - R @ math.inv(Am - math.Xmat(M)) @ R_transpose
        r_squared = reduced_A[..., :M, M:]
        r_evals, r_evecs = math.eigh(r_squared)

        r_core_transpose = math.einsum(
            "...ij,...j,...kj->...ik",
            r_evecs,
            math.sqrt(r_evals),
            math.conj(r_evecs),
        )
        r_core = math.einsum("...ij->...ji", r_core_transpose)

        Aphi_out = Am
        Os = math.zeros(batch_shape + (M,) * 2, dtype=math.complex128)
        temp = math.block([[math.conj(r_core), Os], [Os, r_core]])
        Gamma_phi = math.inv(temp) @ R

        Gamma_phi_transpose = math.einsum("...ij->...ji", Gamma_phi)
        Aphi_in = Gamma_phi @ math.inv(Aphi_out - math.Xmat(M)) @ Gamma_phi_transpose + math.Xmat(M)

        Aphi_oi = math.block([[Aphi_out, Gamma_phi_transpose], [Gamma_phi, Aphi_in]])
        A_tmp = math.reshape(Aphi_oi, (*batch_shape, 2, 2, M, 2, 2, M))
        A_tmp = math.einsum("...ijklmn->...jikmln", A_tmp)
        Aphi = math.reshape(A_tmp, (*batch_shape, 4 * M, 4 * M))

        bphi = math.zeros((*batch_shape, 4 * M), dtype=math.complex128)
        phi = Channel.from_bargmann(
            core_modes,
            core_modes,
            (Aphi, bphi, math.ones(batch_shape, dtype=math.complex128)),
        )
        renorm = phi.contract(TraceOut(self.modes))
        phi = phi / renorm.ansatz.c

        a = reduced_A[..., M:, M:]
        Acore = math.block(
            [
                [math.zeros((*batch_shape, M, M), dtype=math.complex128), r_core_transpose],
                [r_core, a],
            ],
        )
        bcore_m = math.einsum("...ij,...j->...i", math.inv(Gamma_phi_transpose), bm)
        bcore_m_ket = bcore_m[..., M:]
        bcore_n = bn - math.einsum("...ij,...jk,...k->...i", temp, Aphi_in, bcore_m)
        bcore_n_ket = bcore_n[..., (m_modes - M) :]

        inverse_order = np.argsort(core_ket_indices + other_ket_indices)
        Acore = Acore[..., inverse_order, :][..., :, inverse_order]
        bcore = math.concat([bcore_m_ket, bcore_n_ket], -1)[..., inverse_order]
        c_core = math.ones_like(c)

        core = Ket.from_bargmann(self.modes, (Acore, bcore, c_core))
        for i in range(M):
            core = core.contract(
                Dgate(
                    core_modes[i],
                    -math.real(bcore_m_ket[..., i]),
                    -math.imag(bcore_m_ket[..., i]),
                ),
                mode="zip",
            )
            dgate_u = Dgate(
                core_modes[i],
                math.real(bcore_m_ket[..., i]),
                math.imag(bcore_m_ket[..., i]),
            )
            dgate_ch = dgate_u.contract(dgate_u.adjoint, mode="zip")
            phi = dgate_ch.contract(phi, mode="zip")
        c_core = math.ones_like(c)
        phi = Channel.from_bargmann(core_modes, core_modes, (phi.ansatz.A, phi.ansatz.b, c_core))
        renorm = phi.contract(TraceOut(self.modes))
        phi = phi / renorm.ansatz.c
        return (
            Ket.from_bargmann(core.modes, (core.ansatz.A, core.ansatz.b, c_core)).normalize(),
            phi,
        )

    def physical_stellar_decomposition_mixed(
        self,
        core_modes: Collection[int],
    ) -> tuple[DM, Channel]:
        r"""
        Applies the physical stellar decomposition based on the rank condition.

        Args:
            core_modes: the core modes defining the core variables.

        Returns:
            core: The core state (`DM`)
            phi: The channel acting on the core modes (`Channel`)

        Raises:
            ValueError: If the rank condition is not satisfied.

        .. code-block::

            >>> from mrmustard.lab import DM, Vacuum

            >>> rho = DM.random([0,1])
            >>> core, phi = rho.physical_stellar_decomposition_mixed([0])

            >>> assert rho == core >> phi
            >>> assert core.is_physical
            >>> assert (core >> Vacuum(1).dual).normalize() == Vacuum(0).dm()
        """
        other_modes = [m for m in self.modes if m not in core_modes]
        core_bra_indices = self.wires.bra[core_modes].indices
        core_ket_indices = self.wires.ket[core_modes].indices
        core_indices = core_bra_indices + core_ket_indices

        other_bra_indices = self.wires.bra[other_modes].indices
        other_ket_indices = self.wires.ket[other_modes].indices
        other_indices = other_bra_indices + other_ket_indices

        new_order = math.astensor(core_indices + other_indices)

        A, b, c = self.ansatz.reorder(new_order).triple
        batch_shape = self.ansatz.batch_shape

        M = len(core_modes)
        N = self.n_modes - M

        Am = A[..., : 2 * M, : 2 * M]
        An = A[..., 2 * M :, 2 * M :]
        R = A[..., 2 * M :, : 2 * M]
        bm = b[..., : 2 * M]
        bn = b[..., 2 * M :]

        sigma = R[..., M:, :M]
        r = R[..., M:, M:]
        alpha_m = Am[..., M:, :M]
        alpha_n = An[..., N:, :N]
        a_n = An[..., N:, N:]

        r_transpose = math.einsum("...ij->...ji", r)
        sigma_transpose = math.einsum("...ij->...ji", sigma)
        R_transpose = math.einsum("...ij->...ji", R)

        rank = np.linalg.matrix_rank(
            r @ math.conj(r_transpose) + sigma @ math.conj(sigma_transpose),
        )
        if math.any(rank > M):
            raise ValueError(
                "The physical mixed stellar decomposition is not possible for this DM, "
                f"as the rank {rank} of the off-diagonal block of the Bargmann matrix is larger than the number "
                f"of core modes {M}.",
            )

        I2M = math.broadcast_to(
            math.eye(2 * M, dtype=math.complex128),
            (*batch_shape, 2 * M, 2 * M),
        )
        reduced_A = R @ math.inv(I2M - math.Xmat(M) @ Am) @ math.conj(R_transpose)

        # computing a low-rank r_c:
        r_c_squared = reduced_A[..., N:, N:] + sigma @ math.inv(alpha_m) @ math.conj(
            sigma_transpose,
        )
        r_c_evals, r_c_evecs = math.eigh(r_c_squared)
        r_c = math.einsum(
            "...ij,...j->...ij",
            r_c_evecs[..., -M:],
            math.sqrt(r_c_evals[..., -M:], dtype=math.complex128),
        )
        Os_NM = math.zeros((*batch_shape, N, M), dtype=math.complex128)
        Os_MN = math.zeros((*batch_shape, M, N), dtype=math.complex128)
        R_c = math.block([[math.conj(r_c), Os_NM], [Os_MN, r_c]])
        R_c_transpose = math.einsum("...ij->...ji", R_c)

        Aphi_out = Am
        gamma = np.linalg.pinv(R_c) @ R
        gamma_transpose = math.einsum("...ij->...ji", gamma)
        Aphi_in = gamma @ math.inv(Aphi_out - math.Xmat(M)) @ gamma_transpose + math.Xmat(M)

        Aphi_oi = math.block([[Aphi_out, gamma_transpose], [gamma, Aphi_in]])
        A_tmp = math.reshape(Aphi_oi, (*batch_shape, 2, 2, M, 2, 2, M))
        A_tmp = math.einsum("...ijklmn->...jikmln", A_tmp)
        Aphi = math.reshape(A_tmp, (*batch_shape, 4 * M, 4 * M))
        bphi = math.zeros((*batch_shape, 4 * M), dtype=math.complex128)
        c_phi = math.ones_like(c)
        phi = Channel.from_bargmann(core_modes, core_modes, (Aphi, bphi, c_phi))
        renorm = phi.contract(TraceOut(self.modes))
        phi = phi / renorm.ansatz.c

        alpha_core_n = alpha_n - sigma @ math.inv(alpha_m) @ math.conj(sigma_transpose)
        a_core_n = a_n + reduced_A[..., N:, :N]
        A_core_n = math.block(
            [[math.conj(a_core_n), math.conj(alpha_core_n)], [alpha_core_n, a_core_n]],
        )

        A_core = math.block(
            [
                [math.zeros((*batch_shape, 2 * M, 2 * M), dtype=math.complex128), R_c_transpose],
                [R_c, A_core_n],
            ],
        )
        b_core_m = math.einsum("...ij,...j->...i", math.inv(gamma_transpose), bm)
        b_core_n = bn - math.einsum("...ij,...jk,...k->...i", R_c, Aphi_in, b_core_m)

        b_core = math.concat([b_core_m, b_core_n], -1)
        inverse_order = np.argsort(new_order)
        A_core = A_core[..., inverse_order, :][..., inverse_order]
        b_core = b_core[..., inverse_order]
        core = DM.from_bargmann(
            self.modes,
            (A_core, b_core, c_phi),
        )
        alpha = b_core[..., core_ket_indices]
        for i, m in enumerate(core_modes):
            d_g = Dgate(m, -math.real(alpha[..., i]), -math.imag(alpha[..., i]))
            d_g_inv = d_g.inverse()
            d_ch = d_g.contract(d_g.adjoint, mode="zip")
            d_ch_inverse = d_g_inv.contract(d_g_inv.adjoint, mode="zip")

            core = core.contract(d_ch, mode="zip")
            phi = (d_ch_inverse).contract(phi, mode="zip")

        core = DM.from_bargmann(self.modes, (core.ansatz.A, core.ansatz.b, c_phi)).normalize()
        phi = Channel.from_bargmann(core_modes, core_modes, (phi.ansatz.A, phi.ansatz.b, c_phi))
        renorm = phi.contract(TraceOut(self.modes))
        phi = phi / renorm.ansatz.c
        return core, phi

    def _ipython_display_(self):  # pragma: no cover
        if widgets.IN_INTERACTIVE_SHELL:
            print(self)
            return
        is_fock = isinstance(self.ansatz, ArrayAnsatz)
        display(widgets.state(self, is_ket=False, is_fock=is_fock))

    def __getitem__(self, idx: int | Sequence[int]) -> State:
        r"""
        Traces out all the modes except those given.
        The result is returned with modes in increasing order.

        Args:
            idx: The modes to keep.

        Returns:
            A new DM with the modes indexed by `idx`.
        """
        idx = (idx,) if isinstance(idx, int) else idx
        modes = set(idx)
        if not modes.issubset(self.modes):
            raise ValueError(f"Expected a subset of ``{self.modes}``, found ``{idx}``.")
        wires = Wires(modes_out_bra=modes, modes_out_ket=modes)
        idxz = [i for i, m in enumerate(self.modes) if m not in modes]
        idxz_conj = [i + len(self.modes) for i, m in enumerate(self.modes) if m not in modes]
        ansatz = self.ansatz.trace(idxz, idxz_conj)
        return DM(ansatz, wires, name=self.name)

    def __rshift__(self, other: CircuitComponent) -> CircuitComponent:
        r"""
        Contracts ``self`` and ``other`` (output of self into the inputs of other),
        adding the adjoints when they are missing.

        Args:
            other: the ``CircuitComponent`` we want to contract with.

        Returns:
            A ``DM`` when the wires of the resulting components are compatible with
            those of a ``DM``, a ``CircuitComponent`` otherwise, and a scalar if there are no wires left.

        Note:
            Given this is a ``DM`` object which
            has both ket and bra wires at the output, expressions like ``dm >> u`` where
            ``u`` is a unitary will automatically apply the adjoint of ``u`` on the bra side.

        .. code-block::

            >>> from mrmustard.lab import CircuitComponent, DM, TraceOut

            >>> assert isinstance(DM.random([0]).dual >> DM.random([0]), CircuitComponent)
            >>> assert isinstance(DM.random([0,1]) >> TraceOut([0]), DM)
        """

        result = super().__rshift__(other)
        if not isinstance(result, CircuitComponent):
            return result  # scalar case handled here

        if not result.wires.input and result.wires.bra.modes == result.wires.ket.modes:
            return DM._from_attributes(result.ansatz, result.wires)
        return result<|MERGE_RESOLUTION|>--- conflicted
+++ resolved
@@ -18,11 +18,7 @@
 
 from __future__ import annotations
 
-<<<<<<< HEAD
-from typing import Collection, Sequence
-=======
 from collections.abc import Collection, Sequence
->>>>>>> 965e620a
 
 import numpy as np
 from IPython.display import display
@@ -33,18 +29,8 @@
 from mrmustard.physics.fock_utils import fidelity as fock_dm_fidelity
 from mrmustard.physics.gaussian import fidelity as gaussian_fidelity
 from mrmustard.physics.gaussian_integrals import complex_gaussian_integral_2
-<<<<<<< HEAD
 from mrmustard.physics.wires import ReprEnum, Wires
 from mrmustard.utils.typing import ComplexMatrix, ComplexTensor, ComplexVector
-=======
-from mrmustard.physics.representations import Representation
-from mrmustard.physics.wires import ReprEnum, Wires
-from mrmustard.utils.typing import (
-    ComplexMatrix,
-    ComplexTensor,
-    ComplexVector,
-)
->>>>>>> 965e620a
 
 from ..circuit_components import CircuitComponent
 from ..circuit_components_utils import TraceOut
