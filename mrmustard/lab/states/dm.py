# Copyright 2023 Xanadu Quantum Technologies Inc.

# Licensed under the Apache License, Version 2.0 (the "License");
# you may not use this file except in compliance with the License.
# You may obtain a copy of the License at

#     http://www.apache.org/licenses/LICENSE-2.0

# Unless required by applicable law or agreed to in writing, software
# distributed under the License is distributed on an "AS IS" BASIS,
# WITHOUT WARRANTIES OR CONDITIONS OF ANY KIND, either express or implied.
# See the License for the specific language governing permissions and
# limitations under the License.

"""
This module contains the defintion of the density matrix class ``DM``.
"""

from __future__ import annotations

from collections.abc import Collection, Sequence

import numpy as np
from IPython.display import display

from mrmustard import math, settings, widgets
from mrmustard.physics.ansatz import ArrayAnsatz, PolyExpAnsatz
from mrmustard.physics.bargmann_utils import wigner_to_bargmann_rho
from mrmustard.physics.fock_utils import fidelity as fock_dm_fidelity
from mrmustard.physics.gaussian import fidelity as gaussian_fidelity
from mrmustard.physics.gaussian_integrals import complex_gaussian_integral_2
<<<<<<< HEAD
from mrmustard.physics.representations import Representation
from mrmustard.physics.utils import outer_product_batch_str
=======
>>>>>>> 66588a77
from mrmustard.physics.wires import ReprEnum, Wires
from mrmustard.utils.typing import ComplexMatrix, ComplexTensor, ComplexVector

from ..circuit_components import CircuitComponent
from ..circuit_components_utils import TraceOut
from ..transformations import Channel, Dgate, Map
from ..utils import shape_check
from .base import OperatorType, State, _validate_operator

__all__ = ["DM"]


class DM(State):
    r"""
    Base class for density matrices.
    """

    short_name = "DM"

    @property
    def is_positive(self) -> bool:
        r"""
        Whether this DM corresponds to a positive operator.

        Raises:
            NotImplementedError: If the state is mixed.
            NotImplementedError: If the state has derived variables.
            NotImplementedError: If the state has an ``ArrayAnsatz``.

        .. code-block::

            >>> from mrmustard.lab import DM
            >>> assert DM.random([0]).is_positive
        """
        if self.ansatz._lin_sup:
            raise NotImplementedError(
                "Physicality conditions are not implemented for a mixture of states.",
            )
        if self.ansatz.num_derived_vars > 0:
            raise ValueError("Physicality conditions are not implemented for derived variables.")
        if isinstance(self.ansatz, ArrayAnsatz):
            raise NotImplementedError(
                "Physicality conditions are not implemented for states with ArrayAnsatz.",
            )
        A = self.ansatz.A
        m = A.shape[-1] // 2
        gamma_A = A[..., :m, m:]

        if (
            math.real(math.norm(gamma_A - math.conj(math.einsum("...ij->...ji", gamma_A))))
            > settings.ATOL
        ):  # checks if gamma_A is Hermitian
            return False

        return math.all(math.real(math.eigvals(gamma_A)) >= -settings.ATOL)

    @property
    def is_physical(self) -> bool:
        r"""
        Whether this DM is a physical density operator.

        .. code-block::

            >>> from mrmustard.lab import DM
            >>> assert DM.random([0]).is_physical
        """
        return self.is_positive and math.allclose(self.probability, 1, settings.ATOL)

    @property
    def probability(self) -> float:
        r"""
        Probability (trace) of this DM, using the batch dimension of the Ansatz
        as a convex combination of states.
        """
        idx_ket = self.wires.output.ket.indices
        idx_bra = self.wires.output.bra.indices
        rep = self.ansatz.trace(idx_ket, idx_bra)
        return math.real(rep.scalar)

    @property
    def purity(self) -> float:
        r"""
        Computes the purity (:math:`tr(rho^2)`) of this DM.

        .. code-block::

            >>> from mrmustard import math
            >>> from mrmustard.lab import DM, Vacuum

            >>> assert math.allclose(Vacuum([0]).dm().purity, 1.0)
        """
        return self.L2_norm / self.probability**2

    @classmethod
    def from_ansatz(
        cls,
        modes: Collection[int],
        ansatz: PolyExpAnsatz | ArrayAnsatz | None = None,
        name: str | None = None,
    ) -> State:
        if not isinstance(modes, set) and sorted(modes) != list(modes):
            raise ValueError(f"Modes must be sorted. got {modes}")
        modes = set(modes)
        if ansatz and ansatz.num_vars != 2 * len(modes):
            raise ValueError(
                f"Expected an ansatz with {2 * len(modes)} variables, found {ansatz.num_vars}.",
            )
        wires = Wires(modes_out_bra=set(modes), modes_out_ket=set(modes))
        if isinstance(ansatz, ArrayAnsatz):
            for w in wires:
                w.repr = ReprEnum.FOCK
        return DM(ansatz, wires, name=name)

    @classmethod
    def from_phase_space(
        cls,
        modes: Collection[int],
        triple: tuple[ComplexMatrix, ComplexVector, complex],
        name: str | None = None,
        atol_purity: float | None = None,
    ) -> DM:
        r"""
        Initializes a density matrix from the covariance matrix, vector of means and a coefficient,
        which parametrize the s-parametrized phase space function
        :math:`coeff * exp(-1/2(x-means)^T cov^{-1} (x-means))`.h:`coeff * exp((x-means)^T cov^{-1} (x-means))`.

        Args:
            modes: The modes of this states.
            triple: The ``(cov, means, coeff)`` triple.
            name: The name of this state.
            atol_purity: Unused argument.

        Returns:
            A ``DM`` object from its phase space representation.


        .. code-block::

            >>> from mrmustard import math
            >>> from mrmustard.lab import DM, Vacuum

            >>> rho = DM.from_phase_space([0], (math.eye(2)/2, [0,0], 1))

            >>> assert rho == Vacuum([0]).dm()

        .. details::

            The Wigner function is considered as
            :math:`coeff * exp(-1/2(x-means)^T cov^{-1} (x-means))`.h:`coeff * exp((x-means)^T cov^{-1} (x-means))`.
        """
        cov, means, coeff = triple
        cov = math.astensor(cov)
        means = math.astensor(means)
        if cov.shape[:-2] != ():
            raise NotImplementedError("Not implemented for batched states.")
        shape_check(cov, means, 2 * len(modes), "Phase space")
        return coeff * DM.from_ansatz(
            modes,
            PolyExpAnsatz.from_function(fn=wigner_to_bargmann_rho, cov=cov, means=means),
            name,
        )

    @classmethod
    def random(cls, modes: Collection[int], m: int | None = None, max_r: float = 1.0) -> DM:
        r"""
        Returns a random ``DM`` with zero displacement.

        Args:
            modes: The modes of the ``DM``.
            m: The number modes to be considered for tracing out from a random pure state (Ket)
                if not specified, m is considered to be len(modes)
        """
        if m is None:
            m = len(modes)
        max_idx = max(modes)
        ancilla = list(range(max_idx + 1, max_idx + m + 1))
        full_modes = list(modes) + ancilla
        m = len(full_modes)
        S = math.random_symplectic(m, max_r)
        I = math.eye(m, dtype=math.complex128)
        transformation = math.block([[I, I], [-1j * I, 1j * I]]) / np.sqrt(2)
        S = math.conj(math.transpose(transformation)) @ S @ transformation
        S_1 = S[:m, :m]
        S_2 = S[:m, m:]
        A = math.transpose(math.solve(math.dagger(S_1), math.transpose(S_2)))
        b = math.zeros(m, dtype=A.dtype)
        A, b, c = complex_gaussian_integral_2(
            (math.conj(A), math.conj(b), math.astensor(complex(1))),
            (A, b, math.astensor(complex(1))),
            range(len(modes)),
            range(len(modes)),
        )
        rho = cls.from_bargmann(list(modes), (A, b, c))
        return rho.normalize()

    def dm(self) -> DM:
        r"""
        The ``DM`` object obtained from this ``DM``.

        Returns:
            A ``DM``.

        .. code-block::

            >>> from mrmustard.lab import Vacuum, DM
            >>> assert isinstance(Vacuum([0]).dm(), DM)
        """
        return self

    def expectation(self, operator: CircuitComponent, mode: str = "kron"):
        r"""
        The expectation value of an operator with respect to this DM.

        Given the operator `O`, this function returns :math:`Tr\big(\rho O)`\, where :math:`\rho`
        is the density matrix of this state.

        The ``operator`` is expected to be a component with ket-like wires (i.e., output wires on
        the ket side), density matrix-like wires (output wires on both ket and bra sides), or
        unitary-like wires (input and output wires on the ket side).

        Args:
            operator: A ket-like, density-matrix like, or unitary-like circuit component.
            mode: "zip" the batch dimensions (in which case they should match), or "kron" the batch dimensions,
                or pass a custom einsum-style batch string like "ab,ab->a".
        Returns:
            Expectation value as a complex number.

        Raise:
            ValueError: If ``operator`` is not a ket-like, density-matrix like, or unitary-like
                component.
            ValueError: If ``operator`` is defined over a set of modes that is not a subset of the
                modes of this state.

        .. code-block::

            >>> from mrmustard import math
            >>> from mrmustard.lab import Rgate, GDM

            >>> beta = 1
            >>> symplectic = math.eye(2)
            >>> rho = GDM([0], beta, symplectic)
            >>> answer = (1-math.exp(-beta))/(1+math.exp(-beta))

            >>> assert math.allclose(rho.expectation(Rgate(0, np.pi)), answer)
        """
        op_type, msg = _validate_operator(operator)
        if op_type is OperatorType.INVALID_TYPE:
            raise ValueError(msg)

        if not operator.wires.modes.issubset(self.wires.modes):
            msg = f"Expected an operator defined on a subset of modes `{self.modes}`, "
            msg += f"found one defined on `{operator.modes}.`"
            raise ValueError(msg)

        leftover_modes = self.wires.modes - operator.wires.modes
        if op_type is OperatorType.KET_LIKE:
            # if mode is not zip we need to generate a new eins_str for the second contraction
            if mode != "zip":
                eins_str = (
                    outer_product_batch_str(
                        self.ansatz.batch_dims - self.ansatz._lin_sup,
                        operator.ansatz.batch_dims - operator.ansatz._lin_sup,
                    )
                    if mode == "kron"
                    else mode
                )
                batch_in, batch_out = eins_str.split("->")
                _, batch2 = batch_in.split(",")
                eins_str2 = f"{batch_out},{batch2}->{batch_out}"
            else:
                eins_str = mode
                eins_str2 = mode
            result = self.contract(operator.dual.adjoint, mode=eins_str).contract(
                operator.dual,
                mode=eins_str2,
            ) >> TraceOut(leftover_modes)
        elif op_type is OperatorType.DM_LIKE:
            result = self.contract(operator.dual, mode=mode) >> TraceOut(leftover_modes)
        else:
            result = (self.contract(operator, mode=mode)) >> TraceOut(self.modes)

        return result

    def fidelity(self, other: State) -> float:
        r"""
        The fidelity between this DM and another ket or DM. If the other state is a Ket, fidelity
        is computed as the squared overlap, consistent with the pure state's fidelity.
        If the other state is a DM and the representation is Fock, the fidelity is computed as in
        Richard Jozsa (1994) Fidelity for Mixed Quantum States,
        Journal of Modern Optics, 41:12, 2315-2323, DOI: 10.1080/09500349414552171
        Otherwise, the fidelity is computed as the Gaussian fidelity as in
        arXiv:2102.05748 <https://arxiv.org/pdf/2102.05748.pdf> (square definition).

        Args:
            other: The other state.

        Returns:
            The fidelity between this DM and the other state (Ket or DM).

        Raises:
            NotImplementedError: If the state is batched.
            ValueError: If the states have different modes.
        """
        if self.ansatz.batch_shape or other.ansatz.batch_shape:
            raise NotImplementedError("Batched fidelity is not implemented.")
        if self.modes != other.modes:
            raise ValueError("Cannot compute fidelity between states with different modes.")
        if isinstance(other, DM):
            try:
                cov1, mean1, _ = self.phase_space(0)
                cov2, mean2, _ = other.phase_space(0)
                return gaussian_fidelity(mean1, cov1, mean2, cov2)
            except ValueError:  # array ansatz
                shape1 = self.auto_shape()
                shape2 = other.auto_shape()
                min_shape = tuple(min(s1, s2) for s1, s2 in zip(shape1, shape2))
                slc = tuple(slice(None, s) for s in min_shape)
                side = np.prod([min_shape[i] for i in range(len(min_shape) // 2)])
                dm1 = math.reshape(self.fock_array(min_shape)[slc], (side, side))
                dm2 = math.reshape(other.fock_array(min_shape)[slc], (side, side))
                return fock_dm_fidelity(dm1, dm2)
        return other.expectation(self)  # assuming other is a ket

    def fock_array(
        self,
        shape: int | Sequence[int] | None = None,
        standard_order: bool = False,
    ) -> ComplexTensor:
        r"""
        Returns an array representation of this component in the Fock basis with the given shape.

        The ``standard_order`` boolean argument lets one choose the standard convention for the
        index ordering of the density matrix. For a single mode, if ``standard_order=True`` the
        returned 2D array :math:`rho_{ij}` has a first index corresponding to the "left" (ket)
        side of the matrix and the second index to the "right" (bra) side. Otherwise, MrMustard's
        convention is that the bra index comes before the ket index. In other words, for a single
        mode, the array returned by ``fock_array`` with ``standard_order=False`` (false by default)
        is the transpose of the standard density matrix. For multiple modes, the same applies to
        each pair of indices of each mode.

        Args:
            shape: The shape of the returned representation. If ``shape`` is given as an ``int``,
                it is broadcasted to all the dimensions. If not given, it is generated via ``auto_shape``.

            standard_order: The ordering of the wires. If ``standard_order = False``, then the conventional ordering
                of bra-ket is chosen. However, if one wants to get the actual matrix representation in the
                standard conventions of linear algebra, then ``standard_order=True`` must be chosen.

        Returns:
            array: The Fock representation of this component.

        Note:
            The ``standard_order`` boolean argument lets one choose the standard convention for the
            index ordering of the density matrix. For a single mode, if ``standard_order=True`` the
            returned 2D array :math:`rho_{ij}` has a first index corresponding to the "left" (ket)
            side of the matrix and the second index to the "right" (bra) side. Otherwise, MrMustard's
            convention is that the bra index comes before the ket index. In other words, for a single
            mode, the array returned by ``fock_array`` with ``standard_order=False`` (false by default)
            is the transpose of the standard density matrix. For multiple modes, the same applies to each
            pair of indices of each mode.

        .. code-block::

            >>> from mrmustard import math
            >>> from mrmustard.lab import Vacuum, DM

            >>> assert math.allclose(Vacuum([0]).dm().fock_array(), math.astensor([[1]]))
        """
        array = super().fock_array(shape or self.auto_shape())
        if standard_order:
            m = self.n_modes
            batch_dims = self.ansatz.batch_dims - self.ansatz._lin_sup
            axes = (
                tuple(range(batch_dims))
                + tuple(range(batch_dims + m, 2 * m + batch_dims))
                + tuple(range(batch_dims, batch_dims + m))
            )  # to take care of multi-mode case, otherwise, for a single mode we could just use a simple transpose method
            array = math.transpose(array, perm=axes)

        return array

    def formal_stellar_decomposition(self, core_modes):
        r"""
        Computes the formal stellar decomposition for the DM.

        Args:
            core_modes: The set of modes defining core variables.

        Returns:
            core: The core state (`DM`)
            phi: The Gaussian `Map` performing the stellar decomposition (not necessarily CPTP).

        Note:
            This method pulls out the map ``phi`` from the given state on the given modes, so that
            the remaining state is a core state. Formally, we have
            .. math::

                \rho = (\phi\otimes\mathcal I) \rho_{\mathrm{core}}

            where the map :math:`phi` acts on the given `core_modes` only.
            Core states have favorable properties in the Fock representation
            e.g., being sparse.

        .. code-block::

            >>> from mrmustard.lab import DM, Vacuum

            >>> rho = DM.random([0,1])
            >>> core, phi = rho.formal_stellar_decomposition([0])
            >>> assert (core >> Vacuum(1).dual).normalize() == Vacuum(0).dm()
            >>> assert rho == core >> phi
            >>> assert (core >> Vacuum(1).dual).normalize() == Vacuum(0).dm()
        """
        other_modes = [m for m in self.modes if m not in core_modes]
        core_indices = self.wires[core_modes].indices
        other_indices = self.wires[other_modes].indices
        new_order = core_indices + other_indices
        A, b, c = self.ansatz.reorder(new_order).triple

        M = len(core_modes)
        batch_shape = self.ansatz.batch_shape
        Am = A[..., : 2 * M, : 2 * M]
        An = A[..., 2 * M :, 2 * M :]
        R = A[..., : 2 * M, 2 * M :]
        bm = b[..., : 2 * M]
        bn = b[..., 2 * M :]
        R_transpose = math.einsum("...ij->...ji", R)

        A_core = math.block(
            [
                [math.zeros((*batch_shape, 2 * M, 2 * M), dtype=math.complex128), R],
                [R_transpose, An],
            ],
        )
        b_core = math.concat([math.zeros((*batch_shape, 2 * M), dtype=math.complex128), bn], -1)
        c_core = c

        inverse_order = np.argsort(new_order)

        temp = math.astensor(inverse_order)
        A_core = A_core[..., temp, :]
        A_core = A_core[..., :, temp]
        b_core = b_core[..., temp]
        core = DM.from_bargmann(self.modes, (A_core, b_core, c_core))

        I = math.broadcast_to(math.eye(2 * M, dtype=math.complex128), (*batch_shape, 2 * M, 2 * M))
        O = math.zeros_like(Am)
        A_out_in = math.block([[Am, I], [I, O]])
        A_tmp = math.reshape(A_out_in, (*batch_shape, 2, 2, M, 2, 2, M))
        A_tmp = math.einsum("...ijklmn->...jikmln", A_tmp)
        A_T = math.reshape(A_tmp, (*batch_shape, 4 * M, 4 * M))

        b_out_in = math.concat([bm, math.zeros((*batch_shape, 2 * M), dtype=math.complex128)], -1)
        b_temp = math.reshape(b_out_in, (*batch_shape, 2, 2, M))
        b_temp = math.einsum("...ijk->...jik", b_temp)
        b_T = math.reshape(b_temp, (*batch_shape, 4 * M))
        c_T = math.ones_like(c)
        phi = Map.from_bargmann(core_modes, core_modes, (A_T, b_T, c_T))
        return core, phi

    def physical_stellar_decomposition(self, core_modes):
        r"""
        Applies the physical stellar decomposition, pulling out a channel from a pure state.

        Args:
            core_modes: the core modes defining the core variables.

        Returns:
            core: The core state (`Ket`)
            phi: The channel acting on the core modes (`Map`)

        Raises:
            ValueError: If the number of core modes is not half the total number of modes.

        Note:
            This method writes a given `DM` as a pure state (`Ket`) followed by a `Channel` acting
            on `core_modes`.
            The pure state output has the core property, and therefore, has favorable Fock representation.
            For the method to work, we need the number of core modes to be half of the number of total modes.

        .. code-block::

            >>> from mrmustard.lab import DM, Ket, Vacuum
            >>> rho = DM.random([0,1])
            >>> core, phi = rho.physical_stellar_decomposition([0])

            >>> assert isinstance(core, Ket)
            >>> assert rho == core >> phi
            >>> assert (core >> Vacuum(1).dual).normalize() == Vacuum(0)
        """
        from .ket import Ket  # noqa: PLC0415

        other_modes = [m for m in self.modes if m not in core_modes]
        core_bra_indices = self.wires.bra[core_modes].indices
        core_ket_indices = self.wires.ket[core_modes].indices
        core_indices = core_bra_indices + core_ket_indices

        other_bra_indices = self.wires.bra[other_modes].indices
        other_ket_indices = self.wires.ket[other_modes].indices
        other_indices = other_bra_indices + other_ket_indices

        new_order = math.astensor(core_indices + other_indices)

        batch_shape = self.ansatz.batch_shape
        A, b, c = self.ansatz.reorder(new_order).triple

        m_modes = A.shape[-1] // 2

        if (m_modes % 2) or (m_modes // 2 != len(core_modes)):
            raise ValueError(
                f"The number of modes ({m_modes}) must be twice the number of core modes ({len(core_modes)}) for the physical decomposition to work.",
            )

        M = len(core_modes)
        Am = A[..., : 2 * M, : 2 * M]
        An = A[..., 2 * M :, 2 * M :]
        bm = b[..., : 2 * M]
        bn = b[..., 2 * M :]
        R = A[..., 2 * M :, : 2 * M]
        R_transpose = math.einsum("...ij->...ji", R)
        # computing the core state:
        reduced_A = An - R @ math.inv(Am - math.Xmat(M)) @ R_transpose
        r_squared = reduced_A[..., :M, M:]
        r_evals, r_evecs = math.eigh(r_squared)

        r_core_transpose = math.einsum(
            "...ij,...j,...kj->...ik",
            r_evecs,
            math.sqrt(r_evals),
            math.conj(r_evecs),
        )
        r_core = math.einsum("...ij->...ji", r_core_transpose)

        Aphi_out = Am
        Os = math.zeros(batch_shape + (M,) * 2, dtype=math.complex128)
        temp = math.block([[math.conj(r_core), Os], [Os, r_core]])
        Gamma_phi = math.inv(temp) @ R

        Gamma_phi_transpose = math.einsum("...ij->...ji", Gamma_phi)
        Aphi_in = Gamma_phi @ math.inv(Aphi_out - math.Xmat(M)) @ Gamma_phi_transpose + math.Xmat(M)

        Aphi_oi = math.block([[Aphi_out, Gamma_phi_transpose], [Gamma_phi, Aphi_in]])
        A_tmp = math.reshape(Aphi_oi, (*batch_shape, 2, 2, M, 2, 2, M))
        A_tmp = math.einsum("...ijklmn->...jikmln", A_tmp)
        Aphi = math.reshape(A_tmp, (*batch_shape, 4 * M, 4 * M))

        bphi = math.zeros((*batch_shape, 4 * M), dtype=math.complex128)
        phi = Channel.from_bargmann(
            core_modes,
            core_modes,
            (Aphi, bphi, math.ones(batch_shape, dtype=math.complex128)),
        )
        renorm = phi.contract(TraceOut(self.modes))
        phi = phi / renorm.ansatz.c

        a = reduced_A[..., M:, M:]
        Acore = math.block(
            [
                [math.zeros((*batch_shape, M, M), dtype=math.complex128), r_core_transpose],
                [r_core, a],
            ],
        )
        bcore_m = math.einsum("...ij,...j->...i", math.inv(Gamma_phi_transpose), bm)
        bcore_m_ket = bcore_m[..., M:]
        bcore_n = bn - math.einsum("...ij,...jk,...k->...i", temp, Aphi_in, bcore_m)
        bcore_n_ket = bcore_n[..., (m_modes - M) :]

        inverse_order = np.argsort(core_ket_indices + other_ket_indices)
        Acore = Acore[..., inverse_order, :][..., :, inverse_order]
        bcore = math.concat([bcore_m_ket, bcore_n_ket], -1)[..., inverse_order]
        c_core = math.ones_like(c)

        core = Ket.from_bargmann(self.modes, (Acore, bcore, c_core))
        for i in range(M):
            core = core.contract(
                Dgate(
                    core_modes[i],
                    -math.real(bcore_m_ket[..., i]),
                    -math.imag(bcore_m_ket[..., i]),
                ),
                mode="zip",
            )
            dgate_u = Dgate(
                core_modes[i],
                math.real(bcore_m_ket[..., i]),
                math.imag(bcore_m_ket[..., i]),
            )
            dgate_ch = dgate_u.contract(dgate_u.adjoint, mode="zip")
            phi = dgate_ch.contract(phi, mode="zip")
        c_core = math.ones_like(c)
        phi = Channel.from_bargmann(core_modes, core_modes, (phi.ansatz.A, phi.ansatz.b, c_core))
        renorm = phi.contract(TraceOut(self.modes))
        phi = phi / renorm.ansatz.c
        return (
            Ket.from_bargmann(core.modes, (core.ansatz.A, core.ansatz.b, c_core)).normalize(),
            phi,
        )

    def physical_stellar_decomposition_mixed(
        self,
        core_modes: Collection[int],
    ) -> tuple[DM, Channel]:
        r"""
        Applies the physical stellar decomposition based on the rank condition.

        Args:
            core_modes: the core modes defining the core variables.

        Returns:
            core: The core state (`DM`)
            phi: The channel acting on the core modes (`Channel`)

        Raises:
            ValueError: If the rank condition is not satisfied.

        .. code-block::

            >>> from mrmustard.lab import DM, Vacuum

            >>> rho = DM.random([0,1])
            >>> core, phi = rho.physical_stellar_decomposition_mixed([0])

            >>> assert rho == core >> phi
            >>> assert core.is_physical
            >>> assert (core >> Vacuum(1).dual).normalize() == Vacuum(0).dm()
        """
        other_modes = [m for m in self.modes if m not in core_modes]
        core_bra_indices = self.wires.bra[core_modes].indices
        core_ket_indices = self.wires.ket[core_modes].indices
        core_indices = core_bra_indices + core_ket_indices

        other_bra_indices = self.wires.bra[other_modes].indices
        other_ket_indices = self.wires.ket[other_modes].indices
        other_indices = other_bra_indices + other_ket_indices

        new_order = math.astensor(core_indices + other_indices)

        A, b, c = self.ansatz.reorder(new_order).triple
        batch_shape = self.ansatz.batch_shape

        M = len(core_modes)
        N = self.n_modes - M

        Am = A[..., : 2 * M, : 2 * M]
        An = A[..., 2 * M :, 2 * M :]
        R = A[..., 2 * M :, : 2 * M]
        bm = b[..., : 2 * M]
        bn = b[..., 2 * M :]

        sigma = R[..., M:, :M]
        r = R[..., M:, M:]
        alpha_m = Am[..., M:, :M]
        alpha_n = An[..., N:, :N]
        a_n = An[..., N:, N:]

        r_transpose = math.einsum("...ij->...ji", r)
        sigma_transpose = math.einsum("...ij->...ji", sigma)
        R_transpose = math.einsum("...ij->...ji", R)

        rank = np.linalg.matrix_rank(
            r @ math.conj(r_transpose) + sigma @ math.conj(sigma_transpose),
        )
        if math.any(rank > M):
            raise ValueError(
                "The physical mixed stellar decomposition is not possible for this DM, "
                f"as the rank {rank} of the off-diagonal block of the Bargmann matrix is larger than the number "
                f"of core modes {M}.",
            )

        I2M = math.broadcast_to(
            math.eye(2 * M, dtype=math.complex128),
            (*batch_shape, 2 * M, 2 * M),
        )
        reduced_A = R @ math.inv(I2M - math.Xmat(M) @ Am) @ math.conj(R_transpose)

        # computing a low-rank r_c:
        r_c_squared = reduced_A[..., N:, N:] + sigma @ math.inv(alpha_m) @ math.conj(
            sigma_transpose,
        )
        r_c_evals, r_c_evecs = math.eigh(r_c_squared)
        r_c = math.einsum(
            "...ij,...j->...ij",
            r_c_evecs[..., -M:],
            math.sqrt(r_c_evals[..., -M:], dtype=math.complex128),
        )
        Os_NM = math.zeros((*batch_shape, N, M), dtype=math.complex128)
        Os_MN = math.zeros((*batch_shape, M, N), dtype=math.complex128)
        R_c = math.block([[math.conj(r_c), Os_NM], [Os_MN, r_c]])
        R_c_transpose = math.einsum("...ij->...ji", R_c)

        Aphi_out = Am
        gamma = np.linalg.pinv(R_c) @ R
        gamma_transpose = math.einsum("...ij->...ji", gamma)
        Aphi_in = gamma @ math.inv(Aphi_out - math.Xmat(M)) @ gamma_transpose + math.Xmat(M)

        Aphi_oi = math.block([[Aphi_out, gamma_transpose], [gamma, Aphi_in]])
        A_tmp = math.reshape(Aphi_oi, (*batch_shape, 2, 2, M, 2, 2, M))
        A_tmp = math.einsum("...ijklmn->...jikmln", A_tmp)
        Aphi = math.reshape(A_tmp, (*batch_shape, 4 * M, 4 * M))
        bphi = math.zeros((*batch_shape, 4 * M), dtype=math.complex128)
        c_phi = math.ones_like(c)
        phi = Channel.from_bargmann(core_modes, core_modes, (Aphi, bphi, c_phi))
        renorm = phi.contract(TraceOut(self.modes))
        phi = phi / renorm.ansatz.c

        alpha_core_n = alpha_n - sigma @ math.inv(alpha_m) @ math.conj(sigma_transpose)
        a_core_n = a_n + reduced_A[..., N:, :N]
        A_core_n = math.block(
            [[math.conj(a_core_n), math.conj(alpha_core_n)], [alpha_core_n, a_core_n]],
        )

        A_core = math.block(
            [
                [math.zeros((*batch_shape, 2 * M, 2 * M), dtype=math.complex128), R_c_transpose],
                [R_c, A_core_n],
            ],
        )
        b_core_m = math.einsum("...ij,...j->...i", math.inv(gamma_transpose), bm)
        b_core_n = bn - math.einsum("...ij,...jk,...k->...i", R_c, Aphi_in, b_core_m)

        b_core = math.concat([b_core_m, b_core_n], -1)
        inverse_order = np.argsort(new_order)
        A_core = A_core[..., inverse_order, :][..., inverse_order]
        b_core = b_core[..., inverse_order]
        core = DM.from_bargmann(
            self.modes,
            (A_core, b_core, c_phi),
        )
        alpha = b_core[..., core_ket_indices]
        for i, m in enumerate(core_modes):
            d_g = Dgate(m, -math.real(alpha[..., i]), -math.imag(alpha[..., i]))
            d_g_inv = d_g.inverse()
            d_ch = d_g.contract(d_g.adjoint, mode="zip")
            d_ch_inverse = d_g_inv.contract(d_g_inv.adjoint, mode="zip")

            core = core.contract(d_ch, mode="zip")
            phi = (d_ch_inverse).contract(phi, mode="zip")

        core = DM.from_bargmann(self.modes, (core.ansatz.A, core.ansatz.b, c_phi)).normalize()
        phi = Channel.from_bargmann(core_modes, core_modes, (phi.ansatz.A, phi.ansatz.b, c_phi))
        renorm = phi.contract(TraceOut(self.modes))
        phi = phi / renorm.ansatz.c
        return core, phi

    def _ipython_display_(self):  # pragma: no cover
        if widgets.IN_INTERACTIVE_SHELL:
            print(self)
            return
        is_fock = isinstance(self.ansatz, ArrayAnsatz)
        display(widgets.state(self, is_ket=False, is_fock=is_fock))

    def __getitem__(self, idx: int | Sequence[int]) -> State:
        r"""
        Traces out all the modes except those given.
        The result is returned with modes in increasing order.

        Args:
            idx: The modes to keep.

        Returns:
            A new DM with the modes indexed by `idx`.
        """
        idx = (idx,) if isinstance(idx, int) else idx
        modes = set(idx)
        if not modes.issubset(self.modes):
            raise ValueError(f"Expected a subset of ``{self.modes}``, found ``{idx}``.")
        wires = Wires(modes_out_bra=modes, modes_out_ket=modes)
        idxz = [i for i, m in enumerate(self.modes) if m not in modes]
        idxz_conj = [i + len(self.modes) for i, m in enumerate(self.modes) if m not in modes]
        ansatz = self.ansatz.trace(idxz, idxz_conj)
        return DM(ansatz, wires, name=self.name)

    def __rshift__(self, other: CircuitComponent) -> CircuitComponent:
        r"""
        Contracts ``self`` and ``other`` (output of self into the inputs of other),
        adding the adjoints when they are missing.

        Args:
            other: the ``CircuitComponent`` we want to contract with.

        Returns:
            A ``DM`` when the wires of the resulting components are compatible with
            those of a ``DM``, a ``CircuitComponent`` otherwise, and a scalar if there are no wires left.

        Note:
            Given this is a ``DM`` object which
            has both ket and bra wires at the output, expressions like ``dm >> u`` where
            ``u`` is a unitary will automatically apply the adjoint of ``u`` on the bra side.

        .. code-block::

            >>> from mrmustard.lab import CircuitComponent, DM, TraceOut

            >>> assert isinstance(DM.random([0]).dual >> DM.random([0]), CircuitComponent)
            >>> assert isinstance(DM.random([0,1]) >> TraceOut(0), DM)
        """

        result = super().__rshift__(other)
        if not isinstance(result, CircuitComponent):
            return result  # scalar case handled here

        if not result.wires.input and result.wires.bra.modes == result.wires.ket.modes:
            return DM._from_attributes(result.ansatz, result.wires)
        return result<|MERGE_RESOLUTION|>--- conflicted
+++ resolved
@@ -29,13 +29,9 @@
 from mrmustard.physics.fock_utils import fidelity as fock_dm_fidelity
 from mrmustard.physics.gaussian import fidelity as gaussian_fidelity
 from mrmustard.physics.gaussian_integrals import complex_gaussian_integral_2
-<<<<<<< HEAD
-from mrmustard.physics.representations import Representation
 from mrmustard.physics.utils import outer_product_batch_str
-=======
->>>>>>> 66588a77
 from mrmustard.physics.wires import ReprEnum, Wires
-from mrmustard.utils.typing import ComplexMatrix, ComplexTensor, ComplexVector
+from mrmustard.utils.typing import Batch, ComplexMatrix, ComplexTensor, ComplexVector, Scalar
 
 from ..circuit_components import CircuitComponent
 from ..circuit_components_utils import TraceOut
@@ -243,7 +239,7 @@
         """
         return self
 
-    def expectation(self, operator: CircuitComponent, mode: str = "kron"):
+    def expectation(self, operator: CircuitComponent, mode: str = "kron") -> Batch[Scalar]:
         r"""
         The expectation value of an operator with respect to this DM.
 
@@ -256,10 +252,10 @@
 
         Args:
             operator: A ket-like, density-matrix like, or unitary-like circuit component.
-            mode: "zip" the batch dimensions (in which case they should match), or "kron" the batch dimensions,
-                or pass a custom einsum-style batch string like "ab,ab->a".
-        Returns:
-            Expectation value as a complex number.
+            mode: The mode of contraction. Can either "zip" the batch dimensions, "kron" the batch dimensions,
+                or pass a custom einsum-style batch string like "ab,cb->ac".
+        Returns:
+            Expectation value either as a complex number or a batch of complex numbers.
 
         Raise:
             ValueError: If ``operator`` is not a ket-like, density-matrix like, or unitary-like
