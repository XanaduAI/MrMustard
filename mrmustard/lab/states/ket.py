--- conflicted
+++ resolved
@@ -298,16 +298,10 @@
             result = self.contract(operator.dual, mode=mode)
             result = result.contract(result.adjoint, mode="zip") >> TraceOut(leftover_modes)
         elif op_type is OperatorType.DM_LIKE:
-<<<<<<< HEAD
             result = self.adjoint.contract(
-                self.contract(operator.dual, mode=mode), mode="zip"
+                self.contract(operator.dual, mode=mode),
+                mode="zip",
             ) >> TraceOut(leftover_modes)
-=======
-            result = (self.adjoint.contract(self.contract(operator.dual))) >> TraceOut(
-                leftover_modes,
-            )
-
->>>>>>> 965e620a
         else:
             result = (self.contract(operator, mode=mode)).contract(self.dual, mode="zip")
             result = result >> TraceOut(result.modes)
