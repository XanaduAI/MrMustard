--- conflicted
+++ resolved
@@ -18,11 +18,7 @@
 
 from __future__ import annotations
 
-<<<<<<< HEAD
-from typing import Collection, Sequence
-=======
 from collections.abc import Collection, Sequence
->>>>>>> 965e620a
 
 import numpy as np
 from IPython.display import display
@@ -31,19 +27,8 @@
 from mrmustard.physics.ansatz import ArrayAnsatz, PolyExpAnsatz
 from mrmustard.physics.bargmann_utils import wigner_to_bargmann_psi
 from mrmustard.physics.gaussian import purity
-<<<<<<< HEAD
 from mrmustard.physics.wires import ReprEnum, Wires
 from mrmustard.utils.typing import Batch, ComplexMatrix, ComplexVector, Scalar
-=======
-from mrmustard.physics.representations import Representation
-from mrmustard.physics.wires import ReprEnum, Wires
-from mrmustard.utils.typing import (
-    Batch,
-    ComplexMatrix,
-    ComplexVector,
-    Scalar,
-)
->>>>>>> 965e620a
 
 from ..circuit_components import CircuitComponent
 from ..circuit_components_utils import TraceOut
@@ -249,15 +234,8 @@
             >>> from mrmustard.lab import Vacuum, DM
             >>> assert isinstance(Vacuum([0]).dm(), DM)
         """
-<<<<<<< HEAD
         ret = self.contract(self.adjoint, mode="zip")
         return DM._from_attributes(ret.ansatz, ret.wires, name=self.name)
-=======
-        dm_repr = self.representation.contract(self.adjoint.representation, mode="zip")
-        ret = DM(dm_repr, self.name)
-        ret.manual_shape = self.manual_shape + self.manual_shape
-        return ret
->>>>>>> 965e620a
 
     def expectation(self, operator: CircuitComponent):
         r"""
@@ -579,13 +557,7 @@
         # TODO: Reminder: replace with result.wires.ket_like and result.wires.dm_like
         if not result.wires.input:
             if not result.wires.bra:
-<<<<<<< HEAD
                 return Ket._from_attributes(result.ansatz, result.wires)
             elif result.wires.bra.modes == result.wires.ket.modes:
                 return DM._from_attributes(result.ansatz, result.wires)
-=======
-                return Ket(result.representation)
-            if result.wires.bra.modes == result.wires.ket.modes:
-                return DM(result.representation)
->>>>>>> 965e620a
         return result