# Copyright 2024 Xanadu Quantum Technologies Inc.

# Licensed under the Apache License, Version 2.0 (the "License");
# you may not use this file except in compliance with the License.
# You may obtain a copy of the License at

#     http://www.apache.org/licenses/LICENSE-2.0

# Unless required by applicable law or agreed to in writing, software
# distributed under the License is distributed on an "AS IS" BASIS,
# WITHOUT WARRANTIES OR CONDITIONS OF ANY KIND, either express or implied.
# See the License for the specific language governing permissions and
# limitations under the License.

"""
The class representing a Bargmann eigenstate.
"""

from __future__ import annotations

from collections.abc import Sequence

from mrmustard import math
from mrmustard.physics import triples
from mrmustard.physics.ansatz import PolyExpAnsatz
from mrmustard.physics.wires import Wires

from ..utils import make_parameter
from .ket import Ket

__all__ = ["BargmannEigenstate"]


class BargmannEigenstate(Ket):
    r"""
    The `N`-mode Bargmann eigenstate.

    Args:
        modes: A list of modes.
        alpha: The displacement of the state (i.e., the eigen-value).

    Notes:
        The only difference with ``Coherent(modes, alphas)`` is in its `c` parameter (and hence, does not have unit norm).

    .. code-block::

        >>> from mrmustard.lab import BargmannEigenstate

        >>> state = BargmannEigenstate(1, 0.1 + 0.5j)
        >>> assert state.modes == (1,)

    .. details::

        Its ``(A,b,c)`` triple is given by

        .. math::
            A = 0 , b = \alpha, c = 1.

    """

    short_name = "Be"

    def __init__(
        self,
        mode: int | tuple[int],
        alpha: complex | Sequence[complex] = 0.0j,
        alpha_trainable: bool = False,
        alpha_bounds: tuple[complex | None, complex | None] = (None, None),
    ):
        mode = (mode,) if isinstance(mode, int) else mode
        super().__init__(name="BargmannEigenstate")

        self.parameters.add_parameter(
            make_parameter(
                is_trainable=alpha_trainable,
                value=alpha,
                name="alpha",
                bounds=alpha_bounds,
<<<<<<< HEAD
=======
                dtype=math.complex128,
>>>>>>> d3ece62e
            ),
        )
        self._ansatz = PolyExpAnsatz.from_function(
            fn=triples.bargmann_eigenstate_Abc,
            alpha=self.parameters.alpha,
        )
<<<<<<< HEAD
        self._wires = Wires(modes_out_ket={mode})
=======
        self._wires = Wires(modes_out_ket=set(mode))
>>>>>>> d3ece62e
<|MERGE_RESOLUTION|>--- conflicted
+++ resolved
@@ -76,18 +76,11 @@
                 value=alpha,
                 name="alpha",
                 bounds=alpha_bounds,
-<<<<<<< HEAD
-=======
                 dtype=math.complex128,
->>>>>>> d3ece62e
             ),
         )
         self._ansatz = PolyExpAnsatz.from_function(
             fn=triples.bargmann_eigenstate_Abc,
             alpha=self.parameters.alpha,
         )
-<<<<<<< HEAD
-        self._wires = Wires(modes_out_ket={mode})
-=======
-        self._wires = Wires(modes_out_ket=set(mode))
->>>>>>> d3ece62e
+        self._wires = Wires(modes_out_ket=set(mode))