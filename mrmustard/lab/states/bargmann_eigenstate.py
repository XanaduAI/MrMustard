# Copyright 2024 Xanadu Quantum Technologies Inc.

# Licensed under the Apache License, Version 2.0 (the "License");
# you may not use this file except in compliance with the License.
# You may obtain a copy of the License at

#     http://www.apache.org/licenses/LICENSE-2.0

# Unless required by applicable law or agreed to in writing, software
# distributed under the License is distributed on an "AS IS" BASIS,
# WITHOUT WARRANTIES OR CONDITIONS OF ANY KIND, either express or implied.
# See the License for the specific language governing permissions and
# limitations under the License.

"""
The class representing a Bargmann eigenstate.
"""

from __future__ import annotations

from collections.abc import Sequence

from mrmustard import math
from mrmustard.physics import triples
from mrmustard.physics.ansatz import PolyExpAnsatz
from mrmustard.physics.wires import Wires

from ..utils import make_parameter
from .ket import Ket

__all__ = ["BargmannEigenstate"]


class BargmannEigenstate(Ket):
    r"""
    The `N`-mode Bargmann eigenstate.

    Args:
        modes: A list of modes.
        alpha: The displacement of the state (i.e., the eigen-value).

    Notes:
        The only difference with ``Coherent(modes, alphas)`` is in its `c` parameter (and hence, does not have unit norm).

    .. code-block::

        >>> from mrmustard.lab import BargmannEigenstate

        >>> state = BargmannEigenstate(1, 0.1 + 0.5j)
        >>> assert state.modes == (1,)

    .. details::

        Its ``(A,b,c)`` triple is given by

        .. math::
            A = 0 , b = \alpha, c = 1.

    """

    short_name = "Be"

    def __init__(
        self,
<<<<<<< HEAD
        mode: int,
        alpha: complex | Sequence[complex] = 0.0,
        alpha_trainable: bool = False,
        alpha_bounds: tuple[float | None, float | None] = (0, None),
=======
        mode: int | tuple[int],
        alpha: complex | Sequence[complex] = 0.0j,
        alpha_trainable: bool = False,
        alpha_bounds: tuple[complex | None, complex | None] = (None, None),
>>>>>>> 9fb99305
    ):
        mode = (mode,) if not isinstance(mode, tuple) else mode
        super().__init__(name="BargmannEigenstate")

        self.parameters.add_parameter(
<<<<<<< HEAD
            make_parameter(alpha_trainable, alpha, "alpha", alpha_bounds, dtype=math.complex128),
        )
        self._representation = self.from_ansatz(
            modes=(mode,),
            ansatz=PolyExpAnsatz.from_function(
                fn=triples.bargmann_eigenstate_Abc,
                alpha=self.parameters.alpha,
=======
            make_parameter(
                is_trainable=alpha_trainable,
                value=alpha,
                name="alpha",
                bounds=alpha_bounds,
                dtype=math.complex128,
>>>>>>> 9fb99305
            ),
        )
        self._ansatz = PolyExpAnsatz.from_function(
            fn=triples.bargmann_eigenstate_Abc,
            alpha=self.parameters.alpha,
        )
        self._wires = Wires(modes_out_ket=set(mode))<|MERGE_RESOLUTION|>--- conflicted
+++ resolved
@@ -62,38 +62,21 @@
 
     def __init__(
         self,
-<<<<<<< HEAD
-        mode: int,
-        alpha: complex | Sequence[complex] = 0.0,
-        alpha_trainable: bool = False,
-        alpha_bounds: tuple[float | None, float | None] = (0, None),
-=======
         mode: int | tuple[int],
         alpha: complex | Sequence[complex] = 0.0j,
         alpha_trainable: bool = False,
         alpha_bounds: tuple[complex | None, complex | None] = (None, None),
->>>>>>> 9fb99305
     ):
         mode = (mode,) if not isinstance(mode, tuple) else mode
         super().__init__(name="BargmannEigenstate")
 
         self.parameters.add_parameter(
-<<<<<<< HEAD
-            make_parameter(alpha_trainable, alpha, "alpha", alpha_bounds, dtype=math.complex128),
-        )
-        self._representation = self.from_ansatz(
-            modes=(mode,),
-            ansatz=PolyExpAnsatz.from_function(
-                fn=triples.bargmann_eigenstate_Abc,
-                alpha=self.parameters.alpha,
-=======
             make_parameter(
                 is_trainable=alpha_trainable,
                 value=alpha,
                 name="alpha",
                 bounds=alpha_bounds,
                 dtype=math.complex128,
->>>>>>> 9fb99305
             ),
         )
         self._ansatz = PolyExpAnsatz.from_function(
