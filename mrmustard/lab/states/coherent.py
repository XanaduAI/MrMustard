# Copyright 2023 Xanadu Quantum Technologies Inc.

# Licensed under the Apache License, Version 2.0 (the "License");
# you may not use this file except in compliance with the License.
# You may obtain a copy of the License at

#     http://www.apache.org/licenses/LICENSE-2.0

# Unless required by applicable law or agreed to in writing, software
# distributed under the License is distributed on an "AS IS" BASIS,
# WITHOUT WARRANTIES OR CONDITIONS OF ANY KIND, either express or implied.
# See the License for the specific language governing permissions and
# limitations under the License.

"""
The class representing a coherent state.
"""

from __future__ import annotations

<<<<<<< HEAD
from typing import Sequence

from mrmustard.lab.states.ket import Ket
from mrmustard.lab.utils import make_parameter
from mrmustard.math.parameter_set import ParameterSet
from mrmustard.physics import triples
from mrmustard.physics.ansatz import PolyExpAnsatz
from mrmustard.physics.wires import Wires
=======
from collections.abc import Sequence

from mrmustard.physics import triples
from mrmustard.physics.ansatz import PolyExpAnsatz

from ..utils import make_parameter
from .ket import Ket
>>>>>>> 965e620a

__all__ = ["Coherent"]


class Coherent(Ket):
    r"""
    The coherent state in Bargmann representation.


    Args:
        mode: The mode of the coherent state.
        x: The `x` displacement of the coherent state.
        y: The `y` displacement of the coherent state.
        x_trainable: Whether the `x` displacement is trainable.
        y_trainable: Whether the `y` displacement is trainable.
        x_bounds: The bounds of the `x` displacement.
        y_bounds: The bounds of the `y` displacement.

    Returns:
        A ``Ket`` object representing a coherent state.

    .. details::

        For any :math:`\bar{\alpha} = \bar{x} + i\bar{y}` of length :math:`N`, the :math:`N`-mode
        coherent state displaced :math:`N`-mode vacuum state is defined by

        .. math::
            V = \frac{\hbar}{2}I_N \text{and } r = \sqrt{2\hbar}[\text{Re}(\bar{\alpha}), \text{Im}(\bar{\alpha})].

        Its ``(A,b,c)`` triple is given by

        .. math::
            A = O_{N\text{x}N}\text{, }b=\bar{\alpha}\text{, and }c=\text{exp}\big(-|\bar{\alpha}^2|/2\big).
        Note that vector of means in phase space for a coherent state with parameters ``x,y`` is
        ``np.sqrt(2)*x, np.sqrt(2)*y`` (with units ``settings.HBAR=1``).



    .. code-block::

        >>> from mrmustard.lab import Coherent, Vacuum, Dgate

        >>> state = Coherent(mode=0, x=0.3, y=0.2)
        >>> assert state == Vacuum(0) >> Dgate(0, x=0.3, y=0.2)

    """

    short_name = "Coh"

    def __init__(
        self,
        mode: int,
        x: float | Sequence[float] = 0.0,
        y: float | Sequence[float] = 0.0,
        x_trainable: bool = False,
        y_trainable: bool = False,
        x_bounds: tuple[float | None, float | None] = (None, None),
        y_bounds: tuple[float | None, float | None] = (None, None),
    ):
        super().__init__(name="Coherent")
<<<<<<< HEAD

        self._parameters = ParameterSet()
        self.parameters.add_parameter(
            make_parameter(is_trainable=x_trainable, value=x, name="x", bounds=x_bounds)
        )
        self.parameters.add_parameter(
            make_parameter(is_trainable=y_trainable, value=y, name="y", bounds=y_bounds)
        )

        self.ansatz = PolyExpAnsatz.from_function(
            fn=triples.coherent_state_Abc, x=self.parameters.x, y=self.parameters.y
        )
        self.wires = Wires(modes_out_ket={mode})
=======
        self.parameters.add_parameter(make_parameter(x_trainable, x, "x", x_bounds))
        self.parameters.add_parameter(make_parameter(y_trainable, y, "y", y_bounds))

        self._representation = self.from_ansatz(
            modes=(mode,),
            ansatz=PolyExpAnsatz.from_function(
                fn=triples.coherent_state_Abc,
                x=self.parameters.x,
                y=self.parameters.y,
            ),
        ).representation
>>>>>>> 965e620a
<|MERGE_RESOLUTION|>--- conflicted
+++ resolved
@@ -18,8 +18,7 @@
 
 from __future__ import annotations
 
-<<<<<<< HEAD
-from typing import Sequence
+from collections.abc import Sequence
 
 from mrmustard.lab.states.ket import Ket
 from mrmustard.lab.utils import make_parameter
@@ -27,15 +26,6 @@
 from mrmustard.physics import triples
 from mrmustard.physics.ansatz import PolyExpAnsatz
 from mrmustard.physics.wires import Wires
-=======
-from collections.abc import Sequence
-
-from mrmustard.physics import triples
-from mrmustard.physics.ansatz import PolyExpAnsatz
-
-from ..utils import make_parameter
-from .ket import Ket
->>>>>>> 965e620a
 
 __all__ = ["Coherent"]
 
@@ -96,7 +86,6 @@
         y_bounds: tuple[float | None, float | None] = (None, None),
     ):
         super().__init__(name="Coherent")
-<<<<<<< HEAD
 
         self._parameters = ParameterSet()
         self.parameters.add_parameter(
@@ -109,17 +98,4 @@
         self.ansatz = PolyExpAnsatz.from_function(
             fn=triples.coherent_state_Abc, x=self.parameters.x, y=self.parameters.y
         )
-        self.wires = Wires(modes_out_ket={mode})
-=======
-        self.parameters.add_parameter(make_parameter(x_trainable, x, "x", x_bounds))
-        self.parameters.add_parameter(make_parameter(y_trainable, y, "y", y_bounds))
-
-        self._representation = self.from_ansatz(
-            modes=(mode,),
-            ansatz=PolyExpAnsatz.from_function(
-                fn=triples.coherent_state_Abc,
-                x=self.parameters.x,
-                y=self.parameters.y,
-            ),
-        ).representation
->>>>>>> 965e620a
+        self.wires = Wires(modes_out_ket={mode})