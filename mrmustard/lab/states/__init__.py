--- conflicted
+++ resolved
@@ -16,22 +16,6 @@
 The classes representing states in quantum circuits.
 """
 
-<<<<<<< HEAD
-from .bargmann_eigenstate import BargmannEigenstate
-from .base import State
-from .coherent import Coherent
-from .displaced_squeezed import DisplacedSqueezed
-from .dm import DM
-from .gaussian_state import GDM, GKet
-from .ket import Ket
-from .number import Number
-from .quadrature_eigenstate import QuadratureEigenstate
-from .sauron import Sauron
-from .squeezed_vacuum import SqueezedVacuum
-from .thermal import Thermal
-from .two_mode_squeezed_vacuum import TwoModeSqueezedVacuum
-from .vacuum import Vacuum
-=======
 from .bargmann_eigenstate import BargmannEigenstate as BargmannEigenstate
 from .base import State as State
 from .coherent import Coherent as Coherent
@@ -46,5 +30,4 @@
 from .squeezed_vacuum import SqueezedVacuum as SqueezedVacuum
 from .thermal import Thermal as Thermal
 from .two_mode_squeezed_vacuum import TwoModeSqueezedVacuum as TwoModeSqueezedVacuum
-from .vacuum import Vacuum as Vacuum
->>>>>>> 965e620a
+from .vacuum import Vacuum as Vacuum