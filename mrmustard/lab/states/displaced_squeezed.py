--- conflicted
+++ resolved
@@ -84,18 +84,6 @@
         mode = (mode,) if isinstance(mode, int) else mode
         super().__init__(name="DisplacedSqueezed")
         self.parameters.add_parameter(
-<<<<<<< HEAD
-            make_parameter(is_trainable=x_trainable, value=x, name="x", bounds=x_bounds),
-        )
-        self.parameters.add_parameter(
-            make_parameter(is_trainable=y_trainable, value=y, name="y", bounds=y_bounds),
-        )
-        self.parameters.add_parameter(
-            make_parameter(is_trainable=r_trainable, value=r, name="r", bounds=r_bounds),
-        )
-        self.parameters.add_parameter(
-            make_parameter(is_trainable=phi_trainable, value=phi, name="phi", bounds=phi_bounds),
-=======
             make_parameter(
                 is_trainable=x_trainable, value=x, name="x", bounds=x_bounds, dtype=math.float64
             ),
@@ -118,7 +106,6 @@
                 bounds=phi_bounds,
                 dtype=math.float64,
             ),
->>>>>>> d3ece62e
         )
 
         self._ansatz = PolyExpAnsatz.from_function(
@@ -128,8 +115,4 @@
             r=self.parameters.r,
             phi=self.parameters.phi,
         )
-<<<<<<< HEAD
-        self._wires = Wires(modes_out_ket={mode})
-=======
-        self._wires = Wires(modes_out_ket=set(mode))
->>>>>>> d3ece62e
+        self._wires = Wires(modes_out_ket=set(mode))