--- conflicted
+++ resolved
@@ -18,11 +18,8 @@
 
 from __future__ import annotations
 
-<<<<<<< HEAD
-=======
 from collections.abc import Sequence
 
->>>>>>> f5590375
 from mrmustard import math
 from mrmustard.physics.ansatz import ArrayAnsatz
 from mrmustard.physics.fock_utils import fock_state
@@ -67,41 +64,26 @@
 
     def __init__(
         self,
-<<<<<<< HEAD
         mode: int | tuple[int],
-        n: int,
+        n: int | Sequence[int],
         cutoff: int | None = None,
     ) -> None:
         mode = (mode,) if isinstance(mode, int) else mode
-        cutoff = n if cutoff is None else cutoff
-=======
-        mode: int,
-        n: int | Sequence[int],
-        cutoff: int | None = None,
-    ) -> None:
         n = math.astensor(n, dtype=math.int64)
         cutoff = int(math.max(n) + 1) if cutoff is None else cutoff
         batch_dims = len(n.shape)
->>>>>>> f5590375
         super().__init__(name="N")
         self.parameters.add_parameter(make_parameter(False, n, "n", (None, None), dtype=math.int64))
         self.parameters.add_parameter(
             make_parameter(False, cutoff, "cutoff", (None, None), dtype=math.int64),
         )
 
-<<<<<<< HEAD
-        self._ansatz = ArrayAnsatz.from_function(fock_state, n=n, cutoffs=cutoff)
-        self._wires = Wires(modes_out_ket=set(mode))
-        self.short_name = str(int(n))
-        self.manual_shape[0] = cutoff + 1
-=======
         self._ansatz = ArrayAnsatz.from_function(
             fock_state, n=n, cutoff=cutoff, batch_dims=batch_dims
         )
-        self._wires = Wires(modes_out_ket={mode})
+        self._wires = Wires(modes_out_ket=set(mode))
         self.short_name = str(int(n)) if batch_dims == 0 else "N_batched"
         self.manual_shape[0] = cutoff
->>>>>>> f5590375
 
         for w in self.wires.output.wires:
             w.repr = ReprEnum.FOCK
