# Copyright 2023 Xanadu Quantum Technologies Inc.

# Licensed under the Apache License, Version 2.0 (the "License");
# you may not use this file except in compliance with the License.
# You may obtain a copy of the License at

#     http://www.apache.org/licenses/LICENSE-2.0

# Unless required by applicable law or agreed to in writing, software
# distributed under the License is distributed on an "AS IS" BASIS,
# WITHOUT WARRANTIES OR CONDITIONS OF ANY KIND, either express or implied.
# See the License for the specific language governing permissions and
# limitations under the License.

"""
The class representing a number state.
"""

from __future__ import annotations

from mrmustard import math
from mrmustard.physics.ansatz import ArrayAnsatz
from mrmustard.physics.fock_utils import fock_state
from mrmustard.physics.wires import ReprEnum, Wires

from ..utils import make_parameter
from .ket import Ket

__all__ = ["Number"]


class Number(Ket):
    r"""
    The number state in Fock representation.

    Args:
        mode: The mode of the number state.
        n: The number of photons.
        cutoffs: The cutoff. If ``cutoffs`` is ``None``, it defaults to ``n+1``.

    .. code-block::

        >>> from mrmustard.lab import Number
        >>> from mrmustard.physics.ansatz import ArrayAnsatz

        >>> state = Number(mode=0, n=10)
        >>> assert isinstance(state.ansatz, ArrayAnsatz)

    .. details::

        For any :math:`\bar{n} = (n_1,\:\ldots,\:n_N)`, the :math:`N`-mode number state is defined
        by

        .. math::
            \ket{\bar{n}} = \ket{n_1}\otimes\ldots\otimes\ket{n_N}\:,

        where :math:`\ket{n_j}` is the eigenstate of the number operator on mode `j` with eigenvalue
        :math:`n_j`.

    """

    def __init__(
        self,
        mode: int | tuple[int],
        n: int,
        cutoffs: int | None = None,
    ) -> None:
        mode = (mode,) if isinstance(mode, int) else mode
        cutoffs = n if cutoffs is None else cutoffs
        super().__init__(name="N")
        self.parameters.add_parameter(make_parameter(False, n, "n", (None, None), dtype=math.int64))
        self.parameters.add_parameter(
<<<<<<< HEAD
            make_parameter(False, cutoffs, "cutoffs", (None, None), dtype=int),
=======
            make_parameter(False, cutoff, "cutoff", (None, None), dtype=math.int64),
>>>>>>> 75f1e575
        )

        self._ansatz = ArrayAnsatz.from_function(fock_state, n=n, cutoffs=cutoffs)
        self._wires = Wires(modes_out_ket=set(mode))
        self.short_name = str(int(n))
        self.manual_shape[0] = cutoffs + 1

        for w in self.wires.output.wires:
            w.repr = ReprEnum.FOCK
            w.repr_params_func = lambda w=w: [int(self.parameters.n.value)]<|MERGE_RESOLUTION|>--- conflicted
+++ resolved
@@ -70,11 +70,7 @@
         super().__init__(name="N")
         self.parameters.add_parameter(make_parameter(False, n, "n", (None, None), dtype=math.int64))
         self.parameters.add_parameter(
-<<<<<<< HEAD
-            make_parameter(False, cutoffs, "cutoffs", (None, None), dtype=int),
-=======
-            make_parameter(False, cutoff, "cutoff", (None, None), dtype=math.int64),
->>>>>>> 75f1e575
+            make_parameter(False, cutoffs, "cutoffs", (None, None), dtype=math.int64),
         )
 
         self._ansatz = ArrayAnsatz.from_function(fock_state, n=n, cutoffs=cutoffs)
