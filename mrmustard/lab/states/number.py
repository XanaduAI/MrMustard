# Copyright 2023 Xanadu Quantum Technologies Inc.

# Licensed under the Apache License, Version 2.0 (the "License");
# you may not use this file except in compliance with the License.
# You may obtain a copy of the License at

#     http://www.apache.org/licenses/LICENSE-2.0

# Unless required by applicable law or agreed to in writing, software
# distributed under the License is distributed on an "AS IS" BASIS,
# WITHOUT WARRANTIES OR CONDITIONS OF ANY KIND, either express or implied.
# See the License for the specific language governing permissions and
# limitations under the License.

"""
The class representing a number state.
"""

from __future__ import annotations

from mrmustard.physics.ansatz import ArrayAnsatz
from mrmustard.physics.fock_utils import fock_state
<<<<<<< HEAD
from mrmustard.physics.wires import ReprEnum, Wires
=======
from mrmustard.physics.wires import ReprEnum
>>>>>>> 965e620a

from ..utils import make_parameter
from .ket import Ket

__all__ = ["Number"]


class Number(Ket):
    r"""
    The number state in Fock representation.


    Args:
        mode: The mode of the number state.
        n: The number of photons.
        cutoffs: The cutoffs. If ``cutoffs`` is ``None``, it
            defaults to ``n+1``.

    .. code-block::

        >>> from mrmustard.lab import Number
        >>> from mrmustard.physics.ansatz import ArrayAnsatz

        >>> state = Number(mode=0, n=10)
        >>> assert isinstance(state.ansatz, ArrayAnsatz)

    .. details::

        For any :math:`\bar{n} = (n_1,\:\ldots,\:n_N)`, the :math:`N`-mode number state is defined
        by

        .. math::
            \ket{\bar{n}} = \ket{n_1}\otimes\ldots\otimes\ket{n_N}\:,

        where :math:`\ket{n_j}` is the eigenstate of the number operator on mode `j` with eigenvalue
        :math:`n_j`.

    """

    def __init__(
        self,
        mode: int,
        n: int,
        cutoff: int | None = None,
    ) -> None:
        cutoff = n if cutoff is None else cutoff
        super().__init__(name="N")
        self.parameters.add_parameter(make_parameter(False, n, "n", (None, None), dtype="int64"))
        self.parameters.add_parameter(
            make_parameter(False, cutoff, "cutoff", (None, None), dtype="int64"),
        )

        self.ansatz = ArrayAnsatz.from_function(fock_state, n=n, cutoffs=cutoff)
        self.wires = Wires(modes_out_ket=set([mode]))
        self.short_name = str(int(n))
        self.manual_shape[0] = cutoff + 1

        for w in self.wires.output.wires:
            w.repr = ReprEnum.FOCK
            w.repr_params_func = lambda w=w: [int(self.parameters.n.value)]<|MERGE_RESOLUTION|>--- conflicted
+++ resolved
@@ -20,11 +20,7 @@
 
 from mrmustard.physics.ansatz import ArrayAnsatz
 from mrmustard.physics.fock_utils import fock_state
-<<<<<<< HEAD
 from mrmustard.physics.wires import ReprEnum, Wires
-=======
-from mrmustard.physics.wires import ReprEnum
->>>>>>> 965e620a
 
 from ..utils import make_parameter
 from .ket import Ket
