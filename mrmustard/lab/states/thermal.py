# Copyright 2023 Xanadu Quantum Technologies Inc.

# Licensed under the Apache License, Version 2.0 (the "License");
# you may not use this file except in compliance with the License.
# You may obtain a copy of the License at

#     http://www.apache.org/licenses/LICENSE-2.0

# Unless required by applicable law or agreed to in writing, software
# distributed under the License is distributed on an "AS IS" BASIS,
# WITHOUT WARRANTIES OR CONDITIONS OF ANY KIND, either express or implied.
# See the License for the specific language governing permissions and
# limitations under the License.

"""
The class representing a thermal state.
"""

from __future__ import annotations

from collections.abc import Sequence

from mrmustard.physics import triples
from mrmustard.physics.ansatz import PolyExpAnsatz
from mrmustard.physics.wires import Wires

from ..utils import make_parameter
from .dm import DM

__all__ = ["Thermal"]


class Thermal(DM):
    r"""
    The thermal state in Bargmann representation.


    Args:
        mode: The mode of the thermal state.
        nbar: The expected number of photons.
        nbar_trainable: Whether ``nbar`` is trainable.
        nbar_bounds: The bounds of ``nbar``.

    Returns:
        A ``DM`` type object that represents the thermal state.

    .. code-block::

        >>> from mrmustard.lab import Vacuum

        >>> state = Thermal(1, nbar=3)
        >>> assert state.modes == (1,)
    """

    short_name = "Th"

    def __init__(
        self,
        mode: int | tuple[int],
        nbar: int | Sequence[int] = 0,
        nbar_trainable: bool = False,
        nbar_bounds: tuple[float | None, float | None] = (0, None),
    ) -> None:
        mode = (mode,) if isinstance(mode, int) else mode
        super().__init__(name="Thermal")
        self.parameters.add_parameter(
            make_parameter(
                is_trainable=nbar_trainable,
                value=nbar,
                name="nbar",
                bounds=nbar_bounds,
            ),
        )
        self._ansatz = PolyExpAnsatz.from_function(
            fn=triples.thermal_state_Abc,
            nbar=self.parameters.nbar,
        )
<<<<<<< HEAD
        self._wires = Wires(modes_out_bra={mode}, modes_out_ket={mode})
=======
        self._wires = Wires(modes_out_bra=set(mode), modes_out_ket=set(mode))
>>>>>>> d3ece62e
<|MERGE_RESOLUTION|>--- conflicted
+++ resolved
@@ -75,8 +75,4 @@
             fn=triples.thermal_state_Abc,
             nbar=self.parameters.nbar,
         )
-<<<<<<< HEAD
-        self._wires = Wires(modes_out_bra={mode}, modes_out_ket={mode})
-=======
-        self._wires = Wires(modes_out_bra=set(mode), modes_out_ket=set(mode))
->>>>>>> d3ece62e
+        self._wires = Wires(modes_out_bra=set(mode), modes_out_ket=set(mode))