--- conflicted
+++ resolved
@@ -24,10 +24,7 @@
 from mrmustard.math.parameters import update_symplectic
 from mrmustard.physics import triples
 from mrmustard.physics.ansatz import PolyExpAnsatz
-<<<<<<< HEAD
 from mrmustard.physics.wires import Wires
-=======
->>>>>>> 965e620a
 from mrmustard.utils.typing import RealMatrix
 
 from ..circuit_components_utils import TraceOut
@@ -85,7 +82,6 @@
         symplectic = symplectic if symplectic is not None else math.random_symplectic(len(modes))
         self.parameters.add_parameter(
             make_parameter(
-<<<<<<< HEAD
                 is_trainable=symplectic_trainable,
                 value=symplectic,
                 name="symplectic",
@@ -97,22 +93,6 @@
             fn=triples.gket_state_Abc, symplectic=self.parameters.symplectic
         )
         self.wires = Wires(modes_out_ket=set(modes))
-=======
-                symplectic_trainable,
-                symplectic,
-                "symplectic",
-                (None, None),
-                update_symplectic,
-            ),
-        )
-        self._representation = self.from_ansatz(
-            modes=modes,
-            ansatz=PolyExpAnsatz.from_function(
-                fn=triples.gket_state_Abc,
-                symplectic=self.parameters.symplectic,
-            ),
-        ).representation
->>>>>>> 965e620a
 
     def __getitem__(self, idx: int | Sequence[int]) -> GKet:
         r"""
@@ -185,7 +165,6 @@
         (betas,) = list(reshape_params(len(modes), betas=beta))
         self.parameters.add_parameter(
             make_parameter(
-<<<<<<< HEAD
                 is_trainable=symplectic_trainable,
                 value=symplectic,
                 name="symplectic",
@@ -200,22 +179,6 @@
                 name="beta",
                 bounds=(0, None),
             )
-=======
-                symplectic_trainable,
-                symplectic,
-                "symplectic",
-                (None, None),
-                update_symplectic,
-            ),
-        )
-        self.parameters.add_parameter(
-            make_parameter(
-                beta_trainable,
-                betas,
-                "beta",
-                (0, None),
-            ),
->>>>>>> 965e620a
         )
         self.ansatz = PolyExpAnsatz.from_function(
             fn=triples.gdm_state_Abc,
