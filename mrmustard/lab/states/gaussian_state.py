# Copyright 2024 Xanadu Quantum Technologies Inc.

# Licensed under the Apache License, Version 2.0 (the "License");
# you may not use this file except in compliance with the License.
# You may obtain a copy of the License at

#     http://www.apache.org/licenses/LICENSE-2.0

# Unless required by applicable law or agreed to in writing, software
# distributed under the License is distributed on an "AS IS" BASIS,
# WITHOUT WARRANTIES OR CONDITIONS OF ANY KIND, either express or implied.
# See the License for the specific language governing permissions and
# limitations under the License.

"""
Classes representing Gaussian states.
"""

from __future__ import annotations

from collections.abc import Sequence

from mrmustard import math
from mrmustard.math.parameters import update_symplectic
from mrmustard.physics import triples
from mrmustard.physics.ansatz import PolyExpAnsatz
from mrmustard.physics.wires import Wires
from mrmustard.utils.typing import RealMatrix

from ..circuit_components_utils import TraceOut
from ..utils import make_parameter, reshape_params
from .dm import DM
from .ket import Ket

__all__ = ["GDM", "GKet"]


class GKet(Ket):
    r"""
    The `N`-mode pure state described by a Gaussian gate that acts on Vacuum.

    Args:
        modes: the modes over which the state is defined.
        symplectic: the symplectic representation of the unitary that acts on
        vacuum to produce the desired state. If `None`, a random symplectic matrix
        is chosen.
        symplectic_trainable: Whether `symplectic` is trainable.

    Returns:
        A ``Ket``.

    .. code-block::

        >>> from mrmustard.lab import GKet, Ket

        >>> psi = GKet([0])

        >>> assert isinstance(psi, Ket)

    .. details::

        For a given Gaussian unitary U (that is determined by its symplectic
        representation), produces the state

        .. math::

            |\psi\rangle = U |0\rangle
    """

    short_name = "Gk"

    def __init__(
        self,
        modes: int | tuple[int, ...],
        symplectic: RealMatrix = None,
        symplectic_trainable: bool = False,
    ) -> None:
        modes = (modes,) if isinstance(modes, int) else modes
        super().__init__(name="GKet")
        symplectic = symplectic if symplectic is not None else math.random_symplectic(len(modes))
        self.parameters.add_parameter(
            make_parameter(
                is_trainable=symplectic_trainable,
                value=symplectic,
                name="symplectic",
                bounds=(None, None),
                update_fn=update_symplectic,
            ),
        )
        self._ansatz = PolyExpAnsatz.from_function(
            fn=triples.gket_state_Abc,
            symplectic=self.parameters.symplectic,
        )
        self._wires = Wires(modes_out_ket=set(modes))

    def __getitem__(self, idx: int | Sequence[int]) -> GKet:
        r"""
        Override the default ``__getitem__`` method to handle symplectic slicing.

        Args:
            idx: The modes to keep.

        Returns:
            A new GKet with the modes indexed by `idx`.
        """
        idx = (idx,) if isinstance(idx, int) else idx
        if not set(idx).issubset(self.modes):
            raise ValueError(f"Expected a subset of ``{self.modes}``, found ``{idx}``.")
        trace_out_modes = tuple(mode for mode in self.modes if mode not in idx)
        return self >> TraceOut(trace_out_modes)


class GDM(DM):
    r"""
    The `N`-mode mixed state described by a Gaussian gate that acts on a given
    thermal state.

    Args:
        modes: The modes over which the state is defined.
        beta: the set of temperatures determining the thermal states. If only a
        float is provided for a multi-mode state, the same temperature is considered
        across all modes.
        symplectic: The symplectic representation of the unitary that acts on a
        vacuum to produce the desired state. If `None`, a random symplectic matrix
        is chosen.
        symplectic_trainable: Whether `symplectic` is trainable.

    Returns:
        A ``DM``.

    .. code-block::

        >>> from mrmustard.lab import GDM, DM

        >>> rho = GDM([0], beta = 1.0)

        >>> assert isinstance(rho, DM)

    .. details::

        For a given Gaussian unitary U (that is determined by its symplectic
        representation), and a set of temperatures, produces the state

        .. math::

            \rho = U (\bigotimes_i \rho_t(\beta_i))

        where rho_t are thermal states with temperatures determined by beta.
    """

    short_name = "Gd"

    def __init__(
        self,
        modes: int | tuple[int, ...],
        beta: float | Sequence[float],
        symplectic: RealMatrix = None,
        beta_trainable: bool = False,
        symplectic_trainable: bool = False,
    ) -> None:
        modes = (modes,) if isinstance(modes, int) else modes
        super().__init__(name="GDM")
        symplectic = symplectic if symplectic is not None else math.random_symplectic(len(modes))
        (betas,) = list(reshape_params(len(modes), betas=beta))
        self.parameters.add_parameter(
            make_parameter(
                is_trainable=symplectic_trainable,
                value=symplectic,
                name="symplectic",
                bounds=(None, None),
                update_fn=update_symplectic,
            ),
        )
        self.parameters.add_parameter(
            make_parameter(
                is_trainable=beta_trainable,
                value=betas,
                name="beta",
                bounds=(0, None),
<<<<<<< HEAD
=======
                dtype=math.float64,
>>>>>>> d3ece62e
            ),
        )
        self._ansatz = PolyExpAnsatz.from_function(
            fn=triples.gdm_state_Abc,
            betas=self.parameters.beta,
            symplectic=self.parameters.symplectic,
        )
        self._wires = Wires(modes_out_bra=set(modes), modes_out_ket=set(modes))

    def __getitem__(self, idx: int | Sequence[int]) -> GDM:
        r"""
        Override the default ``__getitem__`` method to handle symplectic slicing.

        Args:
            idx: The modes to keep.

        Returns:
            A new GDM with the modes indexed by `idx`.
        """
        idx = (idx,) if isinstance(idx, int) else idx
        if not set(idx).issubset(set(self.modes)):
            raise ValueError(f"Expected a subset of ``{self.modes}``, found ``{idx}``.")
        trace_out_modes = tuple(mode for mode in self.modes if mode not in idx)
        return self >> TraceOut(trace_out_modes)<|MERGE_RESOLUTION|>--- conflicted
+++ resolved
@@ -177,10 +177,7 @@
                 value=betas,
                 name="beta",
                 bounds=(0, None),
-<<<<<<< HEAD
-=======
                 dtype=math.float64,
->>>>>>> d3ece62e
             ),
         )
         self._ansatz = PolyExpAnsatz.from_function(
