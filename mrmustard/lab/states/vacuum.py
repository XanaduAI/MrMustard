# Copyright 2023 Xanadu Quantum Technologies Inc.

# Licensed under the Apache License, Version 2.0 (the "License");
# you may not use this file except in compliance with the License.
# You may obtain a copy of the License at

#     http://www.apache.org/licenses/LICENSE-2.0

# Unless required by applicable law or agreed to in writing, software
# distributed under the License is distributed on an "AS IS" BASIS,
# WITHOUT WARRANTIES OR CONDITIONS OF ANY KIND, either express or implied.
# See the License for the specific language governing permissions and
# limitations under the License.

"""
The class repesenting a vacuum state.
"""

from __future__ import annotations

from collections.abc import Collection

from mrmustard.physics import triples
from mrmustard.physics.ansatz import PolyExpAnsatz
<<<<<<< HEAD
from mrmustard.physics.wires import Wires
=======
>>>>>>> 965e620a

from .ket import Ket

__all__ = ["Vacuum"]


class Vacuum(Ket):
    r"""
    The `N`-mode vacuum state in Bargmann representation.

    Args:
        modes: A tuple of modes.


    .. code-block ::

        >>> from mrmustard.lab import Vacuum

        >>> state = Vacuum((1, 2))
        >>> assert state.modes == (1, 2)

    .. details::

        The :math:`N`-mode vacuum state is defined by

        .. math::
            V = \frac{\hbar}{2}I_N \text{and } r = \bar{0}_N.

        Its ``(A,b,c)`` triple is given by

        .. math::
            A = O_{N\text{x}N}\text{, }b = O_N\text{, and }c = 1.
    """

    short_name = "Vac"

    def __init__(
        self,
        modes: int | tuple[int, ...],
    ) -> None:
        modes = (modes,) if isinstance(modes, int) else modes
        A, b, c = triples.vacuum_state_Abc(len(modes))
        ansatz = PolyExpAnsatz(A, b, c)
        wires = Wires(modes_out_ket=set(modes))
        super().__init__(ansatz, wires, name="Vac")

        for i in range(len(modes)):
            self.manual_shape[i] = 1

    def __getitem__(self, idx: int | Collection[int]) -> Vacuum:
        idx = (idx,) if isinstance(idx, int) else idx
        if not set(idx).issubset(set(self.modes)):
            raise ValueError(f"Expected a subset of ``{self.modes}``, found ``{idx}``.")
        return Vacuum(idx)<|MERGE_RESOLUTION|>--- conflicted
+++ resolved
@@ -22,10 +22,7 @@
 
 from mrmustard.physics import triples
 from mrmustard.physics.ansatz import PolyExpAnsatz
-<<<<<<< HEAD
 from mrmustard.physics.wires import Wires
-=======
->>>>>>> 965e620a
 
 from .ket import Ket
 
