--- conflicted
+++ resolved
@@ -531,24 +531,19 @@
             return self * other
 
         if type(self.ansatz) is not type(other.ansatz):
-<<<<<<< HEAD
-            self_shape = list(self.auto_shape())
-            other_shape = list(other.auto_shape())
-            contracted_idxs = self.wires.contracted_indices(other.wires)
-            for idx1, idx2 in zip(*contracted_idxs):
-                max_shape = max(self_shape[idx1], other_shape[idx2])
-                self_shape[idx1] = max_shape
-                other_shape[idx2] = max_shape
-            self_rep = self.to_fock(tuple(self_shape))
-            other_rep = other.to_fock(tuple(other_shape))
-=======
             if settings.DEFAULT_REPRESENTATION == "Bargmann":
                 self_rep = self.to_bargmann()
                 other_rep = other.to_bargmann()
             else:
-                self_rep = self.to_fock()
-                other_rep = other.to_fock()
->>>>>>> 6537ef55
+                self_shape = list(self.auto_shape())
+                other_shape = list(other.auto_shape())
+                contracted_idxs = self.wires.contracted_indices(other.wires)
+                for idx1, idx2 in zip(*contracted_idxs):
+                    max_shape = max(self_shape[idx1], other_shape[idx2])
+                    self_shape[idx1] = max_shape
+                    other_shape[idx2] = max_shape
+                self_rep = self.to_fock(tuple(self_shape))
+                other_rep = other.to_fock(tuple(other_shape))
         else:
             self_rep = self
             other_rep = other
