# Copyright 2021 Xanadu Quantum Technologies Inc.

# Licensed under the Apache License, Version 2.0 (the "License");
# you may not use this file except in compliance with the License.
# You may obtain a copy of the License at

#     http://www.apache.org/licenses/LICENSE-2.0

# Unless required by applicable law or agreed to in writing, software
# distributed under the License is distributed on an "AS IS" BASIS,
# WITHOUT WARRANTIES OR CONDITIONS OF ANY KIND, either express or implied.
# See the License for the specific language governing permissions and
# limitations under the License.

"""This module contains the implementation of the :class:`State` class."""

from __future__ import annotations

import warnings
<<<<<<< HEAD
from typing import TYPE_CHECKING, Iterable, List, Optional, Sequence, Tuple, Union

import numpy as np

from mrmustard import settings
from mrmustard.math import Math
from mrmustard.physics import fock, gaussian
from mrmustard.types import (
    Array,
    Matrix,
    Tensor,
    Vector,
)
=======
from typing import (
    TYPE_CHECKING,
    Iterable,
    List,
    Optional,
    Sequence,
    Tuple,
    Union,
)

import numpy as np

from mrmustard import settings
from mrmustard.math import Math
from mrmustard.physics import fock, gaussian
from mrmustard.typing import (
    RealMatrix,
    RealVector,
    RealTensor,
    ComplexTensor,
)
>>>>>>> f24e3a4f
from mrmustard.utils import graphics

if TYPE_CHECKING:
    from .transformation import Transformation

math = Math()


# pylint: disable=too-many-instance-attributes
class State:
    r"""Base class for quantum states."""

    def __init__(
        self,
        cov: RealMatrix = None,
        means: RealVector = None,
        eigenvalues: RealVector = None,
        symplectic: RealMatrix = None,
        ket: ComplexTensor = None,
        dm: ComplexTensor = None,
        modes: Sequence[int] = None,
        cutoffs: Sequence[int] = None,
        _norm: float = 1.0,
    ):
        r"""Initializes the state.

        Supply either:
            * a covariance matrix and means vector
            * an eigenvalues array and symplectic matrix
            * a fock representation (ket or dm)

        Args:
            cov (Matrix): the covariance matrix
            means (Vector): the means vector
            eigenvalues (Tensor): the eigenvalues of the covariance matrix
            symplectic (Matrix): the symplectic matrix mapping the thermal state with given eigenvalues to this state
            fock (Tensor): the Fock representation
            modes (optional, Sequence[int]): the modes in which the state is defined
            cutoffs (Sequence[int], default=None): set to force the cutoff dimensions of the state
            _norm (float, default=1.0): the norm of the state. Warning: only set if you know what you are doing.

        """
        self._purity = None
        self._fock_probabilities = None
        self._cutoffs = cutoffs
        self._cov = cov
        self._means = means
        self._eigenvalues = eigenvalues
        self._symplectic = symplectic
        self._ket = ket
        self._dm = dm
        self._norm = _norm
        if cov is not None and means is not None:
            self.is_gaussian = True
            self.num_modes = cov.shape[-1] // 2
        elif eigenvalues is not None and symplectic is not None:
            self.is_gaussian = True
            self.num_modes = symplectic.shape[-1] // 2
        elif ket is not None or dm is not None:
            self.is_gaussian = False
            self.num_modes = len(ket.shape) if ket is not None else len(dm.shape) // 2
            self._purity = 1.0 if ket is not None else None
        else:
            raise ValueError(
                "State must be initialized with either a covariance matrix and means vector, an eigenvalues array and symplectic matrix, or a fock representation"
            )
        self._modes = modes
        if modes is not None:
            assert (
                len(modes) == self.num_modes
            ), f"Number of modes supplied ({len(modes)}) must match the representation dimension {self.num_modes}"

    @property
    def modes(self):
        r"""Returns the modes of the state."""
        if self._modes is None:
            return list(range(self.num_modes))
        return self._modes

    def indices(self, modes) -> Union[Tuple[int], int]:
        r"""Returns the indices of the given modes.

        Args:
            modes (Sequence[int] or int): the modes or mode

        Returns:
            Tuple[int] or int: a tuple of indices of the given modes or the single index of a single mode
        """
        if isinstance(modes, int):
            return self.modes.index(modes)
        return tuple(self.modes.index(m) for m in modes)

    @property
    def purity(self) -> float:
        """Returns the purity of the state."""
        if self._purity is None:
            if self.is_gaussian:
                self._purity = gaussian.purity(self.cov, settings.HBAR)
            else:
                self._purity = fock.purity(self._dm)
        return self._purity

    @property
    def is_mixed(self):
        r"""Returns whether the state is mixed."""
        return not self.is_pure

    @property
    def is_pure(self):
        r"""Returns ``True`` if the state is pure and ``False`` otherwise."""
        return True if self._ket is not None else np.isclose(self.purity, 1.0, atol=1e-6)

    @property
    def means(self) -> Optional[RealVector]:
        r"""Returns the means vector of the state."""
        return self._means

    @property
    def cov(self) -> Optional[RealMatrix]:
        r"""Returns the covariance matrix of the state."""
        return self._cov

    @property
    def number_stdev(self) -> RealVector:
        r"""Returns the square root of the photon number variances (standard deviation) in each mode."""
        if self.is_gaussian:
            return math.sqrt(math.diag_part(self.number_cov))

        return math.sqrt(
            fock.number_variances(self.fock, is_dm=len(self.fock.shape) == self.num_modes * 2)
        )

    @property
    def cutoffs(self) -> List[int]:
        r"""Returns the cutoff dimensions for each mode."""
        if self._cutoffs is not None:
            return self._cutoffs  # TODO: allow self._cutoffs = [N, None]
        if self._ket is None and self._dm is None:
            return fock.autocutoffs(self.cov, self.means, settings.AUTOCUTOFF_PROBABILITY)
        return list(
            self.fock.shape[: self.num_modes]
        )  # NOTE: triggered only if the fock representation already exists

    @property
    def shape(self) -> List[int]:
        r"""Returns the shape of the state, accounting for ket/dm representation.

        If the state is in Gaussian representation, the shape is inferred from
        the first two moments of the number operator.
        """
        # NOTE: if we initialize State(dm=pure_dm), self.fock returns the dm, which does not have shape self.cutoffs
        return self.cutoffs if self.is_pure else self.cutoffs + self.cutoffs

    @property
    def fock(self) -> ComplexTensor:
        r"""Returns the Fock representation of the state."""
        if self._dm is None and self._ket is None:
            _fock = fock.wigner_to_fock_state(
                self.cov, self.means, shape=self.shape, return_dm=self.is_mixed
            )
            if self.is_mixed:
                self._dm = _fock
                self._ket = None
            else:
                self._ket = _fock
                self._dm = None
        return self._ket if self._ket is not None else self._dm

    @property
    def number_means(self) -> RealVector:
        r"""Returns the mean photon number for each mode."""
        if self.is_gaussian:
            return gaussian.number_means(self.cov, self.means, settings.HBAR)

        return fock.number_means(tensor=self.fock, is_dm=self.is_mixed)

    @property
    def number_cov(self) -> RealMatrix:
        r"""Returns the complete photon number covariance matrix."""
        if not self.is_gaussian:
            raise NotImplementedError("number_cov not yet implemented for non-gaussian states")

        return gaussian.number_cov(self.cov, self.means, settings.HBAR)

    @property
    def norm(self) -> float:
        r"""Returns the norm of the state."""
        if self.is_gaussian:
            return self._norm
        return fock.norm(self.fock, self._dm is not None)

    @property
    def probability(self) -> float:
        r"""Returns the probability of the state."""
        norm = self.norm
        if self.is_pure and self._ket is not None:
            return norm**2
        return norm

    def ket(self, cutoffs: List[int] = None) -> Optional[ComplexTensor]:
        r"""Returns the ket of the state in Fock representation or ``None`` if the state is mixed.

        Args:
            cutoffs List[int or None]: The cutoff dimensions for each mode. If a mode cutoff is
                ``None``, it's guessed automatically.

        Returns:
            Tensor: the ket
        """
        if self.is_mixed:
            return None

        if cutoffs is None:
            cutoffs = self.cutoffs
        else:
            cutoffs = [c if c is not None else self.cutoffs[i] for i, c in enumerate(cutoffs)]

        if self.is_gaussian:
            self._ket = fock.wigner_to_fock_state(
                self.cov, self.means, shape=cutoffs, return_dm=False
            )
        else:  # only fock representation is available
            if self._ket is None:
                # if state is pure and has a density matrix, calculate the ket
                if self.is_pure:
                    self._ket = fock.dm_to_ket(self._dm)
            current_cutoffs = list(self._ket.shape[: self.num_modes])
            if cutoffs != current_cutoffs:
                paddings = [(0, max(0, new - old)) for new, old in zip(cutoffs, current_cutoffs)]
                if any(p != (0, 0) for p in paddings):
                    padded = fock.math.pad(self._ket, paddings, mode="constant")
                else:
                    padded = self._ket
                return padded[tuple(slice(s) for s in cutoffs)]
        return self._ket[tuple(slice(s) for s in cutoffs)]

    def dm(self, cutoffs: Optional[List[int]] = None) -> ComplexTensor:
        r"""Returns the density matrix of the state in Fock representation.

        Args:
            cutoffs List[int]: The cutoff dimensions for each mode. If a mode cutoff is ``None``,
                it's automatically computed.

        Returns:
            Tensor: the density matrix
        """
        if cutoffs is None:
            cutoffs = self.cutoffs
        else:
            cutoffs = [c if c is not None else self.cutoffs[i] for i, c in enumerate(cutoffs)]
        if self.is_pure:
            ket = self.ket(cutoffs=cutoffs)
            if ket is not None:
                return fock.ket_to_dm(ket)
        else:
            if self.is_gaussian:
                self._dm = fock.wigner_to_fock_state(
                    self.cov, self.means, shape=cutoffs * 2, return_dm=True
                )
            elif cutoffs != (current_cutoffs := list(self._dm.shape[: self.num_modes])):
                paddings = [(0, max(0, new - old)) for new, old in zip(cutoffs, current_cutoffs)]
                if any(p != (0, 0) for p in paddings):
                    padded = fock.math.pad(self._dm, paddings + paddings, mode="constant")
                else:
                    padded = self._dm
                return padded[tuple(slice(s) for s in cutoffs + cutoffs)]
        return self._dm[tuple(slice(s) for s in cutoffs + cutoffs)]

    def fock_probabilities(self, cutoffs: Sequence[int]) -> RealTensor:
        r"""Returns the probabilities in Fock representation.

        If the state is pure, they are the absolute value squared of the ket amplitudes.
        If the state is mixed they are the multi-dimensional diagonals of the density matrix.

        Args:
            cutoffs List[int]: the cutoff dimensions for each mode

        Returns:
            Tensor: the probabilities
        """
        if self._fock_probabilities is None:
            if self.is_mixed:
                dm = self.dm(cutoffs=cutoffs)
                self._fock_probabilities = fock.dm_to_probs(dm)
            else:
                ket = self.ket(cutoffs=cutoffs)
                self._fock_probabilities = fock.ket_to_probs(ket)
        return self._fock_probabilities

    def primal(self, other: Union[State, Transformation]) -> State:
        r"""Returns the post-measurement state after ``other`` is projected onto ``self``.

        ``other << self`` is other projected onto ``self``.

        If ``other`` is a ``Transformation``, it returns the dual of the transformation applied to
        ``self``: ``other << self`` is like ``self >> other^dual``.

        Note that the returned state is not normalized. To normalize a state you can use
        ``mrmustard.physics.normalize``.
        """
        # import pdb

        # pdb.set_trace()
        if isinstance(other, State):
            return self._project_onto_state(other)
        try:
            return other.dual(self)
        except AttributeError as e:
            raise TypeError(
                f"Cannot apply {other.__class__.__qualname__} to {self.__class__.__qualname__}"
            ) from e

    def _project_onto_state(self, other: State) -> Union[State, float]:
        """If states are gaussian use generaldyne measurement, else use
        the states' Fock representation."""

        # if both states are gaussian
        if self.is_gaussian and other.is_gaussian:
            return self._project_onto_gaussian(other)

        # either self or other is not gaussian
        return self._project_onto_fock(other)

    def _project_onto_fock(self, other: State) -> Union[State, float]:
        """Returns the post-measurement state of the projection between two non-Gaussian
        states on the remaining modes or the probability of the result. When doing homodyne sampling,
        returns the post-measurement state or the measument outcome if no modes remain.

        Args:
            other (State): state being projected onto self

        Returns:
            State or float: returns the conditional state on the remaining modes
                or the probability.
        """
        remaining_modes = list(set(other.modes) - set(self.modes))

        out_fock = self._contract_with_other(other)
        if len(remaining_modes) > 0:
            return (
                State(dm=out_fock, modes=remaining_modes)
                if other.is_mixed or self.is_mixed
                else State(ket=out_fock, modes=remaining_modes)
            )

        # return the probability (norm) of the state when there are no modes left
        return (
            fock.math.abs(out_fock) ** 2
            if other.is_pure and self.is_pure
            else fock.math.abs(out_fock)
        )

    def _contract_with_other(self, other):
        other_cutoffs = [
            None if m not in self.modes else other.cutoffs[other.indices(m)] for m in other.modes
        ]
        if hasattr(self, "_preferred_projection"):
            out_fock = self._preferred_projection(other, other.indices(self.modes))
        else:
            # matching other's cutoffs
            self_cutoffs = [other.cutoffs[other.indices(m)] for m in self.modes]
            out_fock = fock.contract_states(
                stateA=other.ket(other_cutoffs) if other.is_pure else other.dm(other_cutoffs),
                stateB=self.ket(self_cutoffs) if self.is_pure else self.dm(self_cutoffs),
                a_is_dm=other.is_mixed,
                b_is_dm=self.is_mixed,
                modes=other.indices(self.modes),
                normalize=self._normalize if hasattr(self, "_normalize") else False,
            )

        return out_fock

    def _project_onto_gaussian(self, other: State) -> Union[State, float]:
        """Returns the result of a generaldyne measurement given that states ``self`` and
        ``other`` are gaussian.

        Args:
            other (State): gaussian state being projected onto self

        Returns:
            State or float: returns the output conditional state on the remaining modes
                or the probability.
        """
        # here `self` is the measurement device state and `other` is the incoming state
        # being projected onto the measurement state
        remaining_modes = list(set(other.modes) - set(self.modes))

        _, probability, new_cov, new_means = gaussian.general_dyne(
            other.cov,
            other.means,
            self.cov,
            self.means,
            self.modes,
        )

        if len(remaining_modes) > 0:
            return State(
                means=new_means,
                cov=new_cov,
                modes=remaining_modes,
                _norm=probability if not getattr(self, "_normalize", False) else 1.0,
            )

        return probability

    def __iter__(self) -> Iterable[State]:
        """Iterates over the modes and their corresponding tensors."""
        return (self.get_modes(i) for i in range(self.num_modes))

    def __and__(self, other: State) -> State:
        r"""Concatenates two states."""
        if not self.is_gaussian or not other.is_gaussian:  # convert all to fock now
            # TODO: would be more efficient if we could keep pure states as kets
            if self.is_mixed or other.is_mixed:
                self_fock = self.dm()
                other_fock = other.dm()
                dm = fock.math.tensordot(self_fock, other_fock, [[], []])
                # e.g. self has shape [1,3,1,3] and other has shape [2,2]
                # we want self & other to have shape [1,3,2,1,3,2]
                # before transposing shape is [1,3,1,3]+[2,2]
                self_idx = list(range(len(self_fock.shape)))
                other_idx = list(range(len(self_idx), len(self_idx) + len(other_fock.shape)))
                return State(
                    dm=math.transpose(
                        dm,
                        self_idx[: len(self_idx) // 2]
                        + other_idx[: len(other_idx) // 2]
                        + self_idx[len(self_idx) // 2 :]
                        + other_idx[len(other_idx) // 2 :],
                    ),
                    modes=self.modes + [m + max(self.modes) + 1 for m in other.modes],
                )
            # else, all states are pure
            self_fock = self.ket()
            other_fock = other.ket()
            return State(
                ket=fock.math.tensordot(self_fock, other_fock, [[], []]),
                modes=self.modes + [m + max(self.modes) + 1 for m in other.modes],
            )
        cov = gaussian.join_covs([self.cov, other.cov])
        means = gaussian.join_means([self.means, other.means])
        return State(
            cov=cov, means=means, modes=self.modes + [m + self.num_modes for m in other.modes]
        )

    def __getitem__(self, item) -> State:
        "setting the modes of a state (same API of `Transformation`)"
        if isinstance(item, int):
            item = [item]
        elif isinstance(item, Iterable):
            item = list(item)
        else:
            raise TypeError("item must be int or iterable")
        if len(item) != self.num_modes:
            raise ValueError(
                f"there are {self.num_modes} modes (item has {len(item)} elements, perhaps you're looking for .get_modes()?)"
            )
        self._modes = item
        return self

    def get_modes(self, item) -> State:
        r"""Returns the state on the given modes."""
        if isinstance(item, int):
            item = [item]
        elif isinstance(item, Iterable):
            item = list(item)
        else:
            raise TypeError("item must be int or iterable")

        if item == self.modes:
            return self

        if not set(item) & set(self.modes):
            raise ValueError(
                f"Failed to request modes {item} for state {self} on modes {self.modes}."
            )
        item_idx = [self.modes.index(m) for m in item]
        if self.is_gaussian:
            cov, _, _ = gaussian.partition_cov(self.cov, item_idx)
            means, _ = gaussian.partition_means(self.means, item_idx)
            return State(cov=cov, means=means, modes=item)

        fock_partitioned = fock.trace(self.dm(self.cutoffs), keep=item_idx)
        return State(dm=fock_partitioned, modes=item)

    # TODO: refactor
    def __eq__(self, other) -> bool:
        r"""Returns whether the states are equal."""
        if self.num_modes != other.num_modes:
            return False
        if not np.isclose(self.purity, other.purity, atol=1e-6):
            return False
        if self.is_gaussian and other.is_gaussian:
            if not np.allclose(self.means, other.means, atol=1e-6):
                return False
            if not np.allclose(self.cov, other.cov, atol=1e-6):
                return False
            return True
        try:
            return np.allclose(
                self.ket(cutoffs=other.cutoffs), other.ket(cutoffs=other.cutoffs), atol=1e-6
            )
        except TypeError:
            return np.allclose(
                self.dm(cutoffs=other.cutoffs), other.dm(cutoffs=other.cutoffs), atol=1e-6
            )

    def __rshift__(self, other: Transformation) -> State:
        r"""Applies other (a Transformation) to self (a State), e.g., ``Coherent(x=0.1) >> Sgate(r=0.1)``."""
        if issubclass(other.__class__, State):
            raise TypeError(
                f"Cannot apply {other.__class__.__qualname__} to a state. Are you looking for the << operator?"
            )
        return other.primal(self)

    def __lshift__(self, other: State):
        r"""Implements projection onto a state or the dual transformation applied on a state.

        E.g., ``self << other`` where other is a ``State`` and ``self`` is either a ``State`` or a ``Transformation``.
        """
        return other.primal(self)

    def __add__(self, other: State):
        r"""Implements a mixture of states (only available in fock representation for the moment)."""
        if not isinstance(other, State):
            raise TypeError(f"Cannot add {other.__class__.__qualname__} to a state")
        warnings.warn("mixing states forces conversion to fock representation", UserWarning)
        return State(dm=self.dm(self.cutoffs) + other.dm(self.cutoffs))

    def __rmul__(self, other):
        r"""Implements multiplication by a scalar from the left.

        E.g., ``0.5 * psi``.
        """
        if self.is_gaussian:
            warnings.warn(
                "scalar multiplication forces conversion to fock representation", UserWarning
            )
            return self.fock  # trigger creation of fock representation
        if self._dm is not None:
            return State(dm=self.dm() * other, modes=self.modes)
        if self._ket is not None:
            return State(ket=self.ket() * other, modes=self.modes)
        raise ValueError("No fock representation available")

    def __truediv__(self, other):
        r"""Implements division by a scalar from the left.

        E.g. ``psi / 0.5``
        """
        if self.is_gaussian:
            warnings.warn("scalar division forces conversion to fock representation", UserWarning)
            return self.fock

        if self._dm is not None:
            return State(dm=self.dm() / other, modes=self.modes)
        if self._ket is not None:
            return State(ket=self.ket() / other, modes=self.modes)
        raise ValueError("No fock representation available")

    @staticmethod
    def _format_probability(prob: float) -> str:
        if prob < 0.001:
            return f"{100*prob:.3e} %"
        else:
            return f"{prob:.3%}"

    def _repr_markdown_(self):
        table = (
            f"#### {self.__class__.__qualname__}\n\n"
            + "| Purity | Probability | Num modes | Bosonic size | Gaussian | Fock |\n"
            + "| :----: | :----: | :----: | :----: | :----: | :----: |\n"
            + f"| {self.purity :.2e} | "
            + self._format_probability(self.probability)
            + f" | {self.num_modes} | {'1' if self.is_gaussian else 'N/A'} | {'✅' if self.is_gaussian else '❌'} | {'✅' if self._ket is not None or self._dm is not None else '❌'} |"
        )

        if self.num_modes == 1:
            graphics.mikkel_plot(math.asnumpy(self.dm(cutoffs=self.cutoffs)))

        if settings.DEBUG:
            detailed_info = f"\ncov={repr(self.cov)}\n" + f"means={repr(self.means)}\n"
            return f"{table}\n{detailed_info}"

        return table<|MERGE_RESOLUTION|>--- conflicted
+++ resolved
@@ -17,21 +17,6 @@
 from __future__ import annotations
 
 import warnings
-<<<<<<< HEAD
-from typing import TYPE_CHECKING, Iterable, List, Optional, Sequence, Tuple, Union
-
-import numpy as np
-
-from mrmustard import settings
-from mrmustard.math import Math
-from mrmustard.physics import fock, gaussian
-from mrmustard.types import (
-    Array,
-    Matrix,
-    Tensor,
-    Vector,
-)
-=======
 from typing import (
     TYPE_CHECKING,
     Iterable,
@@ -48,12 +33,11 @@
 from mrmustard.math import Math
 from mrmustard.physics import fock, gaussian
 from mrmustard.typing import (
+    ComplexTensor,
     RealMatrix,
+    RealTensor,
     RealVector,
-    RealTensor,
-    ComplexTensor,
 )
->>>>>>> f24e3a4f
 from mrmustard.utils import graphics
 
 if TYPE_CHECKING:
