--- conflicted
+++ resolved
@@ -17,24 +17,12 @@
 
 # pylint: disable = missing-function-docstring
 
-<<<<<<< HEAD
 from __future__ import annotations
 
 from typing import (
     Callable,
     Iterable,
     List,
-=======
-from mrmustard import settings
-from mrmustard.math import Math
-from mrmustard.physics import fock, gaussian
-from mrmustard.training.parameter import Parameter
-from mrmustard.types import (
-    Callable,
-    Iterable,
-    List,
-    Matrix,
->>>>>>> 7d79a37a
     Optional,
     Sequence,
     Tuple,
@@ -42,7 +30,6 @@
     Vector,
 )
 
-<<<<<<< HEAD
 import numpy as np
 
 from mrmustard import settings
@@ -51,8 +38,6 @@
 from mrmustard.training.parameter import Parameter
 from mrmustard.typing import RealMatrix, RealVector
 
-=======
->>>>>>> 7d79a37a
 from .state import State
 
 math = Math()
