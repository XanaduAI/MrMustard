# Copyright 2021 Xanadu Quantum Technologies Inc.

# Licensed under the Apache License, Version 2.0 (the "License");
# you may not use this file except in compliance with the License.
# You may obtain a copy of the License at

#     http://www.apache.org/licenses/LICENSE-2.0

# Unless required by applicable law or agreed to in writing, software
# distributed under the License is distributed on an "AS IS" BASIS,
# WITHOUT WARRANTIES OR CONDITIONS OF ANY KIND, either express or implied.
# See the License for the specific language governing permissions and
# limitations under the License.

"""This module contains the implementation of the :class:`Transformation` class."""


# pylint: disable = missing-function-docstring

from __future__ import annotations

<<<<<<< HEAD
from typing import Callable, Iterable, Optional, Sequence, Tuple, Union
=======
from typing import Callable, Iterable, List, Optional, Sequence, Tuple, Union
>>>>>>> 4d47e8e9

import numpy as np

from mrmustard import settings
from mrmustard.math import Math
<<<<<<< HEAD
from mrmustard.math.tensor_networks import Tensor
=======
>>>>>>> 4d47e8e9
from mrmustard.physics import bargmann, fock, gaussian
from mrmustard.training.parameter import Parameter
from mrmustard.typing import RealMatrix, RealVector

from .state import State

math = Math()


class Transformation(Tensor):
    r"""
    Base class for all Transformations.
    """

    def bargmann(self, numpy=False):
        X, Y, d = self.XYd(allow_none=False)
        if self.is_unitary:
            A, B, C = bargmann.wigner_to_bargmann_U(
                X if X is not None else math.identity(d.shape[-1], dtype=d.dtype),
                d if d is not None else math.zeros(X.shape[-1], dtype=X.dtype),
            )
        else:
            A, B, C = bargmann.wigner_to_bargmann_Choi(
                X if X is not None else math.identity(d.shape[-1], dtype=d.dtype),
                Y if Y is not None else math.zeros((d.shape[-1], d.shape[-1]), dtype=d.dtype),
                d if d is not None else math.zeros(X.shape[-1], dtype=X.dtype),
            )
        if numpy:
            return math.asnumpy(A), math.asnumpy(B), math.asnumpy(C)
        return A, B, C

    def primal(self, state: State) -> State:
        r"""Applies this transformation to the given ``state`` and returns the transformed state.

        Args:
            state (State): the state to transform

        Returns:
            State: the transformed state
        """
        if state.is_gaussian:
            new_state = self._transform_gaussian(state, dual=False)
        else:
            new_state = self._transform_fock(state, dual=False)
        return new_state

    def dual(self, state: State) -> State:
        r"""Applies the dual of this transformation to the given ``state`` and returns the transformed state.

        Args:
            state (State): the state to transform

        Returns:
            State: the transformed state
        """
        if state.is_gaussian:
            new_state = self._transform_gaussian(state, dual=True)
        else:
            new_state = self._transform_fock(state, dual=True)
        return new_state

    def _transform_gaussian(self, state: State, dual: bool) -> State:
        r"""Transforms a Gaussian state into a Gaussian state.

        Args:
            state (State): the state to transform
            dual (bool): whether to apply the dual channel

        Returns:
            State: the transformed state
        """
        X, Y, d = self.XYd(allow_none=False) if not dual else self.XYd_dual(allow_none=False)
        cov, means = gaussian.CPTP(state.cov, state.means, X, Y, d, state.modes, self.modes)
        new_state = State(
            cov=cov, means=means, modes=state.modes, _norm=state.norm
        )  # NOTE: assumes modes don't change
        return new_state

<<<<<<< HEAD
    def _transform_fock(self, state: State, dual: bool) -> State:
        raise NotImplementedError
=======
    def transform_fock(self, state: State, dual: bool) -> State:
        r"""Transforms a state in Fock representation.

        Args:
            state (State): the state to transform
            dual (bool): whether to apply the dual channel

        Returns:
            State: the transformed state
        """
        op_idx = [state.modes.index(m) for m in self.modes]
        if self.is_unitary:
            # until we have output autocutoff we use the same input cutoff list
            U = self.U(cutoffs=[state.cutoffs[i] for i in op_idx] * 2)
            U = math.dagger(U) if dual else U
            if state.is_pure:
                return State(ket=fock.apply_kraus_to_ket(U, state.ket(), op_idx), modes=state.modes)
            return State(dm=fock.apply_kraus_to_dm(U, state.dm(), op_idx), modes=state.modes)
        else:
            # until we have output autocutoff we use the same input cutoff list
            choi = self.choi(cutoffs=[state.cutoffs[i] for i in op_idx] * 4)
            n = state.num_modes
            N0 = list(range(0, n))
            N1 = list(range(n, 2 * n))
            N2 = list(range(2 * n, 3 * n))
            N3 = list(range(3 * n, 4 * n))
            if dual:
                choi = math.transpose(choi, N1 + N0 + N3 + N2)  # we flip out-in

            if state.is_pure:
                return State(
                    dm=fock.apply_choi_to_ket(choi, state.ket(), op_idx), modes=state.modes
                )
            return State(dm=fock.apply_choi_to_dm(choi, state.dm(), op_idx), modes=state.modes)

    @property
    def modes(self) -> Sequence[int]:
        """Returns the list of modes on which the transformation acts on."""
        if self._modes in (None, []):
            for elem in self.XYd(allow_none=True):
                if elem is not None:
                    self._modes = list(range(elem.shape[-1] // 2))
                    break
        return self._modes

    @modes.setter
    def modes(self, modes: List[int]):
        r"""Sets the modes on which the transformation acts."""
        self._validate_modes(modes)
        self._modes = modes
>>>>>>> 4d47e8e9

    @property
    def num_modes(self) -> int:
        r"""The number of modes on which the transformation acts."""
        return len(self.modes)

    def _validate_modes(self, modes):
        pass

    @property
    def X_matrix(self) -> Optional[RealMatrix]:
        return None

    @property
    def Y_matrix(self) -> Optional[RealMatrix]:
        return None

    @property
    def d_vector(self) -> Optional[RealVector]:
        return None

    @property
    def X_matrix_dual(self) -> Optional[RealMatrix]:
        if (X := self.X_matrix) is None:
            return None
        return gaussian.math.inv(X)

    @property
    def Y_matrix_dual(self) -> Optional[RealMatrix]:
        if (Y := self.Y_matrix) is None:
            return None
        if (Xdual := self.X_matrix_dual) is None:
            return Y
        return math.matmul(math.matmul(Xdual, Y), math.transpose(Xdual))

    @property
    def d_vector_dual(self) -> Optional[RealVector]:
        if (d := self.d_vector) is None:
            return None
        if (Xdual := self.X_matrix_dual) is None:
            return -d
        return -math.matmul(Xdual, d)

<<<<<<< HEAD
    def bargmann(self, numpy=False):
        X, Y, d = self.XYd(allow_none=False)
        if self.is_unitary:
            A, B, C = bargmann.wigner_to_bargmann_U(X, d)
        else:
            A, B, C = bargmann.wigner_to_bargmann_Choi(X, Y, d)
        if numpy:
            return math.asnumpy(A), math.asnumpy(B), math.asnumpy(C)
        return A, B, C

    def choi(
        self,
        cutoffs: Optional[Sequence[int]] = None,
        shape: Optional[Sequence[int]] = None,
        dual: bool = False,
    ):
        r"""Returns the Choi representation of the transformation.

        If specified, ``shape`` takes precedence over ``cutoffs``.
        The ``shape`` is in the order ``(out_L, in_L, out_R, in_R)``.

        Args:
            cutoffs: the cutoffs of the input and output modes
            shape: the shape of the Choi matrix
            dual: whether to return the dual Choi
        """
        N = self.num_modes
        if cutoffs is None:
            pass
        elif len(cutoffs) != N:
            raise ValueError(f"len(cutoffs) must be {self.num_modes} (got {len(cutoffs)})")

        shape = shape or tuple(cutoffs) * 4

        if self.is_unitary:
            shape = shape[: 2 * self.num_modes]
            U = self.U(shape[: self.num_modes])
            Udual = self.U(shape[self.num_modes :])
            if dual:
                return fock.U_to_choi(U=Udual, Udual=U)
            return fock.U_to_choi(U=U, Udual=Udual)

        X, Y, d = self.XYd(allow_none=False)
        choi = fock.wigner_to_fock_Choi(X, Y, d, shape=shape)
        if dual:
            n = len(shape) // 4
            N0 = list(range(0, n))
            N1 = list(range(n, 2 * n))
            N2 = list(range(2 * n, 3 * n))
            N3 = list(range(3 * n, 4 * n))
            choi = math.conj(math.transpose(choi, N1 + N0 + N3 + N2))  # if dual we flip out-in
        return choi

=======
>>>>>>> 4d47e8e9
    def XYd(
        self, allow_none: bool = True
    ) -> Tuple[Optional[RealMatrix], Optional[RealMatrix], Optional[RealVector]]:
        r"""Returns the ```(X, Y, d)``` triple.

        Override in subclasses if computing ``X``, ``Y`` and ``d`` together is more efficient.
        """
        if allow_none:
            return self.X_matrix, self.Y_matrix, self.d_vector
        X = math.eye(2 * self.num_modes) if self.X_matrix is None else self.X_matrix
        Y = math.zeros_like(X) if self.Y_matrix is None else self.Y_matrix
        d = math.zeros_like(X[:, 0]) if self.d_vector is None else self.d_vector
        return X, Y, d

    def XYd_dual(
        self, allow_none: bool = True
    ) -> tuple[Optional[RealMatrix], Optional[RealMatrix], Optional[RealVector]]:
        r"""Returns the ```(X, Y, d)``` triple of the dual of the current transformation.

        Override in subclasses if computing ``Xdual``, ``Ydual`` and ``ddual`` together is more efficient.
        """
        if allow_none:
            return self.X_matrix_dual, self.Y_matrix_dual, self.d_vector_dual
        Xdual = math.eye(2 * self.num_modes) if self.X_matrix_dual is None else self.X_matrix_dual
        Ydual = math.zeros_like(Xdual) if self.Y_matrix_dual is None else self.Y_matrix_dual
        ddual = math.zeros_like(Xdual[:, 0]) if self.d_vector_dual is None else self.d_vector_dual
        return Xdual, Ydual, ddual
<<<<<<< HEAD
=======

    def U(self, cutoffs: Sequence[int]):
        r"""Returns the unitary representation of the transformation."""
        if not self.is_unitary:
            return None
        X, _, d = self.XYd(allow_none=False)
        if len(cutoffs) == self.num_modes:
            shape = tuple(cutoffs) * 2
        elif len(cutoffs) == 2 * self.num_modes:
            shape = tuple(cutoffs)

        else:
            raise ValueError(
                f"Invalid number of cutoffs: {len(cutoffs)} (expected {self.num_modes} or {2*self.num_modes})"
            )
        return fock.wigner_to_fock_U(X, d, shape=shape)

    def choi(self, cutoffs: Sequence[int]):
        r"""Returns the Choi representation of the transformation."""
        if len(cutoffs) == self.num_modes:
            shape = tuple(cutoffs) * 4
        elif len(cutoffs) == 4 * self.num_modes:
            shape = tuple(cutoffs)
        else:
            raise ValueError(
                f"Invalid number of cutoffs: {len(cutoffs)} (expected {self.num_modes} or {4*self.num_modes})"
            )
        if self.is_unitary:
            shape = shape[: 2 * self.num_modes]
            U = self.U(shape[: self.num_modes])
            Udual = self.U(shape[self.num_modes :])
            return fock.U_to_choi(U, Udual)
        X, Y, d = self.XYd(allow_none=False)

        return fock.wigner_to_fock_Choi(X, Y, d, shape=shape)
>>>>>>> 4d47e8e9

    def __getitem__(self, items) -> Callable:
        r"""Sets the modes on which the transformation acts.

        Allows transformations to be used as: ``output = transf[0,1](input)``,  e.g. acting on
        modes 0 and 1.
        """
        #  TODO: this won't work when we want to reuse the same op for different modes in a circuit.
        # i.e. `psi = op[0](psi); psi = op[1](psi)` is ok, but `circ = Circuit([op[0], op[1]])` won't work.
        if isinstance(items, int):
            modes = [items]
        elif isinstance(items, slice):
            modes = list(range(items.start, items.stop, items.step))
        elif isinstance(items, (Sequence, Iterable)):
            modes = list(items)
        else:
            raise ValueError(f"{items} is not a valid slice or list of modes.")
        if self.is_unitary:
            self.change_modes(modes, modes)
        else:
            self.change_modes(modes, modes, modes, modes)
        return self

    def __rshift__(self, other: Transformation):
        r"""Concatenates self with other (other after self).

        If any of the two is a circuit, all the ops in it migrate to the new circuit that is returned.
        E.g., ``circ = Sgate(1.0)[0,1] >> Dgate(0.2)[0] >> BSgate(np.pi/4)[0,1]``

        Args:
            other: another transformation

        Returns:
            Circuit: A circuit that concatenates self with other
        """
        from mrmustard.lab.circuit import Circuit  # pylint: disable=import-outside-toplevel

        ops1 = self._ops if isinstance(self, Circuit) else [self]
        ops2 = other._ops if isinstance(other, Circuit) else [other]
        return Circuit(ops1 + ops2)

    def __lshift__(self, other: Union[State, Transformation]):
        r"""Applies the dual of self to other.

        If other is a state, the dual of self is applied to the state.
        If other is a transformation, the dual of self is concatenated after other (in the dual sense).

        E.g.
        .. code-block::

            Sgate(0.1) << Coherent(0.5)   # state
            Sgate(0.1) << Dgate(0.2)      # transformation

        Args:
            other: a state or a transformation

        Returns:
            State: the state transformed via the dual transformation or the transformation
            concatenated after other
        """
        if isinstance(other, State):
            return self.dual(other)
        if isinstance(other, Transformation):
            return self >> other  # so that the dual is self.dual(other.dual(x))
        raise ValueError(
            f"{other} of type {other.__class__} is not a valid state or transformation."
        )
<<<<<<< HEAD
=======

    # pylint: disable=too-many-branches,too-many-return-statements
    def __eq__(self, other):
        r"""Returns ``True`` if the two transformations are equal."""
        if not isinstance(other, Transformation):
            return False
        if not (self.is_gaussian and other.is_gaussian):
            return np.allclose(
                self.choi(cutoffs=[settings.EQ_TRANSFORMATION_CUTOFF] * 4 * self.num_modes),
                other.choi(cutoffs=[settings.EQ_TRANSFORMATION_CUTOFF] * 4 * self.num_modes),
                rtol=settings.EQ_TRANSFORMATION_RTOL_FOCK,
            )

        sX, sY, sd = self.XYd(allow_none=False)
        oX, oY, od = other.XYd(allow_none=False)
        return np.allclose(sX, oX) and np.allclose(sY, oY) and np.allclose(sd, od)
>>>>>>> 4d47e8e9

    def __repr__(self):
        class_name = self.__class__.__name__
        modes = self.modes

        parameters = {k: v for k, v in self.__dict__.items() if isinstance(v, Parameter)}
        param_str_rep = [
            f"{name}={repr(math.asnumpy(par.value))}" for name, par in parameters.items()
        ]

        params_str = ", ".join(sorted(param_str_rep))

        return f"{class_name}({params_str}, modes = {modes})".replace("\n", "")

    def __str__(self):
        class_name = self.__class__.__name__
        modes = self.modes
        return f"<{class_name} object at {hex(id(self))} acting on modes {modes}>"

    def _repr_markdown_(self):
        header = (
            f"##### {self.__class__.__qualname__} on modes {self.modes}\n"
            "|Parameters|dtype|Value|Bounds|Shape|Trainable|\n"
            "| :-:      | :-: | :-: | :-:  | :-: | :-:     |\n"
        )

        body = ""
        with np.printoptions(precision=6, suppress=True):
            parameters = {k: v for k, v in self.__dict__.items() if isinstance(v, Parameter)}
            for name, par in parameters.items():
                par_value = repr(math.asnumpy(par.value)).replace("\n", "<br>")
                body += (
                    f"| {name}"
                    f"| {par.value.dtype.name}"
                    f"| {par_value}"
                    f"| {str(getattr(par.value, 'bounds', 'None'))}"
                    f"| {par.value.shape}"
                    f"| {str(math.is_trainable(par.value))}"
                    "|\n"
                )

        return header + body


class Unitary(Transformation):
    r"""
    A unitary transformation.

    Args:
        name: The name of this unitary.
        modes: The modes that this unitary acts on.
    """

    def __init__(self, name: str, modes: list[int]):
        super().__init__(name=name, modes_in_ket=modes, modes_out_ket=modes)
        self.is_unitary = True

    def value(self, shape: Tuple[int]):
        return self.U(shape=shape)

    def _transform_fock(self, state: State, dual=False) -> State:
        op_idx = [state.modes.index(m) for m in self.modes]
        U = self.U(cutoffs=[state.cutoffs[i] for i in op_idx])
        if state.is_hilbert_vector:
            return State(ket=fock.apply_kraus_to_ket(U, state.ket(), op_idx), modes=state.modes)
        return State(dm=fock.apply_kraus_to_dm(U, state.dm(), op_idx), modes=state.modes)

    def U(
        self,
        cutoffs: Optional[Sequence[int]] = None,
        shape: Optional[Sequence[int]] = None,
    ):
        r"""Returns the unitary representation of the transformation.

        If specified, ``shape`` takes precedence over ``cutoffs``.
        ``shape`` is in the order ``(out, in)``.

        Note that for a unitary transformation on N modes, ``len(cutoffs)`` is ``N``
        and ``len(shape)`` is ``2N``.

        Args:
            cutoffs: the cutoffs of the input and output modes
            shape: the shape of the unitary matrix

        Returns:
            ComplexTensor: the unitary matrix in Fock representation
        """
        if cutoffs is None:
            pass
        elif len(cutoffs) != self.num_modes:
            raise ValueError(f"len(cutoffs) must be {self.num_modes} (got {len(cutoffs)})")
        shape = shape or tuple(cutoffs) * 2
        X, _, d = self.XYd(allow_none=False)
        return fock.wigner_to_fock_U(X, d, shape=shape)

    def __eq__(self, other):
        r"""Returns ``True`` if the two transformations are equal."""
        if not isinstance(other, Unitary):
            return False
        if not (self.is_gaussian and other.is_gaussian):
            return np.allclose(
                self.U(cutoffs=[settings.EQ_TRANSFORMATION_CUTOFF] * 2 * self.num_modes),
                other.U(cutoffs=[settings.EQ_TRANSFORMATION_CUTOFF] * 2 * self.num_modes),
                rtol=settings.EQ_TRANSFORMATION_RTOL_FOCK,
            )
        sX, sY, sd = self.XYd(allow_none=False)
        oX, oY, od = other.XYd(allow_none=False)
        assert np.isclose(np.linalg.norm(sY), 0)
        assert np.isclose(np.linalg.norm(oY), 0)
        return np.allclose(sX, oX) and np.allclose(sd, od)


class Channel(Transformation):
    r"""
    A quantum channel.

    Args:
        name: The name of this channel.
        modes: The modes that this channel acts on.
    """

    def __init__(self, name: str, modes: list[int]):
        super().__init__(
            name=name,
            modes_in_ket=modes,
            modes_out_ket=modes,
            modes_in_bra=modes,
            modes_out_bra=modes,
        )
        self.is_unitary = False

    def _transform_fock(self, state: State, dual: bool = False) -> State:
        op_idx = [state.modes.index(m) for m in self.modes]
        choi = self.choi(cutoffs=[state.cutoffs[i] for i in op_idx], dual=dual)
        if state.is_hilbert_vector:
            return State(dm=fock.apply_choi_to_ket(choi, state.ket(), op_idx), modes=state.modes)
        return State(dm=fock.apply_choi_to_dm(choi, state.dm(), op_idx), modes=state.modes)

    def value(self, shape: Tuple[int]):
        return self.choi(shape=shape)

    def __eq__(self, other):
        r"""Returns ``True`` if the two transformations are equal."""
        if not isinstance(other, Channel):
            return False
        if not (self.is_gaussian and other.is_gaussian):
            return np.allclose(
                self.choi(cutoffs=[settings.EQ_TRANSFORMATION_CUTOFF] * 4 * self.num_modes),
                other.choi(cutoffs=[settings.EQ_TRANSFORMATION_CUTOFF] * 4 * self.num_modes),
                rtol=settings.EQ_TRANSFORMATION_RTOL_FOCK,
            )
        sX, sY, sd = self.XYd(allow_none=False)
        oX, oY, od = other.XYd(allow_none=False)
        return np.allclose(sX, oX) and np.allclose(sY, oY) and np.allclose(sd, od)<|MERGE_RESOLUTION|>--- conflicted
+++ resolved
@@ -19,20 +19,13 @@
 
 from __future__ import annotations
 
-<<<<<<< HEAD
 from typing import Callable, Iterable, Optional, Sequence, Tuple, Union
-=======
-from typing import Callable, Iterable, List, Optional, Sequence, Tuple, Union
->>>>>>> 4d47e8e9
 
 import numpy as np
 
 from mrmustard import settings
 from mrmustard.math import Math
-<<<<<<< HEAD
 from mrmustard.math.tensor_networks import Tensor
-=======
->>>>>>> 4d47e8e9
 from mrmustard.physics import bargmann, fock, gaussian
 from mrmustard.training.parameter import Parameter
 from mrmustard.typing import RealMatrix, RealVector
@@ -111,61 +104,8 @@
         )  # NOTE: assumes modes don't change
         return new_state
 
-<<<<<<< HEAD
     def _transform_fock(self, state: State, dual: bool) -> State:
         raise NotImplementedError
-=======
-    def transform_fock(self, state: State, dual: bool) -> State:
-        r"""Transforms a state in Fock representation.
-
-        Args:
-            state (State): the state to transform
-            dual (bool): whether to apply the dual channel
-
-        Returns:
-            State: the transformed state
-        """
-        op_idx = [state.modes.index(m) for m in self.modes]
-        if self.is_unitary:
-            # until we have output autocutoff we use the same input cutoff list
-            U = self.U(cutoffs=[state.cutoffs[i] for i in op_idx] * 2)
-            U = math.dagger(U) if dual else U
-            if state.is_pure:
-                return State(ket=fock.apply_kraus_to_ket(U, state.ket(), op_idx), modes=state.modes)
-            return State(dm=fock.apply_kraus_to_dm(U, state.dm(), op_idx), modes=state.modes)
-        else:
-            # until we have output autocutoff we use the same input cutoff list
-            choi = self.choi(cutoffs=[state.cutoffs[i] for i in op_idx] * 4)
-            n = state.num_modes
-            N0 = list(range(0, n))
-            N1 = list(range(n, 2 * n))
-            N2 = list(range(2 * n, 3 * n))
-            N3 = list(range(3 * n, 4 * n))
-            if dual:
-                choi = math.transpose(choi, N1 + N0 + N3 + N2)  # we flip out-in
-
-            if state.is_pure:
-                return State(
-                    dm=fock.apply_choi_to_ket(choi, state.ket(), op_idx), modes=state.modes
-                )
-            return State(dm=fock.apply_choi_to_dm(choi, state.dm(), op_idx), modes=state.modes)
-
-    @property
-    def modes(self) -> Sequence[int]:
-        """Returns the list of modes on which the transformation acts on."""
-        if self._modes in (None, []):
-            for elem in self.XYd(allow_none=True):
-                if elem is not None:
-                    self._modes = list(range(elem.shape[-1] // 2))
-                    break
-        return self._modes
-
-    @modes.setter
-    def modes(self, modes: List[int]):
-        r"""Sets the modes on which the transformation acts."""
-        self._validate_modes(modes)
-        self._modes = modes
->>>>>>> 4d47e8e9
 
     @property
     def num_modes(self) -> int:
@@ -209,7 +149,6 @@
             return -d
         return -math.matmul(Xdual, d)
 
-<<<<<<< HEAD
     def bargmann(self, numpy=False):
         X, Y, d = self.XYd(allow_none=False)
         if self.is_unitary:
@@ -263,8 +202,6 @@
             choi = math.conj(math.transpose(choi, N1 + N0 + N3 + N2))  # if dual we flip out-in
         return choi
 
-=======
->>>>>>> 4d47e8e9
     def XYd(
         self, allow_none: bool = True
     ) -> Tuple[Optional[RealMatrix], Optional[RealMatrix], Optional[RealVector]]:
@@ -292,44 +229,6 @@
         Ydual = math.zeros_like(Xdual) if self.Y_matrix_dual is None else self.Y_matrix_dual
         ddual = math.zeros_like(Xdual[:, 0]) if self.d_vector_dual is None else self.d_vector_dual
         return Xdual, Ydual, ddual
-<<<<<<< HEAD
-=======
-
-    def U(self, cutoffs: Sequence[int]):
-        r"""Returns the unitary representation of the transformation."""
-        if not self.is_unitary:
-            return None
-        X, _, d = self.XYd(allow_none=False)
-        if len(cutoffs) == self.num_modes:
-            shape = tuple(cutoffs) * 2
-        elif len(cutoffs) == 2 * self.num_modes:
-            shape = tuple(cutoffs)
-
-        else:
-            raise ValueError(
-                f"Invalid number of cutoffs: {len(cutoffs)} (expected {self.num_modes} or {2*self.num_modes})"
-            )
-        return fock.wigner_to_fock_U(X, d, shape=shape)
-
-    def choi(self, cutoffs: Sequence[int]):
-        r"""Returns the Choi representation of the transformation."""
-        if len(cutoffs) == self.num_modes:
-            shape = tuple(cutoffs) * 4
-        elif len(cutoffs) == 4 * self.num_modes:
-            shape = tuple(cutoffs)
-        else:
-            raise ValueError(
-                f"Invalid number of cutoffs: {len(cutoffs)} (expected {self.num_modes} or {4*self.num_modes})"
-            )
-        if self.is_unitary:
-            shape = shape[: 2 * self.num_modes]
-            U = self.U(shape[: self.num_modes])
-            Udual = self.U(shape[self.num_modes :])
-            return fock.U_to_choi(U, Udual)
-        X, Y, d = self.XYd(allow_none=False)
-
-        return fock.wigner_to_fock_Choi(X, Y, d, shape=shape)
->>>>>>> 4d47e8e9
 
     def __getitem__(self, items) -> Callable:
         r"""Sets the modes on which the transformation acts.
@@ -397,25 +296,6 @@
         raise ValueError(
             f"{other} of type {other.__class__} is not a valid state or transformation."
         )
-<<<<<<< HEAD
-=======
-
-    # pylint: disable=too-many-branches,too-many-return-statements
-    def __eq__(self, other):
-        r"""Returns ``True`` if the two transformations are equal."""
-        if not isinstance(other, Transformation):
-            return False
-        if not (self.is_gaussian and other.is_gaussian):
-            return np.allclose(
-                self.choi(cutoffs=[settings.EQ_TRANSFORMATION_CUTOFF] * 4 * self.num_modes),
-                other.choi(cutoffs=[settings.EQ_TRANSFORMATION_CUTOFF] * 4 * self.num_modes),
-                rtol=settings.EQ_TRANSFORMATION_RTOL_FOCK,
-            )
-
-        sX, sY, sd = self.XYd(allow_none=False)
-        oX, oY, od = other.XYd(allow_none=False)
-        return np.allclose(sX, oX) and np.allclose(sY, oY) and np.allclose(sd, od)
->>>>>>> 4d47e8e9
 
     def __repr__(self):
         class_name = self.__class__.__name__
