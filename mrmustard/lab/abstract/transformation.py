# Copyright 2021 Xanadu Quantum Technologies Inc.

# Licensed under the Apache License, Version 2.0 (the "License");
# you may not use this file except in compliance with the License.
# You may obtain a copy of the License at

#     http://www.apache.org/licenses/LICENSE-2.0

# Unless required by applicable law or agreed to in writing, software
# distributed under the License is distributed on an "AS IS" BASIS,
# WITHOUT WARRANTIES OR CONDITIONS OF ANY KIND, either express or implied.
# See the License for the specific language governing permissions and
# limitations under the License.

from __future__ import annotations
from abc import ABC, abstractmethod
import numpy as np
from rich.table import Table
from rich import print as rprint

from mrmustard.physics import gaussian, fock
from mrmustard.lab.abstract.state import State
from mrmustard.types import *
from mrmustard.utils import graphics
from mrmustard.utils.parametrized import Parametrized
from mrmustard import settings
from mrmustard.math import Math

math = Math()


class Transformation:
    r"""base class for all Transformations"""
    _bell = None  # single-mode TMSV state for gaussian-to-fock conversion
    is_unitary = True  # whether the transformation is unitary (True by default)

    def primal(self, state: State) -> State:
        r"""applies :code:``self`` (a :code:``Transformation``) to other (a :code:``State``) and returns the transformed state

        Args:
            state (State): the state to transform

        Returns:
            State: the transformed state
        """
        if state.is_gaussian:
            new_state = self.transform_gaussian(state, dual=False)
        else:
            new_state = self.transform_fock(state, dual=False)
        return new_state

    def dual(self, state: State) -> State:
        r"""applies the dual of self (dual of a Transformation) to other (a State) and returns the transformed state

        Args:
            state (State): the state to transform

        Returns:
            State: the transformed state
        """
        if state.is_gaussian:
            new_state = self.transform_gaussian(state, dual=True)
        else:
            new_state = self.transform_fock(state, dual=True)
        return new_state

    @property
    def bell(self):
        r"""the N-mode two-mode squeezed vacuum for the choi-jamiolkowksi isomorphism"""
        if self._bell is None:
            cov = gaussian.two_mode_squeezed_vacuum_cov(
                r=settings.CHOI_R, phi=0.0, hbar=settings.HBAR
            )
            means = gaussian.vacuum_means(num_modes=2, hbar=settings.HBAR)
            bell = bell_single = State(cov=cov, means=means)
            for _ in self.modes[1:]:
                bell = bell & bell_single
            tot = 2 * len(self.modes)
            order = tuple(range(0, tot, 2)) + tuple(range(1, tot, 2))
            self._bell = bell.get_modes(order)
        return self._bell

    def transform_gaussian(self, state: State, dual: bool) -> State:
        r"""transforms a Gaussian state into a Gaussian state

        Args:
            state (State): the state to transform
            dual (bool): whether to apply the dual channel

        Returns:
            State: the transformed state
        """
        X, Y, d = self.XYd if not dual else self.XYd_dual
        cov, means = gaussian.CPTP(state.cov, state.means, X, Y, d, self.modes)
        new_state = State(cov=cov, means=means)
        return new_state

    def transform_fock(self, state: State, dual: bool) -> State:
        r"""transforms a state in Fock representation

        Args:
            state (State): the state to transform
            dual (bool): whether to apply the dual channel

        Returns:
            State: the transformed state
        """
        if self.is_unitary:
            U = self.U(cutoffs=state.cutoffs)
            transformation = fock.math.dagger(U) if dual else U
        else:
            transformation = self.choi(cutoffs=state.cutoffs)
            if dual:
                n = len(state.cutoffs)
                N0 = list(range(0, n))
                N1 = list(range(n, 2 * n))
                N2 = list(range(2 * n, 3 * n))
                N3 = list(range(3 * n, 4 * n))
                transformation = fock.math.transpose(transformation, N3 + N0 + N1 + N2)
        new_fock = fock.CPTP(
            transformation=transformation,
            fock_state=state.ket(state.cutoffs) if state.is_pure else state.dm(state.cutoffs),
            transformation_is_unitary=self.is_unitary,
            state_is_dm=state.is_mixed,
        )
        if state.is_mixed or not self.is_unitary:
            return State(dm=new_fock, modes=state.modes)
        else:
            return State(ket=new_fock, modes=state.modes)

    def __repr__(self):
        table = Table(title=f"{self.__class__.__qualname__}")
        table.add_column("Parameters")
        table.add_column("dtype")
        table.add_column("Value")
        table.add_column("Shape")
        table.add_column("Trainable")
        with np.printoptions(precision=6, suppress=True):
            for name in self.param_names:
                par = self.__dict__[name]
                table.add_row(
                    name,
                    par.dtype.name,
                    f"{np.array(par)}",
                    f"{par.shape}",
                    str(self.__dict__["_" + name + "_trainable"]),
                )
            lst = [
                f"{name}={np.array(np.atleast_1d(self.__dict__[name]))}"
                for name in self.param_names
            ]
            repr_string = f"{self.__class__.__qualname__}({', '.join(lst)})" + (
                f"[{self._modes}]" if self._modes is not None else ""
            )
        rprint(table)
        return repr_string

    @property
    def modes(self) -> Sequence[int]:
        if self._modes in (None, []):
            X, Y, d = self.XYd
            if d is not None:
                self._modes = list(range(d.shape[-1] // 2))
            elif X is not None:
                self._modes = list(range(X.shape[-1] // 2))
            elif Y is not None:
                self._modes = list(range(Y.shape[-1] // 2))
        return self._modes

    @modes.setter
    def modes(self, modes: List[int]):
        r"""
        Sets the modes on which the transformation acts.
        """
        self._validate_modes(modes)
        self._modes = modes

    def _validate_modes(self, modes):
        pass

    @property
    def X_matrix(self) -> Optional[Matrix]:
        return None

    @property
    def Y_matrix(self) -> Optional[Matrix]:
        return None

    @property
    def d_vector(self) -> Optional[Vector]:
        return None

    @property
    def X_matrix_dual(self) -> Optional[Matrix]:
        if self.X_matrix is not None:
            return gaussian.math.inv(self.X_matrix)
        else:
            return None

    @property
    def Y_matrix_dual(self) -> Optional[Matrix]:
        Xdual = self.X_matrix_dual
        Y = self.Y_matrix
        if Xdual is None:
            return Y
        elif Y is not None:
            return math.matmul(math.matmul(Xdual, self.Y_matrix), Xdual)
        return None

    @property
    def d_vector_dual(self) -> Optional[Vector]:
        Xdual = self.X_matrix_dual
        d = self.d_vector
        if Xdual is None:
            return -d
        elif d is not None:
            return -math.matvec(Xdual, d)
        return None

    @property
    def XYd(self) -> Tuple[Optional[Matrix], Optional[Matrix], Optional[Vector]]:
<<<<<<< HEAD
        r"""returns the (X, Y, d) triple"""
=======
        r"""
        Returns the (X, Y, d) triple.
        Override in subclasses if computing X, Y and d together is more efficient.
        """
>>>>>>> e0fa8fc2
        return self.X_matrix, self.Y_matrix, self.d_vector

    @property
    def XYd_dual(self) -> Tuple[Optional[Matrix], Optional[Matrix], Optional[Vector]]:
        r"""returns the (X, Y, d) triple of the dual of the current transformation"""
        return self.X_matrix_dual, self.Y_matrix_dual, self.d_vector_dual

    @property
    def is_phase_covariant(self) -> bool:
        X, Y, d = self.XYd
        if d is not None:
            return False
        if X is not None and not math.allclose(self.X, math.diag(math.diag_part(self.X))):
            return False
        if Y is not None and not math.allclose(self.Y, math.diag(math.diag_part(self.Y))):
            return False
        return True

    def U(self, cutoffs: Sequence[int]):
        r"""returns the unitary representation of the transformation"""
        if not self.is_unitary:
            return None
        choi_state = self.bell >> self
        return fock.fock_representation(
            choi_state.cov,
            choi_state.means,
            shape=cutoffs * 2,
            return_unitary=True,
            choi_r=settings.CHOI_R,
        )

    def choi(self, cutoffs: Sequence[int]):
        r"""returns the Choi representation of the transformation"""
        if self.is_unitary:
            U = self.U(cutoffs)
            return fock.U_to_choi(U)
        else:
            choi_state = self(self.bell)
            choi_op = fock.fock_representation(
                choi_state.cov,
                choi_state.means,
                shape=cutoffs * 4,
                return_unitary=False,
                choi_r=settings.CHOI_R,
            )
            return choi_op

    def __getitem__(self, items) -> Callable:
        r"""allows transformations to be used as :math:`output = op[0,1](input)`, e.g. acting on modes 0 and 1"""
        #  TODO: this won't work when we want to reuse the same op for different modes in a circuit.
        # i.e. `psi = op[0](psi); psi = op[1](psi)` is ok, but `circ = Circuit([op[0], op[1]])` won't work.
        if isinstance(items, int):
            modes = [items]
        elif isinstance(items, slice):
            modes = list(range(items.start, items.stop, items.step))
        elif isinstance(items, (Sequence, Iterable)):
            modes = list(items)
        else:
            raise ValueError(f"{items} is not a valid slice or list of modes.")
        self.modes = modes
        return self

    # TODO: use __class_getitem__ for compiler stuff

    def __rshift__(self, other: Transformation):
        r"""Concatenates self with other (other after self).

        If any of the two is a circuit, all the ops in it migrate to the new circuit that is returned.
        E.g. :math:`circ = Sgate(1.0)[0,1] >> Dgate(0.2)[0] >> BSgate(np.pi/4)[0,1]`

        Args:
            other: another transformation

        Returns:
            A circuit that concatenates self with other
        """
        from mrmustard.lab import Circuit  # this is called at runtime so it's ok

        ops1 = self._ops if isinstance(self, Circuit) else [self]
        ops2 = other._ops if isinstance(other, Circuit) else [other]
        return Circuit(ops1 + ops2)

    def __lshift__(self, other: Union[State, Transformation]):
        r"""Applies the dual of self to other.

        If other is a state, the dual of self is applied to the state.
        If other is a transformation, the dual of self is concatenated after other (in the dual sense).

        E.g.
        .. code-block::
            Sgate(0.1) << Coherent(0.5)   # state
            Sgate(0.1) << Dgate(0.2)      # transformation

        Args:
            other: a state or a transformation

        Returns:
            the state transformed via the dual transformation or the transformation concatenated after other
        """
        if isinstance(other, State):
            return self.dual(other)
        elif isinstance(other, Transformation):
            return self >> other  # so that the dual is self.dual(other.dual(x))
        else:
            raise ValueError(f"{other} is not a valid state or transformation.")

    def __eq__(self, other):
        r"""returns True if the two transformations are equal"""
        if not isinstance(other, Transformation):
            return False
        if self.is_gaussian and other.is_gaussian:
            for s, o in zip(self.XYd, other.XYd):
                if (s is not None) != (o is not None):
                    return False
                if s is not None and o is not None:
                    if not np.allclose(s, o, rtol=settings.EQ_TRANSFORMATION_RTOL_GAUSS):
                        return False
            return True
        else:
            return np.allclose(
                self.choi(cutoffs=[settings.EQ_TRANSFORMATION_CUTOFF] * self.num_modes),
                other.choi(cutoffs=[settings.EQ_TRANSFORMATION_CUTOFF] * self.num_modes),
                rtol=settings.EQ_TRANSFORMATION_RTOL_FOCK,
            )<|MERGE_RESOLUTION|>--- conflicted
+++ resolved
@@ -219,14 +219,10 @@
 
     @property
     def XYd(self) -> Tuple[Optional[Matrix], Optional[Matrix], Optional[Vector]]:
-<<<<<<< HEAD
-        r"""returns the (X, Y, d) triple"""
-=======
         r"""
         Returns the (X, Y, d) triple.
         Override in subclasses if computing X, Y and d together is more efficient.
         """
->>>>>>> e0fa8fc2
         return self.X_matrix, self.Y_matrix, self.d_vector
 
     @property
