# Copyright 2021 Xanadu Quantum Technologies Inc.

# Licensed under the Apache License, Version 2.0 (the "License");
# you may not use this file except in compliance with the License.
# You may obtain a copy of the License at

#     http://www.apache.org/licenses/LICENSE-2.0

# Unless required by applicable law or agreed to in writing, software
# distributed under the License is distributed on an "AS IS" BASIS,
# WITHOUT WARRANTIES OR CONDITIONS OF ANY KIND, either express or implied.
# See the License for the specific language governing permissions and
# limitations under the License.

"""
This module implements the :class:`.Circuit` class which acts as a representation for quantum circuits.
"""

from __future__ import annotations

__all__ = ["Circuit"]


<<<<<<< HEAD
from typing import List, Tuple, Optional
from mrmustard.typing import RealMatrix, RealVector
=======
from typing import List, Optional, Tuple

from mrmustard import settings
from mrmustard.lab.abstract import State, Transformation
>>>>>>> 7d79a37a
from mrmustard.training import Parametrized
from mrmustard.types import Matrix, Vector
from mrmustard.utils.circdrawer import circuit_text
from mrmustard.utils.xptensor import XPMatrix, XPVector


class Circuit(Transformation, Parametrized):
    """Represents a quantum circuit: a set of operations to be applied on quantum states.

    Args:
        ops (list or none): A list of operations comprising the circuit.
    """

    def __init__(self, ops: Optional[List] = None):
        self._ops = list(ops) if ops is not None else []
        super().__init__()
        self.reset()

    def reset(self):
        """Resets the state of the circuit clearing the list of modes and setting the compiled flag to false."""
        self._compiled: bool = False
        self._modes: List[int] = []

    @property
    def num_modes(self) -> int:
        all_modes = {mode for op in self._ops for mode in op.modes}
        return len(all_modes)

    def primal(self, state: State) -> State:
        for op in self._ops:
            state = op.primal(state)
        return state

    def dual(self, state: State) -> State:
        for op in reversed(self._ops):
            state = op.dual(state)
        return state

    @property
    def XYd(
        self,
<<<<<<< HEAD
    ) -> Tuple[
        RealMatrix, RealMatrix, RealVector
    ]:  # NOTE: Overriding Transformation.XYd for efficiency
=======
    ) -> Tuple[Matrix, Matrix, Vector]:  # NOTE: Overriding Transformation.XYd for efficiency.
>>>>>>> 7d79a37a
        X = XPMatrix(like_1=True)
        Y = XPMatrix(like_0=True)
        d = XPVector()
        for op in self._ops:
            opx, opy, opd = op.XYd
            opX = XPMatrix.from_xxpp(opx, modes=(op.modes, op.modes), like_1=True)
            opY = XPMatrix.from_xxpp(opy, modes=(op.modes, op.modes), like_0=True)
            opd = XPVector.from_xxpp(opd, modes=op.modes)
            if opX.shape is not None and opX.shape[-1] == 1 and len(op.modes) > 1:
                opX = opX.clone(len(op.modes), modes=(op.modes, op.modes))
            if opY.shape is not None and opY.shape[-1] == 1 and len(op.modes) > 1:
                opY = opY.clone(len(op.modes), modes=(op.modes, op.modes))
            if opd.shape is not None and opd.shape[-1] == 1 and len(op.modes) > 1:
                opd = opd.clone(len(op.modes), modes=op.modes)
            X = opX @ X
            Y = opX @ Y @ opX.T + opY
            d = opX @ d + opd
        return X.to_xxpp(), Y.to_xxpp(), d.to_xxpp()

    @property
    def is_gaussian(self):
        """Returns `true` if all operations in the circuit are Gaussian."""
        return all(op.is_gaussian for op in self._ops)

    @property
    def is_unitary(self):
        """Returns `true` if all operations in the circuit are unitary."""
        return all(op.is_unitary for op in self._ops)

    def __len__(self):
        return len(self._ops)

    _repr_markdown_ = None

    def __repr__(self) -> str:
        """String to display the object on the command line."""
        # ops_repr = [repr(op) for op in self._ops]
        # return " >> ".join(ops_repr)
        return circuit_text(self._ops, decimals=settings.CIRCUIT_DECIMALS)

    def __str__(self):
        """String representation of the circuit."""
        ops_repr = [repr(op) for op in self._ops]
        return " >> ".join(ops_repr)<|MERGE_RESOLUTION|>--- conflicted
+++ resolved
@@ -20,18 +20,12 @@
 
 __all__ = ["Circuit"]
 
-
-<<<<<<< HEAD
-from typing import List, Tuple, Optional
 from mrmustard.typing import RealMatrix, RealVector
-=======
 from typing import List, Optional, Tuple
 
 from mrmustard import settings
 from mrmustard.lab.abstract import State, Transformation
->>>>>>> 7d79a37a
 from mrmustard.training import Parametrized
-from mrmustard.types import Matrix, Vector
 from mrmustard.utils.circdrawer import circuit_text
 from mrmustard.utils.xptensor import XPMatrix, XPVector
 
@@ -71,13 +65,9 @@
     @property
     def XYd(
         self,
-<<<<<<< HEAD
     ) -> Tuple[
         RealMatrix, RealMatrix, RealVector
     ]:  # NOTE: Overriding Transformation.XYd for efficiency
-=======
-    ) -> Tuple[Matrix, Matrix, Vector]:  # NOTE: Overriding Transformation.XYd for efficiency.
->>>>>>> 7d79a37a
         X = XPMatrix(like_1=True)
         Y = XPMatrix(like_0=True)
         d = XPVector()
