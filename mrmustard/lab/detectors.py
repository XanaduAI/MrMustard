# Copyright 2021 Xanadu Quantum Technologies Inc.

# Licensed under the Apache License, Version 2.0 (the "License");
# you may not use this file except in compliance with the License.
# You may obtain a copy of the License at

#     http://www.apache.org/licenses/LICENSE-2.0

# Unless required by applicable law or agreed to in writing, software
# distributed under the License is distributed on an "AS IS" BASIS,
# WITHOUT WARRANTIES OR CONDITIONS OF ANY KIND, either express or implied.
# See the License for the specific language governing permissions and
# limitations under the License.

"""
This module implements the set of detector classes that perform measurements on quantum circuits.
"""

<<<<<<< HEAD
from typing import List, Tuple, Union, Optional, Iterable
from mrmustard.typing import RealMatrix, RealVector
from mrmustard.training import Parametrized
=======
from typing import Iterable, List, Optional, Tuple, Union

>>>>>>> a95c987d
from mrmustard import settings
from mrmustard.math import Math
from mrmustard.physics import fock, gaussian
from mrmustard.training import Parametrized
from mrmustard.types import Matrix, Tensor

from .abstract import FockMeasurement, Measurement, State
from .gates import Rgate
from .states import Coherent, DisplacedSqueezed

math = Math()

__all__ = ["PNRDetector", "ThresholdDetector", "Generaldyne", "Homodyne", "Heterodyne"]


# pylint: disable=no-member
class PNRDetector(Parametrized, FockMeasurement):
    r"""Photon Number Resolving detector.

    If ``len(modes) > 1`` the detector is applied in parallel to all of the modes provided.
    If a parameter is a single float, the parallel instances of the detector share that parameter.

    To apply mode-specific parmeters use a list of floats. The number of modes is determined (in order of priority)
    by the modes parameter, the cutoffs parameter, or the length of the efficiency and dark counts parameters.

    One can optionally set bounds for each parameter, which the optimizer will respect.

    It can be supplied the full stochastic channel, or it will compute it from
    the quantum efficiency (binomial) and the dark count probability (possonian).

    Args:
        efficiency (float or List[float]): list of quantum efficiencies for each detector
        efficiency_trainable (bool): whether the efficiency is trainable
        efficiency_bounds (Tuple[float, float]): bounds for the efficiency
        dark_counts (float or List[float]): list of expected dark counts
        dark_counts_trainable (bool): whether the dark counts are trainable
        dark_counts_bounds (Tuple[float, float]): bounds for the dark counts
        stochastic_channel (Optional 2d array): if supplied, this stochastic_channel will be used for belief propagation
        modes (Optional List[int]): list of modes to apply the detector to
        cutoffs (int or List[int]): largest phton number measurement cutoff for each mode
    """

    def __init__(
        self,
        efficiency: Union[float, List[float]] = 1.0,
        dark_counts: Union[float, List[float]] = 0.0,
        efficiency_trainable: bool = False,
        dark_counts_trainable: bool = False,
        efficiency_bounds: Tuple[Optional[float], Optional[float]] = (0.0, 1.0),
        dark_counts_bounds: Tuple[Optional[float], Optional[float]] = (0.0, None),
        stochastic_channel: RealMatrix = None,
        modes: List[int] = None,
        cutoffs: Union[int, List[int]] = None,
    ):
        Parametrized.__init__(
            self,
            efficiency=math.atleast_1d(efficiency),
            dark_counts=math.atleast_1d(dark_counts),
            efficiency_trainable=efficiency_trainable,
            dark_counts_trainable=dark_counts_trainable,
            efficiency_bounds=efficiency_bounds,
            dark_counts_bounds=dark_counts_bounds,
        )

        self._stochastic_channel = stochastic_channel
        self._should_recompute_stochastic_channel = efficiency_trainable or dark_counts_trainable

        if modes is not None:
            num_modes = len(modes)
        elif cutoffs is not None:
            num_modes = len(cutoffs)
        else:
            num_modes = max(len(math.atleast_1d(efficiency)), len(math.atleast_1d(dark_counts)))

        modes = modes or list(range(num_modes))
        outcome = None
        FockMeasurement.__init__(self, outcome, modes, cutoffs)

        self.recompute_stochastic_channel()

    def should_recompute_stochastic_channel(self):
        return self._should_recompute_stochastic_channel

    def recompute_stochastic_channel(self, cutoffs: List[int] = None):
        """recompute belief using the defined `stochastic channel`"""
        if cutoffs is None:
            cutoffs = [settings.PNR_INTERNAL_CUTOFF] * len(self._modes)
        self._internal_stochastic_channel = []
        if self._stochastic_channel is not None:
            self._internal_stochastic_channel = self._stochastic_channel
        else:
            efficiency = (
                math.tile(math.atleast_1d(self.efficiency.value), [len(cutoffs)])
                if len(math.atleast_1d(self.efficiency.value)) == 1
                else self.efficiency.value
            )
            dark_counts = (
                math.tile(math.atleast_1d(self.dark_counts.value), [len(cutoffs)])
                if len(math.atleast_1d(self.dark_counts.value)) == 1
                else self.dark_counts.value
            )
            for c, qe, dc in zip(cutoffs, efficiency, dark_counts):
                dark_prior = math.poisson(max_k=settings.PNR_INTERNAL_CUTOFF, rate=dc)
                condprob = math.binomial_conditional_prob(
                    success_prob=qe, dim_in=settings.PNR_INTERNAL_CUTOFF, dim_out=c
                )
                self._internal_stochastic_channel.append(
                    math.convolve_probs_1d(
                        condprob, [dark_prior, math.eye(settings.PNR_INTERNAL_CUTOFF)[0]]
                    )
                )


# pylint: disable: no-member
class ThresholdDetector(Parametrized, FockMeasurement):
    r"""Threshold detector: any Fock component other than vacuum counts toward a click in the detector.

    If ``len(modes) > 1`` the detector is applied in parallel to all of the modes provided.

    If a parameter is a single float, its value is applied to all of the parallel instances of the detector.

    To apply mode-specific values use a list of floats.

    It can be supplied the full conditional detection probabilities, or it will compute them from
    the quantum efficiency (binomial) and the dark count probability (bernoulli).

    Args:
        efficiency (float or List[float]): list of quantum efficiencies for each detector
        dark_count_prob (float or List[float]): list of dark count probabilities for each detector
        efficiency_trainable (bool): whether the efficiency is trainable
        dark_count_prob_trainable (bool): whether the dark count probabilities are trainable
        efficiency_bounds (Tuple[float, float]): bounds for the efficiency
        dark_count_prob_bounds (Tuple[float, float]): bounds for the dark count probabilities
        stochastic_channel (Optional 2d array): if supplied, this stochastic_channel will be used for belief propagation
        modes (Optional List[int]): list of modes to apply the detector to
    """

    def __init__(
        self,
        efficiency: Union[float, List[float]] = 1.0,
        dark_count_prob: Union[float, List[float]] = 0.0,
        efficiency_trainable: bool = False,
        dark_count_prob_trainable: bool = False,
        efficiency_bounds: Tuple[Optional[float], Optional[float]] = (0.0, 1.0),
        dark_count_prob_bounds: Tuple[Optional[float], Optional[float]] = (0.0, None),
        stochastic_channel=None,
        modes: List[int] = None,
    ):
        if modes is not None:
            num_modes = len(modes)
        else:
            num_modes = max(len(math.atleast_1d(efficiency)), len(math.atleast_1d(dark_count_prob)))

        if len(math.atleast_1d(efficiency)) == 1 and num_modes > 1:
            efficiency = math.tile(math.atleast_1d(efficiency), [num_modes])
        if len(math.atleast_1d(dark_count_prob)) == 1 and num_modes > 1:
            dark_count_prob = math.tile(math.atleast_1d(dark_count_prob), [num_modes])

        modes = modes or list(range(num_modes))

        Parametrized.__init__(
            self,
            efficiency=efficiency,
            dark_count_prob=dark_count_prob,
            efficiency_trainable=efficiency_trainable,
            dark_count_prob_trainable=dark_count_prob_trainable,
            efficiency_bounds=efficiency_bounds,
            dark_count_prob_bounds=dark_count_prob_bounds,
        )

        self._stochastic_channel = stochastic_channel

        cutoffs = [2] * num_modes
        self._should_recompute_stochastic_channel = (
            efficiency_trainable or dark_count_prob_trainable
        )

        outcome = None
        FockMeasurement.__init__(self, outcome, modes, cutoffs)

        self.recompute_stochastic_channel()

    def should_recompute_stochastic_channel(self):
        return self._should_recompute_stochastic_channel

    def recompute_stochastic_channel(self, cutoffs: List[int] = None):
        """recompute belief using the defined `stochastic channel`"""
        if cutoffs is None:
            cutoffs = [settings.PNR_INTERNAL_CUTOFF] * len(self._modes)
        self._internal_stochastic_channel = []
        if self._stochastic_channel is not None:
            self._internal_stochastic_channel = self._stochastic_channel
        else:
            for cut, qe, dc in zip(
                cutoffs,
                math.atleast_1d(self.efficiency.value)[:],
                math.atleast_1d(self.dark_count_prob.value)[:],
            ):
                row1 = math.pow(1.0 - qe, math.arange(cut)[None, :]) - math.cast(
                    dc, self.efficiency.value.dtype
                )
                row2 = 1.0 - row1
                # rest = math.zeros((cut - 2, cut), dtype=row1.dtype)
                condprob = math.concat([row1, row2], axis=0)
                self._internal_stochastic_channel.append(condprob)


class Generaldyne(Measurement):
    r"""Generaldyne measurement on given modes.

    Args:
        state (State): the Gaussian state of the measurment device
        outcome (optional or List[float]): the means of the measurement state, defaults to ``None``
        modes (List[int]): the modes on which the measurement is acting on
    """

    def __init__(
        self,
        state: State,
        outcome: Optional[RealVector] = None,
        modes: Optional[Iterable[int]] = None,
    ) -> None:
        if not state.is_gaussian:
            raise TypeError("Generaldyne measurement state must be Gaussian.")
        if outcome is not None and not outcome.shape == state.means.shape:
            raise TypeError(
                f"Expected `outcome` of size {state.means.shape} but got {outcome.shape}."
            )

        self.state = state

        if modes is None:
            modes = self.state.modes
        else:
            # ensure measurement and state act on the same modes
            self.state = state[modes]

        super().__init__(outcome, modes)

    @property
    def outcome(self) -> RealVector:
        return self.state.means

    def primal(self, other: State) -> Union[State, float]:
        if self.postselected:
            # return the projection of self.state onto other
            return self.state.primal(other)

        return super().primal(other)

    def _measure_gaussian(self, other) -> Union[State, float]:
        remaining_modes = list(set(other.modes) - set(self.modes))

        outcome, prob, new_cov, new_means = gaussian.general_dyne(
            other.cov, other.means, self.state.cov, None, modes=self.modes
        )
        self.state = State(cov=self.state.cov, means=outcome)

        return (
            prob
            if len(remaining_modes) == 0
            else State(cov=new_cov, means=new_means, modes=remaining_modes, _norm=prob)
        )

    def _measure_fock(self, other) -> Union[State, float]:
        raise NotImplementedError(f"Fock sampling not implemented for {self.__class__.__name__}")


class Heterodyne(Generaldyne):
    r"""Heterodyne measurement on given modes.

    This class is just a thin wrapper around the :class:`Coherent`.
    If neither ``x`` or ``y`` is provided then values will be sampled.

    Args:
        x (optional float or List[float]): the x-displacement of the coherent state, defaults to ``None``
        y (optional or List[float]): the y-displacement of the coherent state, defaults to ``None``
        modes (List[int]): the modes of the coherent state
    """

    def __init__(
        self,
        x: Union[float, List[float]] = 0.0,
        y: Union[float, List[float]] = 0.0,
        modes: List[int] = None,
    ):
        if (x is None) ^ (y is None):  # XOR
            raise ValueError("Both `x` and `y` arguments should be defined or set to `None`.")

        # if no x and y provided, sample the outcome
        if x is None and y is None:
            num_modes = len(modes) if modes is not None else 1
            x, y = math.zeros([num_modes]), math.zeros([num_modes])
            outcome = None
        else:
            x = math.atleast_1d(x, dtype="float64")
            y = math.atleast_1d(y, dtype="float64")
            outcome = math.concat([x, y], axis=0)  # XXPP ordering

        modes = modes or list(range(x.shape[0]))

        units_factor = math.sqrt(2.0 * settings.HBAR, dtype="float64")
        state = Coherent(x / units_factor, y / units_factor)
        super().__init__(state=state, outcome=outcome, modes=modes)


class Homodyne(Generaldyne):
    """Homodyne measurement on given modes. If ``result`` is not provided then the value
    is sampled.

    Args:
        quadrature_angle (float or List[float]): measurement quadrature angle
        result (optional float or List[float]): displacement amount
        modes (optional List[int]): the modes of the displaced squeezed state
        r (optional float or List[float]): squeezing amount (default: ``settings.HOMODYNE_SQUEEZING``)
    """

    def __init__(
        self,
        quadrature_angle: Union[float, List[float]],
        result: Optional[Union[float, List[float]]] = None,
        modes: Optional[List[int]] = None,
        r: Optional[Union[float, List[float]]] = None,
    ):
        self.r = r or settings.HOMODYNE_SQUEEZING
        self.quadrature_angle = math.atleast_1d(quadrature_angle, dtype="float64")

        # if no ``result`` provided, sample the outcome
        if result is None:
            x = math.zeros_like(self.quadrature_angle)
            y = math.zeros_like(self.quadrature_angle)
            outcome = None
        else:
            result = math.atleast_1d(result, dtype="float64")
            if result.shape[-1] == 1:
                result = math.tile(result, self.quadrature_angle.shape)

            x = result * math.cos(self.quadrature_angle)
            y = result * math.sin(self.quadrature_angle)
            outcome = math.concat([x, y], axis=0)  # XXPP ordering

        modes = modes or list(range(self.quadrature_angle.shape[0]))

        units_factor = math.sqrt(2.0 * settings.HBAR, dtype="float64")
        state = DisplacedSqueezed(
            r=self.r, phi=2 * self.quadrature_angle, x=x / units_factor, y=y / units_factor
        )
        super().__init__(state=state, outcome=outcome, modes=modes)

    def _measure_gaussian(self, other) -> Union[State, float]:
        # rotate modes to be measured to the Homodyne basis
        other >>= Rgate(-self.quadrature_angle, modes=self.modes)
        self.state >>= Rgate(-self.quadrature_angle, modes=self.modes)

        # perform homodyne measurement as a generaldyne one
        out = super()._measure_gaussian(other)

        # set p-outcomes to 0 and rotate the measurement device state back to the original basis,
        # this is in turn rotating the outcomes to the original basis
        self_state_means = math.concat(
            [self.state.means[: self.num_modes], math.zeros((self.num_modes,))], axis=0
        )
        self.state = State(cov=self.state.cov, means=self_state_means, modes=self.modes) >> Rgate(
            self.quadrature_angle, modes=self.modes
        )

        return out

    def _measure_fock(self, other) -> Union[State, float]:
        if len(self.modes) > 1:
            raise NotImplementedError(
                "Multimode Homodyne sampling for Fock representation is not yet implemented."
            )

        other_cutoffs = [
            None if m not in self.modes else other.cutoffs[other.indices(m)] for m in other.modes
        ]
        remaining_modes = list(set(other.modes) - set(self.modes))

        # create reduced state of modes to be measured on the homodyne basis
        reduced_state = other.get_modes(self.modes)

        # build pdf and sample homodyne outcome
        x_outcome, probability = fock.sample_homodyne(
            state=reduced_state.ket() if reduced_state.is_pure else reduced_state.dm(),
            quadrature_angle=self.quadrature_angle,
        )

        # Define conditional state of the homodyne measurement device and rotate back to the original basis.
        # Note: x_outcome already has units of sqrt(hbar). Here is divided by sqrt(2*hbar) to cancel the multiplication
        # factor of the displacement symplectic inside the DisplacedSqueezed state.
        x_arg = x_outcome / math.sqrt(2.0 * settings.HBAR, dtype="float64")
        self.state = DisplacedSqueezed(
            r=self.r, phi=0.0, x=x_arg, y=0.0, modes=self.modes
        ) >> Rgate(self.quadrature_angle, modes=self.modes)

        if remaining_modes == 0:
            return probability

        self_cutoffs = [other.cutoffs[other.indices(m)] for m in self.modes]
        other_cutoffs = [
            None if m not in self.modes else other.cutoffs[other.indices(m)] for m in other.modes
        ]
        out_fock = fock.contract_states(
            stateA=other.ket(other_cutoffs) if other.is_pure else other.dm(other_cutoffs),
            stateB=self.state.ket(self_cutoffs),
            a_is_dm=other.is_mixed,
            b_is_dm=False,
            modes=other.indices(self.modes),
            normalize=False,
        )

        return (
            State(dm=out_fock, modes=remaining_modes, _norm=probability)
            if other.is_mixed
            else State(ket=out_fock, modes=remaining_modes, _norm=probability)
        )<|MERGE_RESOLUTION|>--- conflicted
+++ resolved
@@ -16,19 +16,14 @@
 This module implements the set of detector classes that perform measurements on quantum circuits.
 """
 
-<<<<<<< HEAD
 from typing import List, Tuple, Union, Optional, Iterable
-from mrmustard.typing import RealMatrix, RealVector
-from mrmustard.training import Parametrized
-=======
-from typing import Iterable, List, Optional, Tuple, Union
-
->>>>>>> a95c987d
+
+
 from mrmustard import settings
 from mrmustard.math import Math
 from mrmustard.physics import fock, gaussian
 from mrmustard.training import Parametrized
-from mrmustard.types import Matrix, Tensor
+from mrmustard.typing import RealMatrix, RealVector
 
 from .abstract import FockMeasurement, Measurement, State
 from .gates import Rgate
