--- conflicted
+++ resolved
@@ -31,26 +31,16 @@
 
     If ``len(modes) > 1`` the detector is applied in parallel to all of the modes provided.
     If a parameter is a single float, the parallel instances of the detector share that parameter.
-<<<<<<< HEAD
-    To apply mode-specific parmeters use a list of floats. One can optionally set bounds for each parameter, which the optimizer will respect.
-    The number of modes is determined (in order of priority) by the modes parameter, the cutoffs parameter,
-    or the length of the efficiency and dark counts parameters.
+
+    To apply mode-specific parmeters use a list of floats. The number of modes is determined (in order of priority) 
+    by the modes parameter, the cutoffs parameter, or the length of the efficiency and dark counts parameters.
+
+    One can optionally set bounds for each parameter, which the optimizer will respect.
 
     It can be supplied the full stochastic channel, or it will compute it from
     the quantum efficiency (binomial) and the dark count probability (possonian).
 
-    Arguments:
-=======
-
-    To apply mode-specific parmeters use a list of floats.
-
-    One can optionally set bounds for each parameter, which the optimizer will respect.
-
-    It can be supplied the full conditional detection probabilities, or it will compute them from
-    the quantum efficiency (binomial) and the dark count probability (possonian).
-
     Args:
->>>>>>> 6deae0dc
         efficiency (float or List[float]): list of quantum efficiencies for each detector
         efficiency_trainable (bool): whether the efficiency is trainable
         efficiency_bounds (Tuple[float, float]): bounds for the efficiency
