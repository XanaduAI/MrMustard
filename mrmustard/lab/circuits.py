# Copyright 2023 Xanadu Quantum Technologies Inc.

# Licensed under the Apache License, Version 2.0 (the "License");
# you may not use this file except in compliance with the License.
# You may obtain a copy of the License at

#     http://www.apache.org/licenses/LICENSE-2.0

# Unless required by applicable law or agreed to in writing, software
# distributed under the License is distributed on an "AS IS" BASIS,
# WITHOUT WARRANTIES OR CONDITIONS OF ANY KIND, either express or implied.
# See the License for the specific language governing permissions and
# limitations under the License.


"""
A class to simulate quantum circuits.
"""

from __future__ import annotations

from collections import defaultdict
<<<<<<< HEAD
from pydoc import locate
from typing import Sequence
=======
from collections.abc import Sequence
from pydoc import locate
>>>>>>> 965e620a

from mrmustard import math, settings
from mrmustard.lab.circuit_components import CircuitComponent
from mrmustard.path import optimal_path
from mrmustard.utils.serialize import save

__all__ = ["Circuit"]


class Circuit:
    r"""
    A quantum circuit. It is a sequence of uncontracted components, which leaves the
    possibility of contracting them in different orders. The order in which the components
    are contracted is specified by the ``path`` attribute.

    Different orders of contraction lead to the same result, but the cost of the contraction
    can vary significantly. The ``optimize`` method optimizes the Fock shapes and the contraction
    path of the circuit, while the ``contract`` method contracts the components in the order
    specified by the ``path`` attribute.

    .. code-block::

        >>> from mrmustard.lab import BSgate, S2gate, Vacuum, Circuit

        >>> vac = Vacuum((0,1,2))
        >>> s01 = S2gate((0, 1), r=0.1) >> S2gate((0, 1), r=0.2)
        >>> bs01 = BSgate((0, 1))
        >>> bs12 = BSgate((1, 2))

        >>> components = [vac, s01, bs01, bs12]
        >>> circ = Circuit(components)
        >>> assert circ.components == components

    New components (or entire circuits) can be appended using the ``>>`` operator.

    .. code-block::

        >>> from mrmustard.lab import BSgate, S2gate, Vacuum, Circuit

        >>> vac = Vacuum((0,1,2))
        >>> s01 = S2gate((0, 1), r=0.1) >> S2gate((0, 1), r=0.2)
        >>> bs01 = BSgate((0, 1))
        >>> bs12 = BSgate((1, 2))

        >>> circ1 = Circuit() >> vac >> s01
        >>> circ2 = Circuit([bs01]) >> bs12
        >>> assert circ1 >> circ2 == Circuit([vac, s01, bs01, bs12])

    Args:
        components: A list of circuit components.
    """

    def __init__(
        self,
        components: Sequence[CircuitComponent] | None = None,
    ) -> None:
        self.components = [c._light_copy() for c in components] if components else []
        self.path: list[tuple[int, int]] = [
            (0, i) for i in range(1, len(self.components))
        ]  # default path (likely not optimal)

    def optimize(
        self,
        n_init: int = 100,
        with_BF_heuristic: bool = True,
        verbose: bool = True,
    ) -> None:
        r"""
        Optimizes the Fock shapes and the contraction path of this circuit.
        It allows one to exclude the 1BF and 1FB heuristic in case contracting 1-wire Fock/Bagmann
        components with multimode Bargmann/Fock components leads to a higher total cost.

        Args:
            n_init: The number of random contractions to find an initial cost upper bound.
            with_BF_heuristic: If True (default), the 1BF/1FB heuristics are included in the optimization process.
            verbose: If True (default), the progress of the optimization is shown.
        """
        self.path = optimal_path(
            self.components,
            n_init=n_init,
            with_BF_heuristic=with_BF_heuristic,
            verbose=verbose,
        )

    def contract(self) -> CircuitComponent:
        r"""
        Contracts the components in this circuit in the order specified by the ``path`` attribute.

        Returns:
            The result of contracting the circuit.

        Raises:
            ValueError: If ``circuit`` has an incomplete path.
        """
        if len(self.path) != len(self) - 1:
            msg = f"``circuit.path`` needs to specify {len(self) - 1} contractions, found "
            msg += (
                f"{len(self.path)}. Please run the ``.optimize()`` method or set the path manually."
            )
            raise ValueError(msg)

        ret = dict(enumerate(self.components))
        for idx0, idx1 in self.path:
            ret[idx0] = ret[idx0] >> ret.pop(idx1)

        return next(iter(ret.values()))

    def check_contraction(self, n: int) -> None:
        r"""
        An auxiliary function that helps visualize the contraction path of the circuit.

        Shows the remaining components and the corresponding contraction indices after n
        of the contractions in ``self.path``.

        .. code-block::

                >>> from mrmustard.lab import BSgate, Sgate, Vacuum, Circuit

                >>> vac = Vacuum((0,1,2))
                >>> s0 = Sgate(0, r=0.1)
                >>> bs01 = BSgate((0, 1))
                >>> bs12 = BSgate((1, 2))

                >>> circ = Circuit([vac, s0, bs01, bs12])

                >>> # ``circ`` has no path: all the components are available, and indexed
                >>> # as they appear in the list of components
                >>> circ.check_contraction(0)  # no contractions
                <BLANKLINE>
                → index: 0
                mode 0:     ◖Vac◗
                mode 1:     ◖Vac◗
                mode 2:     ◖Vac◗
                <BLANKLINE>
                <BLANKLINE>
                → index: 1
                mode 0:   ──S(0.1,0.0)
                <BLANKLINE>
                <BLANKLINE>
                → index: 2
                mode 0:   ──╭•──────────
                mode 1:   ──╰BS(0.0,0.0)
                <BLANKLINE>
                <BLANKLINE>
                → index: 3
                mode 1:   ──╭•──────────
                mode 2:   ──╰BS(0.0,0.0)
                <BLANKLINE>
                <BLANKLINE>
                <BLANKLINE>

                >>> # start building the path manually
                >>> circ.path = ((0, 1), (2, 3), (0, 2))

                >>> circ.check_contraction(1)  # after 1 contraction
                <BLANKLINE>
                → index: 0
                mode 0:     ◖Vac◗──S(0.1,0.0)
                mode 1:     ◖Vac◗────────────
                mode 2:     ◖Vac◗────────────
                <BLANKLINE>
                <BLANKLINE>
                → index: 2
                mode 0:   ──╭•──────────
                mode 1:   ──╰BS(0.0,0.0)
                <BLANKLINE>
                <BLANKLINE>
                → index: 3
                mode 1:   ──╭•──────────
                mode 2:   ──╰BS(0.0,0.0)
                <BLANKLINE>
                <BLANKLINE>
                <BLANKLINE>

                >>> circ.check_contraction(2)  # after 2 contractions
                <BLANKLINE>
                → index: 0
                mode 0:     ◖Vac◗──S(0.1,0.0)
                mode 1:     ◖Vac◗────────────
                mode 2:     ◖Vac◗────────────
                <BLANKLINE>
                <BLANKLINE>
                → index: 2
                mode 0:   ──╭•────────────────────────
                mode 1:   ──╰BS(0.0,0.0)──╭•──────────
                mode 2:                 ──╰BS(0.0,0.0)
                <BLANKLINE>
                <BLANKLINE>
                <BLANKLINE>

                >>> circ.check_contraction(3)  # after 3 contractions
                <BLANKLINE>
                → index: 0
                mode 0:     ◖Vac◗──S(0.1,0.0)──╭•────────────────────────
                mode 1:     ◖Vac◗──────────────╰BS(0.0,0.0)──╭•──────────
                mode 2:     ◖Vac◗────────────────────────────╰BS(0.0,0.0)
                <BLANKLINE>
                <BLANKLINE>
                <BLANKLINE>


        Raises:
            ValueError: If ``circuit.path`` contains invalid contractions.
        """
        remaining = {i: Circuit([c]) for i, c in enumerate(self.components)}
        for idx0, idx1 in self.path[:n]:
            try:
                left = remaining[idx0].components
                right = remaining.pop(idx1).components
                remaining[idx0] = Circuit(left + right)
            except KeyError as e:
                wrong_key = idx0 if idx0 not in remaining else idx1
                msg = f"index {wrong_key} in pair ({idx0}, {idx1}) is invalid."
                raise ValueError(msg) from e

        msg = "\n"
        for idx, circ in remaining.items():
            msg += f"→ index: {idx}"
            msg += f"{circ}\n"

        print(msg)

    def serialize(self, filestem: str | None = None):
        r"""
        Serialize a Circuit.

        Args:
            filestem: An optional name to give the resulting file saved to disk.
        """
        components, data = list(zip(*[c._serialize() for c in self.components]))
        kwargs = {
            "arrays": {f"{k}:{i}": v for i, arrs in enumerate(data) for k, v in arrs.items()},
            "path": self.path,
            "components": components,
        }
        return save(type(self), filename=filestem, **kwargs)

    @classmethod
    def deserialize(cls, data: dict) -> Circuit:
        r"""Deserialize a Circuit."""
        comps, path = data.pop("components"), data.pop("path")

        for k, v in data.items():
            kwarg, i = k.split(":")
            comps[int(i)][kwarg] = v

        classes: list[CircuitComponent] = [locate(c.pop("class")) for c in comps]
        circ = cls([c._deserialize(comp_data) for c, comp_data in zip(classes, comps)])
        circ.path = [tuple(p) for p in path]
        return circ

    def __eq__(self, other: Circuit) -> bool:
        if not isinstance(other, Circuit):
            return False
        return self.components == other.components

    def __getitem__(self, idx: int) -> CircuitComponent:
        r"""
        The component in position ``idx`` of this circuit's components.
        """
        return self.components[idx]

    def __len__(self):
        r"""
        The number of components in this circuit.
        """
        return len(self.components)

    def __iter__(self):
        r"""
        An iterator over the components in this circuit.
        """
        return iter(self.components)

    def __rshift__(self, other: CircuitComponent | Circuit) -> Circuit:
        r"""
        Returns a ``Circuit`` that contains all the components of ``self`` as well as
        ``other`` if ``other`` is a ``CircuitComponent``, or ``other.components`` if
        ``other`` is a ``Circuit``).
        """
        if isinstance(other, CircuitComponent):
            other = Circuit([other])
        return Circuit(self.components + other.components)

    def __repr__(self) -> str:  # noqa: C901
        r"""
        A string-based representation of this component.
        """

        def component_to_str(comp: CircuitComponent) -> list[str]:
            r"""
            Generates a list string-based representation for the given component.

            If ``comp`` is not a controlled gate, the list contains as many elements modes as in
            ``comp.modes``. For example, if ``comp=Sgate([0, 1, 5], r=[0.1, 0.2, 0.5])``, it returns
            ``['Sgate(0.1,0.0)', 'Sgate(0.2,0.0)', 'Sgate(0.5,0.0)']``.

            If ``comp`` is a controlled gate, the list contains the string that needs to be added to
            the target mode. For example, if``comp=BSgate([0, 1], 1, 2)``, it returns
            ``['BSgate(0.0,0.0)']``.

            Args:
                comp: A circuit component.
            """
            cc_name = comp.short_name
            parallel = isinstance(cc_name, list)
            if not comp.wires.input:
                cc_names = [
                    f"◖{cc_name[i] if parallel else cc_name}◗" for i in range(len(comp.modes))
                ]
            elif not comp.wires.output:
                cc_names = [
                    f"|{cc_name[i] if parallel else cc_name})=" for i in range(len(comp.modes))
                ]
            elif cc_name not in control_gates:
                cc_names = [
                    f"{cc_name[i] if parallel else cc_name}" for i in range(len(comp.modes))
                ]
            else:
                cc_names = [f"{cc_name}"]

            if comp.parameters.names and settings.DRAW_CIRCUIT_PARAMS:
                values = []
                for name in comp.parameters.names:
                    param = comp.parameters.constants.get(name) or comp.parameters.variables.get(
                        name,
                    )
                    new_values = math.atleast_1d(param.value)
                    if len(new_values) == 1 and cc_name not in control_gates:
                        new_values = math.tile(new_values, (len(comp.modes),))
                    values.append(math.asnumpy(new_values))
                return [
                    cc_names[i] + str(val).replace(" ", "") for i, val in enumerate(zip(*values))
                ]
            return cc_names

        if len(self) == 0:
            return ""

        modes = set(m for c in self.components for m in c.modes)  # noqa: C401
        n_modes = len(modes)

        # update this when new controlled gates are added
        control_gates = ["BSgate", "MZgate", "CZgate", "CXgate"]

        # create a dictionary ``lines`` mapping modes to the heigth of the corresponding line
        #  in the drawing, where:
        # - heigth ``0`` is the mode with smallest index and drawn on the top line
        # - height ``1`` is the second mode from the top
        # - etc.
        lines = {m: h for h, m in enumerate(modes)}

        # create a dictionary ``wires`` that maps height ``h`` to "──" if the line contains
        # a mode, or to "  " if the line does not contain a mode
        wires = dict.fromkeys(range(n_modes), "  ")

        # generate a dictionary to map x-axis coordinates to the components drawn at
        # those coordinates
        layers = defaultdict(list)
        x = 0
        for c1 in self.components:
            # if a component would overlap, increase the x-axis coordinate
            span_c1 = set(range(min(c1.modes), max(c1.modes) + 1))
            for c2 in layers[x]:
                span_c2 = set(range(min(c2.modes), max(c2.modes) + 1))
                if span_c1.intersection(span_c2):
                    x += 1
                    break
            # add component to the dictionary
            layers[x].append(c1)

        # store the returned drawing in a dictionary mapping heigths to strings
        drawing_dict = dict.fromkeys(range(n_modes), "")

        # loop through the layers and add the components to ``drawing_dict``
        for layer in layers.values():
            for comp in layer:
                # there are two types of components: the controlled gates, and all the other ones
                if comp.name in control_gates:
                    control = min(lines[m] for m in comp.modes)
                    target = max(lines[m] for m in comp.modes)

                    # update ``wires`` and start the line with "──"
                    wires[control] = "──"
                    wires[target] = "──"
                    drawing_dict[control] += "──"
                    drawing_dict[target] += "──"

                    drawing_dict[control] += "╭"
                    drawing_dict[target] += "╰"
                    for h in range(target + 1, control):
                        drawing_dict[h] += "├" if h in comp.modes else "|"

                    drawing_dict[control] += "•"
                    drawing_dict[target] += component_to_str(comp)[0]
                else:
                    labels = component_to_str(comp)
                    for i, m in enumerate(comp.modes):
                        # update ``wires`` and start the line with "──" or "  "
                        if comp.wires.input.modes:
                            wires[lines[m]] = "──"
                        drawing_dict[lines[m]] += wires[lines[m]]

                        # draw the label
                        drawing_dict[lines[m]] += labels[i]

                        # update ``wires`` again
                        if comp.wires.output.modes:
                            wires[lines[m]] = "──"
                        else:
                            wires[lines[m]] = "  "

            # ensure that all the strings in the final drawing have the same lenght
            max_len = max(len(v) for v in drawing_dict.values())
            for h in range(n_modes):
                drawing_dict[h] = drawing_dict[h].ljust(max_len, wires[h][0])

                # add a special character to mark the end of the layer
                drawing_dict[h] += "//"

        # break the drawing in chunks of length <90 characters that can be
        # drawn on top of each other
        for h in range(n_modes):
            splits = drawing_dict[h].split("//")
            drawing_dict[h] = [splits[0]]
            for split in splits[1:]:
                if len(drawing_dict[h][-1] + split) < 90:
                    drawing_dict[h][-1] += split
                else:
                    drawing_dict[h].append(split)
        n_chunks = len(drawing_dict[0])

        # every chunk starts with a recap of the modes
        chunk_start = [f"mode {mode}:   " for mode in modes]
        chunk_start = [s.rjust(max(len(s) for s in chunk_start), " ") for s in chunk_start]

        # generate the drawing
        ret = ""
        for chunk_idx in range(n_chunks):
            for height in range(n_modes):
                ret += "\n" + chunk_start[height]
                if n_chunks > 1 and chunk_idx != 0:
                    ret += "--- "
                ret += drawing_dict[height][chunk_idx]
                if n_chunks > 1 and chunk_idx != n_chunks - 1:
                    ret += " ---"
            ret += "\n\n"

        return ret<|MERGE_RESOLUTION|>--- conflicted
+++ resolved
@@ -20,13 +20,8 @@
 from __future__ import annotations
 
 from collections import defaultdict
-<<<<<<< HEAD
-from pydoc import locate
-from typing import Sequence
-=======
 from collections.abc import Sequence
 from pydoc import locate
->>>>>>> 965e620a
 
 from mrmustard import math, settings
 from mrmustard.lab.circuit_components import CircuitComponent
