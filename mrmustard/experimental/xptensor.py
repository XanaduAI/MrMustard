--- conflicted
+++ resolved
@@ -3,7 +3,6 @@
 from mrmustard._typing import *
 
 
-<<<<<<< HEAD
 class XPTensor(ABC):
     r"""A representation of Matrices and Vectors in phase space.
 
@@ -82,37 +81,12 @@
     @property
     def isCoherence(self) -> Optional[bool]:
         return self.isMatrix and self.outmodes != self.inmodes
-=======
-class XPTensor:
-    r"""A representation of tensors in phase space.
-    A cov tensor is stored as a matrix of shape (2*nmodes, 2*nmodes) in xxpp ordering, but internally we heavily utilize a
-    (2, nmodes, 2, nmodes) representation to simplify several operations.
-    A means vector is stored as a vector of shape (2*nmodes), but analogously to the cov case,
-    we use the (2, nmodes) representation to perform simplified operations.
-    """
-
-    backend = Backend()
-
-    def __init__(self, tensor: Optional[Tensor] = None, modes=[], additive=None, multiplicative=None) -> None:
-        self.validate(tensor, modes)
-        self.additive = bool(additive) or not bool(multiplicative)  # I love python
-        self.isVector = None if tensor is None else tensor.ndim == 1
-        self.shape = None if tensor is None else [t // 2 for t in tensor.shape]
-        self.ndim = None if tensor is None else tensor.ndim
-        self.modes = modes
-        self._tensor = tensor
-
-    @property
-    def multiplicative(self) -> bool:
-        return not self.additive
->>>>>>> 47779e27
 
     @property
     def isMatrix(self) -> bool:
         return not self.isVector
 
     @property
-<<<<<<< HEAD
     def T(self) -> XPMatrix:
         if self.isVector:
             raise ValueError("Cannot transpose a vector")
@@ -488,166 +462,4 @@
         return XPVector(tensor, modes)
     
     def __repr__(self) -> str:
-        return f"XPVector(modes={self.outmodes}, tensor_xpxp={self.to_xpxp()})"
-=======
-    def tensor(self):
-        if self._tensor is None:
-            return None
-        return self.backend.reshape(self._tensor, [k for n in self.shape for k in (2, n)])  # [2,n] or [2,n,2,n]
-
-    def validate(self, tensor: Optional[Tensor], modes: List[int]) -> None:
-        if tensor is None:
-            return
-        if len(tensor.shape) > 2:
-            raise ValueError(f"Tensor must be at most 2D, got {tensor.ndim}D")
-        if len(modes) > tensor.shape[-1] // 2:
-            raise ValueError(f"Too many modes ({len(modes)}) for tensor with {tensor.shape[-1]//2} modes")
-        if len(modes) < tensor.shape[-1] // 2:
-            raise ValueError(f"Too few modes ({len(modes)}) for tensor with {tensor.shape[-1]//2} modes")
-
-    @classmethod
-    def from_xxpp(cls, tensor: Union[Matrix, Vector], modes: List[int], additive: bool = None, multiplicative: bool = None) -> XPTensor:
-        return XPTensor(tensor, modes, additive, multiplicative)
-
-    @classmethod
-    def from_xpxp(cls, tensor: Union[Matrix, Vector], modes: List[int], additive: bool = None, multiplicative: bool = None) -> XPTensor:
-        if tensor is not None:
-            tensor = cls.backend.reshape(tensor, [k for n in tensor.shape for k in (n, 2)])
-            tensor = cls.backend.transpose(tensor, (1, 0, 3, 2)[: 2 * tensor.ndim])
-            tensor = cls.backend.reshape(tensor, [2 * s for s in tensor.shape])
-        return cls(tensor, modes, additive, multiplicative)
-
-    def to_xpxp(self) -> Optional[Matrix]:
-        if self._tensor is None:
-            return None
-        tensor = self.backend.transpose(self.tensor, (1, 0, 3, 2)[: 2 * self.ndim])
-        return self.backend.reshape(tensor, [2 * s for s in self.shape])
-
-    def to_xxpp(self) -> Optional[Matrix]:
-        return self._tensor
-
-    def __mul__(self, other: XPTensor) -> Optional[XPTensor]:
-        if self._tensor is None and other._tensor is None:
-            return XPTensor(None, self.additive or other.additive)
-        if self._tensor is None:  # only self is None
-            if self.additive:
-                return self
-            return other
-        if other._tensor is None:
-            if other.additive:
-                return other
-            return self
-        xxpp = self.mul_at_modes(self.to_xxpp(), other.to_xxpp(), modes_a=self.modes, modes_b=other.modes)
-        return XPTensor.from_xxpp(xxpp, sorted(list(set(self.modes) | set(other.modes))), self.additive or other.additive)
-
-    def mul_at_modes(self, xxpp_a: Matrix, xxpp_b: Matrix, modes_a: List[int], modes_b: List[int]) -> Matrix:
-        if modes_a == modes_b:
-            return xxpp_a * xxpp_b
-        modes = set(modes_a) | set(modes_b)
-        out = self.backend.eye(2 * len(modes), dtype=xxpp_a.dtype)
-        out = self.backend.left_mul_at_modes(xxpp_b, out, modes_b)
-        out = self.backend.left_mul_at_modes(xxpp_a, out, modes_a)
-        return out
-
-    def __matmul__(self, other: XPTensor) -> Optional[XPTensor]:
-        if self._tensor is None and other._tensor is None:
-            return XPTensor(None, [], self.additive or other.additive)
-        if self._tensor is None:  # only self is None
-            if self.additive:
-                return self
-            return other
-        if other._tensor is None:
-            if other.additive:
-                return other
-            return self
-        xxpp = self.matmul_at_modes(self.to_xxpp(), other.to_xxpp(), modes_a=self.modes, modes_b=other.modes)
-        return XPTensor.from_xxpp(xxpp, sorted(list(set(self.modes) | set(other.modes))), self.additive or other.additive)
-
-    def matmul_at_modes(self, xxpp_a: Matrix, xxpp_b: Matrix, modes_a: List[int], modes_b: List[int]) -> Matrix:
-        if modes_a == modes_b:
-            return self.backend.matmul(xxpp_a, xxpp_b)
-        modes = set(modes_a) | set(modes_b)
-        out = self.backend.eye(2 * len(modes), dtype=xxpp_a.dtype)
-        out = self.backend.left_matmul_at_modes(xxpp_b, out, modes_b)
-        out = self.backend.left_matmul_at_modes(xxpp_a, out, modes_a)
-        return out
-
-    def __add__(self, other: XPTensor) -> Optional[XPTensor]:
-        if self._tensor is None and other._tensor is None:
-            return XPTensor(None, [], self.additive and other.additive)  # NOTE: this says 1+1 = 1
-        if self._tensor is None:  # only self is None
-            if self.additive:
-                return other
-            return ValueError("0+1 not implemented 🥸")
-        if other._tensor is None:  # only other is None
-            if other.additive:
-                return self
-            return ValueError("1+0 not implemented 🥸")
-        xxpp = self.add_at_modes(self.to_xxpp(), other.to_xxpp(), modes_a=self.modes, modes_b=other.modes)
-        return XPTensor.from_xxpp(xxpp, sorted(list(set(self.modes) | set(other.modes))), self.additive and other.additive)
-
-    def add_at_modes(self, xxpp_a: Matrix, xxpp_b: Matrix, modes_a: List[int], modes_b: List[int]) -> Matrix:
-        if modes_a == modes_b:
-            return xxpp_a + xxpp_b
-        modes = set(modes_a) | set(modes_b)
-        out = self.backend.zeros((2 * len(modes), 2 * len(modes)), dtype=xxpp_a.dtype)
-        out = self.backend.add_at_modes(out, xxpp_a, modes_a)
-        out = self.backend.add_at_modes(out, xxpp_b, modes_b)
-        return out
-
-    def __repr__(self) -> str:
-        return f"XPTensor(modes={self.modes}, additive={self.additive}, _tensor={self._tensor})"
-
-    def __getitem__(self, item: Union[int, slice, List[int]]) -> XPTensor:
-        r"""
-        Returns modes or subsets of modes from the XPTensor, or coherences between modes.
-        Examples:
-        >>> T[0]  # returns mode 0
-        >>> T[0:3]  # returns modes 0, 1, 2
-        >>> T[[0, 2, 12]]  # returns modes 0, 2 and 12
-        >>> T[0:3, [0, 10]]  # returns the coherence between modes 0,1,2 and 0,10 (rectangular block)
-        >>> T[[0,1,2], [0, 10]]  # equivalent to T[0:3, 0:10]
-        """
-        if self._tensor is None:
-            return XPTensor(None, self.__getitem_list(item), self.additive)
-        lst1 = self.__getitem_list(item)
-        lst2 = lst1
-        if isinstance(item, tuple) and len(item) == 2:
-            if self.ndim == 1:
-                raise ValueError("XPTensor is a vector")
-            lst1 = self.__getitem_list(item[0])
-            lst2 = self.__getitem_list(item[1])
-        gather = self.backend.gather(self.tensor, lst1, axis=1)
-        if self.ndim == 2:
-            gather = (self.backend.gather(gather, lst2, axis=3),)
-        return gather  # self.backend.reshape(gather, (2*len(lst1), 2*len(lst2))[:self.ndim])
-
-    # TODO: write a tensor wrapper to use the method here below with TF as well (it's already possible with pytorch)
-    # (must be differentiable!)
-    # def __setitem__(self, key: Union[int, slice, List[int]], value: XPTensor) -> None:
-    #     if isinstance(key, int):
-    #         self._tensor[:, key, :, key] = value._tensor
-    #     elif isinstance(key, slice):
-    #         self._tensor[:, key, :, key] = value._tensor
-    #     elif isinstance(key, List):
-    #         self._tensor[:, key, :, key] = value._tensor
-    #     else:
-    #         raise TypeError("Invalid index type")
-
-    def __getitem_list(self, item):
-        if isinstance(item, int):
-            lst = [item]
-        elif isinstance(item, slice):
-            lst = list(range(item.start or 0, item.stop or self.nmodes, item.step))
-        elif isinstance(item, List):
-            lst = item
-        else:
-            lst = None  # is this right?
-        return lst
-
-    @property
-    def T(self) -> XPTensor:
-        if self._tensor is None:
-            return XPTensor(None, [], self.additive)
-        return XPTensor(self.backend.transpose(self._tensor), self.modes)
->>>>>>> 47779e27
+        return f"XPVector(modes={self.outmodes}, tensor_xpxp={self.to_xpxp()})"