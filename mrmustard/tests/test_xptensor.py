--- conflicted
+++ resolved
@@ -1,21 +1,14 @@
-<<<<<<< HEAD
 from hypothesis import strategies as st, given, assume
 from hypothesis.extra.numpy import arrays
 import pytest
 from mrmustard import DisplacedSqueezed
 from mrmustard.experimental import XPVector, XPMatrix
-=======
-from mrmustard import Coherent
-from mrmustard.experimental import XPTensor
->>>>>>> 47779e27
 import numpy as np
 
 
 def test_xp_creation():
     xp = XPTensor.from_xxpp(Coherent([0.5, 0.5], [0.4, 0.4]).cov, modes=[1, 2])
 
-
-<<<<<<< HEAD
 
 @st.composite
 def square_matrix(draw, min_size=2, max_size=10):  # strictly square
@@ -234,11 +227,4 @@
     coh2 = XPMatrix.from_xpxp(coherence, modes=(list(range(N)), list(range(N + M, N + M + M))), like_0=True)
     matrix1 = np.block([[coherence, np.zeros((2 * N, 2 * M))]])
     matrix2 = np.block([[np.zeros((2 * N, 2 * M)), coherence]])
-    assert np.allclose((coh1 + coh2).to_xpxp(), matrix1 + matrix2)
-=======
-# def test_xp_multiplication():
-#     a = XPTensor.from_xxpp(modes = [1,2], xxpp_matrix = Coherent([0.5, 0.5], [0.4, 0.4]).cov)
-#     b = XPTensor.from_xxpp(modes = [1,2], xxpp_matrix = Coherent([0.5, 0.5], [0.4, 0.4]).cov)
-#     c = a * b
-#     assert np.allclose(c._tensor, np.tensordot(a._tensor, b._tensor, axes = ([2,3],[0,1])))
->>>>>>> 47779e27
+    assert np.allclose((coh1 + coh2).to_xpxp(), matrix1 + matrix2)