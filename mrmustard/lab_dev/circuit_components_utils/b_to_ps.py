# Copyright 2024 Xanadu Quantum Technologies Inc.

# Licensed under the Apache License, Version 2.0 (the "License");
# you may not use this file except in compliance with the License.
# You may obtain a copy of the License at

#     http://www.apache.org/licenses/LICENSE-2.0

# Unless required by applicable law or agreed to in writing, software
# distributed under the License is distributed on an "AS IS" BASIS,
# WITHOUT WARRANTIES OR CONDITIONS OF ANY KIND, either express or implied.
# See the License for the specific language governing permissions and
# limitations under the License.

"""
The class representing an operation that changes Bargmann into phase space.
"""

from __future__ import annotations

from mrmustard.physics import triples

from ..transformations.base import Map
from ...physics.ansatz import PolyExpAnsatz
from ...physics.wires import ReprEnum
from ..utils import make_parameter

__all__ = ["BtoPS"]


class BtoPS(Map):
<<<<<<< HEAD
    r"""The `s`-parametrized ``Dgate`` as a ``Map``.
    The `s`-parametrized ``Dgate`` as a ``Map``.
=======
    r"""
    The `s`-parametrized Stratonovich-Weyl kernel as a ``Map``.
>>>>>>> 9945675f

    Used internally as a ``Channel`` for transformations between representations.


    Args:
<<<<<<< HEAD
        modes: The modes on which the transformation is to be applied.
        s: The `s` parameter of this channel.


    Returns:
        a ``Channel`` type object that applies the Bargmann to Phase Space transformation
        on any input.

    .. details::
        This class represents the transformation from the Bargmann (B) representation
        to phase space (PS).

        Any operator, say O can be expressed in the displacement basis. Formally, we have that
        the s-parametrized phase space basis is characterized by the following operators

        .. math::

            D_s(\alpha) = exp(s|\alpha|^2/2) D(\alpha).
        The s-parametrized phase space representation of an object O, would therefore be

        .. math::

            mathrm{tr}(D_s(\alpha) O).

        Important s-parametrizations include:
        - s=1: returns the complex Fourier transform (or often
        called the symplectic Fourier transform) of Galuber-Sudarshan P function.

        - s=0: returns the characteristic function, which is equivalent to the complex Fourier
        transform of the Wigner function.

        - s=-1: returns the complex Fourier transform of the Q function.

    .. code-block::

        >>> from mrmustard.lab_dev import BtoPS, Ket
        >>> from mrmustard import math

        >>> chi = (Ket.random([0]) >> BtoPS([0], s=0)).ansatz
        >>> assert math.allclose(chi(0,0), 1.0)
=======
        modes: The modes of this channel.
        s: The `s` parameter of this channel. The case `s=-1`  corresponds to Husimi, `s=0` to Wigner, and `s=1` to Glauber P function.
>>>>>>> 9945675f
    """

    def __init__(
        self,
        modes: int | tuple[int, ...],
        s: float,
    ):
        modes = (modes,) if isinstance(modes, int) else modes
        super().__init__(name="BtoPS")
        self.parameters.add_parameter(make_parameter(False, s, "s", (None, None)))
        self._representation = self.from_ansatz(
            modes_in=modes,
            modes_out=modes,
            ansatz=PolyExpAnsatz.from_function(
                fn=triples.bargmann_to_wigner_Abc,
                s=self.parameters.s,
                n_modes=len(modes),
            ),
        ).representation
        for w in self.representation.wires.output.wires:
            w.repr = ReprEnum.PHASESPACE
            w.repr_params_func = lambda: self.parameters.s<|MERGE_RESOLUTION|>--- conflicted
+++ resolved
@@ -29,63 +29,15 @@
 
 
 class BtoPS(Map):
-<<<<<<< HEAD
-    r"""The `s`-parametrized ``Dgate`` as a ``Map``.
-    The `s`-parametrized ``Dgate`` as a ``Map``.
-=======
     r"""
     The `s`-parametrized Stratonovich-Weyl kernel as a ``Map``.
->>>>>>> 9945675f
 
     Used internally as a ``Channel`` for transformations between representations.
 
 
     Args:
-<<<<<<< HEAD
-        modes: The modes on which the transformation is to be applied.
-        s: The `s` parameter of this channel.
-
-
-    Returns:
-        a ``Channel`` type object that applies the Bargmann to Phase Space transformation
-        on any input.
-
-    .. details::
-        This class represents the transformation from the Bargmann (B) representation
-        to phase space (PS).
-
-        Any operator, say O can be expressed in the displacement basis. Formally, we have that
-        the s-parametrized phase space basis is characterized by the following operators
-
-        .. math::
-
-            D_s(\alpha) = exp(s|\alpha|^2/2) D(\alpha).
-        The s-parametrized phase space representation of an object O, would therefore be
-
-        .. math::
-
-            mathrm{tr}(D_s(\alpha) O).
-
-        Important s-parametrizations include:
-        - s=1: returns the complex Fourier transform (or often
-        called the symplectic Fourier transform) of Galuber-Sudarshan P function.
-
-        - s=0: returns the characteristic function, which is equivalent to the complex Fourier
-        transform of the Wigner function.
-
-        - s=-1: returns the complex Fourier transform of the Q function.
-
-    .. code-block::
-
-        >>> from mrmustard.lab_dev import BtoPS, Ket
-        >>> from mrmustard import math
-
-        >>> chi = (Ket.random([0]) >> BtoPS([0], s=0)).ansatz
-        >>> assert math.allclose(chi(0,0), 1.0)
-=======
         modes: The modes of this channel.
         s: The `s` parameter of this channel. The case `s=-1`  corresponds to Husimi, `s=0` to Wigner, and `s=1` to Glauber P function.
->>>>>>> 9945675f
     """
 
     def __init__(
