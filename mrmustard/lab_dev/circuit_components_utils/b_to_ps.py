# Copyright 2024 Xanadu Quantum Technologies Inc.

# Licensed under the Apache License, Version 2.0 (the "License");
# you may not use this file except in compliance with the License.
# You may obtain a copy of the License at

#     http://www.apache.org/licenses/LICENSE-2.0

# Unless required by applicable law or agreed to in writing, software
# distributed under the License is distributed on an "AS IS" BASIS,
# WITHOUT WARRANTIES OR CONDITIONS OF ANY KIND, either express or implied.
# See the License for the specific language governing permissions and
# limitations under the License.

"""
The class representing an operation that changes Bargmann into phase space.
"""
# pylint: disable=protected-access

from __future__ import annotations
from typing import Sequence

from mrmustard.physics import triples
from mrmustard.math.parameters import Constant

from ..transformations.base import Map
from ...physics.representations import Bargmann

__all__ = ["BtoPS"]


class BtoPS(Map):
    r"""The `s`-parametrized ``Dgate`` as a ``Map``.

    Used internally as a ``Channel`` for transformations between representations.

    Args:
        num_modes: The number of modes of this channel.
        s: The `s` parameter of this channel.
    """

    def __init__(
        self,
        modes: Sequence[int],
        s: float,
    ):
        super().__init__(
            modes_out=modes,
            modes_in=modes,
            representation=Bargmann.from_function(
                fn=triples.displacement_map_s_parametrized_Abc, s=s, n_modes=len(modes)
            ),
            name="BtoPS",
        )

        self._add_parameter(Constant(s, "s"))
<<<<<<< HEAD
        d1 = {mode: ("PS", float(self.s.value)) for mode in range(len(modes))}
        d2 = {mode + len(modes): ("B", None) for mode in range(len(modes))}
        d3 = {mode + 2 * len(modes): ("PS", float(self.s.value)) for mode in range(len(modes))}
        d4 = {mode + 3 * len(modes): ("B", None) for mode in range(len(modes))}
        self._index_representation = {**d1, **d2, **d3, **d4}
=======
        self.s = s
>>>>>>> 242c8069

    @property
    def adjoint(self) -> BtoPS:
        bras = self.wires.bra.indices
        kets = self.wires.ket.indices
        rep = self.representation.reorder(kets + bras).conj()

<<<<<<< HEAD
        ret = BtoPS(self.modes, float(self.s.value))
        ret._representation = rep
        ret._wires = self.wires.adjoint
        ret._name = self.name + "_adj"

        # handling index representations:
        for i, j in enumerate(kets):
            ret._index_representation[i] = self._index_representation[j]
        for i, j in enumerate(bras):
            ret._index_representation[i + len(kets)] = self._index_representation[j]

=======
        ret = BtoPS(self.modes, self.s)
        ret._representation = rep
        ret._wires = self.wires.adjoint
        ret._name = self.name + "_adj"
>>>>>>> 242c8069
        return ret

    @property
    def dual(self) -> BtoPS:
        ok = self.wires.ket.output.indices
        ik = self.wires.ket.input.indices
        ib = self.wires.bra.input.indices
        ob = self.wires.bra.output.indices
        rep = self.representation.reorder(ib + ob + ik + ok).conj()

<<<<<<< HEAD
        ret = BtoPS(self.modes, float(self.s.value))
        ret._representation = rep
        ret._wires = self.wires.dual
        ret._name = self.name + "_dual"

        # handling index representations:
        for i, j in enumerate(ib):
            ret._index_representation[i] = self._index_representation[j]
        for i, j in enumerate(ob):
            ret._index_representation[i + len(ib)] = self._index_representation[j]
        for i, j in enumerate(ik):
            ret._index_representation[i + len(ib + ob)] = self._index_representation[j]
        for i, j in enumerate(ok):
            ret._index_representation[i + len(ib + ob + ik)] = self._index_representation[j]

=======
        ret = BtoPS(self.modes, self.s)
        ret._representation = rep
        ret._wires = self.wires.dual
        ret._name = self.name + "_dual"
>>>>>>> 242c8069
        return ret

    def inverse(self) -> BtoPS:
        inv = super().inverse()
<<<<<<< HEAD
        ret = BtoPS(self.modes, float(self.s.value))
        ret._representation = inv.representation
        ret._wires = inv.wires
        ret._name = inv.name

        ok = self.wires.ket.output.indices
        ik = self.wires.ket.input.indices
        ib = self.wires.bra.input.indices
        ob = self.wires.bra.output.indices

        # handling index representations:
        for i, j in enumerate(ib):
            ret._index_representation[i] = self._index_representation[j]
        for i, j in enumerate(ob):
            ret._index_representation[i + len(ib)] = self._index_representation[j]
        for i, j in enumerate(ik):
            ret._index_representation[i + len(ib + ob)] = self._index_representation[j]
        for i, j in enumerate(ok):
            ret._index_representation[i + len(ib + ob + ik)] = self._index_representation[j]

=======
        ret = BtoPS(self.modes, self.s)
        ret._representation = inv.representation
        ret._wires = inv.wires
        ret._name = inv.name
>>>>>>> 242c8069
        return ret<|MERGE_RESOLUTION|>--- conflicted
+++ resolved
@@ -15,6 +15,7 @@
 """
 The class representing an operation that changes Bargmann into phase space.
 """
+# pylint: disable=protected-access
 # pylint: disable=protected-access
 
 from __future__ import annotations
@@ -54,15 +55,11 @@
         )
 
         self._add_parameter(Constant(s, "s"))
-<<<<<<< HEAD
         d1 = {mode: ("PS", float(self.s.value)) for mode in range(len(modes))}
         d2 = {mode + len(modes): ("B", None) for mode in range(len(modes))}
         d3 = {mode + 2 * len(modes): ("PS", float(self.s.value)) for mode in range(len(modes))}
         d4 = {mode + 3 * len(modes): ("B", None) for mode in range(len(modes))}
         self._index_representation = {**d1, **d2, **d3, **d4}
-=======
-        self.s = s
->>>>>>> 242c8069
 
     @property
     def adjoint(self) -> BtoPS:
@@ -70,7 +67,6 @@
         kets = self.wires.ket.indices
         rep = self.representation.reorder(kets + bras).conj()
 
-<<<<<<< HEAD
         ret = BtoPS(self.modes, float(self.s.value))
         ret._representation = rep
         ret._wires = self.wires.adjoint
@@ -82,12 +78,6 @@
         for i, j in enumerate(bras):
             ret._index_representation[i + len(kets)] = self._index_representation[j]
 
-=======
-        ret = BtoPS(self.modes, self.s)
-        ret._representation = rep
-        ret._wires = self.wires.adjoint
-        ret._name = self.name + "_adj"
->>>>>>> 242c8069
         return ret
 
     @property
@@ -98,7 +88,6 @@
         ob = self.wires.bra.output.indices
         rep = self.representation.reorder(ib + ob + ik + ok).conj()
 
-<<<<<<< HEAD
         ret = BtoPS(self.modes, float(self.s.value))
         ret._representation = rep
         ret._wires = self.wires.dual
@@ -114,17 +103,10 @@
         for i, j in enumerate(ok):
             ret._index_representation[i + len(ib + ob + ik)] = self._index_representation[j]
 
-=======
-        ret = BtoPS(self.modes, self.s)
-        ret._representation = rep
-        ret._wires = self.wires.dual
-        ret._name = self.name + "_dual"
->>>>>>> 242c8069
         return ret
 
     def inverse(self) -> BtoPS:
         inv = super().inverse()
-<<<<<<< HEAD
         ret = BtoPS(self.modes, float(self.s.value))
         ret._representation = inv.representation
         ret._wires = inv.wires
@@ -145,10 +127,38 @@
         for i, j in enumerate(ok):
             ret._index_representation[i + len(ib + ob + ik)] = self._index_representation[j]
 
-=======
+        return ret
+
+    @property
+    def adjoint(self) -> BtoPS:
+        bras = self.wires.bra.indices
+        kets = self.wires.ket.indices
+        rep = self.representation.reorder(kets + bras).conj()
+
+        ret = BtoPS(self.modes, self.s)
+        ret._representation = rep
+        ret._wires = self.wires.adjoint
+        ret._name = self.name + "_adj"
+        return ret
+
+    @property
+    def dual(self) -> BtoPS:
+        ok = self.wires.ket.output.indices
+        ik = self.wires.ket.input.indices
+        ib = self.wires.bra.input.indices
+        ob = self.wires.bra.output.indices
+        rep = self.representation.reorder(ib + ob + ik + ok).conj()
+
+        ret = BtoPS(self.modes, self.s)
+        ret._representation = rep
+        ret._wires = self.wires.dual
+        ret._name = self.name + "_dual"
+        return ret
+
+    def inverse(self) -> BtoPS:
+        inv = super().inverse()
         ret = BtoPS(self.modes, self.s)
         ret._representation = inv.representation
         ret._wires = inv.wires
         ret._name = inv.name
->>>>>>> 242c8069
         return ret