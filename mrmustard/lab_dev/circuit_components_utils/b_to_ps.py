--- conflicted
+++ resolved
@@ -29,22 +29,14 @@
 
 
 class BtoPS(Map):
-<<<<<<< HEAD
     r"""The `s`-parametrized ``Dgate`` as a ``Map``.
-=======
-    r"""
     The `s`-parametrized ``Dgate`` as a ``Map``.
 
->>>>>>> 4c4ed61d
     Used internally as a ``Channel`` for transformations between representations.
 
 
     Args:
-<<<<<<< HEAD
         modes: The modes on which the transformation is to be applied.
-=======
-        modes: The modes of this channel.
->>>>>>> 4c4ed61d
         s: The `s` parameter of this channel.
 
 
@@ -58,9 +50,11 @@
 
         Any operator, say O can be expressed in the displacement basis. Formally, we have that
         the s-parametrized phase space basis is characterized by the following operators
+
         ..math:
             D_s(\alpha) = exp(s|\alpha|^2/2) D(\alpha).
         The s-parametrized phase space representation of an object O, would therefore be
+
         ..math:
             mathrm{tr}(D_s(\alpha) O).
 
@@ -73,7 +67,6 @@
 
         - s=-1: returns the complex Fourier transform of the Q function.
 
-    Example:
     .. code-block::
 
         >>> from mrmustard.lab_dev import BtoPS, Ket
