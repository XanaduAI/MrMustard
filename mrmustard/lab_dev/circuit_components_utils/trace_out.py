--- conflicted
+++ resolved
@@ -59,14 +59,10 @@
         >>> op = Dgate(0, x=1)
         >>> expectation = state.dm().contract(op) >> TraceOut((0, 1, 2))
 
-<<<<<<< HEAD
-        >>> assert np.allclose(expectation, state.expectation(op))
-=======
         >>> assert math.allclose(expectation, state.expectation(op))
 
     Args:
         modes: The modes to trace out.
->>>>>>> 4c4ed61d
     """
 
     def __init__(
