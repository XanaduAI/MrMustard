# Copyright 2024 Xanadu Quantum Technologies Inc.

# Licensed under the Apache License, Version 2.0 (the "License");
# you may not use this file except in compliance with the License.
# You may obtain a copy of the License at

#     http://www.apache.org/licenses/LICENSE-2.0

# Unless required by applicable law or agreed to in writing, software
# distributed under the License is distributed on an "AS IS" BASIS,
# WITHOUT WARRANTIES OR CONDITIONS OF ANY KIND, either express or implied.
# See the License for the specific language governing permissions and
# limitations under the License.

"""
The class representing an operation that changes Bargmann into quadrature.
"""
from __future__ import annotations
from typing import Sequence

from mrmustard.physics import triples

from ..transformations.base import Operation
from ...physics.ansatz import PolyExpAnsatz
from ...physics.wires import ReprEnum
from ..utils import make_parameter

__all__ = ["BtoQ"]


class BtoQ(Operation):
    r"""
    The Operation that changes the representation of an object from ``Bargmann`` into quadrature.
    By default it's defined on the output ket side. Note that beyond such gate we cannot place further
    ones unless they support inner products in quadrature representation.

    Args:
        modes: The modes of this channel.
        phi: The quadrature angle. 0 corresponds to the `x` quadrature, and :math:`\pi/2` to the `p` quadrature.
    """

    def __init__(
        self,
        modes: Sequence[int],
        phi: float = 0.0,
    ):
        super().__init__(name="BtoQ")
        self.parameters.add_parameter(make_parameter(False, phi, "phi", (None, None)))
        self._representation = self.from_ansatz(
            modes_in=modes,
            modes_out=modes,
            ansatz=PolyExpAnsatz.from_function(
                fn=triples.bargmann_to_quadrature_Abc, n_modes=len(modes), phi=self.parameters.phi
            ),
        ).representation
<<<<<<< HEAD
        for w in self.representation.wires.input.wires:
            w.repr = ReprEnum.BARGMANN
            w.repr_params = None
        for w in self.representation.wires.output.wires:
            w.repr = ReprEnum.QUADRATURE
            w.repr_params = float(self.phi.value)
=======
        for i in self.wires.input.indices:
            self.representation._idx_reps[i] = (RepEnum.BARGMANN, None)
        for i in self.wires.output.indices:
            self.representation._idx_reps[i] = (
                RepEnum.QUADRATURE,
                float(self.parameters.phi.value),
            )
>>>>>>> 4d61a52f

    def inverse(self):
        ret = BtoQ(self.modes, self.parameters.phi)
        ret._representation = super().inverse().representation
        ret._representation._wires = ret.representation.wires.dual
        return ret<|MERGE_RESOLUTION|>--- conflicted
+++ resolved
@@ -53,22 +53,12 @@
                 fn=triples.bargmann_to_quadrature_Abc, n_modes=len(modes), phi=self.parameters.phi
             ),
         ).representation
-<<<<<<< HEAD
         for w in self.representation.wires.input.wires:
             w.repr = ReprEnum.BARGMANN
             w.repr_params = None
         for w in self.representation.wires.output.wires:
             w.repr = ReprEnum.QUADRATURE
             w.repr_params = float(self.phi.value)
-=======
-        for i in self.wires.input.indices:
-            self.representation._idx_reps[i] = (RepEnum.BARGMANN, None)
-        for i in self.wires.output.indices:
-            self.representation._idx_reps[i] = (
-                RepEnum.QUADRATURE,
-                float(self.parameters.phi.value),
-            )
->>>>>>> 4d61a52f
 
     def inverse(self):
         ret = BtoQ(self.modes, self.parameters.phi)
