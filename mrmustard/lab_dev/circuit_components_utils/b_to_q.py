# Copyright 2024 Xanadu Quantum Technologies Inc.

# Licensed under the Apache License, Version 2.0 (the "License");
# you may not use this file except in compliance with the License.
# You may obtain a copy of the License at

#     http://www.apache.org/licenses/LICENSE-2.0

# Unless required by applicable law or agreed to in writing, software
# distributed under the License is distributed on an "AS IS" BASIS,
# WITHOUT WARRANTIES OR CONDITIONS OF ANY KIND, either express or implied.
# See the License for the specific language governing permissions and
# limitations under the License.

"""
The class representing an operation that changes Bargmann into quadrature.
"""
# pylint: disable=protected-access
from __future__ import annotations
from typing import Sequence

from mrmustard.physics import triples
from mrmustard.math.parameters import Constant

from ..transformations.base import Operation
from ...physics.representations import Bargmann

__all__ = ["BtoQ"]


class BtoQ(Operation):
    r"""
    The Operation that changes the representation of an object from ``Bargmann`` into quadrature.
    By default it's defined on the output ket side. Note that beyond such gate we cannot place further
    ones unless they support inner products in quadrature representation.

    Args:
        modes: The modes of this channel.
        phi: The quadrature angle. 0 corresponds to the `x` quadrature, and :math:`\pi/2` to the `p` quadrature.
    """

    def __init__(
        self,
        modes: Sequence[int],
        phi: float = 0.0,
    ):
        repr = Bargmann.from_function(
            fn=triples.bargmann_to_quadrature_Abc, n_modes=len(modes), phi=phi
        )
        super().__init__(
            modes_out=modes,
            modes_in=modes,
            representation=repr,
            name="BtoQ",
        )
<<<<<<< HEAD

        self._add_parameter(Constant(phi, "phi"))
        d1 = {mode: ("Q", float(self.phi.value)) for mode in range(len(modes))}
        d2 = {mode + len(modes): ("B", None) for mode in range(len(modes))}
        self._index_representation = {**d1, **d2}
=======
        self._add_parameter(Constant(phi, "phi"))
        self.phi = phi
>>>>>>> 242c8069

    @property
    def adjoint(self) -> BtoQ:
        bras = self.wires.bra.indices
        kets = self.wires.ket.indices
        rep = self.representation.reorder(kets + bras).conj()

<<<<<<< HEAD
        ret = BtoQ(self.modes, float(self.phi.value))
        ret._representation = rep
        ret._wires = self.wires.adjoint
        ret._name = self.name + "_adj"

        # handling index representations:
        for i, j in enumerate(kets):
            ret._index_representation[i] = self._index_representation[j]
        for i, j in enumerate(bras):
            ret._index_representation[i + len(kets)] = self._index_representation[j]

        ret._index_representation = self._index_representation

=======
        ret = BtoQ(self.modes, self.phi)
        ret._representation = rep
        ret._wires = self.wires.adjoint
        ret._name = self.name + "_adj"
>>>>>>> 242c8069
        return ret

    @property
    def dual(self) -> BtoQ:
        ok = self.wires.ket.output.indices
        ik = self.wires.ket.input.indices
        ib = self.wires.bra.input.indices
        ob = self.wires.bra.output.indices
        rep = self.representation.reorder(ib + ob + ik + ok).conj()

<<<<<<< HEAD
        ret = BtoQ(self.modes, float(self.phi.value))
        ret._representation = rep
        ret._wires = self.wires.dual
        ret._name = self.name + "_dual"

        # handling index representations:
        for i, j in enumerate(ib):
            ret._index_representation[i] = self._index_representation[j]
        for i, j in enumerate(ob):
            ret._index_representation[i + len(ib)] = self._index_representation[j]
        for i, j in enumerate(ik):
            ret._index_representation[i + len(ib + ob)] = self._index_representation[j]
        for i, j in enumerate(ok):
            ret._index_representation[i + len(ib + ob + ik)] = self._index_representation[j]

=======
        ret = BtoQ(self.modes, self.phi)
        ret._representation = rep
        ret._wires = self.wires.dual
        ret._name = self.name + "_dual"
>>>>>>> 242c8069
        return ret

    def inverse(self) -> BtoQ:
        inv = super().inverse()
<<<<<<< HEAD
        ret = BtoQ(self.modes, float(self.phi.value))
        ret._representation = inv.representation
        ret._wires = inv.wires
        ret._name = inv.name

        ok = self.wires.ket.output.indices
        ik = self.wires.ket.input.indices
        ib = self.wires.bra.input.indices
        ob = self.wires.bra.output.indices

        # handling index representations:
        for i, j in enumerate(ib):
            ret._index_representation[i] = self._index_representation[j]
        for i, j in enumerate(ob):
            ret._index_representation[i + len(ib)] = self._index_representation[j]
        for i, j in enumerate(ik):
            ret._index_representation[i + len(ib + ob)] = self._index_representation[j]
        for i, j in enumerate(ok):
            ret._index_representation[i + len(ib + ob + ik)] = self._index_representation[j]

=======
        ret = BtoQ(self.modes, self.phi)
        ret._representation = inv.representation
        ret._wires = inv.wires
        ret._name = inv.name
>>>>>>> 242c8069
        return ret<|MERGE_RESOLUTION|>--- conflicted
+++ resolved
@@ -15,6 +15,7 @@
 """
 The class representing an operation that changes Bargmann into quadrature.
 """
+# pylint: disable=protected-access
 # pylint: disable=protected-access
 from __future__ import annotations
 from typing import Sequence
@@ -53,16 +54,11 @@
             representation=repr,
             name="BtoQ",
         )
-<<<<<<< HEAD
 
         self._add_parameter(Constant(phi, "phi"))
         d1 = {mode: ("Q", float(self.phi.value)) for mode in range(len(modes))}
         d2 = {mode + len(modes): ("B", None) for mode in range(len(modes))}
         self._index_representation = {**d1, **d2}
-=======
-        self._add_parameter(Constant(phi, "phi"))
-        self.phi = phi
->>>>>>> 242c8069
 
     @property
     def adjoint(self) -> BtoQ:
@@ -70,7 +66,6 @@
         kets = self.wires.ket.indices
         rep = self.representation.reorder(kets + bras).conj()
 
-<<<<<<< HEAD
         ret = BtoQ(self.modes, float(self.phi.value))
         ret._representation = rep
         ret._wires = self.wires.adjoint
@@ -84,12 +79,6 @@
 
         ret._index_representation = self._index_representation
 
-=======
-        ret = BtoQ(self.modes, self.phi)
-        ret._representation = rep
-        ret._wires = self.wires.adjoint
-        ret._name = self.name + "_adj"
->>>>>>> 242c8069
         return ret
 
     @property
@@ -100,7 +89,6 @@
         ob = self.wires.bra.output.indices
         rep = self.representation.reorder(ib + ob + ik + ok).conj()
 
-<<<<<<< HEAD
         ret = BtoQ(self.modes, float(self.phi.value))
         ret._representation = rep
         ret._wires = self.wires.dual
@@ -116,17 +104,10 @@
         for i, j in enumerate(ok):
             ret._index_representation[i + len(ib + ob + ik)] = self._index_representation[j]
 
-=======
-        ret = BtoQ(self.modes, self.phi)
-        ret._representation = rep
-        ret._wires = self.wires.dual
-        ret._name = self.name + "_dual"
->>>>>>> 242c8069
         return ret
 
     def inverse(self) -> BtoQ:
         inv = super().inverse()
-<<<<<<< HEAD
         ret = BtoQ(self.modes, float(self.phi.value))
         ret._representation = inv.representation
         ret._wires = inv.wires
@@ -147,10 +128,4 @@
         for i, j in enumerate(ok):
             ret._index_representation[i + len(ib + ob + ik)] = self._index_representation[j]
 
-=======
-        ret = BtoQ(self.modes, self.phi)
-        ret._representation = inv.representation
-        ret._wires = inv.wires
-        ret._name = inv.name
->>>>>>> 242c8069
         return ret