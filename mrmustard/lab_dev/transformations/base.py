--- conflicted
+++ resolved
@@ -51,11 +51,7 @@
     ) -> Operation:
         r"""Initialize an Operation from the given quadrature triple (A, b, c).
         The triple parametrizes the quadrature representation of the transformation as
-<<<<<<< HEAD
-        ``c * exp(0.5*x^T A x + b^T x)``."""
-=======
         :math:`c * exp(0.5*x^T A x + b^T x)`."""
->>>>>>> 0e7336c7
         from mrmustard.lab_dev.circuit_components_utils import BtoQ
 
         QtoB_out = BtoQ(modes_out, phi).inverse()
@@ -74,11 +70,7 @@
     ) -> Operation:
         r"""Initialize a Transformation from the given Bargmann triple (A,b,c)
         which parametrizes the Bargmann function of the transformation as
-<<<<<<< HEAD
-        ``c * exp(0.5*z^T A z + b^T z)``."""
-=======
         :math:`c * exp(0.5*z^T A z + b^T z)`."""
->>>>>>> 0e7336c7
         return cls(modes_out, modes_in, Bargmann(*triple), name)
 
     def inverse(self) -> Transformation:
@@ -118,11 +110,8 @@
 class Operation(Transformation):
     r"""A CircuitComponent with input and output wires on the ket side. Operation are allowed
     to have a different number of input and output wires."""
-<<<<<<< HEAD
-=======
 
     short_name = "Op"
->>>>>>> 0e7336c7
 
     def __init__(
         self,
@@ -135,11 +124,7 @@
             modes_out_ket=modes_in,
             modes_in_ket=modes_out,
             representation=representation,
-<<<<<<< HEAD
-            name=name or self.__class__.__name__,
-=======
             name=name,
->>>>>>> 0e7336c7
         )
 
 
@@ -155,11 +140,8 @@
         name: The name of this Unitary.
     """
 
-<<<<<<< HEAD
-=======
     short_name = "U"
 
->>>>>>> 0e7336c7
     def __rshift__(self, other: CircuitComponent) -> CircuitComponent:
         r"""
         Contracts ``self`` and ``other`` as it would in a circuit, adding the adjoints when
@@ -212,11 +194,8 @@
         representation: The representation of this Map.
         name: The name of this Map.
     """
-<<<<<<< HEAD
-=======
 
     short_name = "Map"
->>>>>>> 0e7336c7
 
     def __init__(
         self,
@@ -246,11 +225,8 @@
         name: The name of this Channel
     """
 
-<<<<<<< HEAD
-=======
     short_name = "Ch"
 
->>>>>>> 0e7336c7
     def __rshift__(self, other: CircuitComponent) -> CircuitComponent:
         r"""
         Contracts ``self`` and ``other`` as it would in a circuit, adding the adjoints when
