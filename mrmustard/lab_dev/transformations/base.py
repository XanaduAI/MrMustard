# Copyright 2023 Xanadu Quantum Technologies Inc.

# Licensed under the Apache License, Version 2.0 (the "License");
# you may not use this file except in compliance with the License.
# You may obtain a copy of the License at

#     http://www.apache.org/licenses/LICENSE-2.0

# Unless required by applicable law or agreed to in writing, software
# distributed under the License is distributed on an "AS IS" BASIS,
# WITHOUT WARRANTIES OR CONDITIONS OF ANY KIND, either express or implied.
# See the License for the specific language governing permissions and
# limitations under the License.

"""
This module contains the base classes for the available unitaries and channels on quantum states.

In the docstrings defining the available unitaries we provide a definition in terms of
the symplectic matrix :math:`S` and the real vector :math:`d`. For deterministic Gaussian channels,
we use the two matrices :math:`X` and :math:`Y` and the vector :math:`d`. Additionally, we
provide the ``(A, b, c)`` triples that define the transformation in the Fock Bargmann
representation.
"""

from __future__ import annotations

from typing import Optional, Sequence
<<<<<<< HEAD
from mrmustard.utils.typing import ComplexMatrix, ComplexVector, ComplexTensor
from mrmustard import math
from mrmustard.lab_dev.utils import _shape_check
=======
from mrmustard.utils.typing import ComplexMatrix, ComplexVector
from mrmustard import math
from mrmustard.lab_dev.utils import shape_check
>>>>>>> f4356d78
from mrmustard.lab_dev.wires import Wires
from mrmustard.physics.representations import Bargmann
from ..circuit_components import CircuitComponent

__all__ = ["Transformation", "Unitary", "Channel"]


class Transformation(CircuitComponent):
    r"""
    Base class for all transformations.
    """

    def inverse(self) -> Transformation:
        r"""Returns the inverse of the transformation."""
        if not isinstance(self.representation, Bargmann):
            raise NotImplementedError("Only Bargmann representation is supported.")
        if self.representation.ansatz.batch_size > 1:
            raise NotImplementedError("Batched transformations are not supported.")
        A, b, _ = self.dual.representation.conj().triple  # apply X
        almost_inverse = self.__class__.from_bargmann(
            [0], (math.inv(A[0]), -math.inv(A[0]) @ b[0], 1 + 0j)
        )
        almost_identity = (
            self >> almost_inverse
        )  # TODO: this is not efficient, need to get c from formula
        invert_this_c = almost_identity.representation.c
        actual_inverse = self.__class__.from_bargmann(
            [0], (math.inv(A[0]), -math.inv(A[0]) @ b[0], 1 / invert_this_c)
        )
        return actual_inverse


class Unitary(Transformation):
    r"""
    Base class for all unitary transformations.

    Arguments:
        name: The name of this transformation.
        modes: The modes that this transformation acts on.
    """

    def __init__(self, name: Optional[str] = None, modes: tuple[int, ...] = ()):
        super().__init__(
            name or "U" + "".join(str(m) for m in modes),
            modes_in_ket=modes,
            modes_out_ket=modes,
        )

    def __rshift__(self, other: CircuitComponent) -> CircuitComponent:
        r"""
        Contracts ``self`` and ``other`` as it would in a circuit, adding the adjoints when
        they are missing.

        Returns a ``Unitary`` when ``other`` is a ``Unitary``, a ``Channel`` when ``other`` is a
        ``Channel``, and a ``CircuitComponent`` otherwise.
        """
        ret = super().__rshift__(other)

        if isinstance(other, Unitary):
            return Unitary._from_attributes("", ret.representation, ret.wires)
        elif isinstance(other, Channel):
            return Channel._from_attributes("", ret.representation, ret.wires)
        return ret

    def __repr__(self) -> str:
        return super().__repr__().replace("CircuitComponent", "Unitary")

    @classmethod
    def from_bargmann(
        cls,
        modes: Sequence[int],
        triple: tuple[ComplexMatrix, ComplexVector, complex],
        name: Optional[str] = None,
    ) -> Unitary:
<<<<<<< HEAD
        A = math.astensor(triple[0])
        b = math.astensor(triple[1])
        c = math.astensor(triple[2])
        _shape_check(A, b, 2 * len(modes), "Bargmann")
        s = set(modes)
        return Unitary._from_attributes(name, Bargmann(A, b, c), Wires(set(), set(), s, s))
=======
        r"""Initialize a Unitary from the given Bargmann ``(A, b, c)`` triple."""
        A = math.astensor(triple[0])
        b = math.astensor(triple[1])
        c = math.astensor(triple[2])
        shape_check(A, b, 2 * len(modes), "Bargmann")
        s = set(modes)
        return Unitary._from_attributes(name, Bargmann(A, b, c), Wires({}, {}, s, s))
>>>>>>> f4356d78


class Channel(Transformation):
    r"""
    Base class for all non-unitary transformations.

    Arguments:
        name: The name of this transformation.
        modes: The modes that this transformation acts on.
    """

    def __init__(self, name: Optional[str] = None, modes: tuple[int, ...] = ()):
        super().__init__(
            name or "Ch" + "".join(str(m) for m in modes),
            modes_in_ket=modes,
            modes_out_ket=modes,
            modes_in_bra=modes,
            modes_out_bra=modes,
        )

    def __rshift__(self, other: CircuitComponent) -> CircuitComponent:
        r"""
        Contracts ``self`` and ``other`` as it would in a circuit, adding the adjoints when
        they are missing.

        Returns a ``Channel`` when ``other`` is a ``Unitary`` or a ``Channel``, and a
        ``CircuitComponent`` otherwise.
        """
        ret = super().__rshift__(other)

        if isinstance(other, (Unitary, Channel)):
            return Channel._from_attributes("", ret.representation, ret.wires)
        return ret

    def __repr__(self) -> str:
        return super().__repr__().replace("CircuitComponent", "Channel")

    @classmethod
    def from_bargmann(
        cls,
        modes: Sequence[int],
        triple: tuple[ComplexMatrix, ComplexVector, complex],
        name: Optional[str] = None,
    ) -> Channel:
<<<<<<< HEAD
        A = math.astensor(triple[0])
        b = math.astensor(triple[1])
        c = math.astensor(triple[2])
        _shape_check(A, b, 4 * len(modes), "Bargmann")
=======
        r"""Initialize a Channel from the given Bargmann ``(A, b, c)`` triple."""
        A = math.astensor(triple[0])
        b = math.astensor(triple[1])
        c = math.astensor(triple[2])
        shape_check(A, b, 4 * len(modes), "Bargmann")
>>>>>>> f4356d78
        s = set(modes)
        return Channel._from_attributes(name, Bargmann(A, b, c), Wires(s, s, s, s))<|MERGE_RESOLUTION|>--- conflicted
+++ resolved
@@ -25,15 +25,9 @@
 from __future__ import annotations
 
 from typing import Optional, Sequence
-<<<<<<< HEAD
-from mrmustard.utils.typing import ComplexMatrix, ComplexVector, ComplexTensor
-from mrmustard import math
-from mrmustard.lab_dev.utils import _shape_check
-=======
 from mrmustard.utils.typing import ComplexMatrix, ComplexVector
 from mrmustard import math
 from mrmustard.lab_dev.utils import shape_check
->>>>>>> f4356d78
 from mrmustard.lab_dev.wires import Wires
 from mrmustard.physics.representations import Bargmann
 from ..circuit_components import CircuitComponent
@@ -108,22 +102,12 @@
         triple: tuple[ComplexMatrix, ComplexVector, complex],
         name: Optional[str] = None,
     ) -> Unitary:
-<<<<<<< HEAD
-        A = math.astensor(triple[0])
-        b = math.astensor(triple[1])
-        c = math.astensor(triple[2])
-        _shape_check(A, b, 2 * len(modes), "Bargmann")
-        s = set(modes)
-        return Unitary._from_attributes(name, Bargmann(A, b, c), Wires(set(), set(), s, s))
-=======
-        r"""Initialize a Unitary from the given Bargmann ``(A, b, c)`` triple."""
         A = math.astensor(triple[0])
         b = math.astensor(triple[1])
         c = math.astensor(triple[2])
         shape_check(A, b, 2 * len(modes), "Bargmann")
         s = set(modes)
-        return Unitary._from_attributes(name, Bargmann(A, b, c), Wires({}, {}, s, s))
->>>>>>> f4356d78
+        return Unitary._from_attributes(name, Bargmann(A, b, c), Wires(set(), set(), s, s))
 
 
 class Channel(Transformation):
@@ -168,17 +152,10 @@
         triple: tuple[ComplexMatrix, ComplexVector, complex],
         name: Optional[str] = None,
     ) -> Channel:
-<<<<<<< HEAD
-        A = math.astensor(triple[0])
-        b = math.astensor(triple[1])
-        c = math.astensor(triple[2])
-        _shape_check(A, b, 4 * len(modes), "Bargmann")
-=======
         r"""Initialize a Channel from the given Bargmann ``(A, b, c)`` triple."""
         A = math.astensor(triple[0])
         b = math.astensor(triple[1])
         c = math.astensor(triple[2])
         shape_check(A, b, 4 * len(modes), "Bargmann")
->>>>>>> f4356d78
         s = set(modes)
         return Channel._from_attributes(name, Bargmann(A, b, c), Wires(s, s, s, s))