# Copyright 2023 Xanadu Quantum Technologies Inc.

# Licensed under the Apache License, Version 2.0 (the "License");
# you may not use this file except in compliance with the License.
# You may obtain a copy of the License at

#     http://www.apache.org/licenses/LICENSE-2.0

# Unless required by applicable law or agreed to in writing, software
# distributed under the License is distributed on an "AS IS" BASIS,
# WITHOUT WARRANTIES OR CONDITIONS OF ANY KIND, either express or implied.
# See the License for the specific language governing permissions and
# limitations under the License.

"""
This module contains the base classes for the available unitaries and channels on quantum states.

In the docstrings defining the available unitaries we provide a definition in terms of
the symplectic matrix :math:`S` and the real vector :math:`d`. For deterministic Gaussian channels,
we use the two matrices :math:`X` and :math:`Y` and the vector :math:`d`. Additionally, we
provide the ``(A, b, c)`` triples that define the transformation in the Fock Bargmann
representation.
"""

from __future__ import annotations

from typing import Optional

from ..circuit_components import CircuitComponent

__all__ = ["Transformation", "Unitary", "Channel"]


class Transformation(CircuitComponent):
    r"""
    Base class for all transformations.
    """


class Unitary(Transformation):
    r"""
    Base class for all unitary transformations.

    Arguments:
        name: The name of this transformation.
        modes: The modes that this transformation acts on.
    """

    def __init__(self, name: Optional[str] = None, modes: tuple[int, ...] = ()):
        super().__init__(
            name or "U" + "".join(str(m) for m in modes), modes_in_ket=modes, modes_out_ket=modes
        )

    def __rshift__(self, other: CircuitComponent) -> CircuitComponent:
        r"""
        Contracts ``self`` and ``other`` as it would in a circuit, adding the adjoints when
        they are missing.

        Returns a ``Unitary`` when ``other`` is a ``Unitary``, a ``Channel`` when ``other`` is a
        ``Channel``, and a ``CircuitComponent`` otherwise.
        """
        ret = super().__rshift__(other)

        if isinstance(other, Unitary):
<<<<<<< HEAD
            unitary = Unitary()
            unitary._wires = component.wires
            unitary._representation = component.representation
            unitary._name += "".join(str(m) for m in component.modes)
            return unitary
        elif isinstance(other, Channel):
            channel = Channel()
            channel._wires = component.wires
            channel._representation = component.representation
            channel._name += "".join(str(m) for m in component.modes)
            return channel
        return component
=======
            return Unitary._from_attributes("", ret.representation, ret.wires)
        elif isinstance(other, Channel):
            return Channel._from_attributes("", ret.representation, ret.wires)
        return ret
>>>>>>> 71995a76

    def __repr__(self) -> str:
        return super().__repr__().replace("CircuitComponent", "Unitary")


class Channel(Transformation):
    r"""
    Base class for all non-unitary transformations.

    Arguments:
        name: The name of this transformation.
        modes: The modes that this transformation acts on.
    """

    def __init__(self, name: Optional[str] = None, modes: tuple[int, ...] = ()):
        super().__init__(
            name or "Ch" + "".join(str(m) for m in modes),
            modes_in_ket=modes,
            modes_out_ket=modes,
            modes_in_bra=modes,
            modes_out_bra=modes,
        )

    def __rshift__(self, other: CircuitComponent) -> CircuitComponent:
        r"""
        Contracts ``self`` and ``other`` as it would in a circuit, adding the adjoints when
        they are missing.

        Returns a ``Channel`` when ``other`` is a ``Unitary`` or a ``Channel``, and a
        ``CircuitComponent`` otherwise.
        """
        ret = super().__rshift__(other)

        if isinstance(other, (Unitary, Channel)):
<<<<<<< HEAD
            channel = Channel()
            channel._wires = component.wires
            channel._representation = component.representation
            channel._name += "".join(str(m) for m in component.modes)
            return channel
        return component
=======
            return Channel._from_attributes("", ret.representation, ret.wires)
        return ret
>>>>>>> 71995a76

    def __repr__(self) -> str:
        return super().__repr__().replace("CircuitComponent", "Channel")<|MERGE_RESOLUTION|>--- conflicted
+++ resolved
@@ -62,25 +62,10 @@
         ret = super().__rshift__(other)
 
         if isinstance(other, Unitary):
-<<<<<<< HEAD
-            unitary = Unitary()
-            unitary._wires = component.wires
-            unitary._representation = component.representation
-            unitary._name += "".join(str(m) for m in component.modes)
-            return unitary
-        elif isinstance(other, Channel):
-            channel = Channel()
-            channel._wires = component.wires
-            channel._representation = component.representation
-            channel._name += "".join(str(m) for m in component.modes)
-            return channel
-        return component
-=======
             return Unitary._from_attributes("", ret.representation, ret.wires)
         elif isinstance(other, Channel):
             return Channel._from_attributes("", ret.representation, ret.wires)
         return ret
->>>>>>> 71995a76
 
     def __repr__(self) -> str:
         return super().__repr__().replace("CircuitComponent", "Unitary")
@@ -115,17 +100,8 @@
         ret = super().__rshift__(other)
 
         if isinstance(other, (Unitary, Channel)):
-<<<<<<< HEAD
-            channel = Channel()
-            channel._wires = component.wires
-            channel._representation = component.representation
-            channel._name += "".join(str(m) for m in component.modes)
-            return channel
-        return component
-=======
             return Channel._from_attributes("", ret.representation, ret.wires)
         return ret
->>>>>>> 71995a76
 
     def __repr__(self) -> str:
         return super().__repr__().replace("CircuitComponent", "Channel")