# Copyright 2023 Xanadu Quantum Technologies Inc.

# Licensed under the Apache License, Version 2.0 (the "License");
# you may not use this file except in compliance with the License.
# You may obtain a copy of the License at

#     http://www.apache.org/licenses/LICENSE-2.0

# Unless required by applicable law or agreed to in writing, software
# distributed under the License is distributed on an "AS IS" BASIS,
# WITHOUT WARRANTIES OR CONDITIONS OF ANY KIND, either express or implied.
# See the License for the specific language governing permissions and
# limitations under the License.

"""
The class representing a two-mode squeezing gate.
"""

from __future__ import annotations

<<<<<<< HEAD
from typing import Optional, Sequence

=======
>>>>>>> 04b198a0
from .base import Unitary
from ...physics.representations import Bargmann
from ...physics import triples
from ..utils import make_parameter

__all__ = ["S2gate"]


class S2gate(Unitary):
    r"""
    The two-mode squeezing gate.

    It applies to a single pair of modes.

    .. code-block ::

        >>> import numpy as np
        >>> from mrmustard.lab_dev import S2gate

        >>> unitary = S2gate(modes=[1, 2], r=1)
        >>> assert unitary.modes == [1, 2]
        >>> assert np.allclose(unitary.r.value, 1)
        >>> assert np.allclose(unitary.phi.value, 0.0)

    Args:
        modes: The modes this gate is applied to.
        r: The squeezing amplitude.
        r_bounds: The bounds for the squeezing amplitude.
        r_trainable: Whether r is a trainable variable.
        phi: The phase angle.
        phi_bounds: The bounds for the phase angle.
        phi_trainable: Whether phi is a trainable variable.

    Raises:
        ValueError: If ``modes`` is not a pair of modes.

    .. details::

        Its ``(A,b,c)`` triple is given by

        .. math::
            A = \begin{bmatrix}
                    O & e^{i\phi}\tanh(r) & \sech(r) & 0 \\
                    e^{i\phi}\tanh(r) & 0 & 0 & \sech(r) \\
                    \sech(r) & & 0 & 0 e^{i\phi}\tanh(r) \\
                    O & \sech(r) & e^{i\phi}\tanh(r) & 0
                \end{bmatrix} \text{, }
            b = O_{4} \text{, and }
            c = \sech(r)
    """

    def __init__(
        self,
<<<<<<< HEAD
        modes: Sequence[int],
=======
        modes: tuple[int, int],
>>>>>>> 04b198a0
        r: float = 0.0,
        phi: float = 0.0,
        r_trainable: bool = False,
        phi_trainable: bool = False,
<<<<<<< HEAD
        r_bounds: tuple[Optional[float], Optional[float]] = (0, None),
        phi_bounds: tuple[Optional[float], Optional[float]] = (None, None),
=======
        r_bounds: tuple[float | None, float | None] = (0, None),
        phi_bounds: tuple[float | None, float | None] = (None, None),
>>>>>>> 04b198a0
    ):
        if len(modes) != 2:
            raise ValueError(f"Expected a pair of modes, found {modes}.")

        super().__init__(modes_out=modes, modes_in=modes, name="S2gate")
        self._add_parameter(make_parameter(r_trainable, r, "r", r_bounds))
        self._add_parameter(make_parameter(phi_trainable, phi, "phi", phi_bounds))

        self._representation = Bargmann.from_function(
            fn=triples.twomode_squeezing_gate_Abc, r=self.r, phi=self.phi
        )<|MERGE_RESOLUTION|>--- conflicted
+++ resolved
@@ -18,11 +18,8 @@
 
 from __future__ import annotations
 
-<<<<<<< HEAD
-from typing import Optional, Sequence
+from typing import Sequence
 
-=======
->>>>>>> 04b198a0
 from .base import Unitary
 from ...physics.representations import Bargmann
 from ...physics import triples
@@ -76,22 +73,13 @@
 
     def __init__(
         self,
-<<<<<<< HEAD
         modes: Sequence[int],
-=======
-        modes: tuple[int, int],
->>>>>>> 04b198a0
         r: float = 0.0,
         phi: float = 0.0,
         r_trainable: bool = False,
         phi_trainable: bool = False,
-<<<<<<< HEAD
-        r_bounds: tuple[Optional[float], Optional[float]] = (0, None),
-        phi_bounds: tuple[Optional[float], Optional[float]] = (None, None),
-=======
         r_bounds: tuple[float | None, float | None] = (0, None),
         phi_bounds: tuple[float | None, float | None] = (None, None),
->>>>>>> 04b198a0
     ):
         if len(modes) != 2:
             raise ValueError(f"Expected a pair of modes, found {modes}.")
