# Copyright 2023 Xanadu Quantum Technologies Inc.

# Licensed under the Apache License, Version 2.0 (the "License");
# you may not use this file except in compliance with the License.
# You may obtain a copy of the License at

#     http://www.apache.org/licenses/LICENSE-2.0

# Unless required by applicable law or agreed to in writing, software
# distributed under the License is distributed on an "AS IS" BASIS,
# WITHOUT WARRANTIES OR CONDITIONS OF ANY KIND, either express or implied.
# See the License for the specific language governing permissions and
# limitations under the License.

"""
The class representing a rotation gate.
"""

from __future__ import annotations

from typing import Sequence

from .base import Unitary
from ...physics.ansatz import PolyExpAnsatz
from ...physics import triples
from ..utils import make_parameter, reshape_params

__all__ = ["Rgate"]


class Rgate(Unitary):
    r"""
    The rotation gate.

    If ``theta`` is an iterable, its length must be equal to `1` or `N`. If its length is equal to `1`,
    all the modes share the same ``theta``.

    .. code-block ::

        >>> import numpy as np
        >>> from mrmustard.lab_dev import Rgate

        >>> unitary = Rgate(modes=[1, 2], theta=0.1)
        >>> assert unitary.modes == [1, 2]

    Args:
        modes: The modes this gate is applied to.
        theta: The rotation angles.
        theta_bounds: The bounds for ``theta``.
        theta_trainable: Whether ``theta`` is a trainable variable.
    """

    short_name = "R"

    def __init__(
        self,
        modes: Sequence[int],
        theta: float | Sequence[float] = 0.0,
        theta_trainable: bool = False,
        theta_bounds: tuple[float | None, float | None] = (0.0, None),
    ):
        super().__init__(name="Rgate")
<<<<<<< HEAD
        (thetas,) = list(reshape_params(len(modes), theta=theta))
        self._add_parameter(make_parameter(theta_trainable, thetas, "theta", theta_bounds))
        self._representation = self.from_ansatz(
            modes_in=modes,
            modes_out=modes,
            ansatz=PolyExpAnsatz.from_function(fn=triples.rotation_gate_Abc, theta=self.theta),
=======
        (phis,) = list(reshape_params(len(modes), phi=phi))
        self.parameters.add_parameter(make_parameter(phi_trainable, phis, "phi", phi_bounds))
        self._representation = self.from_ansatz(
            modes_in=modes,
            modes_out=modes,
            ansatz=PolyExpAnsatz.from_function(
                fn=triples.rotation_gate_Abc, theta=self.parameters.phi
            ),
>>>>>>> ce6b260d
        ).representation<|MERGE_RESOLUTION|>--- conflicted
+++ resolved
@@ -60,21 +60,14 @@
         theta_bounds: tuple[float | None, float | None] = (0.0, None),
     ):
         super().__init__(name="Rgate")
-<<<<<<< HEAD
         (thetas,) = list(reshape_params(len(modes), theta=theta))
-        self._add_parameter(make_parameter(theta_trainable, thetas, "theta", theta_bounds))
-        self._representation = self.from_ansatz(
-            modes_in=modes,
-            modes_out=modes,
-            ansatz=PolyExpAnsatz.from_function(fn=triples.rotation_gate_Abc, theta=self.theta),
-=======
-        (phis,) = list(reshape_params(len(modes), phi=phi))
-        self.parameters.add_parameter(make_parameter(phi_trainable, phis, "phi", phi_bounds))
+        self.parameters.add_parameter(
+            make_parameter(theta_trainable, thetas, "theta", theta_bounds)
+        )
         self._representation = self.from_ansatz(
             modes_in=modes,
             modes_out=modes,
             ansatz=PolyExpAnsatz.from_function(
-                fn=triples.rotation_gate_Abc, theta=self.parameters.phi
+                fn=triples.rotation_gate_Abc, theta=self.parameters.theta
             ),
->>>>>>> ce6b260d
         ).representation