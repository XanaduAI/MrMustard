--- conflicted
+++ resolved
@@ -24,14 +24,9 @@
 from mrmustard import math
 
 from .base import Unitary
-<<<<<<< HEAD
 from ...physics.multi_representations import MultiRepresentation
 from ...physics.representations import Bargmann, Fock
-from ...physics import triples, fock
-=======
-from ...physics.representations import Bargmann
 from ...physics import triples, fock_utils
->>>>>>> 5bfb17af
 from ..utils import make_parameter, reshape_params
 
 __all__ = ["Dgate"]
@@ -150,7 +145,7 @@
 
     def to_fock(self, shape: int | Sequence[int] | None = None) -> Dgate:
         fock = Fock(self.fock(shape, batched=True), batched=True)
-        fock.ansatz._original_abc_data = self.representation.triple
+        fock._original_abc_data = self.representation.triple
         ret = self._getitem_builtin(self.modes)
         ret._multi_rep = MultiRepresentation(fock, self.wires)
         return ret