--- conflicted
+++ resolved
@@ -25,11 +25,8 @@
 from ...physics import triples
 from ..utils import make_parameter, reshape_params
 
-<<<<<<< HEAD
-__all__ = ["Attenuator", "Fockdamping", "BSgate", "Dgate", "Rgate", "Sgate", "Igate"]
-=======
-__all__ = ["Amplifier", "Attenuator", "BSgate", "Dgate", "Rgate", "Sgate", "S2gate", "Identity"]
->>>>>>> 31a1f8af
+
+__all__ = ["Amplifier", "Attenuator", "Fockdamping", "BSgate", "Dgate", "Rgate", "Sgate", "S2gate", "Identity"]
 
 
 class BSgate(Unitary):
