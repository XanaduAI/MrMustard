--- conflicted
+++ resolved
@@ -25,7 +25,16 @@
 from ...physics import triples
 from ..utils import make_parameter, reshape_params
 
-__all__ = ["Amplifier", "Attenuator", "BSgate", "Dgate", "Rgate", "Sgate", "S2gate", "Identity"]
+__all__ = [
+    "Amplifier",
+    "Attenuator",
+    "BSgate",
+    "Dgate",
+    "Rgate",
+    "Sgate",
+    "S2gate",
+    "Identity",
+]
 
 
 class BSgate(Unitary):
@@ -173,16 +182,9 @@
         self._add_parameter(make_parameter(x_trainable, xs, "x", x_bounds))
         self._add_parameter(make_parameter(y_trainable, ys, "y", y_bounds))
 
-<<<<<<< HEAD
-    @property
-    def representation(self) -> Bargmann:
-        xs, ys = list(reshape_params(len(self.modes), x=self.x.value, y=self.y.value))
-        return Bargmann(*triples.displacement_gate_Abc(xs, ys))
-=======
         self._representation = Bargmann.from_function(
             fn=triples.displacement_gate_Abc, x=self.x, y=self.y
         )
->>>>>>> 8946ea56
 
 
 class Rgate(Unitary):
