# Copyright 2023 Xanadu Quantum Technologies Inc.

# Licensed under the Apache License, Version 2.0 (the "License");
# you may not use this file except in compliance with the License.
# You may obtain a copy of the License at

#     http://www.apache.org/licenses/LICENSE-2.0

# Unless required by applicable law or agreed to in writing, software
# distributed under the License is distributed on an "AS IS" BASIS,
# WITHOUT WARRANTIES OR CONDITIONS OF ANY KIND, either express or implied.
# See the License for the specific language governing permissions and
# limitations under the License.

"""
The classes representing transformations in quantum circuits.
"""

from __future__ import annotations

from typing import Optional, Sequence, Tuple, Union

from .base import Unitary, Channel
from ...physics.representations import Bargmann
from ...physics import triples
from ..utils import make_parameter, reshape_params

<<<<<<< HEAD
__all__ = ["Attenuator", "BSgate", "Dgate", "Rgate", "Sgate", "Igate", "S2gate"]
=======
__all__ = ["Attenuator", "BSgate", "Dgate", "Rgate", "Sgate", "Identity"]
>>>>>>> c53c85a5


class BSgate(Unitary):
    r"""The beam splitter gate.

    It applies to a single pair of modes.

    .. code-block ::

        >>> import numpy as np
        >>> from mrmustard.lab_dev import BSgate

        >>> unitary = BSgate(modes=[1, 2], theta=0.1)
        >>> assert unitary.modes == [1, 2]
        >>> assert np.allclose(unitary.theta.value, 0.1)
        >>> assert np.allclose(unitary.phi.value, 0.0)

    Args:
        modes: The modes this gate is applied to.
        theta: The transmissivity angle.
        theta_bounds: The bounds for the transmissivity angle.
        theta_trainable: Whether theta is a trainable variable.
        phi: The phase angle.
        phi_bounds: The bounds for the phase angle.
        phi_trainable: Whether phi is a trainable variable.

    Raises:
        ValueError: If ``modes`` is not a pair of modes.

    .. details::

        The beamsplitter gate is a Gaussian gate defined by

        .. math::
            S = \begin{bmatrix}
                    \text{Re}(U) & -\text{Im}(U)\\
                    \text{Im}(U) & \text{Re}(U)
                \end{bmatrix} \text{ and }
            d = O_4\:,

        with

        .. math::
            U &= \begin{bmatrix}
                    \text{cos}(\theta) & -e^{-i\phi}\text{sin}(\theta)\\
                    e^{i\phi}\text{sin}(\theta) & \text{cos}(\theta)
                \end{bmatrix} \\

        Its ``(A,b,c)`` triple is given by 

        .. math::
            A = \begin{bmatrix}
                    O_2 & U \\
                    U^{T} & O_2
                \end{bmatrix} \text{, }
            b = O_{4} \text{, and }
            c = 1
    """

    short_name = "BS"

    def __init__(
        self,
        modes: Tuple[int, int],
        theta: float = 0.0,
        phi: float = 0.0,
        theta_trainable: bool = False,
        phi_trainable: bool = False,
        theta_bounds: Tuple[Optional[float], Optional[float]] = (None, None),
        phi_bounds: Tuple[Optional[float], Optional[float]] = (None, None),
    ):
        if len(modes) != 2:
            raise ValueError(f"Expected a pair of modes, found {modes}.")

        super().__init__(modes_out=modes, modes_in=modes, name="BSgate")
        self._add_parameter(make_parameter(theta_trainable, theta, "theta", theta_bounds))
        self._add_parameter(make_parameter(phi_trainable, phi, "phi", phi_bounds))

    @property
    def representation(self) -> Bargmann:
        return Bargmann(*triples.beamsplitter_gate_Abc(self.theta.value, self.phi.value))


class Dgate(Unitary):
    r"""
    The displacement gate.

    If ``x`` and/or ``y`` are iterables, their length must be equal to `1` or `N`. If their length is equal to `1`,
    all the modes share the same parameters.

    .. code-block ::

        >>> import numpy as np
        >>> from mrmustard.lab_dev import Dgate

        >>> unitary = Dgate(modes=[1, 2], x=0.1, y=[0.2, 0.3])
        >>> assert unitary.modes == [1, 2]
        >>> assert np.allclose(unitary.x.value, [0.1, 0.1])
        >>> assert np.allclose(unitary.y.value, [0.2, 0.3])

    Args:
        modes: The modes this gate is applied to.
        x: The displacements along the `x` axis, which represents position axis in phase space.
        y: The displacements along the `y` axis.
        x_bounds: The bounds for the displacement along the `x` axis.
        y_bounds: The bounds for the displacement along the `y` axis, which represents momentum axis in phase space.
        x_trainable: Whether `x` is a trainable variable.
        y_trainable: Whether `y` is a trainable variable.

    .. details::

        For any :math:`\bar{\alpha} = \bar{x} + i\bar{y}` of length :math:`N`, the :math:`N`-mode
        displacement gate is defined by

        .. math:: 
            S = I_N \text{ and } r = \sqrt{2\hbar}\big[\text{Re}(\bar{\alpha}), \text{Im}(\bar{\alpha})\big].

        Its ``(A,b,c)`` triple is given by 

        .. math::
            A &= \begin{bmatrix}
                    O_N & I_N\\
                    I_N & O_N
                \end{bmatrix} \\ \\
            b &= \begin{bmatrix}
                    \bar{\alpha} & -\bar{\alpha}^*
                \end{bmatrix} \\ \\
            c &= \text{exp}\big(-|\bar{\alpha}^2|/2\big).
    """

    short_name = "D"

    def __init__(
        self,
        modes: Sequence[int] = None,
        x: Union[float, Sequence[float]] = 0.0,
        y: Union[float, Sequence[float]] = 0.0,
        x_trainable: bool = False,
        y_trainable: bool = False,
        x_bounds: Tuple[Optional[float], Optional[float]] = (None, None),
        y_bounds: Tuple[Optional[float], Optional[float]] = (None, None),
    ) -> None:
        super().__init__(modes_out=modes, modes_in=modes, name="Dgate")
        self._add_parameter(make_parameter(x_trainable, x, "x", x_bounds))
        self._add_parameter(make_parameter(y_trainable, y, "y", y_bounds))

    @property
    def representation(self) -> Bargmann:
        n_modes = len(self.modes)
        xs, ys = list(reshape_params(n_modes, x=self.x.value, y=self.y.value))
        return Bargmann(*triples.displacement_gate_Abc(xs, ys))


class Rgate(Unitary):
    r"""
    The rotation gate.

    If ``theta`` is an iterable, its length must be equal to `1` or `N`. If its length is equal to `1`,
    all the modes share the same ``theta``.

    .. code-block ::

        >>> import numpy as np
        >>> from mrmustard.lab_dev import Rgate

        >>> unitary = Rgate(modes=[1, 2], phi=0.1)
        >>> assert unitary.modes == [1, 2]

    Args:
        modes: The modes this gate is applied to.
        theta: The rotation angles.
        theta_bounds: The bounds for ``theta``.
        theta_trainable: Whether ``theta`` is a trainable variable.
    """

    short_name = "R"

    def __init__(
        self,
        modes: Sequence[int],
        phi: Union[float, list[float]] = 0.0,
        phi_trainable: bool = False,
        phi_bounds: Tuple[Optional[float], Optional[float]] = (0.0, None),
    ):
        super().__init__(modes_out=modes, modes_in=modes, name="Rgate")
        self._add_parameter(make_parameter(phi_trainable, phi, "phi", phi_bounds))

    @property
    def representation(self) -> Bargmann:
        n_modes = len(self.modes)
        phis = list(reshape_params(n_modes, phi=self.phi.value))[0]
        return Bargmann(*triples.rotation_gate_Abc(phis))


class Sgate(Unitary):
    r"""
    The squeezing gate.

    If ``r`` and/or ``phi`` are iterables, their length must be equal to `1` or `N`. If their length is equal to `1`,
    all the modes share the same parameters.

    .. code-block ::

        >>> import numpy as np
        >>> from mrmustard.lab_dev import Sgate

        >>> unitary = Sgate(modes=[1, 2], r=0.1, phi=[0.2, 0.3])
        >>> assert unitary.modes == [1, 2]
        >>> assert np.allclose(unitary.r.value, [0.1, 0.1])
        >>> assert np.allclose(unitary.phi.value, [0.2, 0.3])

    Args:
        modes: The modes this gate is applied to.
        r: The list of squeezing magnitudes.
        r_bounds: The bounds for the squeezing magnitudes.
        r_trainable: Whether r is a trainable variable.
        phi: The list of squeezing angles.
        phi_bounds: The bounds for the squeezing angles.
        phi_trainable: Whether phi is a trainable variable.

    .. details::

        For any :math:`\bar{r}` and :math:`\bar{\phi}` of length :math:`N`, the :math:`N`-mode
        squeezing gate is defined by

        .. math::
            S = \begin{bmatrix}
                    \text{diag}_N(\text{cosh}(\bar{r})) & \text{diag}_N(e^{-i\bar{\phi}}\text{sinh}(\bar{r}))\\
                    -\text{diag}_N(e^{i\bar{\phi}}\text{sinh}(\bar{r})) & \text{diag}_N(\text{cosh}(\bar{r}))
                \end{bmatrix} \text{ and }
            d = O_{2N},

        where :math:`\text{diag}_N(\bar{a})` is the :math:`N\text{x}N` matrix with diagonal :math:`\bar{a}`.
        Its ``(A,b,c)`` triple is given by 

        .. math::
            A &= \begin{bmatrix}
                    -\text{diag}_N(e^{i\bar{\phi}}\text{tanh}(\bar{r})) & \text{diag}_N(\text{sech}(\bar{r}))\\
                    \text{diag}_N(\text{sech}(\bar{r})) & \text{diag}_N(e^{-i\bar{\phi}}\text{tanh}(\bar{r}))
                \end{bmatrix} \\ \\
            b &= O_{2N} \\ \\
            c &= \prod_{i=1}^N\sqrt{\text{sech}{\:r_i}}\:.
    """

    short_name = "S"

    def __init__(
        self,
        modes: Sequence[int],
        r: Union[float, list[float]] = 0.0,
        phi: Union[float, list[float]] = 0.0,
        r_trainable: bool = False,
        phi_trainable: bool = False,
        r_bounds: Tuple[Optional[float], Optional[float]] = (0.0, None),
        phi_bounds: Tuple[Optional[float], Optional[float]] = (None, None),
    ):
        super().__init__(modes_out=modes, modes_in=modes, name="Sgate")
        self._add_parameter(make_parameter(r_trainable, r, "r", r_bounds))
        self._add_parameter(make_parameter(phi_trainable, phi, "phi", phi_bounds))

    @property
    def representation(self) -> Bargmann:
        n_modes = len(self.modes)
        rs, phis = list(reshape_params(n_modes, r=self.r.value, phi=self.phi.value))
        return Bargmann(*triples.squeezing_gate_Abc(rs, phis))


class Identity(Unitary):
    r"""
    The identity gate.

    Applied to a single or multiple modes

    .. code-block ::

        >>> import numpy as np
        >>> from mrmustard.lab_dev import Identity

        >>> unitary = Identity(modes=[1, 2])
        >>> assert unitary.modes == [1, 2]

    Args:
        modes: The modes this gate is applied to.
    """

    short_name = "I"

    def __init__(
        self,
        modes: Sequence[int],
    ):
        super().__init__(modes_out=modes, modes_in=modes, name="Identity")

    @property
    def representation(self) -> Bargmann:
        n_modes = len(self.modes)
        return Bargmann(*triples.identity_Abc(n_modes))


class S2gate(Unitary):
    r"""The two mode squeezing gate.

    It applies to a single pair of modes.

    .. code-block ::

        >>> import numpy as np
        >>> from mrmustard.lab_dev import TMSgate

        >>> unitary = S2gate(modes=[1, 2], r=1)
        >>> assert unitary.modes == [1, 2]
        >>> assert np.allclose(unitary.r.value, 1)
        >>> assert np.allclose(unitary.phi.value, 0.0)

    Args:
        modes: The modes this gate is applied to.
        r: The squeezing amplitude.
        r_bounds: The bounds for the squeezing amplitude.
        r_trainable: Whether r is a trainable variable.
        phi: The phase angle.
        phi_bounds: The bounds for the phase angle.
        phi_trainable: Whether phi is a trainable variable.

    Raises:
        ValueError: If ``modes`` is not a pair of modes.

    .. details::

        Its ``(A,b,c)`` triple is given by 

        .. math::
            A = \begin{bmatrix}
                    O & e^{i\phi}\tanh(r) & \sech(r) & 0 \\
                    e^{i\phi}\tanh(r) & 0 & 0 & \sech(r) \\
                    \sech(r) & & 0 & 0 e^{i\phi}\tanh(r) \\
                    O & \sech(r) & e^{i\phi}\tanh(r) & 0     
                \end{bmatrix} \text{, }
            b = O_{4} \text{, and }
            c = \sech(r)
    """

    def __init__(
        self,
        modes: Tuple[int, int],
        r: float = 0.0,
        phi: float = 0.0,
        r_trainable: bool = False,
        phi_trainable: bool = False,
        r_bounds: Tuple[Optional[float], Optional[float]] = (0, None),
        phi_bounds: Tuple[Optional[float], Optional[float]] = (None, None),
    ):
        if len(modes) != 2:
            raise ValueError(f"Expected a pair of modes, found {modes}.")

        super().__init__(modes=modes, name="TMSgate")
        self._add_parameter(make_parameter(r_trainable, r, "r", r_bounds))
        self._add_parameter(make_parameter(phi_trainable, phi, "phi", phi_bounds))

    @property
    def representation(self) -> Bargmann:
        return Bargmann(*triples.twomode_squeezing_gate_Abc(self.r.value, self.phi.value))


class Attenuator(Channel):
    r"""The noisy attenuator channel.

    If ``transmissivity`` is an iterable, its length must be equal to `1` or `N`. If it length is equal to `1`,
    all the modes share the same transmissivity.

    .. code-block ::

        >>> import numpy as np
        >>> from mrmustard.lab_dev import Attenuator

        >>> channel = Attenuator(modes=[1, 2], transmissivity=0.1)
        >>> assert channel.modes == [1, 2]
        >>> assert np.allclose(channel.transmissivity.value, [0.1, 0.1])

    Args:
        modes: The modes this gate is applied to.
        transmissivity: The transmissivity.
        transmissivity_trainable: Whether the transmissivity is a trainable variable.
        transmissivity_bounds: The bounds for the transmissivity.

    .. details::

        The :math:`N`-mode attenuator is defined as

        .. math::
            X = \text{cos}(\theta)I_{2N} \text{ , }
            Y = \text{sin}^2(\theta)I_{2N} \text{ , and }
            d = O_{4N}\:,

        where the :math:`\theta=\text{arcos}(\sqrt{\bar{\eta}})`, :math:`\eta` is the transmissivity, and 
        :math:`\text{diag}_N(\bar{\eta})` is the :math:`N\text{x}N` matrix with diagonal :math:`\bar{\eta}`.

        Its ``(A,b,c)`` triple is given by 

        .. math::
            A &= \begin{bmatrix}
                    O_N & \text{diag}_N(\sqrt{\bar{\eta}}) & O_N & O_N \\
                    \text{diag}_N(\sqrt{\bar{\eta}}) & O_N & O_N & \text{diag}_N(1-\sqrt{\bar{\eta}})\\
                    O_N & O_N & O_N & \text{diag}_N(\sqrt{\bar{\eta}})\\
                    O_N & \text{diag}_N(1-\sqrt{\bar{\eta}}) & \text{diag}_N(\sqrt{\bar{\eta}}) & O_N
                \end{bmatrix} \\ \\
            b &= O_{4N} \\ \\
            c &= 1\:.
    """

    short_name = "Att"

    def __init__(
        self,
        modes: Sequence[int],
        transmissivity: Union[Optional[float], Optional[list[float]]] = 1.0,
        transmissivity_trainable: bool = False,
        transmissivity_bounds: Tuple[Optional[float], Optional[float]] = (0.0, 1.0),
    ):
        super().__init__(modes_out=modes, modes_in=modes, name="Att")
        self._add_parameter(
            make_parameter(
                transmissivity_trainable,
                transmissivity,
                "transmissivity",
                transmissivity_bounds,
                None,
            )
        )

    @property
    def representation(self) -> Bargmann:
        n_modes = len(self.modes)
        eta = list(reshape_params(n_modes, eta=self.transmissivity.value))[0]
        return Bargmann(*triples.attenuator_Abc(eta))<|MERGE_RESOLUTION|>--- conflicted
+++ resolved
@@ -25,11 +25,7 @@
 from ...physics import triples
 from ..utils import make_parameter, reshape_params
 
-<<<<<<< HEAD
-__all__ = ["Attenuator", "BSgate", "Dgate", "Rgate", "Sgate", "Igate", "S2gate"]
-=======
-__all__ = ["Attenuator", "BSgate", "Dgate", "Rgate", "Sgate", "Identity"]
->>>>>>> c53c85a5
+__all__ = ["Attenuator", "BSgate", "Dgate", "Rgate", "Sgate", "Identity", "S2gate"]
 
 
 class BSgate(Unitary):
