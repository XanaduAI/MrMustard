# Copyright 2023 Xanadu Quantum Technologies Inc.

# Licensed under the Apache License, Version 2.0 (the "License");
# you may not use this file except in compliance with the License.
# You may obtain a copy of the License at

#     http://www.apache.org/licenses/LICENSE-2.0

# Unless required by applicable law or agreed to in writing, software
# distributed under the License is distributed on an "AS IS" BASIS,
# WITHOUT WARRANTIES OR CONDITIONS OF ANY KIND, either express or implied.
# See the License for the specific language governing permissions and
# limitations under the License.

"""
A base class for the components of quantum circuits.
"""

# pylint: disable=super-init-not-called, protected-access, import-outside-toplevel
from __future__ import annotations

from inspect import signature
from pydoc import locate
from typing import Optional, Sequence, Union, Any
import numbers
from functools import cached_property

import numpy as np
from numpy.typing import ArrayLike
import ipywidgets as widgets
from IPython.display import display

from mrmustard import settings, math, widgets as mmwidgets
from mrmustard.utils.typing import (
    Scalar,
    ComplexTensor,
    ComplexMatrix,
    ComplexVector,
    Batch,
)
from mrmustard.physics.representations import Representation, Bargmann, Fock
from mrmustard.math.parameter_set import ParameterSet
from mrmustard.math.parameters import Constant, Variable
from mrmustard.lab_dev.wires import Wires

__all__ = ["CircuitComponent"]


class CircuitComponent:
    r"""
    A base class for the circuit components (states, transformations, measurements,
    and any component made by combining CircuitComponents). CircuitComponents are
    defined by their ``representation`` and ``wires`` attributes. See the :class:`Wires`
    and :class:`Representation` classes (and their subclasses) for more details.

    Args:
        representation: A representation for this circuit component.
        wires: The wires of this component. Alternatively, can be
            a ``(modes_out_bra, modes_in_bra, modes_out_ket, modes_in_ket)``
            where if any of the modes are out of order the representation
            will be reordered.
        name: The name of this component.
    """

    short_name = "CC"

    def __init__(
        self,
        representation: Optional[Bargmann | Fock] = None,
        wires: Wires | Sequence[tuple[int]] | None = None,
        name: Optional[str] = None,
    ) -> None:
        self._name = name
        self._parameter_set = ParameterSet()
        self._representation = representation

        if isinstance(wires, Wires):
            self._wires = wires
        else:
            wires = [tuple(elem) for elem in wires] if wires else [(), (), (), ()]
            modes_out_bra, modes_in_bra, modes_out_ket, modes_in_ket = wires
            self._wires = Wires(
                set(modes_out_bra),
                set(modes_in_bra),
                set(modes_out_ket),
                set(modes_in_ket),
            )

            # handle out-of-order modes
            ob = tuple(sorted(modes_out_bra))
            ib = tuple(sorted(modes_in_bra))
            ok = tuple(sorted(modes_out_ket))
            ik = tuple(sorted(modes_in_ket))
            if (
                ob != modes_out_bra
                or ib != modes_in_bra
                or ok != modes_out_ket
                or ik != modes_in_ket
            ):
                offsets = [len(ob), len(ob) + len(ib), len(ob) + len(ib) + len(ok)]
                perm = (
                    tuple(np.argsort(modes_out_bra))
                    + tuple(np.argsort(modes_in_bra) + offsets[0])
                    + tuple(np.argsort(modes_out_ket) + offsets[1])
                    + tuple(np.argsort(modes_in_ket) + offsets[2])
                )
                if self._representation:
                    self._representation = self._representation.reorder(tuple(perm))

<<<<<<< HEAD
    def serialize(self) -> tuple[dict[str, Any], list[tuple[str, ArrayLike]]]:
        """Inner serialization to be used by Circuit.serialize()."""
        cls = type(self)
        serializable = {"class": f"{cls.__module__}.{cls.__qualname__}"}
        params = signature(cls).parameters
        if "name" in params:  # assume abstract type, serialize the representation
            rep_cls = type(self.representation)
            serializable["name"] = self.name
            serializable["wires"] = self.wires.sorted_args
            serializable["rep_class"] = f"{rep_cls.__module__}.{rep_cls.__qualname__}"
            return serializable, self.representation.serialize()

        # handle modes parameter
        if "modes" in params:
            serializable["modes"] = tuple(self.wires.modes)
        elif "modes_out" in params and "modes_in" in params:
            serializable["modes_out"] = tuple(self.wires.output.modes)
            serializable["modes_in"] = tuple(self.wires.input.modes)
        else:
            raise TypeError(f"{cls.__name__} does not seem to have any wires construction method")

        if self.parameter_set:
            for k, v in self.parameter_set.variables.items():
                serializable[f"{k}_bounds"] = v.bounds
                serializable[f"{k}_trainable"] = True
            return serializable, [
                (k, v.value) for k, v in self.parameter_set.all_parameters.items()
            ]

        return serializable, []

    @classmethod
    def deserialize(cls, arrays=None, **data) -> CircuitComponent:
        """Deserialization when within a circuit."""
        if "rep_class" in data:
            rep = locate(data["rep_class"]).deserialize(arrays)
            return cls._from_attributes(rep, Wires(*map(set, data["wires"])), name=data["name"])

        return cls(**data, **arrays)

    @classmethod
    def _from_attributes(
        cls,
        representation: Representation,
        wires: Wires,
        name: Optional[str] = None,
    ) -> CircuitComponent:
=======
    @property
    def adjoint(self) -> CircuitComponent:
>>>>>>> 38422462
        r"""
        The adjoint of this component obtained by conjugating the representation and swapping
        the ket and bra wires. The returned object is a view of the original component which
        applies a conjugation and a swap of the wires, but does not copy the data in memory.
        """
        bras = self.wires.bra.indices
        kets = self.wires.ket.indices
        rep = self.representation.reorder(kets + bras).conj() if self.representation else None

        ret = CircuitComponent(rep, self.wires.adjoint, self.name)
        ret.short_name = self.short_name
        return ret

    @property
    def dual(self) -> CircuitComponent:
        r"""
        The dual of this component obtained by conjugating the representation and swapping
        the input and output wires. The returned object is a view of the original component which
        applies a conjugation and a swap of the wires, but does not copy the data in memory.
        """
        ok = self.wires.ket.output.indices
        ik = self.wires.ket.input.indices
        ib = self.wires.bra.input.indices
        ob = self.wires.bra.output.indices
        rep = self.representation.reorder(ib + ob + ik + ok).conj() if self.representation else None

        ret = CircuitComponent(rep, self.wires.dual, self.name)
        ret.short_name = self.short_name

        return ret

    @cached_property
    def manual_shape(self) -> list[Optional[int]]:
        r"""
        The shape of this Component in the Fock representation. If not manually set,
        it is a list of M ``None``s where M is the number of wires of the component.
        The manual_shape is a list and therefore it is mutable. In fact, it can evolve
        over time as we learn more about the component or its neighbours. For
        each wire, the entry is either an integer or ``None``. If it is an integer, it
        is the dimension of the corresponding Fock space. If it is ``None``, it means
        the best shape is not known yet. ``None``s automatically become integers when
        ``auto_shape`` is called, but the integers already set are not changed.
        The order of the elements in the shape is intended the same order as the wires
        in the `.wires` attribute.
        """
        try:  # to read it from array ansatz
            return list(self.representation.array.shape[1:])
        except AttributeError:  # bargmann
            return [None] * len(self.wires)

    @property
    def modes(self) -> list[int]:
        r"""
        The sorted list of modes of this component.
        """
        return sorted(self.wires.modes)

    @property
    def name(self) -> str:
        r"""
        The name of this component.
        """
        if self._name is None:
            name = self.short_name
            modes = "".join(str(m) for m in sorted(self.wires.modes))
            self._name = name + modes if len(modes) < 5 else name
        return self._name

    @property
    def n_modes(self) -> int:
        r"""
        The number of modes spanned by this component across all wires.
        """
        return len(self.modes)

    @property
    def parameter_set(self) -> ParameterSet:
        r"""
        The set of parameters of this component.
        """
        return self._parameter_set

    @property
    def representation(self) -> Representation | None:
        r"""
        A representation of this circuit component.
        """
        return self._representation

    @property
    def wires(self) -> Wires:
        r"""
        The wires of this component.
        """
        return self._wires

    @classmethod
    def from_bargmann(
        cls,
        triple: tuple,
        modes_out_bra: Sequence[int] = (),
        modes_in_bra: Sequence[int] = (),
        modes_out_ket: Sequence[int] = (),
        modes_in_ket: Sequence[int] = (),
        name: Optional[str] = None,
    ) -> CircuitComponent:
        r"""
        Initializes a ``CircuitComponent`` object from its Bargmann (A,b,c) parametrization.

        Args:
            triple: The Bargmann representation of the component.
            modes_out_bra: The output modes on the bra side of this component.
            modes_in_bra: The input modes on the bra side of this component.
            modes_out_ket: The output modes on the ket side of this component.
            modes_in_ket: The input modes on the ket side of this component.
            name: The name of this component.

        Returns:
            A circuit component with the given Bargmann representation.
        """
        repr = Bargmann(*triple)
        wires = Wires(set(modes_out_bra), set(modes_in_bra), set(modes_out_ket), set(modes_in_ket))
        return cls._from_attributes(repr, wires, name)

    @classmethod
    def from_quadrature(
        cls,
        modes_out_bra: Sequence[int],
        modes_in_bra: Sequence[int],
        modes_out_ket: Sequence[int],
        modes_in_ket: Sequence[int],
        triple: tuple,
        phi: float = 0.0,
        name: Optional[str] = None,
    ) -> CircuitComponent:
        r"""
        Returns a circuit component from the given triple (A,b,c) that parametrizes the
        quadrature wavefunction of this component in the form :math:`c * exp(1/2 x^T A x + b^T x)`.

        Args:
            modes_out_bra: The output modes on the bra side of this component.
            modes_in_bra: The input modes on the bra side of this component.
            modes_out_ket: The output modes on the ket side of this component.
            modes_in_ket: The input modes on the ket side of this component.
            triple: The (A,b,c) triple that parametrizes the wave function.
            phi: The quadrature angle. ``phi=0`` corresponds to the x quadrature, ``phi=pi/2`` to the p quadrature. The default value is ``0``.
            name: The name of this component.

        Returns:
            A circuit component with the given quadrature representation.
        """
        from .circuit_components_utils.b_to_q import BtoQ

        wires = Wires(set(modes_out_bra), set(modes_in_bra), set(modes_out_ket), set(modes_in_ket))
        QtoB_ob = BtoQ(modes_out_bra, phi).inverse().adjoint  # output bra
        QtoB_ib = BtoQ(modes_in_bra, phi).inverse().adjoint.dual  # input bra
        QtoB_ok = BtoQ(modes_out_ket, phi).inverse()  # output ket
        QtoB_ik = BtoQ(modes_in_ket, phi).inverse().dual  # input ket
        # NOTE: the representation is Bargmann here because we use the inverse of BtoQ on the B side
        QQQQ = CircuitComponent._from_attributes(Bargmann(*triple), wires)
        BBBB = QtoB_ib @ (QtoB_ik @ QQQQ @ QtoB_ok) @ QtoB_ob
        return cls._from_attributes(BBBB.representation, wires, name)

    @classmethod
    def _from_attributes(
        cls,
        representation: Representation,
        wires: Wires,
        name: Optional[str] = None,
    ) -> CircuitComponent:
        r"""
        Initializes a circuit component from a ``Representation``, a set of ``Wires``, a name.
        It differs from the __init__ in that it takes a set of wires directly.
        Note there are deliberately no checks to ensure types and wires are compatible
        in the standard way (e.g. one could pass a representation for a single mode ket
        and wires for a two-mode one).

        The return type is the closest parent among the types ``Ket``, ``DM``, ``Unitary``,
        ``Operation``, ``Channel``, and ``Map``. This is to ensure the right properties
        are used when calling methods on the returned object, e.g. when adding two
        coherent states we don't get a generic ``CircuitComponent`` but a ``Ket``:

        .. code-block::
            >>> from mrmustard.lab_dev import Coherent, Ket
            >>> cat = Coherent(modes=[0], x=2.0) + Coherent(modes=[0], x=-2.0)
            >>> assert isinstance(cat, Ket)

        Args:
            representation: A representation for this circuit component.
            wires: The wires of this component.
            name: The name for this component (optional).

        Returns:
            A circuit component with the given attributes.
        """
        types = {"Ket", "DM", "Unitary", "Operation", "Channel", "Map"}
        for tp in cls.mro():
            if tp.__name__ in types:
                ret = tp()
                ret._name = name
                ret._representation = representation
                ret._wires = wires
                return ret
        return CircuitComponent(representation, wires, name)

    def auto_shape(self, **_) -> tuple[int, ...]:
        r"""
        The shape of the Fock representation of this component. If the component has a Fock representation
        then it is just the shape of the array. If the components is a State in Bargmann
        representation the shape is calculated using autoshape using the single-mode marginals.
        If the component is not a State then the shape is a tuple of ``settings.AUTOSHAPE_MAX`` values
        except where the ``manual_shape`` attribute has been set..
        """
        return tuple(s or settings.AUTOSHAPE_MAX for s in self.manual_shape)

    def bargmann_triple(
        self, batched: bool = False
    ) -> tuple[Batch[ComplexMatrix], Batch[ComplexVector], Batch[ComplexTensor]]:
        r"""
        The Bargmann parametrization of this component, if available.
        It returns a triple (A, b, c) such that the Bargmann function of this component is
        :math:`F(z) = c \exp\left(\frac{1}{2} z^T A z + b^T z\right)`

        If ``batched`` is ``False`` (default), it removes the batch dimension if it is of size 1.

        .. code-block:: pycon

            >>> from mrmustard.lab_dev import CircuitComponent, Coherent
            >>> coh = Coherent(modes=[0], x=1.0)
            >>> coh_cc = CircuitComponent.from_bargmann(coh.bargmann_triple(), modes_out_ket=[0])
            >>> assert isinstance(coh_cc, CircuitComponent)
            >>> assert coh == coh_cc  # equality looks at representation and wires
        """
        try:
            A, b, c = self.representation.triple
            if not batched and self.representation.ansatz.batch_size == 1:
                return A[0], b[0], c[0]
            else:
                return A, b, c
        except AttributeError as e:
            raise AttributeError("No Bargmann data for this component.") from e

    def fock(self, shape: Optional[int | Sequence[int]] = None, batched=False) -> ComplexTensor:
        r"""
        Returns an array representation of this component in the Fock basis with the given shape.
        If the shape is not given, it defaults to the ``auto_shape`` of the component if it is
        available, otherwise it defaults to the value of ``AUTOSHAPE_MAX`` in the settings.

        Args:
            shape: The shape of the returned representation. If ``shape`` is given as an ``int``,
                it is broadcasted to all the dimensions. If not given, it is estimated.
            batched: Whether the returned representation is batched or not. If ``False`` (default)
                it will squeeze the batch dimension if it is 1.
        Returns:
            array: The Fock representation of this component.
        """
        if isinstance(shape, int):
            shape = (shape,) * self.representation.ansatz.num_vars
        auto_shape = self.auto_shape()
        shape = shape or auto_shape
        if len(shape) != len(auto_shape):
            raise ValueError(
                f"Expected Fock shape of length {len(auto_shape)}, got length {len(shape)}"
            )

        try:
            As, bs, cs = self.bargmann_triple(batched=True)
            if self.representation.ansatz.polynomial_shape[0] == 0:
                arrays = [math.hermite_renormalized(A, b, c, shape) for A, b, c in zip(As, bs, cs)]
            elif self.representation.ansatz.polynomial_shape[0] > 0:
                num_vars = self.representation.ansatz.num_vars
                arrays = [
                    math.sum(
                        math.hermite_renormalized(A, b, 1, shape + c.shape) * c,
                        axes=math.arange(
                            num_vars, num_vars + len(c.shape), dtype=math.int32
                        ).tolist(),
                    )
                    for A, b, c in zip(As, bs, cs)
                ]
        except AttributeError:
            arrays = self.representation.reduce(shape).array
        array = math.sum(arrays, axes=[0])
        arrays = math.expand_dims(array, 0) if batched else array
        return arrays

    def on(self, modes: Sequence[int]) -> CircuitComponent:
        r"""
        Creates a light copy of this component that acts on the given ``modes`` instead of the
        original modes. It only works if the component's wires are all defined on the same modes.
        As a light copy, the returned component shares the representation with the original one.

        If a more general rewiring is needed, while maintaining a light copy to the original, use
        ``._light_copy(new_wires)`` and pass the desired wires.

        Args:
            modes: The new modes that this component acts on.

        Returns:
            The component acting on the specified modes.

        Raises:
            ValueError: If the component's wires are not all defined on the same modes or if the
            length of the given modes is different from the length of the original modes.
        """
        ob = self.wires.output.bra.modes
        ib = self.wires.input.bra.modes
        ok = self.wires.output.ket.modes
        ik = self.wires.input.ket.modes
        subsets = [s for s in (ob, ib, ok, ik) if s]
        if any(s != subsets[0] for s in subsets):
            raise ValueError(
                f"Cannot rewire a component with wires on different modes ({ob, ib, ok, ik})."
            )
        for subset in subsets:
            if subset and len(subset) != len(modes):
                raise ValueError(f"Expected ``{len(modes)}`` modes, found ``{len(subset)}``.")
        ret = self._light_copy()
        ret._wires = Wires(
            modes_out_bra=set(modes) if ob else set(),
            modes_in_bra=set(modes) if ib else set(),
            modes_out_ket=set(modes) if ok else set(),
            modes_in_ket=set(modes) if ik else set(),
        )

        return ret

    def quadrature(self, phi: float = 0.0) -> tuple | ComplexTensor:
        r"""
        The quadrature representation data of this circuit component.
        """
        if isinstance(self.representation, Fock):
            raise NotImplementedError("Not implemented with Fock representation.")

        from .circuit_components_utils.b_to_q import BtoQ

        BtoQ_ob = BtoQ(self.wires.output.bra.modes, phi).adjoint
        BtoQ_ib = BtoQ(self.wires.input.bra.modes, phi).adjoint.dual
        BtoQ_ok = BtoQ(self.wires.output.ket.modes, phi)
        BtoQ_ik = BtoQ(self.wires.input.ket.modes, phi).dual
        QQQQ = BtoQ_ib @ (BtoQ_ik @ self @ BtoQ_ok) @ BtoQ_ob
        return QQQQ.representation.data

    def to_fock(self, shape: int | Sequence[int] | None = None) -> CircuitComponent:
        r"""
        Returns a new circuit component with the same attributes as this and a ``Fock`` representation.

        .. code-block::

            >>> from mrmustard.lab_dev import Dgate
            >>> from mrmustard.physics.representations import Fock

            >>> d = Dgate([1], x=0.1, y=0.1)
            >>> d_fock = d.to_fock(shape=3)

            >>> assert d_fock.name == d.name
            >>> assert d_fock.wires == d.wires
            >>> assert isinstance(d_fock.representation, Fock)

        Args:
            shape: The shape of the returned representation. If ``shape``is given as
                an ``int``, it is broadcasted to all the dimensions. If ``None``, it
                defaults to the value of ``AUTOSHAPE_MAX`` in the settings.
        """
        fock = Fock(self.fock(shape, batched=True), batched=True)
        fock._original_bargmann_data = self.representation.data
        try:
            ret = self._getitem_builtin(self.modes)
            ret._representation = fock
        except TypeError:
            ret = self._from_attributes(fock, self.wires, self.name)
        return ret

    def _add_parameter(self, parameter: Union[Constant, Variable]):
        r"""
        Adds a parameter to this circuit component and makes it accessible as an attribute.

        Args:
            parameter: The parameter to add.

        Raises:
            ValueError: If the the given parameter is incompatible with the number
                of modes (e.g. for parallel gates).
        """
        if parameter.value.shape != ():
            length = sum(parameter.value.shape)
            if length != 1 and length != len(self.modes):
                raise ValueError(f"Length of ``{parameter.name}`` must be 1 or {len(self.modes)}.")
        self.parameter_set.add_parameter(parameter)
        self.__dict__[parameter.name] = parameter

    def _getitem_builtin(self, modes: set[int]):
        r"""
        A convenience function to slice built-in circuit components (CCs).

        Built-in CCs come with a parameter set. To slice them, we simply slice the parameter
        set, and then used the sliced parameter set to re-initialize them.

        This approach avoids computing the representation, which may be expensive. Additionally,
        it allows returning trainable CCs.
        """
        items = [i for i, m in enumerate(self.modes) if m in modes]
        kwargs = self.parameter_set[items].to_dict()
        return self.__class__(modes=modes, **kwargs)

    def _light_copy(self, wires: Optional[Wires] = None) -> CircuitComponent:
        r"""
        Creates a "light" copy of this component by referencing its __dict__, except for the wires,
        which are a new object or the given one.
        This is useful when one needs the same component acting on different modes, for example.
        """
        instance = super().__new__(self.__class__)
        instance.__dict__ = self.__dict__.copy()
        instance.__dict__["_wires"] = wires or Wires(*self.wires.args)
        return instance

    def _matmul_indices(self, other: CircuitComponent) -> tuple[tuple[int, ...], tuple[int, ...]]:
        r"""
        Finds the indices of the wires being contracted when ``self @ other`` is called.
        """
        # find the indices of the wires being contracted on the bra side
        bra_modes = tuple(self.wires.bra.output.modes & other.wires.bra.input.modes)
        idx_z = self.wires.bra.output[bra_modes].indices
        idx_zconj = other.wires.bra.input[bra_modes].indices
        # find the indices of the wires being contracted on the ket side
        ket_modes = tuple(self.wires.ket.output.modes & other.wires.ket.input.modes)
        idx_z += self.wires.ket.output[ket_modes].indices
        idx_zconj += other.wires.ket.input[ket_modes].indices
        return idx_z, idx_zconj

    def _rshift_return(
        self, ret: CircuitComponent | np.ndarray | complex
    ) -> CircuitComponent | np.ndarray | complex:
        "internal convenience method for right-shift, to return the right type of object"
        if len(ret.wires) > 0:
            return ret
        scalar = ret.representation.scalar
        return math.sum(scalar) if not settings.UNSAFE_ZIP_BATCH else scalar

    def __add__(self, other: CircuitComponent) -> CircuitComponent:
        r"""
        Implements the addition between circuit components.
        """
        if self.wires != other.wires:
            raise ValueError("Cannot add components with different wires.")
        rep = self.representation + other.representation
        name = self.name if self.name == other.name else ""
        return self._from_attributes(rep, self.wires, name)

    def __eq__(self, other) -> bool:
        r"""
        Whether this component is equal to another component.

        Compares representations and wires, but not the other attributes (e.g. name and parameter set).
        """
        return self.representation == other.representation and self.wires == other.wires

    def __matmul__(self, other: CircuitComponent | Scalar) -> CircuitComponent:
        r"""
        Contracts ``self`` and ``other`` without adding adjoints.
        It allows for contracting components exactly as specified.

        For example, a coherent state can be input to an attenuator, but
        the attenuator has two inputs: on the ket and the bra side.
        The ``>>`` operator would automatically add the adjoint of the coherent
        state on the bra side of the input of the attenuator, but the ``@`` operator
        instead does not:

        .. code-block::
            >>> from mrmustard.lab_dev import Coherent, Attenuator
            >>> coh = Coherent([0], 1.0)
            >>> att = Attenuator([0], 0.5)
            >>> assert (coh @ att).wires.input.bra  # the input bra is still uncontracted
        """
        if isinstance(other, (numbers.Number, np.ndarray)):
            return self * other

        wires_result, perm = self.wires @ other.wires
        idx_z, idx_zconj = self._matmul_indices(other)

        if isinstance(self.representation, Bargmann) and isinstance(other.representation, Bargmann):
            rep = self.representation[idx_z] @ other.representation[idx_zconj]
            rep = rep.reorder(perm) if perm else rep
            return CircuitComponent._from_attributes(rep, wires_result, None)

        self_shape = list(self.auto_shape())
        other_shape = list(other.auto_shape())
        for z, zc in zip(idx_z, idx_zconj):
            self_shape[z] = min(self_shape[z], other_shape[zc])
            other_shape[zc] = self_shape[z]

        if isinstance(self.representation, Fock):
            self_rep = self.representation.reduce(self_shape)
        else:
            self_rep = self.to_fock(self_shape).representation
        if isinstance(other.representation, Fock):
            other_rep = other.representation.reduce(other_shape)
        else:
            other_rep = other.to_fock(other_shape).representation

        rep = self_rep[idx_z] @ other_rep[idx_zconj]
        rep = rep.reorder(perm) if perm else rep
        return CircuitComponent._from_attributes(rep, wires_result, None)

    def __mul__(self, other: Scalar) -> CircuitComponent:
        r"""
        Implements the multiplication by a scalar from the right.
        """
        return self._from_attributes(self.representation * other, self.wires, self.name)

    def __repr__(self) -> str:
        repr = self.representation
        repr_name = repr.__class__.__name__
        if repr_name == "NoneType":
            return self.__class__.__name__ + f"(modes={self.modes}, name={self.name})"
        else:
            return (
                self.__class__.__name__
                + f"(modes={self.modes}, name={self.name}"
                + f", repr={repr_name})"
            )

    def __rmatmul__(self, other: Scalar) -> CircuitComponent:
        r"""
        Multiplies a scalar with a circuit component when written as ``scalar @ component``.
        """
        return self * other

    def __rmul__(self, other: Scalar) -> CircuitComponent:
        r"""
        Implements the multiplication by a scalar from the left.
        """
        return self * other

    def __rrshift__(self, other: Scalar) -> CircuitComponent | np.array:
        r"""
        Multiplies a scalar with a circuit component when written as ``scalar >> component``.
        This is needed when the "component" on the left is the result of a contraction that leaves
        no wires and the component is returned as a scalar. Note that there is an edge case if the
        object on the left happens to have the ``__rshift__`` method, but it's not the one we want
        (usually `>>` is about bit shifts) like a numpy array. In this case in an expression with
        types ``np.ndarray >> CircuitComponent`` the method ``CircuitComponent.__rrshift__`` will
        not be called, and something else will be returned.
        """
        ret = self * other
        return ret.representation.scalar

    def __rshift__(self, other: CircuitComponent | numbers.Number) -> CircuitComponent | np.ndarray:
        r"""
        Contracts ``self`` and ``other`` (output of self going into input of other).
        It adds the adjoints when they are missing (e.g. if ``self`` is a Ket and
        ``other`` is a Channel). An error is raised if these cannot be deduced from
        the wires of the components. For example this allows ``Ket``s to be right-shifted
        into ``Channel``s and automatically the result is a ``DM``. If the result has
        no wires left, it returns the (batched) scalar value of the representation.
        Note that a ``CircuitComponent`` is allowed to right-shift into scalars because the scalar
        part may result from an automated contraction subroutine that involves several components).

        .. code-block::
            >>> from mrmustard.lab_dev import Coherent, Attenuator, Ket, DM, Channel
            >>> import numpy as np
            >>> assert issubclass(Coherent, Ket)
            >>> assert issubclass(Attenuator, Channel)
            >>> assert isinstance(Coherent([0], 1.0) >> Attenuator([0], 0.5), DM)
            >>> assert isinstance(Coherent([0], 1.0) >> Coherent([0], 1.0).dual, complex)
        """
        if hasattr(other, "__custom_rrshift__"):
            return other.__custom_rrshift__(self)

        if isinstance(other, (numbers.Number, np.ndarray)):
            return self * other

        s_k = self.wires.ket
        s_b = self.wires.bra
        o_k = other.wires.ket
        o_b = other.wires.bra

        only_ket = (not s_b and s_k) and (not o_b and o_k)
        only_bra = (not s_k and s_b) and (not o_k and o_b)
        both_sides = s_b and s_k and o_b and o_k

        self_needs_bra = (not s_b and s_k) and (o_b and o_k)
        self_needs_ket = (not s_k and s_b) and (o_b and o_k)

        other_needs_bra = (s_b and s_k) and (not o_b and o_k)
        other_needs_ket = (s_b and s_k) and (not o_k and o_b)

        if only_ket or only_bra or both_sides:
            ret = self @ other
        elif self_needs_bra or self_needs_ket:
            ret = self.adjoint @ (self @ other)
        elif other_needs_bra or other_needs_ket:
            ret = (self @ other) @ other.adjoint
        else:
            msg = f"``>>`` not supported between {self} and {other} because it's not clear "
            msg += "whether or where to add bra wires. Use ``@`` instead and specify all the components."
            raise ValueError(msg)
        return self._rshift_return(ret)

    def __sub__(self, other: CircuitComponent) -> CircuitComponent:
        r"""
        Implements the subtraction between circuit components.
        """
        if self.wires != other.wires:
            raise ValueError("Cannot subtract components with different wires.")
        rep = self.representation - other.representation
        name = self.name if self.name == other.name else ""
        return self._from_attributes(rep, self.wires, name)

    def __truediv__(self, other: Scalar) -> CircuitComponent:
        r"""
        Implements the division by a scalar for circuit components.
        """
        return self._from_attributes(self.representation / other, self.wires, self.name)

    def _ipython_display_(self):
        # both reps might return None
        rep_fn = mmwidgets.fock if isinstance(self.representation, Fock) else mmwidgets.bargmann
        rep_widget = rep_fn(self.representation)
        wires_widget = mmwidgets.wires(self.wires)
        if not rep_widget:
            title_widget = widgets.HTML(f"<h1>{self.name or type(self).__name__}</h1>")
            display(widgets.VBox([title_widget, wires_widget]))
            return
        rep_widget.layout.padding = "10px"
        wires_widget.layout.padding = "10px"
        display(widgets.Box([wires_widget, rep_widget]))<|MERGE_RESOLUTION|>--- conflicted
+++ resolved
@@ -107,7 +107,6 @@
                 if self._representation:
                     self._representation = self._representation.reorder(tuple(perm))
 
-<<<<<<< HEAD
     def serialize(self) -> tuple[dict[str, Any], list[tuple[str, ArrayLike]]]:
         """Inner serialization to be used by Circuit.serialize()."""
         cls = type(self)
@@ -148,17 +147,8 @@
 
         return cls(**data, **arrays)
 
-    @classmethod
-    def _from_attributes(
-        cls,
-        representation: Representation,
-        wires: Wires,
-        name: Optional[str] = None,
-    ) -> CircuitComponent:
-=======
     @property
     def adjoint(self) -> CircuitComponent:
->>>>>>> 38422462
         r"""
         The adjoint of this component obtained by conjugating the representation and swapping
         the ket and bra wires. The returned object is a view of the original component which
