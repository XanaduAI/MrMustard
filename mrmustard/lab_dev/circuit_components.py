# Copyright 2023 Xanadu Quantum Technologies Inc.

# Licensed under the Apache License, Version 2.0 (the "License");
# you may not use this file except in compliance with the License.
# You may obtain a copy of the License at

#     http://www.apache.org/licenses/LICENSE-2.0

# Unless required by applicable law or agreed to in writing, software
# distributed under the License is distributed on an "AS IS" BASIS,
# WITHOUT WARRANTIES OR CONDITIONS OF ANY KIND, either express or implied.
# See the License for the specific language governing permissions and
# limitations under the License.

"""
A base class for the components of quantum circuits.
"""

# pylint: disable=super-init-not-called, protected-access, import-outside-toplevel
from __future__ import annotations

from inspect import signature
from pydoc import locate
from typing import Any, Sequence
import numbers
from functools import cached_property

import numpy as np
from numpy.typing import ArrayLike
import ipywidgets as widgets
from IPython.display import display

from mrmustard import settings, math, widgets as mmwidgets
<<<<<<< HEAD
from mrmustard.utils.typing import Scalar, ComplexTensor, Batch, Vector
=======
from mrmustard.utils.typing import (
    Scalar,
    ComplexTensor,
    ComplexMatrix,
    ComplexVector,
    Batch,
)
>>>>>>> b45cde22
from mrmustard.physics.representations import Representation, Bargmann, Fock
from mrmustard.physics.fock import quadrature_basis
from mrmustard.math.parameter_set import ParameterSet
from mrmustard.math.parameters import Constant, Variable
from mrmustard.lab_dev.wires import Wires
from mrmustard.physics.triples import identity_Abc

__all__ = ["CircuitComponent"]


class CircuitComponent:
    r"""
    A base class for the circuit components (states, transformations, measurements,
    and any component made by combining CircuitComponents). CircuitComponents are
    defined by their ``representation`` and ``wires`` attributes. See the :class:`Wires`
    and :class:`Representation` classes (and their subclasses) for more details.

    Args:
        representation: A representation for this circuit component.
        wires: The wires of this component. Alternatively, can be
            a ``(modes_out_bra, modes_in_bra, modes_out_ket, modes_in_ket)``
            where if any of the modes are out of order the representation
            will be reordered.
        name: The name of this component.
    """

    short_name = "CC"

    def __init__(
        self,
        representation: Bargmann | Fock | None = None,
        wires: Wires | Sequence[tuple[int]] | None = None,
        name: str | None = None,
    ) -> None:
        self._name = name
        self._parameter_set = ParameterSet()
        self._representation = representation

        if isinstance(wires, Wires):
            self._wires = wires
        else:
            wires = [tuple(elem) for elem in wires] if wires else [(), (), (), ()]
            modes_out_bra, modes_in_bra, modes_out_ket, modes_in_ket = wires
            self._wires = Wires(
                set(modes_out_bra),
                set(modes_in_bra),
                set(modes_out_ket),
                set(modes_in_ket),
            )

            # handle out-of-order modes
            ob = tuple(sorted(modes_out_bra))
            ib = tuple(sorted(modes_in_bra))
            ok = tuple(sorted(modes_out_ket))
            ik = tuple(sorted(modes_in_ket))
            if (
                ob != modes_out_bra
                or ib != modes_in_bra
                or ok != modes_out_ket
                or ik != modes_in_ket
            ):
                offsets = [len(ob), len(ob) + len(ib), len(ob) + len(ib) + len(ok)]
                perm = (
                    tuple(np.argsort(modes_out_bra))
                    + tuple(np.argsort(modes_in_bra) + offsets[0])
                    + tuple(np.argsort(modes_out_ket) + offsets[1])
                    + tuple(np.argsort(modes_in_ket) + offsets[2])
                )
                if self._representation:
                    self._representation = self._representation.reorder(tuple(perm))

    def _serialize(self) -> tuple[dict[str, Any], dict[str, ArrayLike]]:
        """
        Inner serialization to be used by Circuit.serialize().

        The first dict must be JSON-serializable, and the second dict must contain
        the (non-JSON-serializable) array-like data to be collected separately.
        """
        cls = type(self)
        serializable = {"class": f"{cls.__module__}.{cls.__qualname__}"}
        params = signature(cls).parameters
        if "name" in params:  # assume abstract type, serialize the representation
            rep_cls = type(self.representation)
            serializable["name"] = self.name
            serializable["wires"] = self.wires.sorted_args
            serializable["rep_class"] = f"{rep_cls.__module__}.{rep_cls.__qualname__}"
            return serializable, self.representation.to_dict()

        # handle modes parameter
        if "modes" in params:
            serializable["modes"] = tuple(self.wires.modes)
        elif "modes_out" in params and "modes_in" in params:
            serializable["modes_out"] = tuple(self.wires.output.modes)
            serializable["modes_in"] = tuple(self.wires.input.modes)
        else:
            raise TypeError(f"{cls.__name__} does not seem to have any wires construction method")

        if self.parameter_set:
            for k, v in self.parameter_set.variables.items():
                serializable[f"{k}_bounds"] = v.bounds
                serializable[f"{k}_trainable"] = True
            return serializable, {k: v.value for k, v in self.parameter_set.all_parameters.items()}

        return serializable, {}

    @classmethod
    def _deserialize(cls, data: dict) -> CircuitComponent:
        """Deserialization when within a circuit."""
        if "rep_class" in data:
            rep_class, wires, name = map(data.pop, ["rep_class", "wires", "name"])
            rep = locate(rep_class).from_dict(data)
            return cls._from_attributes(rep, Wires(*map(set, wires)), name=name)

        return cls(**data)

    @property
    def adjoint(self) -> CircuitComponent:
        r"""
        The adjoint of this component obtained by conjugating the representation and swapping
        the ket and bra wires. The returned object is a view of the original component which
        applies a conjugation and a swap of the wires, but does not copy the data in memory.
        """
        bras = self.wires.bra.indices
        kets = self.wires.ket.indices
        rep = self.representation.reorder(kets + bras).conj() if self.representation else None

        ret = CircuitComponent(rep, self.wires.adjoint, self.name)
        ret.short_name = self.short_name
        return ret

    @property
    def dual(self) -> CircuitComponent:
        r"""
        The dual of this component obtained by conjugating the representation and swapping
        the input and output wires. The returned object is a view of the original component which
        applies a conjugation and a swap of the wires, but does not copy the data in memory.
        """
        ok = self.wires.ket.output.indices
        ik = self.wires.ket.input.indices
        ib = self.wires.bra.input.indices
        ob = self.wires.bra.output.indices
        rep = self.representation.reorder(ib + ob + ik + ok).conj() if self.representation else None

        ret = CircuitComponent(rep, self.wires.dual, self.name)
        ret.short_name = self.short_name

        return ret

    @cached_property
    def manual_shape(self) -> list[int | None]:
        r"""
        The shape of this Component in the Fock representation. If not manually set,
        it is a list of M ``None``s where M is the number of wires of the component.
        The manual_shape is a list and therefore it is mutable. In fact, it can evolve
        over time as we learn more about the component or its neighbours. For
        each wire, the entry is either an integer or ``None``. If it is an integer, it
        is the dimension of the corresponding Fock space. If it is ``None``, it means
        the best shape is not known yet. ``None``s automatically become integers when
        ``auto_shape`` is called, but the integers already set are not changed.
        The order of the elements in the shape is intended the same order as the wires
        in the `.wires` attribute.
        """
        try:  # to read it from array ansatz
            return list(self.representation.array.shape[1:])
        except AttributeError:  # bargmann
            return [None] * len(self.wires)

    @property
    def modes(self) -> list[int]:
        r"""
        The sorted list of modes of this component.
        """
        return sorted(self.wires.modes)

    @property
    def name(self) -> str:
        r"""
        The name of this component.
        """
        if self._name is None:
            name = self.short_name
            modes = "".join(str(m) for m in sorted(self.wires.modes))
            self._name = name + modes if len(modes) < 5 else name
        return self._name

    @property
    def n_modes(self) -> int:
        r"""
        The number of modes spanned by this component across all wires.
        """
        return len(self.modes)

    @property
    def parameter_set(self) -> ParameterSet:
        r"""
        The set of parameters of this component.
        """
        return self._parameter_set

    @property
    def representation(self) -> Representation | None:
        r"""
        A representation of this circuit component.
        """
        return self._representation

    @property
    def wires(self) -> Wires:
        r"""
        The wires of this component.
        """
        return self._wires

    @classmethod
    def from_bargmann(
        cls,
        triple: tuple,
        modes_out_bra: Sequence[int] = (),
        modes_in_bra: Sequence[int] = (),
        modes_out_ket: Sequence[int] = (),
        modes_in_ket: Sequence[int] = (),
        name: str | None = None,
    ) -> CircuitComponent:
        r"""
        Initializes a ``CircuitComponent`` object from its Bargmann (A,b,c) parametrization.

        Args:
            triple: The Bargmann representation of the component.
            modes_out_bra: The output modes on the bra side of this component.
            modes_in_bra: The input modes on the bra side of this component.
            modes_out_ket: The output modes on the ket side of this component.
            modes_in_ket: The input modes on the ket side of this component.
            name: The name of this component.

        Returns:
            A circuit component with the given Bargmann representation.
        """
        repr = Bargmann(*triple)
        wires = Wires(set(modes_out_bra), set(modes_in_bra), set(modes_out_ket), set(modes_in_ket))
        return cls._from_attributes(repr, wires, name)

    @classmethod
    def from_quadrature(
        cls,
        modes_out_bra: Sequence[int],
        modes_in_bra: Sequence[int],
        modes_out_ket: Sequence[int],
        modes_in_ket: Sequence[int],
        triple: tuple,
        phi: float = 0.0,
        name: str | None = None,
    ) -> CircuitComponent:
        r"""
        Returns a circuit component from the given triple (A,b,c) that parametrizes the
        quadrature wavefunction of this component in the form :math:`c * exp(1/2 x^T A x + b^T x)`.

        Args:
            modes_out_bra: The output modes on the bra side of this component.
            modes_in_bra: The input modes on the bra side of this component.
            modes_out_ket: The output modes on the ket side of this component.
            modes_in_ket: The input modes on the ket side of this component.
            triple: The (A,b,c) triple that parametrizes the wave function.
            phi: The quadrature angle. ``phi=0`` corresponds to the x quadrature, ``phi=pi/2`` to the p quadrature. The default value is ``0``.
            name: The name of this component.

        Returns:
            A circuit component with the given quadrature representation.
        """
        from .circuit_components_utils.b_to_q import BtoQ

        wires = Wires(set(modes_out_bra), set(modes_in_bra), set(modes_out_ket), set(modes_in_ket))
        QtoB_ob = BtoQ(modes_out_bra, phi).inverse().adjoint  # output bra
        QtoB_ib = BtoQ(modes_in_bra, phi).inverse().adjoint.dual  # input bra
        QtoB_ok = BtoQ(modes_out_ket, phi).inverse()  # output ket
        QtoB_ik = BtoQ(modes_in_ket, phi).inverse().dual  # input ket
        # NOTE: the representation is Bargmann here because we use the inverse of BtoQ on the B side
        QQQQ = CircuitComponent._from_attributes(Bargmann(*triple), wires)
        BBBB = QtoB_ib @ (QtoB_ik @ QQQQ @ QtoB_ok) @ QtoB_ob
        return cls._from_attributes(BBBB.representation, wires, name)

<<<<<<< HEAD
    def quadrature_triple(self, phi: float = 0.0) -> tuple | ComplexTensor:
        r"""
        The quadrature representation triple of this circuit component.
        """
        if isinstance(self.representation, Fock):
            raise NotImplementedError("Not implemented with Fock representation.")

        from .circuit_components_utils.b_to_q import BtoQ

        BtoQ_ob = BtoQ(self.wires.output.bra.modes, phi).adjoint
        BtoQ_ib = BtoQ(self.wires.input.bra.modes, phi).adjoint.dual
        BtoQ_ok = BtoQ(self.wires.output.ket.modes, phi)
        BtoQ_ik = BtoQ(self.wires.input.ket.modes, phi).dual
        QQQQ = BtoQ_ib @ (BtoQ_ik @ self @ BtoQ_ok) @ BtoQ_ob
        return QQQQ.representation.data

    def quadrature(self, quad: Batch[Vector], phi: float = 0.0) -> tuple | ComplexTensor:
        r"""
        The (discretized) quadrature basis representation of the circuit component.
        """
        if len(self.wires) > 2:
            raise NotImplementedError("Not implemented for objects with more than 2 wires.")

        if isinstance(self.representation, Fock):
            fock_arrays = self.representation.array
            quad_basis = math.sum(
                [quadrature_basis(array, quad, phi) for array in fock_arrays], axes=[0]
            )
            return quad_basis

        from mrmustard.lab_dev.circuit_components_utils import BtoQ

        BtoQ_ob = BtoQ(self.wires.output.bra.modes, phi).adjoint
        BtoQ_ib = BtoQ(self.wires.input.bra.modes, phi).adjoint.dual
        BtoQ_ok = BtoQ(self.wires.output.ket.modes, phi)
        BtoQ_ik = BtoQ(self.wires.input.ket.modes, phi).dual
        QQQQ = BtoQ_ib @ (BtoQ_ik @ self @ BtoQ_ok) @ BtoQ_ob
        return QQQQ.representation.ansatz(quad)

    @property
    def representation(self) -> Representation | None:
        r"""
        A representation of this circuit component.
        """
        return self._representation

    @property
    def modes(self) -> list[int]:
=======
    @classmethod
    def _from_attributes(
        cls,
        representation: Representation,
        wires: Wires,
        name: str | None = None,
    ) -> CircuitComponent:
>>>>>>> b45cde22
        r"""
        Initializes a circuit component from a ``Representation``, a set of ``Wires``, a name.
        It differs from the __init__ in that it takes a set of wires directly.
        Note there are deliberately no checks to ensure types and wires are compatible
        in the standard way (e.g. one could pass a representation for a single mode ket
        and wires for a two-mode one).

        The return type is the closest parent among the types ``Ket``, ``DM``, ``Unitary``,
        ``Operation``, ``Channel``, and ``Map``. This is to ensure the right properties
        are used when calling methods on the returned object, e.g. when adding two
        coherent states we don't get a generic ``CircuitComponent`` but a ``Ket``:

        .. code-block::
            >>> from mrmustard.lab_dev import Coherent, Ket
            >>> cat = Coherent(modes=[0], x=2.0) + Coherent(modes=[0], x=-2.0)
            >>> assert isinstance(cat, Ket)

        Args:
            representation: A representation for this circuit component.
            wires: The wires of this component.
            name: The name for this component (optional).

        Returns:
            A circuit component with the given attributes.
        """
        types = {"Ket", "DM", "Unitary", "Operation", "Channel", "Map"}
        for tp in cls.mro():
            if tp.__name__ in types:
                ret = tp()
                ret._name = name
                ret._representation = representation
                ret._wires = wires
                return ret
        return CircuitComponent(representation, wires, name)

    def auto_shape(self, **_) -> tuple[int, ...]:
        r"""
        The shape of the Fock representation of this component. If the component has a Fock representation
        then it is just the shape of the array. If the components is a State in Bargmann
        representation the shape is calculated using autoshape using the single-mode marginals.
        If the component is not a State then the shape is a tuple of ``settings.AUTOSHAPE_MAX`` values
        except where the ``manual_shape`` attribute has been set..
        """
        return tuple(s or settings.AUTOSHAPE_MAX for s in self.manual_shape)

    def bargmann_triple(
        self, batched: bool = False
    ) -> tuple[Batch[ComplexMatrix], Batch[ComplexVector], Batch[ComplexTensor]]:
        r"""
        The Bargmann parametrization of this component, if available.
        It returns a triple (A, b, c) such that the Bargmann function of this component is
        :math:`F(z) = c \exp\left(\frac{1}{2} z^T A z + b^T z\right)`

        If ``batched`` is ``False`` (default), it removes the batch dimension if it is of size 1.

        .. code-block:: pycon

            >>> from mrmustard.lab_dev import CircuitComponent, Coherent
            >>> coh = Coherent(modes=[0], x=1.0)
            >>> coh_cc = CircuitComponent.from_bargmann(coh.bargmann_triple(), modes_out_ket=[0])
            >>> assert isinstance(coh_cc, CircuitComponent)
            >>> assert coh == coh_cc  # equality looks at representation and wires
        """
        try:
            A, b, c = self.representation.triple
            if not batched and self.representation.ansatz.batch_size == 1:
                return A[0], b[0], c[0]
            else:
                return A, b, c
        except AttributeError as e:
            raise AttributeError("No Bargmann data for this component.") from e

    def fock(self, shape: int | Sequence[int] | None = None, batched=False) -> ComplexTensor:
        r"""
        Returns an array representation of this component in the Fock basis with the given shape.
        If the shape is not given, it defaults to the ``auto_shape`` of the component if it is
        available, otherwise it defaults to the value of ``AUTOSHAPE_MAX`` in the settings.

        Args:
            shape: The shape of the returned representation. If ``shape`` is given as an ``int``,
                it is broadcasted to all the dimensions. If not given, it is estimated.
            batched: Whether the returned representation is batched or not. If ``False`` (default)
                it will squeeze the batch dimension if it is 1.
        Returns:
            array: The Fock representation of this component.
        """
        num_vars = self.representation.ansatz.num_vars
        if isinstance(shape, int):
            shape = (shape,) * num_vars
        try:
            As, bs, cs = self.bargmann_triple(batched=True)
            if self.representation.ansatz.polynomial_shape[0] == 0:
                shape = shape or self.auto_shape()
                if len(shape) != num_vars:
                    raise ValueError(
                        f"Expected Fock shape of length {num_vars}, got length {len(shape)}"
                    )
                arrays = [math.hermite_renormalized(A, b, c, shape) for A, b, c in zip(As, bs, cs)]
            elif self.representation.ansatz.polynomial_shape[0] > 0:
                arrays = [
                    math.sum(
                        math.hermite_renormalized(A, b, 1, shape + c.shape) * c,
                        axes=math.arange(
                            num_vars, num_vars + len(c.shape), dtype=math.int32
                        ).tolist(),
                    )
                    for A, b, c in zip(As, bs, cs)
                ]
        except AttributeError:
            shape = shape or self.auto_shape()
            if len(shape) != num_vars:
                raise ValueError(
                    f"Expected Fock shape of length {num_vars}, got length {len(shape)}"
                )
            arrays = self.representation.reduce(shape).array
        array = math.sum(arrays, axes=[0])
        arrays = math.expand_dims(array, 0) if batched else array
        return arrays

    def on(self, modes: Sequence[int]) -> CircuitComponent:
        r"""
        Creates a light copy of this component that acts on the given ``modes`` instead of the
        original modes. It only works if the component's wires are all defined on the same modes.
        As a light copy, the returned component shares the representation with the original one.

        If a more general rewiring is needed, while maintaining a light copy to the original, use
        ``._light_copy(new_wires)`` and pass the desired wires.

        Args:
            modes: The new modes that this component acts on.

        Returns:
            The component acting on the specified modes.

        Raises:
            ValueError: If the component's wires are not all defined on the same modes or if the
            length of the given modes is different from the length of the original modes.
        """
        ob = self.wires.output.bra.modes
        ib = self.wires.input.bra.modes
        ok = self.wires.output.ket.modes
        ik = self.wires.input.ket.modes
        subsets = [s for s in (ob, ib, ok, ik) if s]
        if any(s != subsets[0] for s in subsets):
            raise ValueError(
                f"Cannot rewire a component with wires on different modes ({ob, ib, ok, ik})."
            )
        for subset in subsets:
            if subset and len(subset) != len(modes):
                raise ValueError(f"Expected ``{len(modes)}`` modes, found ``{len(subset)}``.")
        ret = self._light_copy()
        ret._wires = Wires(
            modes_out_bra=set(modes) if ob else set(),
            modes_in_bra=set(modes) if ib else set(),
            modes_out_ket=set(modes) if ok else set(),
            modes_in_ket=set(modes) if ik else set(),
        )

        return ret

    def quadrature(self, phi: float = 0.0) -> tuple | ComplexTensor:
        r"""
        The quadrature representation data of this circuit component.
        """
        if isinstance(self.representation, Fock):
            raise NotImplementedError("Not implemented with Fock representation.")

        from .circuit_components_utils.b_to_q import BtoQ

        BtoQ_ob = BtoQ(self.wires.output.bra.modes, phi).adjoint
        BtoQ_ib = BtoQ(self.wires.input.bra.modes, phi).adjoint.dual
        BtoQ_ok = BtoQ(self.wires.output.ket.modes, phi)
        BtoQ_ik = BtoQ(self.wires.input.ket.modes, phi).dual
        QQQQ = BtoQ_ib @ (BtoQ_ik @ self @ BtoQ_ok) @ BtoQ_ob
        return QQQQ.representation.data

    def to_fock(self, shape: int | Sequence[int] | None = None) -> CircuitComponent:
        r"""
        Returns a new circuit component with the same attributes as this and a ``Fock`` representation.

        .. code-block::

            >>> from mrmustard.lab_dev import Dgate
            >>> from mrmustard.physics.representations import Fock

            >>> d = Dgate([1], x=0.1, y=0.1)
            >>> d_fock = d.to_fock(shape=3)

            >>> assert d_fock.name == d.name
            >>> assert d_fock.wires == d.wires
            >>> assert isinstance(d_fock.representation, Fock)

        Args:
            shape: The shape of the returned representation. If ``shape``is given as
                an ``int``, it is broadcasted to all the dimensions. If ``None``, it
                defaults to the value of ``AUTOSHAPE_MAX`` in the settings.
        """
        fock = Fock(self.fock(shape, batched=True), batched=True)
        try:
            fock._original_bargmann_data = self.representation.triple
        except AttributeError:
            fock._original_bargmann_data = None
        try:
            ret = self._getitem_builtin(self.modes)
            ret._representation = fock
        except TypeError:
            ret = self._from_attributes(fock, self.wires, self.name)
        if "manual_shape" in ret.__dict__:
            del ret.manual_shape
        return ret

    def to_bargmann(self) -> CircuitComponent:
        r"""
        Returns a new circuit component with the same attributes as this and a ``Bargmann`` representation.
        .. code-block::

            >>> from mrmustard.lab_dev import Dgate
            >>> from mrmustard.physics.representations import Bargmann

            >>> d = Dgate([1], x=0.1, y=0.1)
            >>> d_fock = d.to_fock(shape=3)
            >>> d_bargmann = d_fock.to_bargmann()


            >>> assert d_bargmann.name == d.name
            >>> assert d_bargmann.wires == d.wires
            >>> assert isinstance(d_bargmann.representation, Bargmann)
        """
        if isinstance(self.representation, Bargmann):
            return self
        else:
            A, b, _ = identity_Abc(len(self.wires.quantum))
            bargmann = Bargmann(A, b, self.representation.data)
            bargmann._original_fock_data = self.representation.data
            try:
                ret = self._getitem_builtin(self.modes)
                ret._representation = bargmann
            except TypeError:
                ret = self._from_attributes(bargmann, self.wires, self.name)
            if "manual_shape" in ret.__dict__:
                del ret.manual_shape
            return ret

    def _add_parameter(self, parameter: Constant | Variable):
        r"""
        Adds a parameter to this circuit component and makes it accessible as an attribute.

        Args:
            parameter: The parameter to add.

        Raises:
            ValueError: If the the given parameter is incompatible with the number
                of modes (e.g. for parallel gates).
        """
        if parameter.value.shape != ():
            length = sum(parameter.value.shape)
            if length != 1 and length != len(self.modes):
                raise ValueError(f"Length of ``{parameter.name}`` must be 1 or {len(self.modes)}.")
        self.parameter_set.add_parameter(parameter)
        self.__dict__[parameter.name] = parameter

    def _getitem_builtin(self, modes: set[int]):
        r"""
        A convenience function to slice built-in circuit components (CCs).

        Built-in CCs come with a parameter set. To slice them, we simply slice the parameter
        set, and then used the sliced parameter set to re-initialize them.

        This approach avoids computing the representation, which may be expensive. Additionally,
        it allows returning trainable CCs.
        """
        items = [i for i, m in enumerate(self.modes) if m in modes]
        kwargs = self.parameter_set[items].to_dict()
        return self.__class__(modes=modes, **kwargs)

    def _light_copy(self, wires: Wires | None = None) -> CircuitComponent:
        r"""
        Creates a "light" copy of this component by referencing its __dict__, except for the wires,
        which are a new object or the given one.
        This is useful when one needs the same component acting on different modes, for example.
        """
        instance = super().__new__(self.__class__)
        instance.__dict__ = self.__dict__.copy()
        instance.__dict__["_wires"] = wires or Wires(*self.wires.args)
        return instance

    def _matmul_indices(self, other: CircuitComponent) -> tuple[tuple[int, ...], tuple[int, ...]]:
        r"""
        Finds the indices of the wires being contracted when ``self @ other`` is called.
        """
        # find the indices of the wires being contracted on the bra side
        bra_modes = tuple(self.wires.bra.output.modes & other.wires.bra.input.modes)
        idx_z = self.wires.bra.output[bra_modes].indices
        idx_zconj = other.wires.bra.input[bra_modes].indices
        # find the indices of the wires being contracted on the ket side
        ket_modes = tuple(self.wires.ket.output.modes & other.wires.ket.input.modes)
        idx_z += self.wires.ket.output[ket_modes].indices
        idx_zconj += other.wires.ket.input[ket_modes].indices
        return idx_z, idx_zconj

    def _rshift_return(
        self, ret: CircuitComponent | np.ndarray | complex
    ) -> CircuitComponent | np.ndarray | complex:
        "internal convenience method for right-shift, to return the right type of object"
        if len(ret.wires) > 0:
            return ret
        if (
            isinstance(ret.representation, Bargmann)
            and ret.representation.ansatz.polynomial_shape[0] > 0
        ):
            scalar = ret.representation.ansatz(np.array([]))
        else:
            scalar = ret.representation.scalar
        return math.sum(scalar) if not settings.UNSAFE_ZIP_BATCH else scalar

    def __add__(self, other: CircuitComponent) -> CircuitComponent:
        r"""
        Implements the addition between circuit components.
        """
        if self.wires != other.wires:
            raise ValueError("Cannot add components with different wires.")
        rep = self.representation + other.representation
        name = self.name if self.name == other.name else ""
        return self._from_attributes(rep, self.wires, name)

    def __eq__(self, other) -> bool:
        r"""
        Whether this component is equal to another component.

        Compares representations and wires, but not the other attributes (e.g. name and parameter set).
        """
        return self.representation == other.representation and self.wires == other.wires

    def __matmul__(self, other: CircuitComponent | Scalar) -> CircuitComponent:
        r"""
        Contracts ``self`` and ``other`` without adding adjoints.
        It allows for contracting components exactly as specified.

        For example, a coherent state can be input to an attenuator, but
        the attenuator has two inputs: on the ket and the bra side.
        The ``>>`` operator would automatically add the adjoint of the coherent
        state on the bra side of the input of the attenuator, but the ``@`` operator
        instead does not:

        .. code-block::
            >>> from mrmustard.lab_dev import Coherent, Attenuator
            >>> coh = Coherent([0], 1.0)
            >>> att = Attenuator([0], 0.5)
            >>> assert (coh @ att).wires.input.bra  # the input bra is still uncontracted
        """
        if isinstance(other, (numbers.Number, np.ndarray)):
            return self * other

        wires_result, perm = self.wires @ other.wires
        idx_z, idx_zconj = self._matmul_indices(other)
        if type(self.representation) == type(other.representation):
            self_rep = self.representation
            other_rep = other.representation
        else:
            self_rep = self.to_bargmann().representation
            other_rep = other.to_bargmann().representation

        rep = self_rep[idx_z] @ other_rep[idx_zconj]
        rep = rep.reorder(perm) if perm else rep
        return CircuitComponent._from_attributes(rep, wires_result, None)

    def __mul__(self, other: Scalar) -> CircuitComponent:
        r"""
        Implements the multiplication by a scalar from the right.
        """
        return self._from_attributes(self.representation * other, self.wires, self.name)

    def __repr__(self) -> str:
        repr = self.representation
        repr_name = repr.__class__.__name__
        if repr_name == "NoneType":
            return self.__class__.__name__ + f"(modes={self.modes}, name={self.name})"
        else:
            return (
                self.__class__.__name__
                + f"(modes={self.modes}, name={self.name}"
                + f", repr={repr_name})"
            )

    def __rmatmul__(self, other: Scalar) -> CircuitComponent:
        r"""
        Multiplies a scalar with a circuit component when written as ``scalar @ component``.
        """
        return self * other

    def __rmul__(self, other: Scalar) -> CircuitComponent:
        r"""
        Implements the multiplication by a scalar from the left.
        """
        return self * other

    def __rrshift__(self, other: Scalar) -> CircuitComponent | np.array:
        r"""
        Multiplies a scalar with a circuit component when written as ``scalar >> component``.
        This is needed when the "component" on the left is the result of a contraction that leaves
        no wires and the component is returned as a scalar. Note that there is an edge case if the
        object on the left happens to have the ``__rshift__`` method, but it's not the one we want
        (usually `>>` is about bit shifts) like a numpy array. In this case in an expression with
        types ``np.ndarray >> CircuitComponent`` the method ``CircuitComponent.__rrshift__`` will
        not be called, and something else will be returned.
        """
        ret = self * other
        return ret.representation.scalar

    def __rshift__(self, other: CircuitComponent | numbers.Number) -> CircuitComponent | np.ndarray:
        r"""
        Contracts ``self`` and ``other`` (output of self going into input of other).
        It adds the adjoints when they are missing (e.g. if ``self`` is a Ket and
        ``other`` is a Channel). An error is raised if these cannot be deduced from
        the wires of the components. For example this allows ``Ket``s to be right-shifted
        into ``Channel``s and automatically the result is a ``DM``. If the result has
        no wires left, it returns the (batched) scalar value of the representation.
        Note that a ``CircuitComponent`` is allowed to right-shift into scalars because the scalar
        part may result from an automated contraction subroutine that involves several components).

        .. code-block::
            >>> from mrmustard.lab_dev import Coherent, Attenuator, Ket, DM, Channel
            >>> import numpy as np
            >>> assert issubclass(Coherent, Ket)
            >>> assert issubclass(Attenuator, Channel)
            >>> assert isinstance(Coherent([0], 1.0) >> Attenuator([0], 0.5), DM)
            >>> assert isinstance(Coherent([0], 1.0) >> Coherent([0], 1.0).dual, complex)
        """
        if hasattr(other, "__custom_rrshift__"):
            return other.__custom_rrshift__(self)

        if isinstance(other, (numbers.Number, np.ndarray)):
            return self * other

        s_k = self.wires.ket
        s_b = self.wires.bra
        o_k = other.wires.ket
        o_b = other.wires.bra

        only_ket = (not s_b and s_k) and (not o_b and o_k)
        only_bra = (not s_k and s_b) and (not o_k and o_b)
        both_sides = s_b and s_k and o_b and o_k

        self_needs_bra = (not s_b and s_k) and (o_b and o_k)
        self_needs_ket = (not s_k and s_b) and (o_b and o_k)

        other_needs_bra = (s_b and s_k) and (not o_b and o_k)
        other_needs_ket = (s_b and s_k) and (not o_k and o_b)

        if only_ket or only_bra or both_sides:
            ret = self @ other
        elif self_needs_bra or self_needs_ket:
            ret = self.adjoint @ (self @ other)
        elif other_needs_bra or other_needs_ket:
            ret = (self @ other) @ other.adjoint
        else:
            msg = f"``>>`` not supported between {self} and {other} because it's not clear "
            msg += "whether or where to add bra wires. Use ``@`` instead and specify all the components."
            raise ValueError(msg)
        return self._rshift_return(ret)

    def __sub__(self, other: CircuitComponent) -> CircuitComponent:
        r"""
        Implements the subtraction between circuit components.
        """
        if self.wires != other.wires:
            raise ValueError("Cannot subtract components with different wires.")
        rep = self.representation - other.representation
        name = self.name if self.name == other.name else ""
        return self._from_attributes(rep, self.wires, name)

    def __truediv__(self, other: Scalar) -> CircuitComponent:
        r"""
        Implements the division by a scalar for circuit components.
        """
        return self._from_attributes(self.representation / other, self.wires, self.name)

    def _ipython_display_(self):
        # both reps might return None
        rep_fn = mmwidgets.fock if isinstance(self.representation, Fock) else mmwidgets.bargmann
        rep_widget = rep_fn(self.representation)
        wires_widget = mmwidgets.wires(self.wires)
        if not rep_widget:
            title_widget = widgets.HTML(f"<h1>{self.name or type(self).__name__}</h1>")
            display(widgets.VBox([title_widget, wires_widget]))
            return
        rep_widget.layout.padding = "10px"
        wires_widget.layout.padding = "10px"
        display(widgets.Box([wires_widget, rep_widget]))<|MERGE_RESOLUTION|>--- conflicted
+++ resolved
@@ -31,17 +31,14 @@
 from IPython.display import display
 
 from mrmustard import settings, math, widgets as mmwidgets
-<<<<<<< HEAD
-from mrmustard.utils.typing import Scalar, ComplexTensor, Batch, Vector
-=======
 from mrmustard.utils.typing import (
     Scalar,
     ComplexTensor,
     ComplexMatrix,
     ComplexVector,
+    Vector,
     Batch,
 )
->>>>>>> b45cde22
 from mrmustard.physics.representations import Representation, Bargmann, Fock
 from mrmustard.physics.fock import quadrature_basis
 from mrmustard.math.parameter_set import ParameterSet
@@ -322,7 +319,6 @@
         BBBB = QtoB_ib @ (QtoB_ik @ QQQQ @ QtoB_ok) @ QtoB_ob
         return cls._from_attributes(BBBB.representation, wires, name)
 
-<<<<<<< HEAD
     def quadrature_triple(self, phi: float = 0.0) -> tuple | ComplexTensor:
         r"""
         The quadrature representation triple of this circuit component.
@@ -369,9 +365,6 @@
         """
         return self._representation
 
-    @property
-    def modes(self) -> list[int]:
-=======
     @classmethod
     def _from_attributes(
         cls,
@@ -379,7 +372,6 @@
         wires: Wires,
         name: str | None = None,
     ) -> CircuitComponent:
->>>>>>> b45cde22
         r"""
         Initializes a circuit component from a ``Representation``, a set of ``Wires``, a name.
         It differs from the __init__ in that it takes a set of wires directly.
