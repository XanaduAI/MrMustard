--- conflicted
+++ resolved
@@ -471,42 +471,7 @@
         Returns:
             array: The Fock representation of this component.
         """
-<<<<<<< HEAD
         return self._multi_rep.fock(shape or self.auto_shape(), batched)
-=======
-        num_vars = self.representation.ansatz.num_vars
-        if isinstance(shape, int):
-            shape = (shape,) * num_vars
-        try:
-            As, bs, cs = self.bargmann_triple(batched=True)
-            shape = shape or self.auto_shape()
-            if len(shape) != num_vars:
-                raise ValueError(
-                    f"Expected Fock shape of length {num_vars}, got length {len(shape)}"
-                )
-            if self.representation.ansatz.polynomial_shape[0] == 0:
-                arrays = [math.hermite_renormalized(A, b, c, shape) for A, b, c in zip(As, bs, cs)]
-            else:
-                arrays = [
-                    math.sum(
-                        math.hermite_renormalized(A, b, 1, shape + c.shape) * c,
-                        axes=math.arange(
-                            num_vars, num_vars + len(c.shape), dtype=math.int32
-                        ).tolist(),
-                    )
-                    for A, b, c in zip(As, bs, cs)
-                ]
-        except AttributeError as e:
-            shape = shape or self.auto_shape()
-            if len(shape) != num_vars:
-                raise ValueError(
-                    f"Expected Fock shape of length {num_vars}, got length {len(shape)}"
-                ) from e
-            arrays = self.representation.reduce(shape).array
-        array = math.sum(arrays, axes=[0])
-        arrays = math.expand_dims(array, 0) if batched else array
-        return arrays
->>>>>>> 068bdf7c
 
     def on(self, modes: Sequence[int]) -> CircuitComponent:
         r"""
@@ -701,24 +666,8 @@
         """
         if isinstance(other, (numbers.Number, np.ndarray)):
             return self * other
-<<<<<<< HEAD
         result = self._multi_rep @ other._multi_rep
         return CircuitComponent._from_attributes(result.representation, result.wires, None)
-=======
-
-        wires_result, perm = self.wires @ other.wires
-        idx_z, idx_zconj = self._matmul_indices(other)
-        if type(self.representation) is type(other.representation):
-            self_rep = self.representation
-            other_rep = other.representation
-        else:
-            self_rep = self.to_bargmann().representation
-            other_rep = other.to_bargmann().representation
-
-        rep = self_rep[idx_z] @ other_rep[idx_zconj]
-        rep = rep.reorder(perm) if perm else rep
-        return CircuitComponent._from_attributes(rep, wires_result, None)
->>>>>>> 068bdf7c
 
     def __mul__(self, other: Scalar) -> CircuitComponent:
         r"""
