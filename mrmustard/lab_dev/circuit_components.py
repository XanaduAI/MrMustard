# Copyright 2023 Xanadu Quantum Technologies Inc.

# Licensed under the Apache License, Version 2.0 (the "License");
# you may not use this file except in compliance with the License.
# You may obtain a copy of the License at

#     http://www.apache.org/licenses/LICENSE-2.0

# Unless required by applicable law or agreed to in writing, software
# distributed under the License is distributed on an "AS IS" BASIS,
# WITHOUT WARRANTIES OR CONDITIONS OF ANY KIND, either express or implied.
# See the License for the specific language governing permissions and
# limitations under the License.

"""
A base class for the components of quantum circuits.
"""

# pylint: disable=super-init-not-called, protected-access, import-outside-toplevel
from __future__ import annotations

from inspect import signature
from pydoc import locate
from typing import Optional, Sequence, Union, Any
import numbers
from functools import cached_property

import numpy as np
from numpy.typing import ArrayLike
import ipywidgets as widgets
from IPython.display import display

from mrmustard import settings, math, widgets as mmwidgets
from mrmustard.utils.typing import (
    Scalar,
    ComplexTensor,
    ComplexMatrix,
    ComplexVector,
    Batch,
)
from mrmustard.physics.representations import Representation, Bargmann, Fock
from mrmustard.math.parameter_set import ParameterSet
from mrmustard.math.parameters import Constant, Variable
from mrmustard.lab_dev.wires import Wires
from mrmustard.physics.triples import identity_Abc

__all__ = ["CircuitComponent"]


class CircuitComponent:
    r"""
    A base class for the circuit components (states, transformations, measurements,
    and any component made by combining CircuitComponents). CircuitComponents are
    defined by their ``representation`` and ``wires`` attributes. See the :class:`Wires`
    and :class:`Representation` classes (and their subclasses) for more details.

    Args:
        representation: A representation for this circuit component.
        wires: The wires of this component. Alternatively, can be
            a ``(modes_out_bra, modes_in_bra, modes_out_ket, modes_in_ket)``
            where if any of the modes are out of order the representation
            will be reordered.
        name: The name of this component.
    """

    short_name = "CC"

    def __init__(
        self,
        representation: Optional[Bargmann | Fock] = None,
        wires: Wires | Sequence[tuple[int]] | None = None,
        name: Optional[str] = None,
    ) -> None:
        self._name = name
        self._parameter_set = ParameterSet()
        self._representation = representation

        if isinstance(wires, Wires):
            self._wires = wires
        else:
            wires = [tuple(elem) for elem in wires] if wires else [(), (), (), ()]
            modes_out_bra, modes_in_bra, modes_out_ket, modes_in_ket = wires
            self._wires = Wires(
                set(modes_out_bra),
                set(modes_in_bra),
                set(modes_out_ket),
                set(modes_in_ket),
            )

            # handle out-of-order modes
            ob = tuple(sorted(modes_out_bra))
            ib = tuple(sorted(modes_in_bra))
            ok = tuple(sorted(modes_out_ket))
            ik = tuple(sorted(modes_in_ket))
            if (
                ob != modes_out_bra
                or ib != modes_in_bra
                or ok != modes_out_ket
                or ik != modes_in_ket
            ):
                offsets = [len(ob), len(ob) + len(ib), len(ob) + len(ib) + len(ok)]
                perm = (
                    tuple(np.argsort(modes_out_bra))
                    + tuple(np.argsort(modes_in_bra) + offsets[0])
                    + tuple(np.argsort(modes_out_ket) + offsets[1])
                    + tuple(np.argsort(modes_in_ket) + offsets[2])
                )
                if self._representation:
                    self._representation = self._representation.reorder(tuple(perm))

    def _serialize(self) -> tuple[dict[str, Any], dict[str, ArrayLike]]:
        """
        Inner serialization to be used by Circuit.serialize().

        The first dict must be JSON-serializable, and the second dict must contain
        the (non-JSON-serializable) array-like data to be collected separately.
        """
        cls = type(self)
        serializable = {"class": f"{cls.__module__}.{cls.__qualname__}"}
        params = signature(cls).parameters
        if "name" in params:  # assume abstract type, serialize the representation
            rep_cls = type(self.representation)
            serializable["name"] = self.name
            serializable["wires"] = self.wires.sorted_args
            serializable["rep_class"] = f"{rep_cls.__module__}.{rep_cls.__qualname__}"
            return serializable, self.representation.to_dict()

        # handle modes parameter
        if "modes" in params:
            serializable["modes"] = tuple(self.wires.modes)
        elif "modes_out" in params and "modes_in" in params:
            serializable["modes_out"] = tuple(self.wires.output.modes)
            serializable["modes_in"] = tuple(self.wires.input.modes)
        else:
            raise TypeError(f"{cls.__name__} does not seem to have any wires construction method")

        if self.parameter_set:
            for k, v in self.parameter_set.variables.items():
                serializable[f"{k}_bounds"] = v.bounds
                serializable[f"{k}_trainable"] = True
            return serializable, {k: v.value for k, v in self.parameter_set.all_parameters.items()}

        return serializable, {}

    @classmethod
    def _deserialize(cls, data: dict) -> CircuitComponent:
        """Deserialization when within a circuit."""
        if "rep_class" in data:
            rep_class, wires, name = map(data.pop, ["rep_class", "wires", "name"])
            rep = locate(rep_class).from_dict(data)
            return cls._from_attributes(rep, Wires(*map(set, wires)), name=name)

        return cls(**data)

    @property
    def adjoint(self) -> CircuitComponent:
        r"""
        The adjoint of this component obtained by conjugating the representation and swapping
        the ket and bra wires. The returned object is a view of the original component which
        applies a conjugation and a swap of the wires, but does not copy the data in memory.
        """
        bras = self.wires.bra.indices
        kets = self.wires.ket.indices
        rep = self.representation.reorder(kets + bras).conj() if self.representation else None

        ret = CircuitComponent(rep, self.wires.adjoint, self.name)
        ret.short_name = self.short_name
        return ret

    @property
    def dual(self) -> CircuitComponent:
        r"""
        The dual of this component obtained by conjugating the representation and swapping
        the input and output wires. The returned object is a view of the original component which
        applies a conjugation and a swap of the wires, but does not copy the data in memory.
        """
        ok = self.wires.ket.output.indices
        ik = self.wires.ket.input.indices
        ib = self.wires.bra.input.indices
        ob = self.wires.bra.output.indices
        rep = self.representation.reorder(ib + ob + ik + ok).conj() if self.representation else None

        ret = CircuitComponent(rep, self.wires.dual, self.name)
        ret.short_name = self.short_name

        return ret

    @cached_property
    def manual_shape(self) -> list[Optional[int]]:
        r"""
        The shape of this Component in the Fock representation. If not manually set,
        it is a list of M ``None``s where M is the number of wires of the component.
        The manual_shape is a list and therefore it is mutable. In fact, it can evolve
        over time as we learn more about the component or its neighbours. For
        each wire, the entry is either an integer or ``None``. If it is an integer, it
        is the dimension of the corresponding Fock space. If it is ``None``, it means
        the best shape is not known yet. ``None``s automatically become integers when
        ``auto_shape`` is called, but the integers already set are not changed.
        The order of the elements in the shape is intended the same order as the wires
        in the `.wires` attribute.
        """
        try:  # to read it from array ansatz
            return list(self.representation.array.shape[1:])
        except AttributeError:  # bargmann
            return [None] * len(self.wires)

    @property
    def modes(self) -> list[int]:
        r"""
        The sorted list of modes of this component.
        """
        return sorted(self.wires.modes)

    @property
    def name(self) -> str:
        r"""
        The name of this component.
        """
        if self._name is None:
            name = self.short_name
            modes = "".join(str(m) for m in sorted(self.wires.modes))
            self._name = name + modes if len(modes) < 5 else name
        return self._name

    @property
    def n_modes(self) -> int:
        r"""
        The number of modes spanned by this component across all wires.
        """
        return len(self.modes)

    @property
    def parameter_set(self) -> ParameterSet:
        r"""
        The set of parameters of this component.
        """
        return self._parameter_set

    @property
    def representation(self) -> Representation | None:
        r"""
        A representation of this circuit component.
        """
        return self._representation

    @property
    def wires(self) -> Wires:
        r"""
        The wires of this component.
        """
        return self._wires

    @classmethod
    def from_bargmann(
        cls,
        triple: tuple,
        modes_out_bra: Sequence[int] = (),
        modes_in_bra: Sequence[int] = (),
        modes_out_ket: Sequence[int] = (),
        modes_in_ket: Sequence[int] = (),
        name: Optional[str] = None,
    ) -> CircuitComponent:
        r"""
        Initializes a ``CircuitComponent`` object from its Bargmann (A,b,c) parametrization.

        Args:
            triple: The Bargmann representation of the component.
            modes_out_bra: The output modes on the bra side of this component.
            modes_in_bra: The input modes on the bra side of this component.
            modes_out_ket: The output modes on the ket side of this component.
            modes_in_ket: The input modes on the ket side of this component.
            name: The name of this component.

        Returns:
            A circuit component with the given Bargmann representation.
        """
        repr = Bargmann(*triple)
        wires = Wires(set(modes_out_bra), set(modes_in_bra), set(modes_out_ket), set(modes_in_ket))
        return cls._from_attributes(repr, wires, name)

    @classmethod
    def from_quadrature(
        cls,
        modes_out_bra: Sequence[int],
        modes_in_bra: Sequence[int],
        modes_out_ket: Sequence[int],
        modes_in_ket: Sequence[int],
        triple: tuple,
        phi: float = 0.0,
        name: Optional[str] = None,
    ) -> CircuitComponent:
        r"""
        Returns a circuit component from the given triple (A,b,c) that parametrizes the
        quadrature wavefunction of this component in the form :math:`c * exp(1/2 x^T A x + b^T x)`.

        Args:
            modes_out_bra: The output modes on the bra side of this component.
            modes_in_bra: The input modes on the bra side of this component.
            modes_out_ket: The output modes on the ket side of this component.
            modes_in_ket: The input modes on the ket side of this component.
            triple: The (A,b,c) triple that parametrizes the wave function.
            phi: The quadrature angle. ``phi=0`` corresponds to the x quadrature, ``phi=pi/2`` to the p quadrature. The default value is ``0``.
            name: The name of this component.

        Returns:
            A circuit component with the given quadrature representation.
        """
        from .circuit_components_utils.b_to_q import BtoQ

        wires = Wires(set(modes_out_bra), set(modes_in_bra), set(modes_out_ket), set(modes_in_ket))
        QtoB_ob = BtoQ(modes_out_bra, phi).inverse().adjoint  # output bra
        QtoB_ib = BtoQ(modes_in_bra, phi).inverse().adjoint.dual  # input bra
        QtoB_ok = BtoQ(modes_out_ket, phi).inverse()  # output ket
        QtoB_ik = BtoQ(modes_in_ket, phi).inverse().dual  # input ket
        # NOTE: the representation is Bargmann here because we use the inverse of BtoQ on the B side
        QQQQ = CircuitComponent._from_attributes(Bargmann(*triple), wires)
        BBBB = QtoB_ib @ (QtoB_ik @ QQQQ @ QtoB_ok) @ QtoB_ob
        return cls._from_attributes(BBBB.representation, wires, name)

    @classmethod
    def _from_attributes(
        cls,
        representation: Representation,
        wires: Wires,
        name: Optional[str] = None,
    ) -> CircuitComponent:
        r"""
        Initializes a circuit component from a ``Representation``, a set of ``Wires``, a name.
        It differs from the __init__ in that it takes a set of wires directly.
        Note there are deliberately no checks to ensure types and wires are compatible
        in the standard way (e.g. one could pass a representation for a single mode ket
        and wires for a two-mode one).

        The return type is the closest parent among the types ``Ket``, ``DM``, ``Unitary``,
        ``Operation``, ``Channel``, and ``Map``. This is to ensure the right properties
        are used when calling methods on the returned object, e.g. when adding two
        coherent states we don't get a generic ``CircuitComponent`` but a ``Ket``:

        .. code-block::
            >>> from mrmustard.lab_dev import Coherent, Ket
            >>> cat = Coherent(modes=[0], x=2.0) + Coherent(modes=[0], x=-2.0)
            >>> assert isinstance(cat, Ket)

        Args:
            representation: A representation for this circuit component.
            wires: The wires of this component.
            name: The name for this component (optional).

        Returns:
            A circuit component with the given attributes.
        """
        types = {"Ket", "DM", "Unitary", "Operation", "Channel", "Map"}
        for tp in cls.mro():
            if tp.__name__ in types:
                ret = tp()
                ret._name = name
                ret._representation = representation
                ret._wires = wires
                return ret
        return CircuitComponent(representation, wires, name)

    def auto_shape(self, **_) -> tuple[int, ...]:
        r"""
        The shape of the Fock representation of this component. If the component has a Fock representation
        then it is just the shape of the array. If the components is a State in Bargmann
        representation the shape is calculated using autoshape using the single-mode marginals.
        If the component is not a State then the shape is a tuple of ``settings.AUTOSHAPE_MAX`` values
        except where the ``manual_shape`` attribute has been set..
        """
        return tuple(s or settings.AUTOSHAPE_MAX for s in self.manual_shape)

    def bargmann_triple(
        self, batched: bool = False
    ) -> tuple[Batch[ComplexMatrix], Batch[ComplexVector], Batch[ComplexTensor]]:
        r"""
        The Bargmann parametrization of this component, if available.
        It returns a triple (A, b, c) such that the Bargmann function of this component is
        :math:`F(z) = c \exp\left(\frac{1}{2} z^T A z + b^T z\right)`

        If ``batched`` is ``False`` (default), it removes the batch dimension if it is of size 1.

        .. code-block:: pycon

            >>> from mrmustard.lab_dev import CircuitComponent, Coherent
            >>> coh = Coherent(modes=[0], x=1.0)
            >>> coh_cc = CircuitComponent.from_bargmann(coh.bargmann_triple(), modes_out_ket=[0])
            >>> assert isinstance(coh_cc, CircuitComponent)
            >>> assert coh == coh_cc  # equality looks at representation and wires
        """
        try:
            A, b, c = self.representation.triple
            if not batched and self.representation.ansatz.batch_size == 1:
                return A[0], b[0], c[0]
            else:
                return A, b, c
        except AttributeError as e:
            raise AttributeError("No Bargmann data for this component.") from e

    def fock(self, shape: Optional[int | Sequence[int]] = None, batched=False) -> ComplexTensor:
        r"""
        Returns an array representation of this component in the Fock basis with the given shape.
        If the shape is not given, it defaults to the ``auto_shape`` of the component if it is
        available, otherwise it defaults to the value of ``AUTOSHAPE_MAX`` in the settings.

        Args:
            shape: The shape of the returned representation. If ``shape`` is given as an ``int``,
                it is broadcasted to all the dimensions. If not given, it is estimated.
            batched: Whether the returned representation is batched or not. If ``False`` (default)
                it will squeeze the batch dimension if it is 1.
        Returns:
            array: The Fock representation of this component.
        """
        if isinstance(shape, int):
            shape = (shape,) * self.representation.ansatz.num_vars
        auto_shape = self.auto_shape()
        shape = shape or auto_shape
        if len(shape) != len(auto_shape):
            raise ValueError(
                f"Expected Fock shape of length {len(auto_shape)}, got length {len(shape)}"
            )

        try:
            As, bs, cs = self.bargmann_triple(batched=True)
            if self.representation.ansatz.polynomial_shape[0] == 0:
                arrays = [math.hermite_renormalized(A, b, c, shape) for A, b, c in zip(As, bs, cs)]
            elif self.representation.ansatz.polynomial_shape[0] > 0:
                num_vars = self.representation.ansatz.num_vars
                arrays = [
                    math.sum(
                        math.hermite_renormalized(A, b, 1, shape + c.shape) * c,
                        axes=math.arange(
                            num_vars, num_vars + len(c.shape), dtype=math.int32
                        ).tolist(),
                    )
                    for A, b, c in zip(As, bs, cs)
                ]
        except AttributeError:
            arrays = self.representation.reduce(shape).array
        array = math.sum(arrays, axes=[0])
        arrays = math.expand_dims(array, 0) if batched else array
        return arrays

    def on(self, modes: Sequence[int]) -> CircuitComponent:
        r"""
        Creates a light copy of this component that acts on the given ``modes`` instead of the
        original modes. It only works if the component's wires are all defined on the same modes.
        As a light copy, the returned component shares the representation with the original one.

        If a more general rewiring is needed, while maintaining a light copy to the original, use
        ``._light_copy(new_wires)`` and pass the desired wires.

        Args:
            modes: The new modes that this component acts on.

        Returns:
            The component acting on the specified modes.

        Raises:
            ValueError: If the component's wires are not all defined on the same modes or if the
            length of the given modes is different from the length of the original modes.
        """
        ob = self.wires.output.bra.modes
        ib = self.wires.input.bra.modes
        ok = self.wires.output.ket.modes
        ik = self.wires.input.ket.modes
        subsets = [s for s in (ob, ib, ok, ik) if s]
        if any(s != subsets[0] for s in subsets):
            raise ValueError(
                f"Cannot rewire a component with wires on different modes ({ob, ib, ok, ik})."
            )
        for subset in subsets:
            if subset and len(subset) != len(modes):
                raise ValueError(f"Expected ``{len(modes)}`` modes, found ``{len(subset)}``.")
        ret = self._light_copy()
        ret._wires = Wires(
            modes_out_bra=set(modes) if ob else set(),
            modes_in_bra=set(modes) if ib else set(),
            modes_out_ket=set(modes) if ok else set(),
            modes_in_ket=set(modes) if ik else set(),
        )

        return ret

    def quadrature(self, phi: float = 0.0) -> tuple | ComplexTensor:
        r"""
        The quadrature representation data of this circuit component.
        """
<<<<<<< HEAD
        num_vars = self.representation.ansatz.num_vars
        if isinstance(shape, int):
            shape = (shape,) * num_vars
        try:
            As, bs, cs = self.representation.triple
            if self.representation.ansatz.polynomial_shape[0] == 0:
                auto_shape = self.auto_shape()
                shape = shape or auto_shape
                if len(shape) != len(auto_shape):
                    raise ValueError(
                        f"Expected Fock shape of length {len(auto_shape)}, got length {len(shape)}"
                    )
                arrays = [math.hermite_renormalized(A, b, c, shape) for A, b, c in zip(As, bs, cs)]
            elif self.representation.ansatz.polynomial_shape[0] > 0:
                if not shape:
                    shape = (settings.AUTOCUTOFF_MAX_CUTOFF,) * num_vars
                arrays = [
                    math.sum(
                        math.hermite_renormalized(A, b, 1, shape + c.shape) * c,
                        axes=math.arange(
                            num_vars, num_vars + len(c.shape), dtype=math.int32
                        ).tolist(),
                    )
                    for A, b, c in zip(As, bs, cs)
                ]
        except AttributeError:
            auto_shape = self.auto_shape()
            shape = shape or auto_shape
            if len(shape) != len(auto_shape):
                raise ValueError(
                    f"Expected Fock shape of length {len(auto_shape)}, got length {len(shape)}"
                )
            arrays = self.representation.reduce(shape).array
        array = math.sum(arrays, axes=[0])
        arrays = math.expand_dims(array, 0) if batched else array
        return arrays
=======
        if isinstance(self.representation, Fock):
            raise NotImplementedError("Not implemented with Fock representation.")

        from .circuit_components_utils.b_to_q import BtoQ

        BtoQ_ob = BtoQ(self.wires.output.bra.modes, phi).adjoint
        BtoQ_ib = BtoQ(self.wires.input.bra.modes, phi).adjoint.dual
        BtoQ_ok = BtoQ(self.wires.output.ket.modes, phi)
        BtoQ_ik = BtoQ(self.wires.input.ket.modes, phi).dual
        QQQQ = BtoQ_ib @ (BtoQ_ik @ self @ BtoQ_ok) @ BtoQ_ob
        return QQQQ.representation.data
>>>>>>> f46c048b

    def to_fock(self, shape: int | Sequence[int] | None = None) -> CircuitComponent:
        r"""
        Returns a new circuit component with the same attributes as this and a ``Fock`` representation.

        .. code-block::

            >>> from mrmustard.lab_dev import Dgate
            >>> from mrmustard.physics.representations import Fock

            >>> d = Dgate([1], x=0.1, y=0.1)
            >>> d_fock = d.to_fock(shape=3)

            >>> assert d_fock.name == d.name
            >>> assert d_fock.wires == d.wires
            >>> assert isinstance(d_fock.representation, Fock)

        Args:
            shape: The shape of the returned representation. If ``shape``is given as
                an ``int``, it is broadcasted to all the dimensions. If ``None``, it
                defaults to the value of ``AUTOSHAPE_MAX`` in the settings.
        """
        fock = Fock(self.fock(shape, batched=True), batched=True)
        fock._original_bargmann_data = self.representation.data
        try:
            ret = self._getitem_builtin(self.modes)
            ret._representation = fock
        except TypeError:
            ret = self._from_attributes(fock, self.wires, self.name)
        return ret

<<<<<<< HEAD
    def to_bargmann(self) -> CircuitComponent:
        r"""
        USE STORED BARGMANNN DATA!!!

        Returns a new circuit component with the same attributes as this and a ``Bargmann`` representation.
        UPDATE THINGS BELOW
        .. code-block::

            >>> from mrmustard.lab_dev import Dgate
            >>> from mrmustard.physics.representations import Fock

            >>> d = Dgate([1], x=0.1, y=0.1)
            >>> d_fock = d.to_fock(shape=3)

            >>> assert d_fock.name == d.name
            >>> assert d_fock.wires == d.wires
            >>> assert isinstance(d_fock.representation, Fock)

        Args:
            shape: The shape of the returned representation. If ``shape``is given as
                an ``int``, it is broadcasted to all the dimensions. If ``None``, it
                defaults to the value of ``AUTOSHAPE_MAX`` in the settings.
        """
        try:
            bargmann = Bargmann(*self.representation.triple)
            return self._from_attributes(bargmann, self.wires, self.name)
        except AttributeError:
            A, b, _ = identity_Abc(self.wires.__len__())
            bargmann = Bargmann(A, b, self.representation.data)
            bargmann._original_fock_data = self.representation.data
            return self._from_attributes(bargmann, self.wires, self.name)

    def auto_shape(self, **_) -> tuple[int, ...]:
=======
    def _add_parameter(self, parameter: Union[Constant, Variable]):
>>>>>>> f46c048b
        r"""
        Adds a parameter to this circuit component and makes it accessible as an attribute.

        Args:
            parameter: The parameter to add.

        Raises:
            ValueError: If the the given parameter is incompatible with the number
                of modes (e.g. for parallel gates).
        """
        if parameter.value.shape != ():
            length = sum(parameter.value.shape)
            if length != 1 and length != len(self.modes):
                raise ValueError(f"Length of ``{parameter.name}`` must be 1 or {len(self.modes)}.")
        self.parameter_set.add_parameter(parameter)
        self.__dict__[parameter.name] = parameter

    def _getitem_builtin(self, modes: set[int]):
        r"""
        A convenience function to slice built-in circuit components (CCs).

        Built-in CCs come with a parameter set. To slice them, we simply slice the parameter
        set, and then used the sliced parameter set to re-initialize them.

        This approach avoids computing the representation, which may be expensive. Additionally,
        it allows returning trainable CCs.
        """
        items = [i for i, m in enumerate(self.modes) if m in modes]
        kwargs = self.parameter_set[items].to_dict()
        return self.__class__(modes=modes, **kwargs)

    def _light_copy(self, wires: Optional[Wires] = None) -> CircuitComponent:
        r"""
        Creates a "light" copy of this component by referencing its __dict__, except for the wires,
        which are a new object or the given one.
        This is useful when one needs the same component acting on different modes, for example.
        """
        instance = super().__new__(self.__class__)
        instance.__dict__ = self.__dict__.copy()
        instance.__dict__["_wires"] = wires or Wires(*self.wires.args)
        return instance

    def _matmul_indices(self, other: CircuitComponent) -> tuple[tuple[int, ...], tuple[int, ...]]:
        r"""
        Finds the indices of the wires being contracted when ``self @ other`` is called.
        """
        # find the indices of the wires being contracted on the bra side
        bra_modes = tuple(self.wires.bra.output.modes & other.wires.bra.input.modes)
        idx_z = self.wires.bra.output[bra_modes].indices
        idx_zconj = other.wires.bra.input[bra_modes].indices
        # find the indices of the wires being contracted on the ket side
        ket_modes = tuple(self.wires.ket.output.modes & other.wires.ket.input.modes)
        idx_z += self.wires.ket.output[ket_modes].indices
        idx_zconj += other.wires.ket.input[ket_modes].indices
        return idx_z, idx_zconj

    def _rshift_return(
        self, ret: CircuitComponent | np.ndarray | complex
    ) -> CircuitComponent | np.ndarray | complex:
        "internal convenience method for right-shift, to return the right type of object"
        if len(ret.wires) > 0:
            return ret
        scalar = ret.representation.scalar
        return math.sum(scalar) if not settings.UNSAFE_ZIP_BATCH else scalar

    def __add__(self, other: CircuitComponent) -> CircuitComponent:
        r"""
        Implements the addition between circuit components.
        """
        if self.wires != other.wires:
            raise ValueError("Cannot add components with different wires.")
        rep = self.representation + other.representation
        name = self.name if self.name == other.name else ""
        return self._from_attributes(rep, self.wires, name)

    def __eq__(self, other) -> bool:
        r"""
        Whether this component is equal to another component.

        Compares representations and wires, but not the other attributes (e.g. name and parameter set).
        """
        return self.representation == other.representation and self.wires == other.wires

    def __matmul__(self, other: CircuitComponent | Scalar) -> CircuitComponent:
        r"""
        Contracts ``self`` and ``other`` without adding adjoints.
        It allows for contracting components exactly as specified.

        For example, a coherent state can be input to an attenuator, but
        the attenuator has two inputs: on the ket and the bra side.
        The ``>>`` operator would automatically add the adjoint of the coherent
        state on the bra side of the input of the attenuator, but the ``@`` operator
        instead does not:

        .. code-block::
            >>> from mrmustard.lab_dev import Coherent, Attenuator
            >>> coh = Coherent([0], 1.0)
            >>> att = Attenuator([0], 0.5)
            >>> assert (coh @ att).wires.input.bra  # the input bra is still uncontracted
        """
        if isinstance(other, (numbers.Number, np.ndarray)):
            return self * other

        wires_result, perm = self.wires @ other.wires
        idx_z, idx_zconj = self._matmul_indices(other)
        if isinstance(self.representation, Bargmann) and isinstance(other.representation, Bargmann):
            self_rep = self.representation
            other_rep = other.representation
        elif isinstance(self.representation, Fock) and isinstance(other.representation, Fock):
            self_rep = self.representation
            other_rep = other.representation
        elif isinstance(self.representation, Bargmann) and isinstance(other.representation, Fock):
            self_rep = self.representation
            other_rep = other.to_bargmann().representation
        elif isinstance(self.representation, Fock) and isinstance(other.representation, Bargmann):
            self_rep = self.to_bargmann().representation
            other_rep = other.representation

        rep = self_rep[idx_z] @ other_rep[idx_zconj]
        rep = rep.reorder(perm) if perm else rep
        return CircuitComponent._from_attributes(rep, wires_result, None)

    def __mul__(self, other: Scalar) -> CircuitComponent:
        r"""
        Implements the multiplication by a scalar from the right.
        """
        return self._from_attributes(self.representation * other, self.wires, self.name)

    def __repr__(self) -> str:
        repr = self.representation
        repr_name = repr.__class__.__name__
        if repr_name == "NoneType":
            return self.__class__.__name__ + f"(modes={self.modes}, name={self.name})"
        else:
            return (
                self.__class__.__name__
                + f"(modes={self.modes}, name={self.name}"
                + f", repr={repr_name})"
            )

    def __rmatmul__(self, other: Scalar) -> CircuitComponent:
        r"""
        Multiplies a scalar with a circuit component when written as ``scalar @ component``.
        """
        return self * other

    def __rmul__(self, other: Scalar) -> CircuitComponent:
        r"""
        Implements the multiplication by a scalar from the left.
        """
        return self * other

    def __rrshift__(self, other: Scalar) -> CircuitComponent | np.array:
        r"""
        Multiplies a scalar with a circuit component when written as ``scalar >> component``.
        This is needed when the "component" on the left is the result of a contraction that leaves
        no wires and the component is returned as a scalar. Note that there is an edge case if the
        object on the left happens to have the ``__rshift__`` method, but it's not the one we want
        (usually `>>` is about bit shifts) like a numpy array. In this case in an expression with
        types ``np.ndarray >> CircuitComponent`` the method ``CircuitComponent.__rrshift__`` will
        not be called, and something else will be returned.
        """
        ret = self * other
        return ret.representation.scalar

    def __rshift__(self, other: CircuitComponent | numbers.Number) -> CircuitComponent | np.ndarray:
        r"""
        Contracts ``self`` and ``other`` (output of self going into input of other).
        It adds the adjoints when they are missing (e.g. if ``self`` is a Ket and
        ``other`` is a Channel). An error is raised if these cannot be deduced from
        the wires of the components. For example this allows ``Ket``s to be right-shifted
        into ``Channel``s and automatically the result is a ``DM``. If the result has
        no wires left, it returns the (batched) scalar value of the representation.
        Note that a ``CircuitComponent`` is allowed to right-shift into scalars because the scalar
        part may result from an automated contraction subroutine that involves several components).

        .. code-block::
            >>> from mrmustard.lab_dev import Coherent, Attenuator, Ket, DM, Channel
            >>> import numpy as np
            >>> assert issubclass(Coherent, Ket)
            >>> assert issubclass(Attenuator, Channel)
            >>> assert isinstance(Coherent([0], 1.0) >> Attenuator([0], 0.5), DM)
            >>> assert isinstance(Coherent([0], 1.0) >> Coherent([0], 1.0).dual, complex)
        """
        if hasattr(other, "__custom_rrshift__"):
            return other.__custom_rrshift__(self)

        if isinstance(other, (numbers.Number, np.ndarray)):
            return self * other

        s_k = self.wires.ket
        s_b = self.wires.bra
        o_k = other.wires.ket
        o_b = other.wires.bra

        only_ket = (not s_b and s_k) and (not o_b and o_k)
        only_bra = (not s_k and s_b) and (not o_k and o_b)
        both_sides = s_b and s_k and o_b and o_k

        self_needs_bra = (not s_b and s_k) and (o_b and o_k)
        self_needs_ket = (not s_k and s_b) and (o_b and o_k)

        other_needs_bra = (s_b and s_k) and (not o_b and o_k)
        other_needs_ket = (s_b and s_k) and (not o_k and o_b)

        if only_ket or only_bra or both_sides:
            ret = self @ other
        elif self_needs_bra or self_needs_ket:
            ret = self.adjoint @ (self @ other)
        elif other_needs_bra or other_needs_ket:
            ret = (self @ other) @ other.adjoint
        else:
            msg = f"``>>`` not supported between {self} and {other} because it's not clear "
            msg += "whether or where to add bra wires. Use ``@`` instead and specify all the components."
            raise ValueError(msg)
        return self._rshift_return(ret)

    def __sub__(self, other: CircuitComponent) -> CircuitComponent:
        r"""
        Implements the subtraction between circuit components.
        """
        if self.wires != other.wires:
            raise ValueError("Cannot subtract components with different wires.")
        rep = self.representation - other.representation
        name = self.name if self.name == other.name else ""
        return self._from_attributes(rep, self.wires, name)

    def __truediv__(self, other: Scalar) -> CircuitComponent:
        r"""
        Implements the division by a scalar for circuit components.
        """
        return self._from_attributes(self.representation / other, self.wires, self.name)

    def _ipython_display_(self):
        # both reps might return None
        rep_fn = mmwidgets.fock if isinstance(self.representation, Fock) else mmwidgets.bargmann
        rep_widget = rep_fn(self.representation)
        wires_widget = mmwidgets.wires(self.wires)
        if not rep_widget:
            title_widget = widgets.HTML(f"<h1>{self.name or type(self).__name__}</h1>")
            display(widgets.VBox([title_widget, wires_widget]))
            return
        rep_widget.layout.padding = "10px"
        wires_widget.layout.padding = "10px"
        display(widgets.Box([wires_widget, rep_widget]))<|MERGE_RESOLUTION|>--- conflicted
+++ resolved
@@ -410,82 +410,6 @@
         Returns:
             array: The Fock representation of this component.
         """
-        if isinstance(shape, int):
-            shape = (shape,) * self.representation.ansatz.num_vars
-        auto_shape = self.auto_shape()
-        shape = shape or auto_shape
-        if len(shape) != len(auto_shape):
-            raise ValueError(
-                f"Expected Fock shape of length {len(auto_shape)}, got length {len(shape)}"
-            )
-
-        try:
-            As, bs, cs = self.bargmann_triple(batched=True)
-            if self.representation.ansatz.polynomial_shape[0] == 0:
-                arrays = [math.hermite_renormalized(A, b, c, shape) for A, b, c in zip(As, bs, cs)]
-            elif self.representation.ansatz.polynomial_shape[0] > 0:
-                num_vars = self.representation.ansatz.num_vars
-                arrays = [
-                    math.sum(
-                        math.hermite_renormalized(A, b, 1, shape + c.shape) * c,
-                        axes=math.arange(
-                            num_vars, num_vars + len(c.shape), dtype=math.int32
-                        ).tolist(),
-                    )
-                    for A, b, c in zip(As, bs, cs)
-                ]
-        except AttributeError:
-            arrays = self.representation.reduce(shape).array
-        array = math.sum(arrays, axes=[0])
-        arrays = math.expand_dims(array, 0) if batched else array
-        return arrays
-
-    def on(self, modes: Sequence[int]) -> CircuitComponent:
-        r"""
-        Creates a light copy of this component that acts on the given ``modes`` instead of the
-        original modes. It only works if the component's wires are all defined on the same modes.
-        As a light copy, the returned component shares the representation with the original one.
-
-        If a more general rewiring is needed, while maintaining a light copy to the original, use
-        ``._light_copy(new_wires)`` and pass the desired wires.
-
-        Args:
-            modes: The new modes that this component acts on.
-
-        Returns:
-            The component acting on the specified modes.
-
-        Raises:
-            ValueError: If the component's wires are not all defined on the same modes or if the
-            length of the given modes is different from the length of the original modes.
-        """
-        ob = self.wires.output.bra.modes
-        ib = self.wires.input.bra.modes
-        ok = self.wires.output.ket.modes
-        ik = self.wires.input.ket.modes
-        subsets = [s for s in (ob, ib, ok, ik) if s]
-        if any(s != subsets[0] for s in subsets):
-            raise ValueError(
-                f"Cannot rewire a component with wires on different modes ({ob, ib, ok, ik})."
-            )
-        for subset in subsets:
-            if subset and len(subset) != len(modes):
-                raise ValueError(f"Expected ``{len(modes)}`` modes, found ``{len(subset)}``.")
-        ret = self._light_copy()
-        ret._wires = Wires(
-            modes_out_bra=set(modes) if ob else set(),
-            modes_in_bra=set(modes) if ib else set(),
-            modes_out_ket=set(modes) if ok else set(),
-            modes_in_ket=set(modes) if ik else set(),
-        )
-
-        return ret
-
-    def quadrature(self, phi: float = 0.0) -> tuple | ComplexTensor:
-        r"""
-        The quadrature representation data of this circuit component.
-        """
-<<<<<<< HEAD
         num_vars = self.representation.ansatz.num_vars
         if isinstance(shape, int):
             shape = (shape,) * num_vars
@@ -522,7 +446,52 @@
         array = math.sum(arrays, axes=[0])
         arrays = math.expand_dims(array, 0) if batched else array
         return arrays
-=======
+
+    def on(self, modes: Sequence[int]) -> CircuitComponent:
+        r"""
+        Creates a light copy of this component that acts on the given ``modes`` instead of the
+        original modes. It only works if the component's wires are all defined on the same modes.
+        As a light copy, the returned component shares the representation with the original one.
+
+        If a more general rewiring is needed, while maintaining a light copy to the original, use
+        ``._light_copy(new_wires)`` and pass the desired wires.
+
+        Args:
+            modes: The new modes that this component acts on.
+
+        Returns:
+            The component acting on the specified modes.
+
+        Raises:
+            ValueError: If the component's wires are not all defined on the same modes or if the
+            length of the given modes is different from the length of the original modes.
+        """
+        ob = self.wires.output.bra.modes
+        ib = self.wires.input.bra.modes
+        ok = self.wires.output.ket.modes
+        ik = self.wires.input.ket.modes
+        subsets = [s for s in (ob, ib, ok, ik) if s]
+        if any(s != subsets[0] for s in subsets):
+            raise ValueError(
+                f"Cannot rewire a component with wires on different modes ({ob, ib, ok, ik})."
+            )
+        for subset in subsets:
+            if subset and len(subset) != len(modes):
+                raise ValueError(f"Expected ``{len(modes)}`` modes, found ``{len(subset)}``.")
+        ret = self._light_copy()
+        ret._wires = Wires(
+            modes_out_bra=set(modes) if ob else set(),
+            modes_in_bra=set(modes) if ib else set(),
+            modes_out_ket=set(modes) if ok else set(),
+            modes_in_ket=set(modes) if ik else set(),
+        )
+
+        return ret
+
+    def quadrature(self, phi: float = 0.0) -> tuple | ComplexTensor:
+        r"""
+        The quadrature representation data of this circuit component.
+        """
         if isinstance(self.representation, Fock):
             raise NotImplementedError("Not implemented with Fock representation.")
 
@@ -534,7 +503,6 @@
         BtoQ_ik = BtoQ(self.wires.input.ket.modes, phi).dual
         QQQQ = BtoQ_ib @ (BtoQ_ik @ self @ BtoQ_ok) @ BtoQ_ob
         return QQQQ.representation.data
->>>>>>> f46c048b
 
     def to_fock(self, shape: int | Sequence[int] | None = None) -> CircuitComponent:
         r"""
@@ -566,7 +534,6 @@
             ret = self._from_attributes(fock, self.wires, self.name)
         return ret
 
-<<<<<<< HEAD
     def to_bargmann(self) -> CircuitComponent:
         r"""
         USE STORED BARGMANNN DATA!!!
@@ -599,10 +566,7 @@
             bargmann._original_fock_data = self.representation.data
             return self._from_attributes(bargmann, self.wires, self.name)
 
-    def auto_shape(self, **_) -> tuple[int, ...]:
-=======
     def _add_parameter(self, parameter: Union[Constant, Variable]):
->>>>>>> f46c048b
         r"""
         Adds a parameter to this circuit component and makes it accessible as an attribute.
 
