# Copyright 2023 Xanadu Quantum Technologies Inc.

# Licensed under the Apache License, Version 2.0 (the "License");
# you may not use this file except in compliance with the License.
# You may obtain a copy of the License at

#     http://www.apache.org/licenses/LICENSE-2.0

# Unless required by applicable law or agreed to in writing, software
# distributed under the License is distributed on an "AS IS" BASIS,
# WITHOUT WARRANTIES OR CONDITIONS OF ANY KIND, either express or implied.
# See the License for the specific language governing permissions and
# limitations under the License.

"""
A base class for the components of quantum circuits.
"""

from __future__ import annotations

from typing import Optional, Sequence, Union

from ..physics.representations import Bargmann, Representation
from ..math.parameter_set import ParameterSet
from ..math.parameters import Constant, Variable
from ..utils.typing import Batch, ComplexMatrix, ComplexTensor, ComplexVector, Mode
from .wires import Wire, Wires

__all__ = [
    "CircuitComponent",
]


class CircuitComponent:
    r"""
    A base class for the components (states, transformations, and measurements)
    of quantum circuits.

    Arguments:
        name: The name of this component.
        modes_in_ket: The input modes on the ket side.
        modes_out_ket: The output modes on the ket side.
        modes_in_bra: The input modes on the bra side.
        modes_out_bra: The output modes on the bra side.
        representation: A representation of this circuit component.
    """

    def __init__(
        self,
        name: str,
        modes_out_bra: Optional[Sequence[Mode]] = None,
        modes_in_bra: Optional[Sequence[Mode]] = None,
        modes_out_ket: Optional[Sequence[Mode]] = None,
        modes_in_ket: Optional[Sequence[Mode]] = None,
        representation: Optional[Representation] = None,
    ) -> None:
        # TODO: Add validation to check that wires and representation are compatible (e.g.,
        # that wires have as many modes as has the representation).
        self._name = name
        self._wires = Wires(modes_out_bra, modes_in_bra, modes_out_ket, modes_in_ket)
        self._parameter_set = ParameterSet()
        self._representation = representation

    @classmethod
    def from_ABC(
        cls,
        name: str,
        A: Batch[ComplexMatrix],
        B: Batch[ComplexVector],
        c: Batch[ComplexTensor],
        modes_in_ket: Optional[Sequence[Mode]] = None,
        modes_out_ket: Optional[Sequence[Mode]] = None,
        modes_in_bra: Optional[Sequence[Mode]] = None,
        modes_out_bra: Optional[Sequence[Mode]] = None,
    ):
        r"""
        Initializes a circuit component from Bargmann's A, B, and c.
        """
        ret = CircuitComponent(
            name, modes_in_ket, modes_out_ket, modes_in_bra, modes_out_bra, Bargmann(A, B, c)
        )
        return ret

    @classmethod
    def from_attributes(
        cls,
        name: str,
        wires: Wires,
        representation: Representation,
    ):
        r"""
        Initializes a circuit component from its attributes (a name, a ``Wires``,
        and a ``Representation``).
        """
        ret = CircuitComponent(name)
        ret._wires = wires
        ret._representation = representation
        return ret

    def _add_parameter(self, parameter: Union[Constant, Variable]):
        r"""
        Adds a parameter to this circuit component.

        Arguments:
            parameter: The parameter to add.
        """
        self.parameter_set.add_parameter(parameter)
        self.__dict__[parameter.name] = parameter

    @property
    def representation(self) -> Representation:
        r"""
        A representation of this circuit component.
        """
        return self._representation

    @property
    def modes(self) -> set(Mode):
        r"""
        A set with all the modes in this component.
        """
        return self.wires.modes

    @property
    def name(self) -> str:
        r"""
        The name of this component.
        """
        return self._name

    @property
    def parameter_set(self) -> ParameterSet:
        r"""
        The set of parameters characterizing this component.
        """
        return self._parameter_set

    @property
    def wires(self) -> Wires:
        r"""
        The ``Wires`` in this component.
        """
        return self._wires

    def adjoint(self) -> CircuitComponent:
        r"""
        Light-copies this component, then returns the adjoint of it, obtained by taking the
        conjugate of the representation and switching ket and bra wires.
        """
        ret = self.light_copy()
        name = ret.name + "_adj"
        wires = ret.wires.adjoint()
        representation = ret.representation.conj()
        return CircuitComponent.from_attributes(name, wires, representation)

    def dual(self) -> CircuitComponent:
        r"""
        Light-copies this component, then returns the dual of it, obtained by taking the
        conjugate of the representation and switching input and output wires.
        """
        ret = self.light_copy()
<<<<<<< HEAD
        ret._name += "_adj"
        ret._wires = ret.wires.adjoint
=======
        ret._name += "_dual"
        ret._wires = ret.wires.dual()
        ret._representation = ret.representation.conj()
>>>>>>> 3806b9ed
        return ret

    def light_copy(self) -> CircuitComponent:
        r"""
        Creates a copy of this component by copying every data stored in memory for
        it by reference, except for its wires, which are copied by value.
        """
        instance = super().__new__(self.__class__)
        instance.__dict__ = {k: v for k, v in self.__dict__.items() if k != "wires"}
        instance.__dict__["_wires"] = self.wires.copy()
        return instance

    def __getitem__(self, idx: Union[Mode, Sequence[Mode]]):
        r"""
        Returns a slice of this component for the given modes.
        """
        ret = self.light_copy()
        ret._wires = self._wires[idx]
        ret._parameter_set = self.parameter_set
        return ret


def connect(components: Sequence[CircuitComponent]) -> Sequence[CircuitComponent]:
    r"""
    Takes as input a sequence of circuit components and connects their wires.

    In particular, it generates a list of light copies of the given components, then it modifies
    the wires' ``id``s so that connected wires have the same ``id``. It returns the list of light
    copies, leaving the input list unchanged.
    """
    ret = [component.light_copy() for component in components]

    output_ket = {m: None for c in components for m in c.modes}
    output_bra = {m: None for c in components for m in c.modes}

    for component in ret:
        for mode in component.modes:
            if component.wires[mode].ket.ids:
                if output_ket[mode]:
                    component.wires[mode].input.ket.ids = output_ket[mode].output.ket.ids
                output_ket[mode] = component.wires[mode]

            if component.wires[mode].bra.ids:
                if output_bra[mode]:
                    component.wires[mode].input.bra.ids = output_bra[mode].output.bra.ids
                output_bra[mode] = component.wires[mode]
    return ret


def add_bra(components: Sequence[CircuitComponent]) -> Sequence[CircuitComponent]:
    r"""
    Takes as input a sequence of circuit components and adds the adjoint of every component that
    has no wires on the bra side.

    It works on light copies of the given components, so the input list is not mutatd.

    Args:
        components: A sequence of circuit components.

    Returns:
        The new components.
    """
    ret = []

    for component in components:
        ret.append(component.light_copy())
        if not component.wires.bra:
            ret.append(component.adjoint())

    return ret<|MERGE_RESOLUTION|>--- conflicted
+++ resolved
@@ -149,7 +149,7 @@
         """
         ret = self.light_copy()
         name = ret.name + "_adj"
-        wires = ret.wires.adjoint()
+        wires = ret.wires.adjoint
         representation = ret.representation.conj()
         return CircuitComponent.from_attributes(name, wires, representation)
 
@@ -159,14 +159,9 @@
         conjugate of the representation and switching input and output wires.
         """
         ret = self.light_copy()
-<<<<<<< HEAD
-        ret._name += "_adj"
-        ret._wires = ret.wires.adjoint
-=======
         ret._name += "_dual"
-        ret._wires = ret.wires.dual()
+        ret._wires = ret.wires.dual
         ret._representation = ret.representation.conj()
->>>>>>> 3806b9ed
         return ret
 
     def light_copy(self) -> CircuitComponent:
