# Copyright 2023 Xanadu Quantum Technologies Inc.

# Licensed under the Apache License, Version 2.0 (the "License");
# you may not use this file except in compliance with the License.
# You may obtain a copy of the License at

#     http://www.apache.org/licenses/LICENSE-2.0

# Unless required by applicable law or agreed to in writing, software
# distributed under the License is distributed on an "AS IS" BASIS,
# WITHOUT WARRANTIES OR CONDITIONS OF ANY KIND, either express or implied.
# See the License for the specific language governing permissions and
# limitations under the License.

"""
A base class for the components of quantum circuits.
"""

# pylint: disable=super-init-not-called, protected-access, import-outside-toplevel
from __future__ import annotations

from inspect import signature
from pydoc import locate
from typing import Any, Sequence
import numbers
from functools import cached_property

import numpy as np
from numpy.typing import ArrayLike
import ipywidgets as widgets
from IPython.display import display

from mrmustard import settings, math, widgets as mmwidgets
from mrmustard.utils.typing import (
    Scalar,
    ComplexTensor,
    ComplexMatrix,
    ComplexVector,
    Vector,
    Batch,
)
from mrmustard.physics.representations import Representation, Bargmann, Fock
from mrmustard.physics.fock_utils import quadrature_basis
from mrmustard.math.parameter_set import ParameterSet
from mrmustard.math.parameters import Constant, Variable
from mrmustard.physics.wires import Wires
from mrmustard.physics.multi_representations import MultiRepresentation

__all__ = ["CircuitComponent"]


class CircuitComponent:
    r"""
    A base class for the circuit components (states, transformations, measurements,
    and any component made by combining CircuitComponents). CircuitComponents are
    defined by their ``representation`` and ``wires`` attributes. See the :class:`Wires`
    and :class:`Representation` classes (and their subclasses) for more details.

    Args:
        representation: A representation for this circuit component.
        wires: The wires of this component. Alternatively, can be
            a ``(modes_out_bra, modes_in_bra, modes_out_ket, modes_in_ket)``
            where if any of the modes are out of order the representation
            will be reordered.
        name: The name of this component.
    """

    short_name = "CC"

    def __init__(
        self,
        representation: Bargmann | Fock | None = None,
        wires: Wires | Sequence[tuple[int]] | None = None,
        name: str | None = None,
    ) -> None:
        self._name = name
        self._parameter_set = ParameterSet()

        if not isinstance(wires, Wires):
            modes_out_bra, modes_in_bra, modes_out_ket, modes_in_ket = (
                [tuple(elem) for elem in wires] if wires else [(), (), (), ()]
            )
            wires = Wires(
                set(modes_out_bra),
                set(modes_in_bra),
                set(modes_out_ket),
                set(modes_in_ket),
            )
            # handle out-of-order modes
            ob = tuple(sorted(modes_out_bra))
            ib = tuple(sorted(modes_in_bra))
            ok = tuple(sorted(modes_out_ket))
            ik = tuple(sorted(modes_in_ket))
            if (
                ob != modes_out_bra
                or ib != modes_in_bra
                or ok != modes_out_ket
                or ik != modes_in_ket
            ):
                offsets = [len(ob), len(ob) + len(ib), len(ob) + len(ib) + len(ok)]
                perm = (
                    tuple(np.argsort(modes_out_bra))
                    + tuple(np.argsort(modes_in_bra) + offsets[0])
                    + tuple(np.argsort(modes_out_ket) + offsets[1])
                    + tuple(np.argsort(modes_in_ket) + offsets[2])
                )
                if representation is not None:
                    self._multi_rep = MultiRepresentation(
                        representation.reorder(tuple(perm)), wires
                    )

        if not hasattr(self, "_multi_rep"):
            self._multi_rep = MultiRepresentation(representation, wires)

    def _serialize(self) -> tuple[dict[str, Any], dict[str, ArrayLike]]:
        """
        Inner serialization to be used by Circuit.serialize().

        The first dict must be JSON-serializable, and the second dict must contain
        the (non-JSON-serializable) array-like data to be collected separately.
        """
        cls = type(self)
        serializable = {"class": f"{cls.__module__}.{cls.__qualname__}"}
        params = signature(cls).parameters
        if "name" in params:  # assume abstract type, serialize the representation
            rep_cls = type(self.representation)
            serializable["name"] = self.name
            serializable["wires"] = self.wires.sorted_args
            serializable["rep_class"] = f"{rep_cls.__module__}.{rep_cls.__qualname__}"
            return serializable, self.representation.to_dict()

        # handle modes parameter
        if "modes" in params:
            serializable["modes"] = tuple(self.wires.modes)
        elif "modes_out" in params and "modes_in" in params:
            serializable["modes_out"] = tuple(self.wires.output.modes)
            serializable["modes_in"] = tuple(self.wires.input.modes)
        else:
            raise TypeError(f"{cls.__name__} does not seem to have any wires construction method")

        if self.parameter_set:
            for k, v in self.parameter_set.variables.items():
                serializable[f"{k}_bounds"] = v.bounds
                serializable[f"{k}_trainable"] = True
            return serializable, {k: v.value for k, v in self.parameter_set.all_parameters.items()}

        return serializable, {}

    @classmethod
    def _deserialize(cls, data: dict) -> CircuitComponent:
        """Deserialization when within a circuit."""
        if "rep_class" in data:
            rep_class, wires, name = map(data.pop, ["rep_class", "wires", "name"])
            rep = locate(rep_class).from_dict(data)
            return cls._from_attributes(rep, Wires(*map(set, wires)), name=name)

        return cls(**data)

    @property
    def adjoint(self) -> CircuitComponent:
        r"""
        The adjoint of this component obtained by conjugating the representation and swapping
        the ket and bra wires. The returned object is a view of the original component which
        applies a conjugation and a swap of the wires, but does not copy the data in memory.
        """
        bras = self.wires.bra.indices
        kets = self.wires.ket.indices
        rep = self.representation.reorder(kets + bras).conj if self.representation else None

        ret = CircuitComponent(rep, self.wires.adjoint, self.name)
        ret.short_name = self.short_name
        for param in self.parameter_set.all_parameters.values():
            ret._add_parameter(param)
        return ret

    @property
    def dual(self) -> CircuitComponent:
        r"""
        The dual of this component obtained by conjugating the representation and swapping
        the input and output wires. The returned object is a view of the original component which
        applies a conjugation and a swap of the wires, but does not copy the data in memory.
        """
        ok = self.wires.ket.output.indices
        ik = self.wires.ket.input.indices
        ib = self.wires.bra.input.indices
        ob = self.wires.bra.output.indices
        rep = self.representation.reorder(ib + ob + ik + ok).conj if self.representation else None

        ret = CircuitComponent(rep, self.wires.dual, self.name)
        ret.short_name = self.short_name
        for param in self.parameter_set.all_parameters.values():
            ret._add_parameter(param)
        return ret

    @cached_property
    def manual_shape(self) -> list[int | None]:
        r"""
        The shape of this Component in the Fock representation. If not manually set,
        it is a list of M ``None``s where M is the number of wires of the component.
        The manual_shape is a list and therefore it is mutable. In fact, it can evolve
        over time as we learn more about the component or its neighbours. For
        each wire, the entry is either an integer or ``None``. If it is an integer, it
        is the dimension of the corresponding Fock space. If it is ``None``, it means
        the best shape is not known yet. ``None``s automatically become integers when
        ``auto_shape`` is called, but the integers already set are not changed.
        The order of the elements in the shape is intended the same order as the wires
        in the `.wires` attribute.
        """
        try:  # to read it from array ansatz
            return list(self.representation.array.shape[1:])
        except AttributeError:  # bargmann
            return [None] * len(self.wires)

    @property
    def modes(self) -> list[int]:
        r"""
        The sorted list of modes of this component.
        """
        return sorted(self.wires.modes)

    @property
    def name(self) -> str:
        r"""
        The name of this component.
        """
        if self._name is None:
            name = self.short_name
            modes = "".join(str(m) for m in sorted(self.wires.modes))
            self._name = name + modes if len(modes) < 5 else name
        return self._name

    @property
    def n_modes(self) -> int:
        r"""
        The number of modes spanned by this component across all wires.
        """
        return len(self.modes)

    @property
    def parameter_set(self) -> ParameterSet:
        r"""
        The set of parameters of this component.
        """
        return self._parameter_set

    @property
    def representation(self) -> Representation | None:
        r"""
        A representation of this circuit component.
        """
        return self._multi_rep.representation

    @property
    def wires(self) -> Wires:
        r"""
        The wires of this component.
        """
        return self._multi_rep.wires

    @classmethod
    def from_bargmann(
        cls,
        triple: tuple,
        modes_out_bra: Sequence[int] = (),
        modes_in_bra: Sequence[int] = (),
        modes_out_ket: Sequence[int] = (),
        modes_in_ket: Sequence[int] = (),
        name: str | None = None,
    ) -> CircuitComponent:
        r"""
        Initializes a ``CircuitComponent`` object from its Bargmann (A,b,c) parametrization.

        Args:
            triple: The Bargmann representation of the component.
            modes_out_bra: The output modes on the bra side of this component.
            modes_in_bra: The input modes on the bra side of this component.
            modes_out_ket: The output modes on the ket side of this component.
            modes_in_ket: The input modes on the ket side of this component.
            name: The name of this component.

        Returns:
            A circuit component with the given Bargmann representation.
        """
        repr = Bargmann(*triple)
        wires = Wires(set(modes_out_bra), set(modes_in_bra), set(modes_out_ket), set(modes_in_ket))
        return cls._from_attributes(repr, wires, name)

    @classmethod
    def from_quadrature(
        cls,
        modes_out_bra: Sequence[int],
        modes_in_bra: Sequence[int],
        modes_out_ket: Sequence[int],
        modes_in_ket: Sequence[int],
        triple: tuple,
        phi: float = 0.0,
        name: str | None = None,
    ) -> CircuitComponent:
        r"""
        Returns a circuit component from the given triple (A,b,c) that parametrizes the
        quadrature wavefunction of this component in the form :math:`c * exp(1/2 x^T A x + b^T x)`.

        Args:
            modes_out_bra: The output modes on the bra side of this component.
            modes_in_bra: The input modes on the bra side of this component.
            modes_out_ket: The output modes on the ket side of this component.
            modes_in_ket: The input modes on the ket side of this component.
            triple: The (A,b,c) triple that parametrizes the wave function.
            phi: The quadrature angle. ``phi=0`` corresponds to the x quadrature, ``phi=pi/2`` to the p quadrature. The default value is ``0``.
            name: The name of this component.

        Returns:
            A circuit component with the given quadrature representation.
        """
        from .circuit_components_utils.b_to_q import BtoQ

        wires = Wires(set(modes_out_bra), set(modes_in_bra), set(modes_out_ket), set(modes_in_ket))
        QtoB_ob = BtoQ(modes_out_bra, phi).inverse().adjoint  # output bra
        QtoB_ib = BtoQ(modes_in_bra, phi).inverse().adjoint.dual  # input bra
        QtoB_ok = BtoQ(modes_out_ket, phi).inverse()  # output ket
        QtoB_ik = BtoQ(modes_in_ket, phi).inverse().dual  # input ket
        # NOTE: the representation is Bargmann here because we use the inverse of BtoQ on the B side
        QQQQ = CircuitComponent._from_attributes(Bargmann(*triple), wires)
        BBBB = QtoB_ib @ (QtoB_ik @ QQQQ @ QtoB_ok) @ QtoB_ob
        return cls._from_attributes(BBBB.representation, wires, name)

    def to_quadrature(self, phi: float = 0.0) -> CircuitComponent:
        r"""
        Returns a circuit component with the quadrature representation of this component
        in terms of A,b,c.

        Args:
            phi (float): The quadrature angle. ``phi=0`` corresponds to the x quadrature,
                    ``phi=pi/2`` to the p quadrature. The default value is ``0``.
        Returns:
            A circuit component with the given quadrature representation.
        """
        from .circuit_components_utils.b_to_q import BtoQ

        BtoQ_ob = BtoQ(self.wires.output.bra.modes, phi).adjoint
        BtoQ_ib = BtoQ(self.wires.input.bra.modes, phi).adjoint.dual
        BtoQ_ok = BtoQ(self.wires.output.ket.modes, phi)
        BtoQ_ik = BtoQ(self.wires.input.ket.modes, phi).dual

        object_to_convert = self
        if isinstance(self.representation, Fock):
            object_to_convert = self.to_bargmann()

        QQQQ = BtoQ_ib @ (BtoQ_ik @ object_to_convert @ BtoQ_ok) @ BtoQ_ob
        return QQQQ

    def quadrature_triple(
        self, phi: float = 0.0
    ) -> tuple[Batch[ComplexMatrix], Batch[ComplexVector], Batch[ComplexTensor]]:
        r"""
        The quadrature representation triple A,b,c of this circuit component.

        Args:
            phi: The quadrature angle. ``phi=0`` corresponds to the x quadrature,
                    ``phi=pi/2`` to the p quadrature. The default value is ``0``.
        Returns:
            A,b,c triple of the quadrature representation
        """
        return self.to_quadrature(phi=phi).representation.data

    def quadrature(self, quad: Batch[Vector], phi: float = 0.0) -> ComplexTensor:
        r"""
        The (discretized) quadrature basis representation of the circuit component.
        Args:
            quad: discretized quadrature points to evaluate over in the
                quadrature representation
            phi: The quadrature angle. ``phi=0`` corresponds to the x quadrature,
                    ``phi=pi/2`` to the p quadrature. The default value is ``0``.
        Returns:
            A circuit component with the given quadrature representation.
        """

        if isinstance(self.representation, Fock):
            fock_arrays = self.representation.array
            # Find where all the bras and kets are so they can be conjugated appropriately
            conjugates = [i not in self.wires.ket.indices for i in range(len(self.wires.indices))]
            quad_basis = math.sum(
                [quadrature_basis(array, quad, conjugates, phi) for array in fock_arrays], axes=[0]
            )
            return quad_basis

        QQQQ = self.to_quadrature(phi=phi)
        return QQQQ.representation(quad)

    @classmethod
    def _from_attributes(
        cls,
        representation: Representation,
        wires: Wires,
        name: str | None = None,
    ) -> CircuitComponent:
        r"""
        Initializes a circuit component from a ``Representation``, a set of ``Wires``, a name.
        It differs from the __init__ in that it takes a set of wires directly.
        Note there are deliberately no checks to ensure types and wires are compatible
        in the standard way (e.g. one could pass a representation for a single mode ket
        and wires for a two-mode one).

        The return type is the closest parent among the types ``Ket``, ``DM``, ``Unitary``,
        ``Operation``, ``Channel``, and ``Map``. This is to ensure the right properties
        are used when calling methods on the returned object, e.g. when adding two
        coherent states we don't get a generic ``CircuitComponent`` but a ``Ket``:

        .. code-block::
            >>> from mrmustard.lab_dev import Coherent, Ket
            >>> cat = Coherent(modes=[0], x=2.0) + Coherent(modes=[0], x=-2.0)
            >>> assert isinstance(cat, Ket)

        Args:
            representation: A representation for this circuit component.
            wires: The wires of this component.
            name: The name for this component (optional).

        Returns:
            A circuit component with the given attributes.
        """
        types = {"Ket", "DM", "Unitary", "Operation", "Channel", "Map"}
        for tp in cls.mro():
            if tp.__name__ in types:
                ret = tp()
                ret._name = name
                ret._multi_rep = MultiRepresentation(representation, wires)
                return ret
        return CircuitComponent(representation, wires, name)

    def auto_shape(self, **_) -> tuple[int, ...]:
        r"""
        The shape of the Fock representation of this component. If the component has a Fock representation
        then it is just the shape of the array. If the components is a State in Bargmann
        representation the shape is calculated using autoshape using the single-mode marginals.
        If the component is not a State then the shape is a tuple of ``settings.AUTOSHAPE_MAX`` values
        except where the ``manual_shape`` attribute has been set..
        """
        return tuple(s or settings.AUTOSHAPE_MAX for s in self.manual_shape)

    def bargmann_triple(
        self, batched: bool = False
    ) -> tuple[Batch[ComplexMatrix], Batch[ComplexVector], Batch[ComplexTensor]]:
        r"""
        The Bargmann parametrization of this component, if available.
        It returns a triple (A, b, c) such that the Bargmann function of this component is
        :math:`F(z) = c \exp\left(\frac{1}{2} z^T A z + b^T z\right)`

        If ``batched`` is ``False`` (default), it removes the batch dimension if it is of size 1.

        .. code-block:: pycon

            >>> from mrmustard.lab_dev import CircuitComponent, Coherent
            >>> coh = Coherent(modes=[0], x=1.0)
            >>> coh_cc = CircuitComponent.from_bargmann(coh.bargmann_triple(), modes_out_ket=[0])
            >>> assert isinstance(coh_cc, CircuitComponent)
            >>> assert coh == coh_cc  # equality looks at representation and wires
        """
<<<<<<< HEAD
        return self._multi_rep.bargmann_triple(batched)
=======
        try:
            A, b, c = self.representation.triple
            if not batched and self.representation.batch_size == 1:
                return A[0], b[0], c[0]
            else:
                return A, b, c
        except AttributeError as e:
            raise AttributeError("No Bargmann data for this component.") from e
>>>>>>> 5bfb17af

    def fock(self, shape: int | Sequence[int] | None = None, batched=False) -> ComplexTensor:
        r"""
        Returns an array representation of this component in the Fock basis with the given shape.
        If the shape is not given, it defaults to the ``auto_shape`` of the component if it is
        available, otherwise it defaults to the value of ``AUTOSHAPE_MAX`` in the settings.

        Args:
            shape: The shape of the returned representation. If ``shape`` is given as an ``int``,
                it is broadcasted to all the dimensions. If not given, it is estimated.
            batched: Whether the returned representation is batched or not. If ``False`` (default)
                it will squeeze the batch dimension if it is 1.
        Returns:
            array: The Fock representation of this component.
        """
<<<<<<< HEAD
        return self._multi_rep.fock(shape or self.auto_shape(), batched)
=======
        num_vars = self.representation.num_vars
        if isinstance(shape, int):
            shape = (shape,) * num_vars
        try:
            As, bs, cs = self.bargmann_triple(batched=True)
            shape = shape or self.auto_shape()
            if len(shape) != num_vars:
                raise ValueError(
                    f"Expected Fock shape of length {num_vars}, got length {len(shape)}"
                )
            if self.representation.polynomial_shape[0] == 0:
                arrays = [math.hermite_renormalized(A, b, c, shape) for A, b, c in zip(As, bs, cs)]
            else:
                arrays = [
                    math.sum(
                        math.hermite_renormalized(A, b, 1, shape + c.shape) * c,
                        axes=math.arange(
                            num_vars, num_vars + len(c.shape), dtype=math.int32
                        ).tolist(),
                    )
                    for A, b, c in zip(As, bs, cs)
                ]
        except AttributeError as e:
            shape = shape or self.auto_shape()
            if len(shape) != num_vars:
                raise ValueError(
                    f"Expected Fock shape of length {num_vars}, got length {len(shape)}"
                ) from e
            arrays = self.representation.reduce(shape).array
        array = math.sum(arrays, axes=[0])
        arrays = math.expand_dims(array, 0) if batched else array
        return arrays
>>>>>>> 5bfb17af

    def on(self, modes: Sequence[int]) -> CircuitComponent:
        r"""
        Creates a light copy of this component that acts on the given ``modes`` instead of the
        original modes. It only works if the component's wires are all defined on the same modes.
        As a light copy, the returned component shares the representation with the original one.

        If a more general rewiring is needed, while maintaining a light copy to the original, use
        ``._light_copy(new_wires)`` and pass the desired wires.

        Args:
            modes: The new modes that this component acts on.

        Returns:
            The component acting on the specified modes.

        Raises:
            ValueError: If the component's wires are not all defined on the same modes or if the
            length of the given modes is different from the length of the original modes.
        """
        ob = self.wires.output.bra.modes
        ib = self.wires.input.bra.modes
        ok = self.wires.output.ket.modes
        ik = self.wires.input.ket.modes
        subsets = [s for s in (ob, ib, ok, ik) if s]
        if any(s != subsets[0] for s in subsets):
            raise ValueError(
                f"Cannot rewire a component with wires on different modes ({ob, ib, ok, ik})."
            )
        for subset in subsets:
            if subset and len(subset) != len(modes):
                raise ValueError(f"Expected ``{len(modes)}`` modes, found ``{len(subset)}``.")
        ret = self._light_copy(
            Wires(
                modes_out_bra=set(modes) if ob else set(),
                modes_in_bra=set(modes) if ib else set(),
                modes_out_ket=set(modes) if ok else set(),
                modes_in_ket=set(modes) if ik else set(),
            )
        )
        return ret

    def to_bargmann(self) -> CircuitComponent:
        r"""
        Returns a new circuit component with the same attributes as this and a ``Bargmann`` representation.
        .. code-block::

            >>> from mrmustard.lab_dev import Dgate
            >>> from mrmustard.physics.representations import Bargmann

            >>> d = Dgate([1], x=0.1, y=0.1)
            >>> d_fock = d.to_fock(shape=3)
            >>> d_bargmann = d_fock.to_bargmann()


            >>> assert d_bargmann.name == d.name
            >>> assert d_bargmann.wires == d.wires
            >>> assert isinstance(d_bargmann.representation, Bargmann)
        """
        if isinstance(self.representation, Bargmann):
            return self
        else:
            mult_rep = self._multi_rep.to_bargmann()
            try:
                ret = self._getitem_builtin(self.modes)
                ret._multi_rep = mult_rep
            except TypeError:
                ret = self._from_attributes(mult_rep.representation, mult_rep.wires, self.name)
            if "manual_shape" in ret.__dict__:
                del ret.manual_shape
            return ret

    def to_fock(self, shape: int | Sequence[int] | None = None) -> CircuitComponent:
        r"""
        Returns a new circuit component with the same attributes as this and a ``Fock`` representation.

        .. code-block::

            >>> from mrmustard.lab_dev import Dgate
            >>> from mrmustard.physics.representations import Fock

            >>> d = Dgate([1], x=0.1, y=0.1)
            >>> d_fock = d.to_fock(shape=3)

            >>> assert d_fock.name == d.name
            >>> assert d_fock.wires == d.wires
            >>> assert isinstance(d_fock.representation, Fock)

        Args:
            shape: The shape of the returned representation. If ``shape``is given as
                an ``int``, it is broadcasted to all the dimensions. If ``None``, it
                defaults to the value of ``AUTOSHAPE_MAX`` in the settings.
        """
<<<<<<< HEAD
        mult_rep = self._multi_rep.to_fock(shape or self.auto_shape())
=======
        fock = Fock(self.fock(shape, batched=True), batched=True)
        try:
            if self.representation.polynomial_shape[0] == 0:
                fock._original_abc_data = self.representation.triple
        except AttributeError:
            fock._original_abc_data = None
>>>>>>> 5bfb17af
        try:
            ret = self._getitem_builtin(self.modes)
            ret._multi_rep = mult_rep
        except TypeError:
            ret = self._from_attributes(mult_rep.representation, mult_rep.wires, self.name)
        if "manual_shape" in ret.__dict__:
            del ret.manual_shape
        return ret

<<<<<<< HEAD
=======
    def to_bargmann(self) -> CircuitComponent:
        r"""
        Returns a new circuit component with the same attributes as this and a ``Bargmann`` representation.
        .. code-block::

            >>> from mrmustard.lab_dev import Dgate
            >>> from mrmustard.physics.representations import Bargmann

            >>> d = Dgate([1], x=0.1, y=0.1)
            >>> d_fock = d.to_fock(shape=3)
            >>> d_bargmann = d_fock.to_bargmann()


            >>> assert d_bargmann.name == d.name
            >>> assert d_bargmann.wires == d.wires
            >>> assert isinstance(d_bargmann.representation, Bargmann)
        """
        if isinstance(self.representation, Bargmann):
            return self
        else:
            if self.representation._original_abc_data:
                A, b, c = self.representation._original_abc_data
            else:
                A, b, _ = identity_Abc(len(self.wires.quantum))
                c = self.representation.data
            bargmann = Bargmann(A, b, c)
            try:
                ret = self._getitem_builtin(self.modes)
                ret._representation = bargmann
            except TypeError:
                ret = self._from_attributes(bargmann, self.wires, self.name)
            if "manual_shape" in ret.__dict__:
                del ret.manual_shape
            return ret

>>>>>>> 5bfb17af
    def _add_parameter(self, parameter: Constant | Variable):
        r"""
        Adds a parameter to this circuit component and makes it accessible as an attribute.

        Args:
            parameter: The parameter to add.

        Raises:
            ValueError: If the the given parameter is incompatible with the number
                of modes (e.g. for parallel gates).
        """
        self.parameter_set.add_parameter(parameter)
        self.__dict__[parameter.name] = parameter

    def _getitem_builtin(self, modes: set[int]):
        r"""
        A convenience function to slice built-in circuit components (CCs).

        Built-in CCs come with a parameter set. To slice them, we simply slice the parameter
        set, and then used the sliced parameter set to re-initialize them.

        This approach avoids computing the representation, which may be expensive. Additionally,
        it allows returning trainable CCs.
        """
        items = [i for i, m in enumerate(self.modes) if m in modes]
        kwargs = self.parameter_set[items].to_dict()
        return self.__class__(modes=modes, **kwargs)

    def _light_copy(self, wires: Wires | None = None) -> CircuitComponent:
        r"""
        Creates a "light" copy of this component by referencing its __dict__, except for the wires,
        which are a new object or the given one.
        This is useful when one needs the same component acting on different modes, for example.
        """
        instance = super().__new__(self.__class__)
        instance.__dict__ = self.__dict__.copy()
        instance.__dict__["_multi_rep"] = MultiRepresentation(
            self.representation, wires or Wires(*self.wires.args)
        )
        return instance

    def _rshift_return(
        self, ret: CircuitComponent | np.ndarray | complex
    ) -> CircuitComponent | np.ndarray | complex:
        "internal convenience method for right-shift, to return the right type of object"
        if len(ret.wires) > 0:
            print("ret", ret._multi_rep._wire_reps)
            return ret
        scalar = ret.representation.scalar
        return math.sum(scalar) if not settings.UNSAFE_ZIP_BATCH else scalar

    def __add__(self, other: CircuitComponent) -> CircuitComponent:
        r"""
        Implements the addition between circuit components.
        """
        if self.wires != other.wires:
            raise ValueError("Cannot add components with different wires.")
        rep = self.representation + other.representation
        name = self.name if self.name == other.name else ""
        return self._from_attributes(rep, self.wires, name)

    def __eq__(self, other) -> bool:
        r"""
        Whether this component is equal to another component.

        Compares multi-representations, but not the other attributes
        (e.g. name and parameter set).
        """
        if isinstance(other, CircuitComponent):
            return self._multi_rep == other._multi_rep
        return False

    def __matmul__(self, other: CircuitComponent | Scalar) -> CircuitComponent:
        r"""
        Contracts ``self`` and ``other`` without adding adjoints.
        It allows for contracting components exactly as specified.

        For example, a coherent state can be input to an attenuator, but
        the attenuator has two inputs: on the ket and the bra side.
        The ``>>`` operator would automatically add the adjoint of the coherent
        state on the bra side of the input of the attenuator, but the ``@`` operator
        instead does not:

        .. code-block::
            >>> from mrmustard.lab_dev import Coherent, Attenuator
            >>> coh = Coherent([0], 1.0)
            >>> att = Attenuator([0], 0.5)
            >>> assert (coh @ att).wires.input.bra  # the input bra is still uncontracted
        """
        if isinstance(other, (numbers.Number, np.ndarray)):
            return self * other
        result = self._multi_rep @ other._multi_rep
        return CircuitComponent._from_attributes(result.representation, result.wires, None)

    def __mul__(self, other: Scalar) -> CircuitComponent:
        r"""
        Implements the multiplication by a scalar from the right.
        """
        return self._from_attributes(self.representation * other, self.wires, self.name)

    def __repr__(self) -> str:
        repr = self.representation
        repr_name = repr.__class__.__name__
        if repr_name == "NoneType":
            return self.__class__.__name__ + f"(modes={self.modes}, name={self.name})"
        else:
            return (
                self.__class__.__name__
                + f"(modes={self.modes}, name={self.name}"
                + f", repr={repr_name})"
            )

    def __rmatmul__(self, other: Scalar) -> CircuitComponent:
        r"""
        Multiplies a scalar with a circuit component when written as ``scalar @ component``.
        """
        return self * other

    def __rmul__(self, other: Scalar) -> CircuitComponent:
        r"""
        Implements the multiplication by a scalar from the left.
        """
        return self * other

    def __rrshift__(self, other: Scalar) -> CircuitComponent | np.array:
        r"""
        Multiplies a scalar with a circuit component when written as ``scalar >> component``.
        This is needed when the "component" on the left is the result of a contraction that leaves
        no wires and the component is returned as a scalar. Note that there is an edge case if the
        object on the left happens to have the ``__rshift__`` method, but it's not the one we want
        (usually `>>` is about bit shifts) like a numpy array. In this case in an expression with
        types ``np.ndarray >> CircuitComponent`` the method ``CircuitComponent.__rrshift__`` will
        not be called, and something else will be returned.
        """
        ret = self * other
        return ret.representation.scalar

    def __rshift__(self, other: CircuitComponent | numbers.Number) -> CircuitComponent | np.ndarray:
        r"""
        Contracts ``self`` and ``other`` (output of self going into input of other).
        It adds the adjoints when they are missing (e.g. if ``self`` is a Ket and
        ``other`` is a Channel). An error is raised if these cannot be deduced from
        the wires of the components. For example this allows ``Ket``s to be right-shifted
        into ``Channel``s and automatically the result is a ``DM``. If the result has
        no wires left, it returns the (batched) scalar value of the representation.
        Note that a ``CircuitComponent`` is allowed to right-shift into scalars because the scalar
        part may result from an automated contraction subroutine that involves several components).

        .. code-block::
            >>> from mrmustard.lab_dev import Coherent, Attenuator, Ket, DM, Channel
            >>> import numpy as np
            >>> assert issubclass(Coherent, Ket)
            >>> assert issubclass(Attenuator, Channel)
            >>> assert isinstance(Coherent([0], 1.0) >> Attenuator([0], 0.5), DM)
            >>> assert isinstance(Coherent([0], 1.0) >> Coherent([0], 1.0).dual, complex)
        """
        if hasattr(other, "__custom_rrshift__"):
            return other.__custom_rrshift__(self)

        if isinstance(other, (numbers.Number, np.ndarray)):
            return self * other

        s_k = self.wires.ket
        s_b = self.wires.bra
        o_k = other.wires.ket
        o_b = other.wires.bra

        only_ket = (not s_b and s_k) and (not o_b and o_k)
        only_bra = (not s_k and s_b) and (not o_k and o_b)
        both_sides = s_b and s_k and o_b and o_k

        self_needs_bra = (not s_b and s_k) and (o_b and o_k)
        self_needs_ket = (not s_k and s_b) and (o_b and o_k)

        other_needs_bra = (s_b and s_k) and (not o_b and o_k)
        other_needs_ket = (s_b and s_k) and (not o_k and o_b)

        if only_ket or only_bra or both_sides:
            ret = self @ other
        elif self_needs_bra or self_needs_ket:
            ret = self.adjoint @ (self @ other)
        elif other_needs_bra or other_needs_ket:
            ret = (self @ other) @ other.adjoint
        else:
            msg = f"``>>`` not supported between {self} and {other} because it's not clear "
            msg += "whether or where to add bra wires. Use ``@`` instead and specify all the components."
            raise ValueError(msg)
        return self._rshift_return(ret)

    def __sub__(self, other: CircuitComponent) -> CircuitComponent:
        r"""
        Implements the subtraction between circuit components.
        """
        if self.wires != other.wires:
            raise ValueError("Cannot subtract components with different wires.")
        rep = self.representation - other.representation
        name = self.name if self.name == other.name else ""
        return self._from_attributes(rep, self.wires, name)

    def __truediv__(self, other: Scalar) -> CircuitComponent:
        r"""
        Implements the division by a scalar for circuit components.
        """
        return self._from_attributes(self.representation / other, self.wires, self.name)

    def _ipython_display_(self):
        # both reps might return None
        rep_fn = mmwidgets.fock if isinstance(self.representation, Fock) else mmwidgets.bargmann
        rep_widget = rep_fn(self.representation)
        wires_widget = mmwidgets.wires(self.wires)
        if not rep_widget:
            title_widget = widgets.HTML(f"<h1>{self.name or type(self).__name__}</h1>")
            display(widgets.VBox([title_widget, wires_widget]))
            return
        rep_widget.layout.padding = "10px"
        wires_widget.layout.padding = "10px"
        display(widgets.Box([wires_widget, rep_widget]))<|MERGE_RESOLUTION|>--- conflicted
+++ resolved
@@ -456,18 +456,7 @@
             >>> assert isinstance(coh_cc, CircuitComponent)
             >>> assert coh == coh_cc  # equality looks at representation and wires
         """
-<<<<<<< HEAD
         return self._multi_rep.bargmann_triple(batched)
-=======
-        try:
-            A, b, c = self.representation.triple
-            if not batched and self.representation.batch_size == 1:
-                return A[0], b[0], c[0]
-            else:
-                return A, b, c
-        except AttributeError as e:
-            raise AttributeError("No Bargmann data for this component.") from e
->>>>>>> 5bfb17af
 
     def fock(self, shape: int | Sequence[int] | None = None, batched=False) -> ComplexTensor:
         r"""
@@ -483,42 +472,7 @@
         Returns:
             array: The Fock representation of this component.
         """
-<<<<<<< HEAD
         return self._multi_rep.fock(shape or self.auto_shape(), batched)
-=======
-        num_vars = self.representation.num_vars
-        if isinstance(shape, int):
-            shape = (shape,) * num_vars
-        try:
-            As, bs, cs = self.bargmann_triple(batched=True)
-            shape = shape or self.auto_shape()
-            if len(shape) != num_vars:
-                raise ValueError(
-                    f"Expected Fock shape of length {num_vars}, got length {len(shape)}"
-                )
-            if self.representation.polynomial_shape[0] == 0:
-                arrays = [math.hermite_renormalized(A, b, c, shape) for A, b, c in zip(As, bs, cs)]
-            else:
-                arrays = [
-                    math.sum(
-                        math.hermite_renormalized(A, b, 1, shape + c.shape) * c,
-                        axes=math.arange(
-                            num_vars, num_vars + len(c.shape), dtype=math.int32
-                        ).tolist(),
-                    )
-                    for A, b, c in zip(As, bs, cs)
-                ]
-        except AttributeError as e:
-            shape = shape or self.auto_shape()
-            if len(shape) != num_vars:
-                raise ValueError(
-                    f"Expected Fock shape of length {num_vars}, got length {len(shape)}"
-                ) from e
-            arrays = self.representation.reduce(shape).array
-        array = math.sum(arrays, axes=[0])
-        arrays = math.expand_dims(array, 0) if batched else array
-        return arrays
->>>>>>> 5bfb17af
 
     def on(self, modes: Sequence[int]) -> CircuitComponent:
         r"""
@@ -612,16 +566,7 @@
                 an ``int``, it is broadcasted to all the dimensions. If ``None``, it
                 defaults to the value of ``AUTOSHAPE_MAX`` in the settings.
         """
-<<<<<<< HEAD
         mult_rep = self._multi_rep.to_fock(shape or self.auto_shape())
-=======
-        fock = Fock(self.fock(shape, batched=True), batched=True)
-        try:
-            if self.representation.polynomial_shape[0] == 0:
-                fock._original_abc_data = self.representation.triple
-        except AttributeError:
-            fock._original_abc_data = None
->>>>>>> 5bfb17af
         try:
             ret = self._getitem_builtin(self.modes)
             ret._multi_rep = mult_rep
@@ -631,44 +576,6 @@
             del ret.manual_shape
         return ret
 
-<<<<<<< HEAD
-=======
-    def to_bargmann(self) -> CircuitComponent:
-        r"""
-        Returns a new circuit component with the same attributes as this and a ``Bargmann`` representation.
-        .. code-block::
-
-            >>> from mrmustard.lab_dev import Dgate
-            >>> from mrmustard.physics.representations import Bargmann
-
-            >>> d = Dgate([1], x=0.1, y=0.1)
-            >>> d_fock = d.to_fock(shape=3)
-            >>> d_bargmann = d_fock.to_bargmann()
-
-
-            >>> assert d_bargmann.name == d.name
-            >>> assert d_bargmann.wires == d.wires
-            >>> assert isinstance(d_bargmann.representation, Bargmann)
-        """
-        if isinstance(self.representation, Bargmann):
-            return self
-        else:
-            if self.representation._original_abc_data:
-                A, b, c = self.representation._original_abc_data
-            else:
-                A, b, _ = identity_Abc(len(self.wires.quantum))
-                c = self.representation.data
-            bargmann = Bargmann(A, b, c)
-            try:
-                ret = self._getitem_builtin(self.modes)
-                ret._representation = bargmann
-            except TypeError:
-                ret = self._from_attributes(bargmann, self.wires, self.name)
-            if "manual_shape" in ret.__dict__:
-                del ret.manual_shape
-            return ret
-
->>>>>>> 5bfb17af
     def _add_parameter(self, parameter: Constant | Variable):
         r"""
         Adds a parameter to this circuit component and makes it accessible as an attribute.
