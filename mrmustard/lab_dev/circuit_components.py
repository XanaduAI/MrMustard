# Copyright 2023 Xanadu Quantum Technologies Inc.

# Licensed under the Apache License, Version 2.0 (the "License");
# you may not use this file except in compliance with the License.
# You may obtain a copy of the License at

#     http://www.apache.org/licenses/LICENSE-2.0

# Unless required by applicable law or agreed to in writing, software
# distributed under the License is distributed on an "AS IS" BASIS,
# WITHOUT WARRANTIES OR CONDITIONS OF ANY KIND, either express or implied.
# See the License for the specific language governing permissions and
# limitations under the License.

"""
A base class for the components of quantum circuits.
"""

# pylint: disable=super-init-not-called, protected-access, import-outside-toplevel
from __future__ import annotations

from typing import Iterable, Optional, Sequence, Union

import os
import numpy as np
from IPython.display import display, HTML
from mako.template import Template

from mrmustard.utils.typing import Scalar, ComplexTensor
from mrmustard.physics.converters import to_fock
from mrmustard.physics.representations import Representation, Bargmann, Fock
from mrmustard.math.parameter_set import ParameterSet
from mrmustard.math.parameters import Constant, Variable
from mrmustard.lab_dev.wires import Wires

__all__ = ["CircuitComponent", "AdjointView", "DualView"]


class CircuitComponent:
    r"""
    A base class for the circuit components (states, transformations, measurements,
    and any component made by combining CircuitComponents). CircuitComponents are
    defined by their ``representation`` and ``wires`` attributes. See the :class:`Wires`
    and :class:`Representation` classes (and their subclasses) for more details.

    Args:
        representation: A representation for this circuit component.
        modes_out_bra: The output modes on the bra side of this component.
        modes_in_bra: The input modes on the bra side of this component.
        modes_out_ket: The output modes on the ket side of this component.
        modes_in_ket: The input modes on the ket side of this component.
        name: The name of this component.
    """

    short_name = "CC"

    def __init__(
        self,
        representation: Optional[Bargmann | Fock] = None,
        modes_out_bra: Optional[Sequence[int]] = None,
        modes_in_bra: Optional[Sequence[int]] = None,
        modes_out_ket: Optional[Sequence[int]] = None,
        modes_in_ket: Optional[Sequence[int]] = None,
        name: Optional[str] = None,
    ) -> None:
        modes_out_bra = modes_out_bra or ()
        modes_in_bra = modes_in_bra or ()
        modes_out_ket = modes_out_ket or ()
        modes_in_ket = modes_in_ket or ()

        self._wires = Wires(
            set(modes_out_bra), set(modes_in_bra), set(modes_out_ket), set(modes_in_ket)
        )
        self._name = name  # or "CC" + "".join(str(m) for m in sorted(self.wires.modes))
        self._parameter_set = ParameterSet()
        self._representation = representation

        # handle out-of-order modes
        ob = tuple(sorted(modes_out_bra))
        ib = tuple(sorted(modes_in_bra))
        ok = tuple(sorted(modes_out_ket))
        ik = tuple(sorted(modes_in_ket))
        if ob != modes_out_bra or ib != modes_in_bra or ok != modes_out_ket or ik != modes_in_ket:
            offsets = [len(ob), len(ob) + len(ib), len(ob) + len(ib) + len(ok)]
            perm = (
                tuple(np.argsort(modes_out_bra))
                + tuple(np.argsort(modes_in_bra) + offsets[0])
                + tuple(np.argsort(modes_out_ket) + offsets[1])
                + tuple(np.argsort(modes_in_ket) + offsets[2])
            )
            if self._representation:
                self._representation = self._representation.reorder(tuple(perm))

    @classmethod
    def _from_attributes(
        cls,
        representation: Representation,
        wires: Wires,
        name: Optional[str] = None,
    ) -> CircuitComponent:
        r"""
        Initializes a circuit component from a ``Representation``, a set of ``Wires``, a name.
        It differs from the __init__ in that it takes a set of wires directly.
        Note there are deliberately no checks to ensure types and wires are compatible
        in the standard way (e.g. one could pass a representation for a single mode ket
        and wires for a two-mode one).

        The return type is the closest parent among the types ``Ket``, ``DM``, ``Unitary``,
        ``Operation``, ``Channel``, and ``Map``. This is to ensure the right properties
        are used when calling methods on the returned object, e.g. when adding two
        coherent states we don't get a generic ``CircuitComponent`` but a ``Ket``:

        .. code-block::
            >>> from mrmustard.lab_dev import Coherent, Ket
            >>> cat = Coherent(modes=[0], x=2.0) + Coherent(modes=[0], x=-2.0)
            >>> assert isinstance(cat, Ket)

        Args:
            representation: A representation for this circuit component.
            wires: The wires of this component.
            name: The name for this component (optional).

        Returns:
            A circuit component with the given attributes.
        """
        types = {"Ket", "DM", "Unitary", "Operation", "Channel", "Map"}
        for tp in cls.mro():
            if tp.__name__ in types:
                ret = tp()
                break
        else:
            ret = CircuitComponent()
<<<<<<< HEAD
        ret._name = name or tp.__name__ + "".join(str(m) for m in sorted(wires.modes))
=======
        ret._name = name
>>>>>>> 0e7336c7
        ret._representation = representation
        ret._wires = wires

        return ret

    def _add_parameter(self, parameter: Union[Constant, Variable]):
        r"""
        Adds a parameter to this circuit component and makes it accessible as an attribute.

        Args:
            parameter: The parameter to add.

        Raises:
            ValueError: If the the given parameter is incompatible with the number
                of modes (e.g. for parallel gates).
        """
        if parameter.value.shape != ():
            if len(parameter.value) != 1 and len(parameter.value) != len(self.modes):
                msg = f"Length of ``{parameter.name}`` must be 1 or {len(self.modes)}."
                raise ValueError(msg)
        self.parameter_set.add_parameter(parameter)
        self.__dict__[parameter.name] = parameter

    @classmethod
    def from_bargmann(
        cls,
        triple: tuple,
        modes_out_bra: Sequence[int] = (),
        modes_in_bra: Sequence[int] = (),
        modes_out_ket: Sequence[int] = (),
        modes_in_ket: Sequence[int] = (),
        name: Optional[str] = None,
    ) -> CircuitComponent:
        r"""
        Initializes a ``CircuitComponent`` object from its Bargmann (A,b,c) parametrization.

        Args:
            triple: The Bargmann representation of the component.
            modes_out_bra: The output modes on the bra side of this component.
            modes_in_bra: The input modes on the bra side of this component.
            modes_out_ket: The output modes on the ket side of this component.
            modes_in_ket: The input modes on the ket side of this component.
            name: The name of this component.

        Returns:
            A circuit component with the given Bargmann representation.
        """
        repr = Bargmann(*triple)
        wires = Wires(set(modes_out_bra), set(modes_in_bra), set(modes_out_ket), set(modes_in_ket))
        return cls._from_attributes(repr, wires, name)

    @property
    def bargmann(self) -> tuple:
        r"""The Bargmann parametrization of this component, if available.
        It returns a triple (A, b, c) such that the Bargmann function of this component is
        :math:`F(z) = c \exp\left(\frac{1}{2} z^T A z + b^T z\right)`

        .. code-block:: pycon

            >>> from mrmustard.lab_dev import CircuitComponent, Coherent
            >>> coh = Coherent(modes=[0], x=1.0)
            >>> coh_cc = CircuitComponent.from_bargmann(coh.bargmann, modes_out_ket=[0])
            >>> assert isinstance(coh_cc, CircuitComponent)
            >>> assert coh == coh_cc  # equality looks at representation and wires
        """
        try:
            return self.representation.triple
        except AttributeError as e:
            raise AttributeError(
                f"Cannot compute triple from representation of type ``{self.representation.__class__.__qualname__}``."
            ) from e

    @classmethod
    def from_quadrature(
        cls,
        modes_out_bra: Sequence[int],
        modes_in_bra: Sequence[int],
        modes_out_ket: Sequence[int],
        modes_in_ket: Sequence[int],
        triple: tuple,
        phi: float = 0.0,
        name: Optional[str] = None,
    ) -> CircuitComponent:
        r"""Returns a circuit component from the given triple (A,b,c) that parametrizes the
<<<<<<< HEAD
        quadrature wavefunction of this component in the form ``c exp(1/2 x^T A x + b^T x)``.
=======
        quadrature wavefunction of this component in the form :math:`c * exp(1/2 x^T A x + b^T x)`.
>>>>>>> 0e7336c7

        Args:
            modes_out_bra: The output modes on the bra side of this component.
            modes_in_bra: The input modes on the bra side of this component.
            modes_out_ket: The output modes on the ket side of this component.
            modes_in_ket: The input modes on the ket side of this component.
            triple: The (A,b,c) triple that parametrizes the wave function.
            phi: The quadrature angle. ``phi=0`` corresponds to the x quadrature, ``phi=pi/2`` to the p quadrature. The default value is ``0``.
            name: The name of this component.

        Returns:
            A circuit component with the given quadrature representation.
        """
        from mrmustard.lab_dev.circuit_components_utils import BtoQ

        wires = Wires(set(modes_out_bra), set(modes_in_bra), set(modes_out_ket), set(modes_in_ket))
        QtoB_ob = BtoQ(modes_out_bra, phi).inverse().adjoint  # output bra
        QtoB_ib = BtoQ(modes_in_bra, phi).inverse().adjoint.dual  # input bra
        QtoB_ok = BtoQ(modes_out_ket, phi).inverse()  # output ket
        QtoB_ik = BtoQ(modes_in_ket, phi).inverse().dual  # input ket
        # NOTE: the representation is Bargmann here because we use the inverse of BtoQ on the B side
        QQQQ = CircuitComponent._from_attributes(Bargmann(*triple), wires)
        BBBB = QtoB_ib @ (QtoB_ik @ QQQQ @ QtoB_ok) @ QtoB_ob
        return cls._from_attributes(BBBB.representation, wires, name)

    def quadrature(self, phi: float = 0.0) -> tuple | ComplexTensor:
        r"""
        The quadrature representation data of this circuit component.
        """
        from mrmustard.lab_dev.circuit_components_utils import BtoQ

        BtoQ_ob = BtoQ(self.wires.output.bra.modes, phi).adjoint
        BtoQ_ib = BtoQ(self.wires.input.bra.modes, phi).adjoint.dual
        BtoQ_ok = BtoQ(self.wires.output.ket.modes, phi)
        BtoQ_ik = BtoQ(self.wires.input.ket.modes, phi).dual
        QQQQ = BtoQ_ib @ (BtoQ_ik @ self @ BtoQ_ok) @ BtoQ_ob
        return QQQQ.representation.data

    @property
    def representation(self) -> Representation | None:
        r"""
        A representation of this circuit component.
        """
        return self._representation

    @property
    def modes(self) -> list[int]:
        r"""
        The sorted list of modes of this component.
        """
        return sorted(self.wires.modes)

    @property
    def n_modes(self) -> list[int]:
        r"""
        The number of modes spanned by this component across all wires.
        """
        return len(self.modes)

    @property
    def name(self) -> str:
        r"""
        The name of this component.
        """
        if self._name is None:
<<<<<<< HEAD
            name = self.__class__.__name__
=======
            name = self.short_name
>>>>>>> 0e7336c7
            modes = "".join(str(m) for m in sorted(self.wires.modes))
            self._name = name + modes if len(modes) < 5 else name
        return self._name

    @property
    def parameter_set(self) -> ParameterSet:
        r"""
        The set of parameters of this component.
        """
        return self._parameter_set

    @property
    def wires(self) -> Wires:
        r"""
        The wires of this component.
        """
        return self._wires

    @property
    def adjoint(self) -> AdjointView:
        r"""
        The adjoint of this component obtained by conjugating the representation and swapping
        the ket and bra wires. The returned object is a view of the original component which
        applies a conjugation and a swap of the wires, but does not copy the data in memory.
        """
        return AdjointView(self)

    @property
    def dual(self) -> DualView:
        r"""
        The dual of this component obtained by conjugating the representation and swapping
        the input and output wires. The returned object is a view of the original component which
        applies a conjugation and a swap of the wires, but does not copy the data in memory.
        """
        return DualView(self)

    def _light_copy(self, wires: Optional[Wires] = None) -> CircuitComponent:
        r"""
        Creates a "light" copy of this component by referencing its __dict__, except for the wires,
        which are a new object or the given one.
        This is useful when one needs the same component acting on different modes, for example.
        """
        instance = super().__new__(self.__class__)
        instance.__dict__ = self.__dict__.copy()
        instance.__dict__["_wires"] = wires or Wires(*self.wires.args)
        return instance

    def on(self, modes: Sequence[int]) -> CircuitComponent:
        r"""
        Creates a light copy of this component that acts on the given ``modes`` instead of the
        original modes. It only works if the component's wires are all defined on the same modes.
        As a light copy, the returned component shares the representation with the original one.

        If a more general rewiring is needed, while maintaining a light copy to the original, use
        ``._light_copy(new_wires)`` and pass the desired wires.

        Args:
            modes: The new modes that this component acts on.

        Returns:
            The component acting on the specified modes.

        Raises:
            ValueError: If the component's wires are not all defined on the same modes or if the
            length of the given modes is different from the length of the original modes.
        """
        ob = self.wires.output.bra.modes
        ib = self.wires.input.bra.modes
        ok = self.wires.output.ket.modes
        ik = self.wires.input.ket.modes
        subsets = [s for s in (ob, ib, ok, ik) if s]
        if any(s != subsets[0] for s in subsets):
            raise ValueError(
                f"Cannot rewire a component with wires on different modes ({ob, ib, ok, ik})."
            )
        for subset in subsets:
            if subset and len(subset) != len(modes):
                raise ValueError(f"Expected ``{len(modes)}`` modes, found ``{len(subset)}``.")
        ret = self._light_copy()
        modes = set(modes)
        ret._wires = Wires(
            modes_out_bra=modes if ob else set(),
            modes_in_bra=modes if ib else set(),
            modes_out_ket=modes if ok else set(),
            modes_in_ket=modes if ik else set(),
        )

        return ret

    def to_fock(self, shape: Optional[Union[int, Iterable[int]]] = None) -> CircuitComponent:
        r"""
        Returns a new circuit component with the same attributes as this and a ``Fock`` representation.

        Uses the :meth:`mrmustard.physics.converters.to_fock` method to convert the internal
        representation.

        .. code-block::

            >>> from mrmustard.physics.converters import to_fock
            >>> from mrmustard.lab_dev import Dgate

            >>> d = Dgate([1], x=0.1, y=0.1)
            >>> d_fock = d.to_fock(shape=3)

            >>> assert d_fock.name == d.name
            >>> assert d_fock.wires == d.wires
            >>> assert d_fock.representation == to_fock(d.representation, shape=3)

        Args:
            shape: The shape of the returned representation. If ``shape``is given as
                an ``int``, it is broadcasted to all the dimensions. If ``None``, it
                defaults to the value of ``AUTOCUTOFF_MAX_CUTOFF`` in the settings.
        """
        return self.__class__._from_attributes(
            to_fock(self.representation, shape=shape),
            self.wires,
            self.name,
        )

    def __add__(self, other: CircuitComponent) -> CircuitComponent:
        r"""
        Implements the addition between circuit components.
        """
        if self.wires != other.wires:
            msg = "Cannot add components with different wires."
            raise ValueError(msg)
        rep = self.representation + other.representation
        name = self.name if self.name == other.name else ""
        return self._from_attributes(rep, self.wires, name)

    def __sub__(self, other: CircuitComponent) -> CircuitComponent:
        r"""
        Implements the subtraction between circuit components.
        """
        if self.wires != other.wires:
            msg = "Cannot subtract components with different wires."
            raise ValueError(msg)
        rep = self.representation - other.representation
        name = self.name if self.name == other.name else ""
        return self._from_attributes(rep, self.wires, name)

    def __mul__(self, other: Scalar) -> CircuitComponent:
        r"""
        Implements the multiplication by a scalar from the right.
        """
        return self._from_attributes(self.representation * other, self.wires, self.name)

    def __rmul__(self, other: Scalar) -> CircuitComponent:
        r"""
        Implements the multiplication by a scalar from the left.
        """
        return self.__mul__(other)

    def __truediv__(self, other: Scalar) -> CircuitComponent:
        r"""
        Implements the division by a scalar for circuit components.
        """
        return self._from_attributes(self.representation / other, self.wires, self.name)

    def __eq__(self, other) -> bool:
        r"""
        Whether this component is equal to another component.

        Compares representations and wires, but not the other attributes (e.g. name and parameter set).
        """
        return self.representation == other.representation and self.wires == other.wires

    def _matmul_indices(self, other: CircuitComponent) -> tuple[tuple[int, ...], tuple[int, ...]]:
        r"""
        Finds the indices of the wires being contracted when ``self @ other`` is called.
        """
        # find the indices of the wires being contracted on the bra side
        bra_modes = tuple(self.wires.bra.output.modes & other.wires.bra.input.modes)
        idx_z = self.wires.bra.output[bra_modes].indices
        idx_zconj = other.wires.bra.input[bra_modes].indices
        # find the indices of the wires being contracted on the ket side
        ket_modes = tuple(self.wires.ket.output.modes & other.wires.ket.input.modes)
        idx_z += self.wires.ket.output[ket_modes].indices
        idx_zconj += other.wires.ket.input[ket_modes].indices
        return idx_z, idx_zconj

    def __matmul__(self, other: CircuitComponent) -> CircuitComponent:
        r"""
        Contracts ``self`` and ``other`` without adding adjoints.
        It allows for a more custom way of contracting components.
        """
        wires_result, perm = self.wires @ other.wires
        idx_z, idx_zconj = self._matmul_indices(other)
        rep = self.representation[idx_z] @ other.representation[idx_zconj]
        rep = rep.reorder(perm) if perm else rep
        return CircuitComponent._from_attributes(rep, wires_result, None)

    def __rshift__(self, other: CircuitComponent) -> CircuitComponent:
        r"""
        Contracts ``self`` and ``other`` (output of self going into input of other).
        It adds the adjoints when they are missing. An error is raised if these
        cannot be deduced from the wires of the components. For example this
        allows ``Ket``s to be right-shifted into ``Channel``s and automatically
        the result is a ``DM``:
<<<<<<< HEAD

        .. code-block::
            >>> from mrmustard.lab_dev import Coherent, Attenuator, Ket, DM, Channel
            >>> assert issubclass(Coherent, Ket)
            >>> assert issubclass(Attenuator, Channel)
            >>> assert isinstance(Coherent([0], 1.0) >> Attenuator([0], 0.5), DM)
        """
        msg = f"``>>`` not supported between {self} and {other} because it's not clear "
        msg += (
            "whether or where to add bra wires. Use ``@`` instead and specify all the components."
        )

        only_ket = not self.wires.bra and not other.wires.bra
        only_bra = not self.wires.ket and not other.wires.ket
        both_sides = self.wires.bra and self.wires.ket and other.wires.bra and other.wires.ket
        if only_ket or only_bra or both_sides:
            return self @ other

        self_needs_bra = (not self.wires.bra) and other.wires.bra and other.wires.ket
        self_needs_ket = (not self.wires.ket) and other.wires.bra and other.wires.ket
        if self_needs_bra or self_needs_ket:
            return self.adjoint @ (self @ other)

=======

        .. code-block::
            >>> from mrmustard.lab_dev import Coherent, Attenuator, Ket, DM, Channel
            >>> assert issubclass(Coherent, Ket)
            >>> assert issubclass(Attenuator, Channel)
            >>> assert isinstance(Coherent([0], 1.0) >> Attenuator([0], 0.5), DM)
        """
        msg = f"``>>`` not supported between {self} and {other} because it's not clear "
        msg += (
            "whether or where to add bra wires. Use ``@`` instead and specify all the components."
        )

        only_ket = not self.wires.bra and not other.wires.bra
        only_bra = not self.wires.ket and not other.wires.ket
        both_sides = self.wires.bra and self.wires.ket and other.wires.bra and other.wires.ket
        if only_ket or only_bra or both_sides:
            return self @ other

        self_needs_bra = (not self.wires.bra) and other.wires.bra and other.wires.ket
        self_needs_ket = (not self.wires.ket) and other.wires.bra and other.wires.ket
        if self_needs_bra or self_needs_ket:
            return self.adjoint @ (self @ other)

>>>>>>> 0e7336c7
        other_needs_bra = (self.wires.bra and self.wires.ket) and not other.wires.bra
        other_needs_ket = (self.wires.bra and self.wires.ket) and not other.wires.ket
        if other_needs_bra or other_needs_ket:
            return (self @ other) @ other.adjoint

        raise ValueError(msg)

    def __repr__(self) -> str:
        return f"{self.__class__.__name__}(modes={self.modes}, name={self.name or None})"

    def _repr_html_(self):  # pragma: no cover
        temp = Template(
            filename=os.path.dirname(__file__) + "/assets/circuit_components.txt"
        )  # nosec

        wires_temp = Template(filename=os.path.dirname(__file__) + "/assets/wires.txt")  # nosec
        wires_temp_uni = wires_temp.render_unicode(wires=self.wires)
        wires_temp_uni = (
            wires_temp_uni.replace("<body>", "").replace("</body>", "").replace("h1", "h3")
        )

        rep_temp = (
            Template(filename=os.path.dirname(__file__) + "/../physics/assets/fock.txt")  # nosec
            if isinstance(self.representation, Fock)
            else Template(
                filename=os.path.dirname(__file__) + "/../physics/assets/bargmann.txt"
            )  # nosec
        )
        rep_temp_uni = rep_temp.render_unicode(rep=self.representation)
        rep_temp_uni = rep_temp_uni.replace("<body>", "").replace("</body>", "").replace("h1", "h3")
        display(HTML(temp.render(comp=self, wires=wires_temp_uni, rep=rep_temp_uni)))


class CCView(CircuitComponent):
    r"""A base class for views of circuit components. It allows for a more efficient
    use of components when we need the same component on different wires.

    Args:
        component: The circuit component to take the view of.
    """

    def __init__(self, component: CircuitComponent) -> None:
        self.__dict__ = component.__dict__.copy()
        self._component = component._light_copy()

    def __getattr__(self, name):
        r"""send calls to the component"""
        return getattr(self._component, name)

    def __repr__(self) -> str:
        return repr(self._component)


class AdjointView(CCView):
    r"""
    Adjoint view of a circuit component obtained by swapping the ket/bra wires
    and conjugating the representation. Note the representation is a wrapper
    property around the original one, so it can work also for classes whose
    representation attribute is a computed property like the trainable components.

    Args:
        component: The circuit component to take the view of.
    """

    @property
    def short_name(self) -> str:
        "short name that appears in the circuit"
        return self._component.short_name + "_adj"

    @property
    def adjoint(self) -> CircuitComponent:
        r"""
        Returns a light-copy of the component that was used to generate the view.
        """
        return self._component._light_copy()

    @property
    def representation(self):
        r"""
        A representation of this circuit component. Note that ket and bra indices
        have been swapped.
        """
        bras = self._component.wires.bra.indices
        kets = self._component.wires.ket.indices
        return self._component.representation.reorder(kets + bras).conj()

    @property
    def wires(self):
        r"""
        The ``Wires`` in this component.
        """
        return self._component.wires.adjoint


class DualView(CCView):
    r"""
    Dual view of a circuit component obtained by swapping the input/output wires
    and conjugating the representation. Note the representation is a wrapper
    property around the original one, so it can work also for classes whose
    representation attribute is a computed property like the trainable components.

    Args:
        component: The circuit component to take the view of.
    """

    @property
    def short_name(self) -> str:
        "short name that appears in the circuit"
        return self._component.short_name + "_dual"

    @property
    def dual(self) -> CircuitComponent:
        r"""
        Returns a light-copy of the component that was used to generate the view.
        """
        return self._component._light_copy()

    @property
    def representation(self):
        r"""
        A representation of this circuit component. Note that input and output indices
        have been swapped.
        """
        ok = self._component.wires.ket.output.indices
        ik = self._component.wires.ket.input.indices
        ib = self._component.wires.bra.input.indices
        ob = self._component.wires.bra.output.indices
        return self._component.representation.reorder(ib + ob + ik + ok).conj()

    @property
    def wires(self):
        r"""
        The ``Wires`` in this component.
        """
        return self._component.wires.dual<|MERGE_RESOLUTION|>--- conflicted
+++ resolved
@@ -130,11 +130,7 @@
                 break
         else:
             ret = CircuitComponent()
-<<<<<<< HEAD
-        ret._name = name or tp.__name__ + "".join(str(m) for m in sorted(wires.modes))
-=======
         ret._name = name
->>>>>>> 0e7336c7
         ret._representation = representation
         ret._wires = wires
 
@@ -219,11 +215,7 @@
         name: Optional[str] = None,
     ) -> CircuitComponent:
         r"""Returns a circuit component from the given triple (A,b,c) that parametrizes the
-<<<<<<< HEAD
-        quadrature wavefunction of this component in the form ``c exp(1/2 x^T A x + b^T x)``.
-=======
         quadrature wavefunction of this component in the form :math:`c * exp(1/2 x^T A x + b^T x)`.
->>>>>>> 0e7336c7
 
         Args:
             modes_out_bra: The output modes on the bra side of this component.
@@ -289,11 +281,7 @@
         The name of this component.
         """
         if self._name is None:
-<<<<<<< HEAD
-            name = self.__class__.__name__
-=======
             name = self.short_name
->>>>>>> 0e7336c7
             modes = "".join(str(m) for m in sorted(self.wires.modes))
             self._name = name + modes if len(modes) < 5 else name
         return self._name
@@ -493,7 +481,6 @@
         cannot be deduced from the wires of the components. For example this
         allows ``Ket``s to be right-shifted into ``Channel``s and automatically
         the result is a ``DM``:
-<<<<<<< HEAD
 
         .. code-block::
             >>> from mrmustard.lab_dev import Coherent, Attenuator, Ket, DM, Channel
@@ -517,31 +504,6 @@
         if self_needs_bra or self_needs_ket:
             return self.adjoint @ (self @ other)
 
-=======
-
-        .. code-block::
-            >>> from mrmustard.lab_dev import Coherent, Attenuator, Ket, DM, Channel
-            >>> assert issubclass(Coherent, Ket)
-            >>> assert issubclass(Attenuator, Channel)
-            >>> assert isinstance(Coherent([0], 1.0) >> Attenuator([0], 0.5), DM)
-        """
-        msg = f"``>>`` not supported between {self} and {other} because it's not clear "
-        msg += (
-            "whether or where to add bra wires. Use ``@`` instead and specify all the components."
-        )
-
-        only_ket = not self.wires.bra and not other.wires.bra
-        only_bra = not self.wires.ket and not other.wires.ket
-        both_sides = self.wires.bra and self.wires.ket and other.wires.bra and other.wires.ket
-        if only_ket or only_bra or both_sides:
-            return self @ other
-
-        self_needs_bra = (not self.wires.bra) and other.wires.bra and other.wires.ket
-        self_needs_ket = (not self.wires.ket) and other.wires.bra and other.wires.ket
-        if self_needs_bra or self_needs_ket:
-            return self.adjoint @ (self @ other)
-
->>>>>>> 0e7336c7
         other_needs_bra = (self.wires.bra and self.wires.ket) and not other.wires.bra
         other_needs_ket = (self.wires.bra and self.wires.ket) and not other.wires.ket
         if other_needs_bra or other_needs_ket:
