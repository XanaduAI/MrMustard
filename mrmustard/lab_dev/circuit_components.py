# Copyright 2023 Xanadu Quantum Technologies Inc.

# Licensed under the Apache License, Version 2.0 (the "License");
# you may not use this file except in compliance with the License.
# You may obtain a copy of the License at

#     http://www.apache.org/licenses/LICENSE-2.0

# Unless required by applicable law or agreed to in writing, software
# distributed under the License is distributed on an "AS IS" BASIS,
# WITHOUT WARRANTIES OR CONDITIONS OF ANY KIND, either express or implied.
# See the License for the specific language governing permissions and
# limitations under the License.

"""
A base class for the components of quantum circuits.
"""

# pylint: disable=super-init-not-called, protected-access, import-outside-toplevel
from __future__ import annotations

from typing import Optional, Sequence, Union
import numbers
from functools import cached_property

import numpy as np
import ipywidgets as widgets
from IPython.display import display

<<<<<<< HEAD
from mrmustard import math, settings, widgets as mmwidgets
=======
from mrmustard import settings, math
>>>>>>> e1d96672
from mrmustard.utils.typing import Scalar, ComplexTensor
from mrmustard.physics.representations import Representation, Bargmann, Fock
from mrmustard.math.parameter_set import ParameterSet
from mrmustard.math.parameters import Constant, Variable
from mrmustard.lab_dev.wires import Wires

__all__ = ["CircuitComponent", "AdjointView", "DualView"]


class CircuitComponent:
    r"""
    A base class for the circuit components (states, transformations, measurements,
    and any component made by combining CircuitComponents). CircuitComponents are
    defined by their ``representation`` and ``wires`` attributes. See the :class:`Wires`
    and :class:`Representation` classes (and their subclasses) for more details.

    Args:
        representation: A representation for this circuit component.
        modes_out_bra: The output modes on the bra side of this component.
        modes_in_bra: The input modes on the bra side of this component.
        modes_out_ket: The output modes on the ket side of this component.
        modes_in_ket: The input modes on the ket side of this component.
        name: The name of this component.
    """

    short_name = "CC"

    def __init__(
        self,
        representation: Optional[Bargmann | Fock] = None,
        modes_out_bra: Optional[Sequence[int]] = None,
        modes_in_bra: Optional[Sequence[int]] = None,
        modes_out_ket: Optional[Sequence[int]] = None,
        modes_in_ket: Optional[Sequence[int]] = None,
        name: Optional[str] = None,
    ) -> None:
        modes_out_bra = modes_out_bra or ()
        modes_in_bra = modes_in_bra or ()
        modes_out_ket = modes_out_ket or ()
        modes_in_ket = modes_in_ket or ()

        self._wires = Wires(
            set(modes_out_bra), set(modes_in_bra), set(modes_out_ket), set(modes_in_ket)
        )
        self._name = name
        self._parameter_set = ParameterSet()
        self._representation = representation

        # handle out-of-order modes
        ob = tuple(sorted(modes_out_bra))
        ib = tuple(sorted(modes_in_bra))
        ok = tuple(sorted(modes_out_ket))
        ik = tuple(sorted(modes_in_ket))
        if ob != modes_out_bra or ib != modes_in_bra or ok != modes_out_ket or ik != modes_in_ket:
            offsets = [len(ob), len(ob) + len(ib), len(ob) + len(ib) + len(ok)]
            perm = (
                tuple(np.argsort(modes_out_bra))
                + tuple(np.argsort(modes_in_bra) + offsets[0])
                + tuple(np.argsort(modes_out_ket) + offsets[1])
                + tuple(np.argsort(modes_in_ket) + offsets[2])
            )
            if self._representation:
                self._representation = self._representation.reorder(tuple(perm))

    @classmethod
    def _from_attributes(
        cls,
        representation: Representation,
        wires: Wires,
        name: Optional[str] = None,
    ) -> CircuitComponent:
        r"""
        Initializes a circuit component from a ``Representation``, a set of ``Wires``, a name.
        It differs from the __init__ in that it takes a set of wires directly.
        Note there are deliberately no checks to ensure types and wires are compatible
        in the standard way (e.g. one could pass a representation for a single mode ket
        and wires for a two-mode one).

        The return type is the closest parent among the types ``Ket``, ``DM``, ``Unitary``,
        ``Operation``, ``Channel``, and ``Map``. This is to ensure the right properties
        are used when calling methods on the returned object, e.g. when adding two
        coherent states we don't get a generic ``CircuitComponent`` but a ``Ket``:

        .. code-block::
            >>> from mrmustard.lab_dev import Coherent, Ket
            >>> cat = Coherent(modes=[0], x=2.0) + Coherent(modes=[0], x=-2.0)
            >>> assert isinstance(cat, Ket)

        Args:
            representation: A representation for this circuit component.
            wires: The wires of this component.
            name: The name for this component (optional).

        Returns:
            A circuit component with the given attributes.
        """
        types = {"Ket", "DM", "Unitary", "Operation", "Channel", "Map"}
        for tp in cls.mro():
            if tp.__name__ in types:
                ret = tp()
                break
        else:
            ret = CircuitComponent()
        ret._name = name
        ret._representation = representation
        ret._wires = wires

        return ret

    def _add_parameter(self, parameter: Union[Constant, Variable]):
        r"""
        Adds a parameter to this circuit component and makes it accessible as an attribute.

        Args:
            parameter: The parameter to add.

        Raises:
            ValueError: If the the given parameter is incompatible with the number
                of modes (e.g. for parallel gates).
        """
        if parameter.value.shape != ():
            length = sum(parameter.value.shape)
            if length != 1 and length != len(self.modes):
                msg = f"Length of ``{parameter.name}`` must be 1 or {len(self.modes)}."
                raise ValueError(msg)
        self.parameter_set.add_parameter(parameter)
        self.__dict__[parameter.name] = parameter

    @classmethod
    def from_bargmann(
        cls,
        triple: tuple,
        modes_out_bra: Sequence[int] = (),
        modes_in_bra: Sequence[int] = (),
        modes_out_ket: Sequence[int] = (),
        modes_in_ket: Sequence[int] = (),
        name: Optional[str] = None,
    ) -> CircuitComponent:
        r"""
        Initializes a ``CircuitComponent`` object from its Bargmann (A,b,c) parametrization.

        Args:
            triple: The Bargmann representation of the component.
            modes_out_bra: The output modes on the bra side of this component.
            modes_in_bra: The input modes on the bra side of this component.
            modes_out_ket: The output modes on the ket side of this component.
            modes_in_ket: The input modes on the ket side of this component.
            name: The name of this component.

        Returns:
            A circuit component with the given Bargmann representation.
        """
        repr = Bargmann(*triple)
        wires = Wires(set(modes_out_bra), set(modes_in_bra), set(modes_out_ket), set(modes_in_ket))
        return cls._from_attributes(repr, wires, name)

    @property
    def bargmann(self) -> tuple:
        r"""
        The Bargmann parametrization of this component, if available.
        It returns a triple (A, b, c) such that the Bargmann function of this component is
        :math:`F(z) = c \exp\left(\frac{1}{2} z^T A z + b^T z\right)`

        .. code-block:: pycon

            >>> from mrmustard.lab_dev import CircuitComponent, Coherent
            >>> coh = Coherent(modes=[0], x=1.0)
            >>> coh_cc = CircuitComponent.from_bargmann(coh.bargmann, modes_out_ket=[0])
            >>> assert isinstance(coh_cc, CircuitComponent)
            >>> assert coh == coh_cc  # equality looks at representation and wires
        """
        try:
            return self.representation.triple
        except AttributeError as e:
            raise AttributeError(
                f"Cannot compute triple from representation of type ``{self.representation.__class__.__qualname__}``."
            ) from e

    @classmethod
    def from_quadrature(
        cls,
        modes_out_bra: Sequence[int],
        modes_in_bra: Sequence[int],
        modes_out_ket: Sequence[int],
        modes_in_ket: Sequence[int],
        triple: tuple,
        phi: float = 0.0,
        name: Optional[str] = None,
    ) -> CircuitComponent:
        r"""
        Returns a circuit component from the given triple (A,b,c) that parametrizes the
        quadrature wavefunction of this component in the form :math:`c * exp(1/2 x^T A x + b^T x)`.

        Args:
            modes_out_bra: The output modes on the bra side of this component.
            modes_in_bra: The input modes on the bra side of this component.
            modes_out_ket: The output modes on the ket side of this component.
            modes_in_ket: The input modes on the ket side of this component.
            triple: The (A,b,c) triple that parametrizes the wave function.
            phi: The quadrature angle. ``phi=0`` corresponds to the x quadrature, ``phi=pi/2`` to the p quadrature. The default value is ``0``.
            name: The name of this component.

        Returns:
            A circuit component with the given quadrature representation.
        """
        from mrmustard.lab_dev.circuit_components_utils import BtoQ

        wires = Wires(set(modes_out_bra), set(modes_in_bra), set(modes_out_ket), set(modes_in_ket))
        QtoB_ob = BtoQ(modes_out_bra, phi).inverse().adjoint  # output bra
        QtoB_ib = BtoQ(modes_in_bra, phi).inverse().adjoint.dual  # input bra
        QtoB_ok = BtoQ(modes_out_ket, phi).inverse()  # output ket
        QtoB_ik = BtoQ(modes_in_ket, phi).inverse().dual  # input ket
        # NOTE: the representation is Bargmann here because we use the inverse of BtoQ on the B side
        QQQQ = CircuitComponent._from_attributes(Bargmann(*triple), wires)
        BBBB = QtoB_ib @ (QtoB_ik @ QQQQ @ QtoB_ok) @ QtoB_ob
        return cls._from_attributes(BBBB.representation, wires, name)

    def quadrature(self, phi: float = 0.0) -> tuple | ComplexTensor:
        r"""
        The quadrature representation data of this circuit component.
        """
        if isinstance(self.representation, Fock):
            raise NotImplementedError("Not implemented with Fock representation.")

        from mrmustard.lab_dev.circuit_components_utils import BtoQ

        BtoQ_ob = BtoQ(self.wires.output.bra.modes, phi).adjoint
        BtoQ_ib = BtoQ(self.wires.input.bra.modes, phi).adjoint.dual
        BtoQ_ok = BtoQ(self.wires.output.ket.modes, phi)
        BtoQ_ik = BtoQ(self.wires.input.ket.modes, phi).dual
        QQQQ = BtoQ_ib @ (BtoQ_ik @ self @ BtoQ_ok) @ BtoQ_ob
        return QQQQ.representation.data

    @property
    def representation(self) -> Representation | None:
        r"""
        A representation of this circuit component.
        """
        return self._representation

    @property
    def modes(self) -> list[int]:
        r"""
        The sorted list of modes of this component.
        """
        return sorted(self.wires.modes)

    @property
    def n_modes(self) -> int:
        r"""
        The number of modes spanned by this component across all wires.
        """
        return len(self.modes)

    @property
    def name(self) -> str:
        r"""
        The name of this component.
        """
        if self._name is None:
            name = self.short_name
            modes = "".join(str(m) for m in sorted(self.wires.modes))
            self._name = name + modes if len(modes) < 5 else name
        return self._name

    @property
    def parameter_set(self) -> ParameterSet:
        r"""
        The set of parameters of this component.
        """
        return self._parameter_set

    @property
    def wires(self) -> Wires:
        r"""
        The wires of this component.
        """
        return self._wires

    @property
    def adjoint(self) -> AdjointView:
        r"""
        The adjoint of this component obtained by conjugating the representation and swapping
        the ket and bra wires. The returned object is a view of the original component which
        applies a conjugation and a swap of the wires, but does not copy the data in memory.
        """
        return AdjointView(self)

    @property
    def dual(self) -> DualView:
        r"""
        The dual of this component obtained by conjugating the representation and swapping
        the input and output wires. The returned object is a view of the original component which
        applies a conjugation and a swap of the wires, but does not copy the data in memory.
        """
        return DualView(self)

    @cached_property
    def manual_shape(self) -> list[Optional[int]]:
        r"""
        The shape of this Component in the Fock representation. If not manually set,
        it is a list of M ``None``s where M is the number of wires of the component.
        The manual_shape is a list and therefore it is mutable. In fact, it can evolve
        over time as we learn more about the component or its neighbours. For
        each wire, the entry is either an integer or ``None``. If it is an integer, it
        is the dimension of the corresponding Fock space. If it is ``None``, it means
        the best shape is not known yet. ``None``s automatically become integers when
        ``auto_shape`` is called, but the integers already set are not changed.
        The order of the elements in the shape is intended the same order as the wires
        in the `.wires` attribute.
        """
        try:  # to read it from array ansatz
            return list(self.representation.array.shape[1:])
        except AttributeError:  # bargmann
            return [None] * len(self.wires)

    def _light_copy(self, wires: Optional[Wires] = None) -> CircuitComponent:
        r"""
        Creates a "light" copy of this component by referencing its __dict__, except for the wires,
        which are a new object or the given one.
        This is useful when one needs the same component acting on different modes, for example.
        """
        instance = super().__new__(self.__class__)
        instance.__dict__ = self.__dict__.copy()
        instance.__dict__["_wires"] = wires or Wires(*self.wires.args)
        return instance

    def on(self, modes: Sequence[int]) -> CircuitComponent:
        r"""
        Creates a light copy of this component that acts on the given ``modes`` instead of the
        original modes. It only works if the component's wires are all defined on the same modes.
        As a light copy, the returned component shares the representation with the original one.

        If a more general rewiring is needed, while maintaining a light copy to the original, use
        ``._light_copy(new_wires)`` and pass the desired wires.

        Args:
            modes: The new modes that this component acts on.

        Returns:
            The component acting on the specified modes.

        Raises:
            ValueError: If the component's wires are not all defined on the same modes or if the
            length of the given modes is different from the length of the original modes.
        """
        ob = self.wires.output.bra.modes
        ib = self.wires.input.bra.modes
        ok = self.wires.output.ket.modes
        ik = self.wires.input.ket.modes
        subsets = [s for s in (ob, ib, ok, ik) if s]
        if any(s != subsets[0] for s in subsets):
            raise ValueError(
                f"Cannot rewire a component with wires on different modes ({ob, ib, ok, ik})."
            )
        for subset in subsets:
            if subset and len(subset) != len(modes):
                raise ValueError(f"Expected ``{len(modes)}`` modes, found ``{len(subset)}``.")
        ret = self._light_copy()
        ret._wires = Wires(
            modes_out_bra=set(modes) if ob else set(),
            modes_in_bra=set(modes) if ib else set(),
            modes_out_ket=set(modes) if ok else set(),
            modes_in_ket=set(modes) if ik else set(),
        )

        return ret

    def fock(self, shape: Optional[int | Sequence[int]] = None, batched=False) -> ComplexTensor:
        r""", shape: Optional[int | Sequence[int]] = None, batched=False) -> CircuitComponent:
        Returns an array representation of this component in the Fock basis with the given shape.
        If the shape is not given, it defaults to the ``auto_shape`` of the component if it is
        available, otherwise it defaults to the value of ``AUTOSHAPE_MAX`` in the settings.

        Args:
            shape: The shape of the returned representation. If ``shape`` is given as an ``int``,
                it is broadcasted to all the dimensions. If not given, it is estimated.
            batched: Whether the returned representation is batched or not. If ``False`` (default)
                it will squeeze the batch dimension if it is 1.
        Returns:
            array: The Fock representation of this component.
        """
        if isinstance(shape, int):
            shape = (shape,) * self.representation.ansatz.num_vars
        auto_shape = self.auto_shape()
        shape = shape or auto_shape
        if len(shape) != len(auto_shape):
            raise ValueError(
                f"Expected Fock shape of length {len(auto_shape)}, got length {len(shape)}"
            )

        try:
            As, bs, cs = self.bargmann
            arrays = [math.hermite_renormalized(A, b, c, shape) for A, b, c in zip(As, bs, cs)]
        except AttributeError:
            arrays = self.representation.reduce(shape).array
        array = math.sum(arrays, axes=[0])
        arrays = math.expand_dims(array, 0) if batched else array
        return arrays

    def to_fock(self, shape=None):
        r"""
        Returns a new circuit component with the same attributes as this and a ``Fock`` representation.

        .. code-block::

            >>> from mrmustard.lab_dev import Dgate
            >>> from mrmustard.physics.representations import Fock

            >>> d = Dgate([1], x=0.1, y=0.1)
            >>> d_fock = d.to_fock(shape=3)

            >>> assert d_fock.name == d.name
            >>> assert d_fock.wires == d.wires
            >>> assert isinstance(d_fock.representation, Fock)

        Args:
            shape: The shape of the returned representation. If ``shape``is given as
                an ``int``, it is broadcasted to all the dimensions. If ``None``, it
                defaults to the value of ``AUTOSHAPE_MAX`` in the settings.
        """
        fock = Fock(math.astensor(self.fock(shape, batched=True)), batched=True)
        fock._original_bargmann_data = self.representation.data
        return self._from_attributes(fock, self.wires, self.name)

    def auto_shape(self, **kwargs) -> tuple[int, ...]:
        r"""
        The shape of the Fock representation of this component. If the component has a Fock representation
        then it is just the shape of the array. If the components is a State in Bargmann
        representation the shape is calculated using autoshape using the single-mode marginals.
        If the component is not a State then the shape is a tuple of ``settings.AUTOSHAPE_MAX`` values
        except where the ``manual_shape`` attribute has been set..
        """
        return tuple(s or settings.AUTOSHAPE_MAX for s in self.manual_shape)

    def __add__(self, other: CircuitComponent) -> CircuitComponent:
        r"""
        Implements the addition between circuit components.
        """
        if self.wires != other.wires:
            msg = "Cannot add components with different wires."
            raise ValueError(msg)
        rep = self.representation + other.representation
        name = self.name if self.name == other.name else ""
        return self._from_attributes(rep, self.wires, name)

    def __sub__(self, other: CircuitComponent) -> CircuitComponent:
        r"""
        Implements the subtraction between circuit components.
        """
        if self.wires != other.wires:
            msg = "Cannot subtract components with different wires."
            raise ValueError(msg)
        rep = self.representation - other.representation
        name = self.name if self.name == other.name else ""
        return self._from_attributes(rep, self.wires, name)

    def __mul__(self, other: Scalar) -> CircuitComponent:
        r"""
        Implements the multiplication by a scalar from the right.
        """
        return self._from_attributes(self.representation * other, self.wires, self.name)

    def __rmul__(self, other: Scalar) -> CircuitComponent:
        r"""
        Implements the multiplication by a scalar from the left.
        """
        return self * other

    def __truediv__(self, other: Scalar) -> CircuitComponent:
        r"""
        Implements the division by a scalar for circuit components.
        """
        return self._from_attributes(self.representation / other, self.wires, self.name)

    def __eq__(self, other) -> bool:
        r"""
        Whether this component is equal to another component.

        Compares representations and wires, but not the other attributes (e.g. name and parameter set).
        """
        return self.representation == other.representation and self.wires == other.wires

    def _matmul_indices(self, other: CircuitComponent) -> tuple[tuple[int, ...], tuple[int, ...]]:
        r"""
        Finds the indices of the wires being contracted when ``self @ other`` is called.
        """
        # find the indices of the wires being contracted on the bra side
        bra_modes = tuple(self.wires.bra.output.modes & other.wires.bra.input.modes)
        idx_z = self.wires.bra.output[bra_modes].indices
        idx_zconj = other.wires.bra.input[bra_modes].indices
        # find the indices of the wires being contracted on the ket side
        ket_modes = tuple(self.wires.ket.output.modes & other.wires.ket.input.modes)
        idx_z += self.wires.ket.output[ket_modes].indices
        idx_zconj += other.wires.ket.input[ket_modes].indices
        return idx_z, idx_zconj

    def __matmul__(self, other: CircuitComponent | Scalar) -> CircuitComponent:
        r"""
        Contracts ``self`` and ``other`` without adding adjoints.
        It allows for contracting components exactly as specified.

        For example, a coherent state can be input to an attenuator, but
        the attenuator has two inputs: on the ket and the bra side.
        The ``>>`` operator would automatically add the adjoint of the coherent
        state on the bra side of the input of the attenuator, but the ``@`` operator
        instead does not:

        .. code-block::
            >>> from mrmustard.lab_dev import Coherent, Attenuator
            >>> coh = Coherent([0], 1.0)
            >>> att = Attenuator([0], 0.5)
            >>> assert (coh @ att).wires.input.bra  # the input bra is still uncontracted
        """
        if isinstance(other, (numbers.Number, np.ndarray)):
            return self * other

        wires_result, perm = self.wires @ other.wires
        idx_z, idx_zconj = self._matmul_indices(other)

        if isinstance(self.representation, Bargmann) and isinstance(other.representation, Bargmann):
            rep = self.representation[idx_z] @ other.representation[idx_zconj]
            rep = rep.reorder(perm) if perm else rep
            return CircuitComponent._from_attributes(rep, wires_result, None)

        self_shape = list(self.auto_shape())
        other_shape = list(other.auto_shape())
        for z, zc in zip(idx_z, idx_zconj):
            self_shape[z] = min(self_shape[z], other_shape[zc])
            other_shape[zc] = self_shape[z]

        if isinstance(self.representation, Fock):
            self_rep = self.representation.reduce(self_shape)
        else:
            self_rep = self.to_fock(self_shape).representation
        if isinstance(other.representation, Fock):
            other_rep = other.representation.reduce(other_shape)
        else:
            other_rep = other.to_fock(other_shape).representation

        rep = self_rep[idx_z] @ other_rep[idx_zconj]
        rep = rep.reorder(perm) if perm else rep
        return CircuitComponent._from_attributes(rep, wires_result, None)

    def __rmatmul__(self, other: Scalar) -> CircuitComponent:
        r"""
        Multiplies a scalar with a circuit component when written as ``scalar @ component``.
        """
        return self * other

    def __rshift__(self, other: CircuitComponent | numbers.Number) -> CircuitComponent | np.ndarray:
        r"""
        Contracts ``self`` and ``other`` (output of self going into input of other).
        It adds the adjoints when they are missing (e.g. if ``self`` is a Ket and
        ``other`` is a Channel). An error is raised if these cannot be deduced from
        the wires of the components. For example this allows ``Ket``s to be right-shifted
        into ``Channel``s and automatically the result is a ``DM``. If the result has
        no wires left, it returns the (batched) scalar value of the representation.
        Note that a ``CircuitComponent`` is allowed to right-shift into scalars because the scalar
        part may result from an automated contraction subroutine that involves several components).

        .. code-block::
            >>> from mrmustard.lab_dev import Coherent, Attenuator, Ket, DM, Channel
            >>> import numpy as np
            >>> assert issubclass(Coherent, Ket)
            >>> assert issubclass(Attenuator, Channel)
            >>> assert isinstance(Coherent([0], 1.0) >> Attenuator([0], 0.5), DM)
            >>> assert isinstance(Coherent([0], 1.0) >> Coherent([0], 1.0).dual, complex)
        """
        if hasattr(other, "__custom_rrshift__"):
            return other.__custom_rrshift__(self)

        if isinstance(other, (numbers.Number, np.ndarray)):
            return self * other

        msg = f"``>>`` not supported between {self} and {other} because it's not clear "
        msg += (
            "whether or where to add missing components. Use ``@`` and specify all the components."
        )

        only_ket = not self.wires.bra and not other.wires.bra
        only_bra = not self.wires.ket and not other.wires.ket
        both_sides = self.wires.bra and self.wires.ket and other.wires.bra and other.wires.ket
        if only_ket or only_bra or both_sides:
            return self._rshift_return(self @ other)

        self_needs_bra = (not self.wires.bra) and other.wires.bra and other.wires.ket
        self_needs_ket = (not self.wires.ket) and other.wires.bra and other.wires.ket
        if self_needs_bra or self_needs_ket:
            return self._rshift_return(self.adjoint @ (self @ other))

        other_needs_bra = (self.wires.bra and self.wires.ket) and not other.wires.bra
        other_needs_ket = (self.wires.bra and self.wires.ket) and not other.wires.ket
        if other_needs_bra or other_needs_ket:
            return self._rshift_return((self @ other) @ other.adjoint)

        msg = f"``>>`` not supported between {self} and {other} because it's not clear "
        msg += (
            "whether or where to add bra wires. Use ``@`` instead and specify all the components."
        )
        raise ValueError(msg)

    def _rshift_return(
        self, ret: CircuitComponent | np.ndarray | complex
    ) -> CircuitComponent | np.ndarray | complex:
        "internal convenience method for right-shift, to return the right type of object"
        if len(ret.wires) > 0:
            return ret
        scalar = ret.representation.scalar
        return math.sum(scalar) if not settings.UNSAFE_ZIP_BATCH else scalar

    def __rrshift__(self, other: Scalar) -> CircuitComponent | np.array:
        r"""
        Multiplies a scalar with a circuit component when written as ``scalar >> component``.
        This is needed when the "component" on the left is the result of a contraction that leaves
        no wires and the component is returned as a scalar. Note that there is an edge case if the
        object on the left happens to have the ``__rshift__`` method, but it's not the one we want
        (usually `>>` is about bit shifts) like a numpy array. In this case in an expression with
        types ``np.ndarray >> CircuitComponent`` the method ``CircuitComponent.__rrshift__`` will
        not be called, and something else will be returned.
        """
        ret = self * other
        try:
            return ret.representation.scalar
        except AttributeError:
            return ret

    def __repr__(self) -> str:
        repr = self.representation
        repr_name = repr.__class__.__name__
        if repr_name == "NoneType":
            return self.__class__.__name__ + f"(modes={self.modes}, name={self.name})"
        else:
            return (
                self.__class__.__name__
                + f"(modes={self.modes}, name={self.name}"
                + f", repr={repr_name})"
            )

    def _repr_html_(self):  # pragma: no cover
        # both reps might return None
        rep_fn = mmwidgets.fock if isinstance(self.representation, Fock) else mmwidgets.bargmann
        rep_widget = rep_fn(self.representation)
        wires_widget = mmwidgets.wires(self.wires)
        if not rep_widget:
            title_widget = widgets.HTML(f"<h1>{self.name or type(self).__name__}</h1>")
            display(widgets.VBox([title_widget, wires_widget]))
            return
        rep_widget.layout.padding = "10px"
        wires_widget.layout.padding = "10px"
        display(
            widgets.Box(
                [wires_widget, rep_widget],
                layout=widgets.Layout(position="relative", width="85%", height="100%"),
            )
        )
<<<<<<< HEAD
=======
        rep_temp_uni = rep_temp.render_unicode(rep=self.representation)
        display(HTML(temp.render(comp=self, wires=wires_temp_uni, rep=rep_temp_uni)))
>>>>>>> e1d96672


class CCView(CircuitComponent):
    r"""
    A base class for views of circuit components. It allows for a more efficient
    use of components when we need the same component on different wires.

    Args:
        component: The circuit component to take the view of.
    """

    @property
    def short_name(self):
        return self._component.short_name

    def __init__(self, component: CircuitComponent) -> None:
        self.__dict__ = component.__dict__.copy()
        self._component = component._light_copy()

    def __repr__(self) -> str:
        return repr(self._component)


class AdjointView(CCView):
    r"""
    Adjoint view of a circuit component obtained by swapping the ket/bra wires
    and conjugating the representation. Note the representation is a wrapper
    property around the original one, so it can work also for classes whose
    representation attribute is a computed property like the trainable components.

    Args:
        component: The circuit component to take the view of.
    """

    @property
    def adjoint(self) -> CircuitComponent:
        r"""
        Returns a light-copy of the component that was used to generate the view.
        """
        return self._component._light_copy()

    @property
    def representation(self):
        r"""
        Returns a representation of this circuit component. Note that ket and bra
        indices have been swapped.
        """
        bras = self._component.wires.bra.indices
        kets = self._component.wires.ket.indices
        return self._component.representation.reorder(kets + bras).conj()

    @property
    def wires(self):
        r"""
        Returns the ``Wires`` in this component.
        """
        return self._component.wires.adjoint


class DualView(CCView):
    r"""
    Dual view of a circuit component obtained by swapping the input/output wires
    and conjugating the representation. Note the representation is a wrapper
    property around the original one, so it can work also for classes whose
    representation attribute is a computed property like the trainable components.

    Args:
        component: The circuit component to take the view of.
    """

    @property
    def dual(self) -> CircuitComponent:
        r"""
        Returns a light-copy of the component that was used to generate the view.
        """
        return self._component._light_copy()

    @property
    def representation(self):
        r"""
        Returns a representation of this circuit component. Note that input and
        output indices have been swapped.
        """
        ok = self._component.wires.ket.output.indices
        ik = self._component.wires.ket.input.indices
        ib = self._component.wires.bra.input.indices
        ob = self._component.wires.bra.output.indices
        return self._component.representation.reorder(ib + ob + ik + ok).conj()

    @property
    def wires(self):
        r"""
        Returns the ``Wires`` in this component.
        """
        return self._component.wires.dual<|MERGE_RESOLUTION|>--- conflicted
+++ resolved
@@ -27,11 +27,7 @@
 import ipywidgets as widgets
 from IPython.display import display
 
-<<<<<<< HEAD
-from mrmustard import math, settings, widgets as mmwidgets
-=======
-from mrmustard import settings, math
->>>>>>> e1d96672
+from mrmustard import settings, math, widgets as mmwidgets
 from mrmustard.utils.typing import Scalar, ComplexTensor
 from mrmustard.physics.representations import Representation, Bargmann, Fock
 from mrmustard.math.parameter_set import ParameterSet
@@ -688,11 +684,6 @@
                 layout=widgets.Layout(position="relative", width="85%", height="100%"),
             )
         )
-<<<<<<< HEAD
-=======
-        rep_temp_uni = rep_temp.render_unicode(rep=self.representation)
-        display(HTML(temp.render(comp=self, wires=wires_temp_uni, rep=rep_temp_uni)))
->>>>>>> e1d96672
 
 
 class CCView(CircuitComponent):
