# Copyright 2024 Xanadu Quantum Technologies Inc.

# Licensed under the Apache License, Version 2.0 (the "License");
# you may not use this file except in compliance with the License.
# You may obtain a copy of the License at

#     http://www.apache.org/licenses/LICENSE-2.0

# Unless required by applicable law or agreed to in writing, software
# distributed under the License is distributed on an "AS IS" BASIS,
# WITHOUT WARRANTIES OR CONDITIONS OF ANY KIND, either express or implied.
# See the License for the specific language governing permissions and
# limitations under the License.

"""
Samplers for measurement devices.
"""

from __future__ import annotations
from itertools import product

from abc import ABC, abstractmethod

from typing import Any, Sequence

import numpy as np

from mrmustard import math, settings

from .states import State, Number, Ket
from .circuit_components import CircuitComponent
from .circuit_components_utils import BtoQ

__all__ = ["Sampler", "PNRSampler", "HomodyneSampler"]


class Sampler(ABC):
    r"""
    A sampler for measurements of quantum circuits.

    Args:
        meas_outcomes: The measurement outcomes for this sampler.
        povms: The (optional) POVMs of this sampler.
    """

    def __init__(
        self,
        meas_outcomes: Sequence[Any],
        povms: CircuitComponent | Sequence[CircuitComponent] | None = None,
    ):
        self._povms = povms
        self._meas_outcomes = meas_outcomes
        self._outcome_arg = None

    @property
    def povms(self) -> CircuitComponent | Sequence[CircuitComponent] | None:
        r"""
        The POVMs of this sampler.
        """
        return self._povms

    @property
    def meas_outcomes(self) -> Sequence[Any]:
        r"""
        The measurement outcomes of this sampler.
        """
        return self._meas_outcomes

    @abstractmethod
    def probabilities(self, state: State, atol: float = 1e-4) -> Sequence[float]:
        r"""
        Returns the probability distribution of a state w.r.t. measurement outcomes.

        Args:
            state: The state to generate the probability distribution of. Note: the
                input state must be normalized.
            atol: The absolute tolerance used for validating that the computed
                probability distribution sums to ``1``.
        """

    def sample(self, state: State, n_samples: int = 1000, seed: int | None = None) -> np.ndarray:
        r"""
        Returns an array of samples given a state.

        Args:
            state: The state to sample.
            n_samples: The number of samples to generate.
            seed: An optional seed for random sampling.

        Returns:
            An array of samples such that the shape is ``(n_samples, n_modes)``.
        """
        if len(state.modes) == 1:
            return self.sample_prob_dist(state, n_samples, seed)[0]

        initial_mode = state.modes[0]
        initial_samples, probs = self.sample_prob_dist(state[initial_mode], n_samples, seed)

        unique_samples, idxs, counts = np.unique(
            initial_samples, return_index=True, return_counts=True
        )
        ret = []
        for unique_sample, idx, counts in zip(unique_samples, idxs, counts):
            meas_op = self._get_povm(unique_sample, initial_mode).dual
            prob = probs[idx]
            norm = math.sqrt(prob) if isinstance(state, Ket) else prob
            reduced_state = (state >> meas_op) / norm
            samples = self.sample(reduced_state, counts)
            for sample in samples:
                ret.append(np.append([unique_sample], sample))
        return np.array(ret)

    def sample_prob_dist(
        self, state: State, n_samples: int = 1000, seed: int | None = None
    ) -> tuple[np.ndarray, np.ndarray]:
        r"""
        Samples a state by computing the probability distribution.

        Args:
            state: The state to sample.
            n_samples: The number of samples to generate.
            seed: An optional seed for random sampling.

        Returns:
            A tuple of the generated samples and the probability
            of obtaining the sample.
        """
        rng = np.random.default_rng(seed) if seed else settings.rng
        probs = self.probabilities(state)
        meas_outcomes = list(product(self.meas_outcomes, repeat=len(state.modes)))
        samples = rng.choice(
            a=meas_outcomes,
            p=probs,
            size=n_samples,
        )
        return samples, np.array([probs[meas_outcomes.index(tuple(sample))] for sample in samples])

    def _get_povm(self, meas_outcome: Any, mode: int) -> CircuitComponent:
        r"""
        Returns the POVM associated with a given outcome on a given mode.

        Args:
            meas_outcome: The measurement outcome.
            mode: The mode.

        Returns:
            The POVM circuit component.

        Raises:
            ValueError: If this sampler has no POVMs.
        """
        if self._povms is None:
            raise ValueError("This sampler has no POVMs defined.")
        if isinstance(self.povms, CircuitComponent):
            kwargs = self.povms.parameters.to_dict()
            kwargs[self._outcome_arg] = meas_outcome
            return self.povms.__class__(mode, **kwargs)
        else:
            return self.povms[self.meas_outcomes.index(meas_outcome)].on([mode])

    def _validate_probs(self, probs: Sequence[float], atol: float) -> Sequence[float]:
        r"""
        Validates that the given probability distribution sums to ``1`` within some
        tolerance and returns a renormalized probability distribution to account for
        small numerical errors.

        Args:
            probs: The probability distribution to validate.
            atol: The absolute tolerance to validate with.
        """
        atol = atol or settings.ATOL
        probs = math.abs(probs)
        prob_sum = math.sum(probs)
        math.error_if(
            prob_sum,
            not math.allclose(prob_sum, 1),
            f"Probabilities sum to {prob_sum} and not 1.0.",
        )
        return probs / prob_sum


class PNRSampler(Sampler):
    r"""
    A sampler for photon-number resolving (PNR) detectors.

    Args:
        cutoff: The photon number cutoff.
    """

    def __init__(self, cutoff: int) -> None:
<<<<<<< HEAD
        super().__init__(list(range(cutoff)), Number([0], 0, cutoff))
=======
        super().__init__(list(range(cutoff)), Number(0, 0, cutoff))
>>>>>>> 22937d19
        self._cutoff = cutoff
        self._outcome_arg = "n"

    def probabilities(self, state, atol=1e-4):
        return self._validate_probs(state.fock_distribution(self._cutoff), atol)


class HomodyneSampler(Sampler):
    r"""
    A sampler for homodyne measurements.

    Args:
        phi: The quadrature angle where ``0`` corresponds to ``x`` and ``\pi/2`` to ``p``.
        bounds: The range of values to discretize over.
        num: The number of points to discretize over.
    """

    def __init__(
        self,
        phi: float = 0,
        bounds: tuple[float, float] = (-10, 10),
        num: int = 1000,
    ) -> None:
        meas_outcomes, step = np.linspace(*bounds, num, retstep=True)
        super().__init__(list(meas_outcomes))
        self._step = step
        self._phi = phi

    def probabilities(self, state, atol=1e-4):
        probs = state.quadrature_distribution(self.meas_outcomes, self._phi) * self._step ** len(
            state.modes
        )
        return self._validate_probs(probs, atol)

    def sample(self, state: State, n_samples: int = 1000, seed: int | None = None) -> np.ndarray:
        if len(state.modes) == 1:
            return self.sample_prob_dist(state, n_samples, seed)[0]

        initial_mode = state.modes[0]
        initial_samples, probs = self.sample_prob_dist(state[initial_mode], n_samples, seed)

        unique_samples, idxs, counts = np.unique(
            initial_samples, return_index=True, return_counts=True
        )
        ret = []
        for unique_sample, idx, counts in zip(unique_samples, idxs, counts):
            quad = np.array([[unique_sample] + [None] * (state.n_modes - 1)])
            quad = quad if isinstance(state, Ket) else math.tile(quad, (1, 2))
            reduced_ansatz = (state >> BtoQ([initial_mode], phi=self._phi)).ansatz(quad)
            reduced_state = state.from_bargmann(state.modes[1:], reduced_ansatz.triple)
            prob = probs[idx] / self._step
            norm = math.sqrt(prob) if isinstance(state, Ket) else prob
            normalized_reduced_state = reduced_state / norm
            samples = self.sample(normalized_reduced_state, counts)
            for sample in samples:
                ret.append(np.append([unique_sample], sample))
        return np.array(ret)<|MERGE_RESOLUTION|>--- conflicted
+++ resolved
@@ -188,11 +188,7 @@
     """
 
     def __init__(self, cutoff: int) -> None:
-<<<<<<< HEAD
-        super().__init__(list(range(cutoff)), Number([0], 0, cutoff))
-=======
         super().__init__(list(range(cutoff)), Number(0, 0, cutoff))
->>>>>>> 22937d19
         self._cutoff = cutoff
         self._outcome_arg = "n"
 
