# Copyright 2024 Xanadu Quantum Technologies Inc.

# Licensed under the Apache License, Version 2.0 (the "License");
# you may not use this file except in compliance with the License.
# You may obtain a copy of the License at

#     http://www.apache.org/licenses/LICENSE-2.0

# Unless required by applicable law or agreed to in writing, software
# distributed under the License is distributed on an "AS IS" BASIS,
# WITHOUT WARRANTIES OR CONDITIONS OF ANY KIND, either express or implied.
# See the License for the specific language governing permissions and
# limitations under the License.

"""
Samplers for measurement devices.
"""

from __future__ import annotations
from itertools import product

from abc import ABC, abstractmethod

from typing import Any, Sequence

import numpy as np

from mrmustard import math, settings

from .states import State, Number, Ket
from .circuit_components import CircuitComponent
from .circuit_components_utils import BtoQ

__all__ = ["Sampler", "PNRSampler", "HomodyneSampler"]


class Sampler(ABC):
    r"""
    A sampler for measurements of quantum circuits.

    Args:
        meas_outcomes: The measurement outcomes for this sampler.
        povms: The (optional) POVMs of this sampler.
    """

    def __init__(
        self,
        meas_outcomes: Sequence[Any],
        povms: CircuitComponent | Sequence[CircuitComponent] | None = None,
    ):
        self._povms = povms
        self._meas_outcomes = meas_outcomes
        self._outcome_arg = None

    @property
    def povms(self) -> CircuitComponent | Sequence[CircuitComponent] | None:
        r"""
        The POVMs of this sampler.
        """
        return self._povms

    @property
    def meas_outcomes(self) -> Sequence[Any]:
        r"""
        The measurement outcomes of this sampler.
        """
        return self._meas_outcomes

    @abstractmethod
    def probabilities(self, state: State, atol: float = 1e-4) -> Sequence[float]:
        r"""
        Returns the probability distribution of a state w.r.t. measurement outcomes.

        Args:
            state: The state to generate the probability distribution of. Note: the
                input state must be normalized.
            atol: The absolute tolerance used for validating that the computed
                probability distribution sums to ``1``.
        """

    def sample(self, state: State, n_samples: int = 1000, seed: int | None = None) -> np.ndarray:
        r"""
        Returns an array of samples given a state.

        Args:
            state: The state to sample.
            n_samples: The number of samples to generate.
            seed: An optional seed for random sampling.

        Returns:
            An array of samples such that the shape is ``(n_samples, n_modes)``.
        """
        initial_mode = state.modes[0]
        initial_samples, probs = self.sample_prob_dist(state[initial_mode], n_samples, seed)

        if len(state.modes) == 1:
            return initial_samples

        unique_samples, idxs, counts = np.unique(
            initial_samples, return_index=True, return_counts=True
        )
        ret = []
        for unique_sample, idx, counts in zip(unique_samples, idxs, counts):
            meas_op = self._get_povm(unique_sample, initial_mode).dual
            prob = probs[idx]
            norm = math.sqrt(prob) if isinstance(state, Ket) else prob
            reduced_state = (state >> meas_op) / norm
            samples = self.sample(reduced_state, counts)
            for sample in samples:
                ret.append(np.append([unique_sample], sample))
        return np.array(ret)

    def sample_prob_dist(
        self, state: State, n_samples: int = 1000, seed: int | None = None
    ) -> tuple[np.ndarray, np.ndarray]:
        r"""
        Samples a state by computing the probability distribution.

        Args:
            state: The state to sample.
            n_samples: The number of samples to generate.
            seed: An optional seed for random sampling.

        Returns:
            A tuple of the generated samples and the probability
            of obtaining the sample.
        """
        rng = np.random.default_rng(seed) if seed else settings.rng
        probs = self.probabilities(state)
        meas_outcomes = list(product(self.meas_outcomes, repeat=len(state.modes)))
        samples = rng.choice(
            a=meas_outcomes,
            p=probs,
            size=n_samples,
        )
        return samples, np.array([probs[meas_outcomes.index(tuple(sample))] for sample in samples])

    def _get_povm(self, meas_outcome: Any, mode: int) -> CircuitComponent:
        r"""
        Returns the POVM associated with a given outcome on a given mode.

        Args:
            meas_outcome: The measurement outcome.
            mode: The mode.

        Returns:
            The POVM circuit component.

        Raises:
            ValueError: If this sampler has no POVMs.
        """
        if self._povms is None:
            raise ValueError("This sampler has no POVMs defined.")
        if isinstance(self.povms, CircuitComponent):
            kwargs = self.povms.parameter_set.to_dict()
            kwargs[self._outcome_arg] = meas_outcome
            return self.povms.__class__(modes=[mode], **kwargs)
        else:
            return self.povms[self.meas_outcomes.index(meas_outcome)].on([mode])

    def _validate_probs(self, probs: Sequence[float], atol: float) -> Sequence[float]:
        r"""
        Validates that the given probability distribution sums to ``1`` within some
        tolerance and returns a renormalized probability distribution to account for
        small numerical errors.

        Args:
            probs: The probability distribution to validate.
            atol: The absolute tolerance to validate with.
        """
        atol = atol or settings.ATOL
        prob_sum = math.sum(probs)
        if not math.allclose(prob_sum, 1, atol):
            raise ValueError(f"Probabilities sum to {prob_sum} and not 1.0.")
        return math.real(probs / prob_sum)


class PNRSampler(Sampler):
    r"""
    A sampler for photon-number resolving (PNR) detectors.

    Args:
        cutoff: The photon number cutoff.
    """

    def __init__(self, cutoff: int) -> None:
        super().__init__(list(range(cutoff)), Number([0], 0))
        self._cutoff = cutoff
        self._outcome_arg = "n"

    def probabilities(self, state, atol=1e-4):
        return self._validate_probs(state.fock_distribution(self._cutoff), atol)


class HomodyneSampler(Sampler):
    r"""
    A sampler for homodyne measurements.

    Args:
        phi: The quadrature angle where ``0`` corresponds to ``x`` and ``\pi/2`` to ``p``.
        bounds: The range of values to discretize over.
        num: The number of points to discretize over.
    """

    def __init__(
        self,
        phi: float = 0,
        bounds: tuple[float, float] = (-10, 10),
        num: int = 1000,
    ) -> None:
        meas_outcomes, step = np.linspace(*bounds, num, retstep=True)
        super().__init__(list(meas_outcomes))
        self._step = step
        self._phi = phi

    def probabilities(self, state, atol=1e-4):
        probs = state.quadrature_distribution(self.meas_outcomes, self._phi) * self._step ** len(
            state.modes
        )
        return self._validate_probs(probs, atol)

    def sample(self, state: State, n_samples: int = 1000, seed: int | None = None) -> np.ndarray:
        initial_mode = state.modes[0]
        initial_samples, probs = self.sample_prob_dist(state[initial_mode], n_samples, seed)

        if len(state.modes) == 1:
            return initial_samples

        unique_samples, idxs, counts = np.unique(
            initial_samples, return_index=True, return_counts=True
        )
        ret = []
        for unique_sample, idx, counts in zip(unique_samples, idxs, counts):
            quad = np.array([[unique_sample] + [None] * (state.n_modes - 1)])
            quad = quad if isinstance(state, Ket) else math.tile(quad, (1, 2))
<<<<<<< HEAD
            reduced_ansatz = (state >> BtoQ([initial_mode], phi=self._phi)).ansatz(quad)
            reduced_state = state.from_bargmann(state.modes[1:], reduced_ansatz.triple)
            prob = probs[initial_samples.tolist().index(unique_sample)] / self._step
=======
            reduced_rep = (state >> BtoQ([initial_mode], phi=self._phi)).representation(quad)
            reduced_state = state.__class__.from_bargmann(state.modes[1:], reduced_rep.triple)
            prob = probs[idx] / self._step
>>>>>>> 5fe4a5f3
            norm = math.sqrt(prob) if isinstance(state, Ket) else prob
            normalized_reduced_state = reduced_state / norm
            samples = self.sample(normalized_reduced_state, counts)
            for sample in samples:
                ret.append(np.append([unique_sample], sample))
        return np.array(ret)<|MERGE_RESOLUTION|>--- conflicted
+++ resolved
@@ -233,15 +233,9 @@
         for unique_sample, idx, counts in zip(unique_samples, idxs, counts):
             quad = np.array([[unique_sample] + [None] * (state.n_modes - 1)])
             quad = quad if isinstance(state, Ket) else math.tile(quad, (1, 2))
-<<<<<<< HEAD
             reduced_ansatz = (state >> BtoQ([initial_mode], phi=self._phi)).ansatz(quad)
             reduced_state = state.from_bargmann(state.modes[1:], reduced_ansatz.triple)
-            prob = probs[initial_samples.tolist().index(unique_sample)] / self._step
-=======
-            reduced_rep = (state >> BtoQ([initial_mode], phi=self._phi)).representation(quad)
-            reduced_state = state.__class__.from_bargmann(state.modes[1:], reduced_rep.triple)
             prob = probs[idx] / self._step
->>>>>>> 5fe4a5f3
             norm = math.sqrt(prob) if isinstance(state, Ket) else prob
             normalized_reduced_state = reduced_state / norm
             samples = self.sample(normalized_reduced_state, counts)
