# Copyright 2024 Xanadu Quantum Technologies Inc.

# Licensed under the Apache License, Version 2.0 (the "License");
# you may not use this file except in compliance with the License.
# You may obtain a copy of the License at

#     http://www.apache.org/licenses/LICENSE-2.0

# Unless required by applicable law or agreed to in writing, software
# distributed under the License is distributed on an "AS IS" BASIS,
# WITHOUT WARRANTIES OR CONDITIONS OF ANY KIND, either express or implied.
# See the License for the specific language governing permissions and
# limitations under the License.

"""
Samplers for measurement devices.
"""

from __future__ import annotations
from itertools import product

from abc import ABC, abstractmethod

from typing import Any, Sequence

import numpy as np

from mrmustard import math, settings

from .states import State, Number, Ket
from .circuit_components import CircuitComponent
from .circuit_components_utils import BtoQ

__all__ = ["Sampler", "PNRSampler", "HomodyneSampler"]


class Sampler(ABC):
    r"""
    A sampler for measurements of quantum circuits.

    Args:
        meas_outcomes: The measurement outcomes for this sampler.
        povms: The (optional) POVMs of this sampler.
    """

    def __init__(
        self,
        meas_outcomes: Sequence[Any],
        povms: CircuitComponent | Sequence[CircuitComponent] | None = None,
    ):
        self._povms = povms
        self._meas_outcomes = meas_outcomes
        self._outcome_arg = None

    @property
    def povms(self) -> CircuitComponent | Sequence[CircuitComponent] | None:
        r"""
        The POVMs of this sampler.
        """
        return self._povms

    @property
    def meas_outcomes(self) -> Sequence[Any]:
        r"""
        The measurement outcomes of this sampler.
        """
        return self._meas_outcomes

    @abstractmethod
    def probabilities(self, state: State, atol: float = 1e-4) -> Sequence[float]:
        r"""
        Returns the probability distribution of a state w.r.t. measurement outcomes.

        Args:
            state: The state to generate the probability distribution of. Note: the
                input state must be normalized.
            atol: The absolute tolerance used for validating that the computed
                probability distribution sums to ``1``.
        """

    def sample(self, state: State, n_samples: int = 1000, seed: int | None = None) -> np.ndarray:
        r"""
        Returns an array of samples given a state.

        Args:
            state: The state to sample.
            n_samples: The number of samples to generate.
            seed: An optional seed for random sampling.

        Returns:
            An array of samples such that the shape is ``(n_samples, n_modes)``.
        """
        if len(state.modes) == 1:
            return self.sample_prob_dist(state, n_samples, seed)[0]

        initial_mode = state.modes[0]
        initial_samples, probs = self.sample_prob_dist(state[initial_mode], n_samples, seed)

        unique_samples, idxs, counts = np.unique(
            initial_samples, return_index=True, return_counts=True
        )
        ret = []
        for unique_sample, idx, counts in zip(unique_samples, idxs, counts):
            meas_op = self._get_povm(unique_sample, initial_mode).dual
            prob = probs[idx]
            norm = math.sqrt(prob) if isinstance(state, Ket) else prob
            reduced_state = (state >> meas_op) / norm
            samples = self.sample(reduced_state, counts)
            for sample in samples:
                ret.append(np.append([unique_sample], sample))
        return np.array(ret)

    def sample_prob_dist(
        self, state: State, n_samples: int = 1000, seed: int | None = None
    ) -> tuple[np.ndarray, np.ndarray]:
        r"""
        Samples a state by computing the probability distribution.

        Args:
            state: The state to sample.
            n_samples: The number of samples to generate.
            seed: An optional seed for random sampling.

        Returns:
            A tuple of the generated samples and the probability
            of obtaining the sample.
        """
        rng = np.random.default_rng(seed) if seed else settings.rng
        probs = self.probabilities(state)
        meas_outcomes = list(product(self.meas_outcomes, repeat=len(state.modes)))
        samples = rng.choice(
            a=meas_outcomes,
            p=probs,
            size=n_samples,
        )
        return samples, np.array([probs[meas_outcomes.index(tuple(sample))] for sample in samples])

    def _get_povm(self, meas_outcome: Any, mode: int) -> CircuitComponent:
        r"""
        Returns the POVM associated with a given outcome on a given mode.

        Args:
            meas_outcome: The measurement outcome.
            mode: The mode.

        Returns:
            The POVM circuit component.

        Raises:
            ValueError: If this sampler has no POVMs.
        """
        if self._povms is None:
            raise ValueError("This sampler has no POVMs defined.")
        if isinstance(self.povms, CircuitComponent):
            kwargs = self.povms.parameters.to_dict()
            kwargs[self._outcome_arg] = meas_outcome
            return self.povms.__class__(mode, **kwargs)
        else:
            return self.povms[self.meas_outcomes.index(meas_outcome)].on([mode])

    def _validate_probs(self, probs: Sequence[float], atol: float) -> Sequence[float]:
        r"""
        Validates that the given probability distribution sums to ``1`` within some
        tolerance and returns a renormalized probability distribution to account for
        small numerical errors.

        Args:
            probs: The probability distribution to validate.
            atol: The absolute tolerance to validate with.
        """
        atol = atol or settings.ATOL
        probs = math.abs(probs)
        prob_sum = math.sum(probs)
        math.error_if(
            prob_sum,
            not math.allclose(prob_sum, 1),
            f"Probabilities sum to {prob_sum} and not 1.0.",
        )
        return probs / prob_sum


class PNRSampler(Sampler):
    r"""
    A sampler for photon-number resolving (PNR) detectors.

    Args:
        cutoff: The photon number cutoff.
    """

    def __init__(self, cutoff: int) -> None:
        super().__init__(list(range(cutoff)), Number(0, 0, cutoff))
        self._cutoff = cutoff
        self._outcome_arg = "n"

    def probabilities(self, state, atol=1e-4):
        return self._validate_probs(state.fock_distribution(self._cutoff), atol)


class HomodyneSampler(Sampler):
    r"""
    A sampler for homodyne measurements.

    Args:
        phi: The quadrature angle where ``0`` corresponds to ``x`` and ``\pi/2`` to ``p``.
        bounds: The range of values to discretize over.
        num: The number of points to discretize over.
    """

    def __init__(
        self,
        phi: float = 0,
        bounds: tuple[float, float] = (-10, 10),
        num: int = 1000,
    ) -> None:
        meas_outcomes, step = np.linspace(*bounds, num, retstep=True)
        super().__init__(list(meas_outcomes))
        self._step = step
        self._phi = phi

    def probabilities(self, state, atol=1e-4):
        probs = state.quadrature_distribution(self.meas_outcomes, self._phi) * self._step ** len(
            state.modes
        )
        return self._validate_probs(probs, atol)

    def sample(self, state: State, n_samples: int = 1000, seed: int | None = None) -> np.ndarray:
<<<<<<< HEAD
        r"""
        Returns an array of samples given a state.

        Args:
            state: The state to sample.
            n_samples: The number of samples to generate.
            seed: An optional seed for random sampling.

        Returns:
            An array of samples such that the shape is ``(n_samples, n_modes)``.
        """
        if len(state.modes) == 1:
            return self.sample_prob_dist(state, n_samples, seed)[0]

        initial_mode = state.modes[0]
        initial_samples, probs = self.sample_prob_dist(state[initial_mode], n_samples, seed)

=======
        if len(state.modes) == 1:
            return self.sample_prob_dist(state, n_samples, seed)[0]

        initial_mode = state.modes[0]
        initial_samples, probs = self.sample_prob_dist(state[initial_mode], n_samples, seed)

>>>>>>> 22937d19
        unique_samples, idxs, counts = np.unique(
            initial_samples, return_index=True, return_counts=True
        )
        ret = []
        for unique_sample, idx, counts in zip(unique_samples, idxs, counts):
            # Use partial_eval to evaluate the ansatz at the first mode only
            reduced_ansatz = (state >> BtoQ([initial_mode], phi=self._phi)).ansatz.partial_eval(
                np.array([[unique_sample]]), (0,)
            )
            reduced_state = state.from_bargmann(state.modes[1:], reduced_ansatz.triple)
            prob = probs[idx] / self._step
            norm = math.sqrt(prob) if isinstance(state, Ket) else prob
            normalized_reduced_state = reduced_state / norm
            samples = self.sample(normalized_reduced_state, counts)
            for sample in samples:
                ret.append(np.append([unique_sample], sample))
        return np.array(ret)<|MERGE_RESOLUTION|>--- conflicted
+++ resolved
@@ -224,32 +224,12 @@
         return self._validate_probs(probs, atol)
 
     def sample(self, state: State, n_samples: int = 1000, seed: int | None = None) -> np.ndarray:
-<<<<<<< HEAD
-        r"""
-        Returns an array of samples given a state.
-
-        Args:
-            state: The state to sample.
-            n_samples: The number of samples to generate.
-            seed: An optional seed for random sampling.
-
-        Returns:
-            An array of samples such that the shape is ``(n_samples, n_modes)``.
-        """
         if len(state.modes) == 1:
             return self.sample_prob_dist(state, n_samples, seed)[0]
 
         initial_mode = state.modes[0]
         initial_samples, probs = self.sample_prob_dist(state[initial_mode], n_samples, seed)
 
-=======
-        if len(state.modes) == 1:
-            return self.sample_prob_dist(state, n_samples, seed)[0]
-
-        initial_mode = state.modes[0]
-        initial_samples, probs = self.sample_prob_dist(state[initial_mode], n_samples, seed)
-
->>>>>>> 22937d19
         unique_samples, idxs, counts = np.unique(
             initial_samples, return_index=True, return_counts=True
         )
