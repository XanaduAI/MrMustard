--- conflicted
+++ resolved
@@ -74,13 +74,9 @@
         self.parameters.add_parameter(make_parameter(False, cs, "cutoffs", (None, None)))
         self._representation = self.from_ansatz(
             modes=modes,
-<<<<<<< HEAD
-            ansatz=ArrayAnsatz.from_function(fock_state, n=self.n, cutoffs=self.cutoffs),
-=======
             ansatz=ArrayAnsatz.from_function(
                 fock_state, n=self.parameters.n, cutoffs=self.parameters.cutoffs
             ),
->>>>>>> ce6b260d
         ).representation
         self.short_name = [str(int(n)) for n in self.parameters.n.value]
         for i, cutoff in enumerate(self.parameters.cutoffs.value):
