--- conflicted
+++ resolved
@@ -20,15 +20,9 @@
 
 from typing import Sequence
 
-<<<<<<< HEAD
 from mrmustard.physics.ansatz import ArrayAnsatz
 from mrmustard.physics.fock_utils import fock_state
-from .base import Ket
-=======
-from mrmustard.physics.representations import Fock
-from mrmustard.physics.fock import fock_state
 from .ket import Ket
->>>>>>> 67b86240
 from ..utils import make_parameter, reshape_params
 
 __all__ = ["Number"]
