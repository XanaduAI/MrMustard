--- conflicted
+++ resolved
@@ -217,37 +217,12 @@
     @classmethod
     def random(cls, modes: Collection[int], m: int | None = None, max_r: float = 1.0) -> DM:
         r"""
-<<<<<<< HEAD
-        Samples a random density matrix with no displacement.
-
-        Args:
-            modes: the modes where the state is defined over
-            m: is the number modes to be considered for tracing out from a random pure state (Ket)
-            if not specified, m is considered to be len(modes)
-            max_r: maximum squeezing chosen for the generation of the random state.
-
-        Returns:
-            A ``DM``.
-
-
-        .. code-block::
-
-            >>> from mrmustard.lab_dev import DM
-            >>> assert isinstance(DM.random([0,1]), DM)
-
-        .. details::
-
-            Using a random Gaussian unitary, :math:`U`, on :math:`len(modes)+m`, the code outputs
-            :math:`\mathrm{tr}_{m}(U|0\rangle)`. The random unitary :math:`U` is chosen with maximum
-            squeezing determined by `max_r`.
-=======
         Returns a random ``DM`` with zero displacement.
 
         Args:
             modes: The modes of the ``DM``.
             m: The number modes to be considered for tracing out from a random pure state (Ket)
                 if not specified, m is considered to be len(modes)
->>>>>>> 4c4ed61d
         """
         if m is None:
             m = len(modes)
@@ -413,8 +388,6 @@
         Returns an array representation of this component in the Fock basis with the given shape.
         If the shape is not given, it defaults to the ``auto_shape`` of the component if it is
         available, otherwise it defaults to the value of ``AUTOSHAPE_MAX`` in the settings.
-<<<<<<< HEAD
-=======
         The ``standard_order`` boolean argument lets one choose the standard convention for the
         index ordering of the density matrix. For a single mode, if ``standard_order=True`` the
         returned 2D array :math:`rho_{ij}` has a first index corresponding to the "left" (ket)
@@ -423,14 +396,11 @@
         mode, the array returned by ``fock_array`` with ``standard_order=False`` (false by default)
         is the transpose of the standard density matrix. For multiple modes, the same applies to
         each pair of indices of each mode.
->>>>>>> 4c4ed61d
 
         Args:
             shape: The shape of the returned representation. If ``shape`` is given as an ``int``,
                 it is broadcasted to all the dimensions. If not given, it is estimated.
-<<<<<<< HEAD
-            batched: Whether the returned representation is batched or not. If ``False`` (default)
-                it will squeeze the batch dimension if it is 1.
+
             standard_order: The ordering of the wires. If ``standard_order = False``, then the conventional ordering
             of bra-ket is chosen. However, if one wants to get the actual matrix representation in the
             standard conventions of linear algebra, then ``standard_order=True`` must be chosen.
@@ -454,13 +424,6 @@
             >>> from mrmustard.lab_dev import Vacuum, DM
 
             >>> assert np.allclose(Vacuum([0]).dm().fock_array(), np.array([[1]]))
-=======
-            standard_order: The ordering of the wires. If ``standard_order = False``, then the conventional ordering
-            of bra-ket is chosen. However, if one wants to get the actual matrix representation in the
-            standard conventions of linear algebra, then ``standard_order=True`` must be chosen.
-        Returns:
-            array: The Fock representation of this component.
->>>>>>> 4c4ed61d
         """
         array = super().fock_array(shape or self.auto_shape())
         if standard_order:
@@ -471,34 +434,6 @@
             array = math.transpose(array, perm=axes)
         return array
 
-<<<<<<< HEAD
-    def fock_distribution(self, cutoff: int) -> RealTensor:
-        r"""
-        Returns the Fock distribution of the state up to some cutoff.
-
-        Args:
-            cutoff: The photon cutoff.
-
-        Returns:
-            The Fock distribution.
-
-        .. code-block::
-
-            >>> import numpy as np
-            >>> from mrmustard.lab_dev import Vacuum, DM
-
-            >>> assert np.allclose(Vacuum([0]).dm().fock_distribution(2), np.array([1, 0]))
-        """
-        fock_array = self.fock_array(cutoff)
-        return math.astensor(
-            [
-                math.real(fock_array[ns * 2])
-                for ns in product(list(range(cutoff)), repeat=self.n_modes)
-            ]
-        )
-
-=======
->>>>>>> 4c4ed61d
     def normalize(self) -> DM:
         r"""
         Normalizes the state so that it has unit trace.
@@ -518,41 +453,6 @@
         """
         return self / self.probability
 
-<<<<<<< HEAD
-    def quadrature_distribution(self, quad: RealVector, phi: float = 0.0) -> RealTensor:
-        r"""
-        The (discretized) quadrature distribution of the State.
-
-        Args:
-            quad: the discretized quadrature axis over which the distribution is computed.
-            phi: The quadrature angle. ``phi=0`` corresponds to the x quadrature,
-                    ``phi=pi/2`` to the p quadrature. The default value is ``0``.
-        Returns:
-            The quadrature distribution.
-
-        .. code-block::
-
-            >>> from mrmustard.lab_dev import DM
-
-            >>> dist = DM.random([0]).dm().quadrature_distribution(np.linspace(-2,2,20))
-            >>> assert all(dist >= 0)
-        """
-        quad = np.array(quad)
-        if len(quad.shape) != 1 and len(quad.shape) != self.n_modes:
-            raise ValueError(
-                "The dimensionality of quad should be 1, or match the number of modes."
-            )
-
-        if len(quad.shape) == 1:
-            quad = math.astensor(np.meshgrid(*[quad] * len(self.modes))).T.reshape(
-                -1, len(self.modes)
-            )
-
-        quad = math.tile(quad, (1, 2))
-        return self.quadrature(quad, phi)
-
-=======
->>>>>>> 4c4ed61d
     def _ipython_display_(self):  # pragma: no cover
         if widgets.IN_INTERACTIVE_SHELL:
             print(self)
