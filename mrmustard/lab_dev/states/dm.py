--- conflicted
+++ resolved
@@ -234,49 +234,6 @@
         rho = rho.normalize()
         return rho
 
-<<<<<<< HEAD
-=======
-    def fock_distribution(self, cutoff: int) -> ComplexTensor:
-        r"""
-        Returns the Fock distribution of the state up to some cutoff.
-
-        Args:
-            cutoff: The photon cutoff.
-
-        Returns:
-            The Fock distribution.
-        """
-        fock_array = self.fock(cutoff)
-        return math.astensor(
-            [fock_array[ns * 2] for ns in product(list(range(cutoff)), repeat=self.n_modes)]
-        )
-
-    def quadrature_distribution(self, quad: RealVector, phi: float = 0.0) -> ComplexTensor:
-        r"""
-        The (discretized) quadrature distribution of the State.
-
-        Args:
-            quad: the discretized quadrature axis over which the distribution is computed.
-            phi: The quadrature angle. ``phi=0`` corresponds to the x quadrature,
-                    ``phi=pi/2`` to the p quadrature. The default value is ``0``.
-        Returns:
-            The quadrature distribution.
-        """
-        quad = np.array(quad)
-        if len(quad.shape) != 1 and len(quad.shape) != self.n_modes:
-            raise ValueError(
-                "The dimensionality of quad should be 1, or match the number of modes."
-            )
-
-        if len(quad.shape) == 1:
-            quad = math.astensor(np.meshgrid(*[quad] * len(self.modes))).T.reshape(
-                -1, len(self.modes)
-            )
-
-        quad = math.tile(quad, (1, 2))
-        return self.quadrature(quad, phi)
-
->>>>>>> 5fe4a5f3
     def auto_shape(
         self, max_prob=None, max_shape=None, respect_manual_shape=True
     ) -> tuple[int, ...]:
@@ -371,8 +328,10 @@
     def fock_distribution(self, cutoff: int) -> ComplexTensor:
         r"""
         Returns the Fock distribution of the state up to some cutoff.
+
         Args:
             cutoff: The photon cutoff.
+
         Returns:
             The Fock distribution.
         """
@@ -390,6 +349,7 @@
     def quadrature_distribution(self, quad: RealVector, phi: float = 0.0) -> ComplexTensor:
         r"""
         The (discretized) quadrature distribution of the State.
+
         Args:
             quad: the discretized quadrature axis over which the distribution is computed.
             phi: The quadrature angle. ``phi=0`` corresponds to the x quadrature,
@@ -397,13 +357,17 @@
         Returns:
             The quadrature distribution.
         """
-        quad = math.astensor(quad)
+        quad = np.array(quad)
         if len(quad.shape) != 1 and len(quad.shape) != self.n_modes:
             raise ValueError(
                 "The dimensionality of quad should be 1, or match the number of modes."
             )
+
         if len(quad.shape) == 1:
-            quad = math.astensor(list(product(quad, repeat=len(self.modes))))
+            quad = math.astensor(np.meshgrid(*[quad] * len(self.modes))).T.reshape(
+                -1, len(self.modes)
+            )
+
         quad = math.tile(quad, (1, 2))
         return self.quadrature(quad, phi)
 
