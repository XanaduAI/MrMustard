--- conflicted
+++ resolved
@@ -30,13 +30,8 @@
 from mrmustard.physics.bargmann_utils import wigner_to_bargmann_rho
 from mrmustard.physics.gaussian_integrals import complex_gaussian_integral_2
 from mrmustard.physics.representations import Representation
-<<<<<<< HEAD
-from mrmustard.physics.wires import Wires
-from mrmustard.utils.typing import ComplexTensor, RealVector
-=======
 from mrmustard.physics.wires import Wires, ReprEnum
 from mrmustard.utils.typing import ComplexMatrix, ComplexVector, ComplexTensor, RealVector
->>>>>>> a4dfcd82
 
 from .base import State, _validate_operator, OperatorType
 from ..circuit_components import CircuitComponent
@@ -114,28 +109,6 @@
         return self._L2_norms / self._probabilities
 
     @classmethod
-<<<<<<< HEAD
-=======
-    def from_bargmann(
-        cls,
-        modes: Collection[int],
-        triple: tuple[ComplexMatrix, ComplexVector, complex],
-        name: str | None = None,
-    ) -> State:
-        return DM.from_ansatz(modes, PolyExpAnsatz(*triple), name)
-
-    @classmethod
-    def from_fock(
-        cls,
-        modes: Collection[int],
-        array: ComplexTensor,
-        name: str | None = None,
-        batched: bool = False,
-    ) -> State:
-        return DM.from_ansatz(modes, ArrayAnsatz(array, batched), name)
-
-    @classmethod
->>>>>>> a4dfcd82
     def from_ansatz(
         cls,
         modes: Collection[int],
@@ -186,41 +159,7 @@
         )
 
     @classmethod
-<<<<<<< HEAD
-    def random(cls, modes: Sequence[int], m: int | None = None, max_r: float = 1.0) -> DM:
-=======
-    def from_quadrature(
-        cls,
-        modes: Collection[int],
-        triple: tuple[ComplexMatrix, ComplexVector, complex],
-        phi: float = 0.0,
-        name: str | None = None,
-    ) -> State:
-        r"""
-        Initializes a state from a triple (A,b,c) that parametrizes the wavefunction
-        as `c * exp(0.5 z^T A z + b^T z)` in the quadrature representation.
-
-        Args:
-            modes: The modes of this state.
-            triple: The ``(A, b, c)`` triple.
-            phi: The angle of the quadrature. 0 corresponds to the x quadrature (default).
-            name: The name of this state.
-
-        Returns:
-            A state of type ``cls``.
-
-        Raises:
-            ValueError: If the given triple has shapes that are inconsistent
-                with the number of modes.
-        """
-
-        QtoB = BtoQ(modes, phi).inverse()
-        Q = DM.from_ansatz(modes, PolyExpAnsatz(*triple))
-        return DM.from_ansatz(modes, (Q >> QtoB).ansatz, name)
-
-    @classmethod
     def random(cls, modes: Collection[int], m: int | None = None, max_r: float = 1.0) -> DM:
->>>>>>> a4dfcd82
         r"""
         Samples a random density matrix. The final state has zero displacement.
 
