# Copyright 2023 Xanadu Quantum Technologies Inc.

# Licensed under the Apache License, Version 2.0 (the "License");
# you may not use this file except in compliance with the License.
# You may obtain a copy of the License at

#     http://www.apache.org/licenses/LICENSE-2.0

# Unless required by applicable law or agreed to in writing, software
# distributed under the License is distributed on an "AS IS" BASIS,
# WITHOUT WARRANTIES OR CONDITIONS OF ANY KIND, either express or implied.
# See the License for the specific language governing permissions and
# limitations under the License.

# pylint: disable=abstract-method

"""
The classes representing states in quantum circuits.
"""

from __future__ import annotations

from typing import Optional, Sequence, Tuple, Union

from mrmustard import math
from mrmustard.physics.representations import Bargmann, Fock
from mrmustard.physics.fock import fock_state
from mrmustard.physics import triples
from .base import Ket, DM
from ..utils import make_parameter, reshape_params

__all__ = [
    "Coherent",
    "DisplacedSqueezed",
    "Number",
    "SqueezedVacuum",
    "Thermal",
    "TwoModeSqueezedVacuum",
    "Vacuum",
]

#  ~~~~~~~~~~~
#  Pure States
#  ~~~~~~~~~~~


class Coherent(Ket):
    r"""The `N`-mode coherent state.

    If ``x`` and/or ``y`` are ``Sequence``\s, their length must be equal to `1` or `N`. If their length is equal to `1`,
    all the modes share the same parameters.

    .. code-block::

        >>> from mrmustard.lab_dev import Coherent, Vacuum, Dgate

        >>> state = Coherent(modes=[0, 1, 2], x=[0.3, 0.4, 0.5], y=0.2)
        >>> assert state == Vacuum([0, 1, 2]) >> Dgate([0, 1, 2], x=[0.3, 0.4, 0.5], y=0.2)

    Args:
        modes: The modes of the coherent state.
        x: The `x` displacement of the coherent state.
        y: The `y` displacement of the coherent state.
        x_trainable: Whether the `x` displacement is trainable.
        y_trainable: Whether the `y` displacement is trainable.
        x_bounds: The bounds of the `x` displacement.
        y_bounds: The bounds of the `y` displacement.

    .. details::

        For any :math:`\bar{\alpha} = \bar{x} + i\bar{y}` of length :math:`N`, the :math:`N`-mode
        coherent state displaced :math:`N`-mode vacuum state is defined by

        .. math::
            V = \frac{\hbar}{2}I_N \text{and } r = \sqrt{2\hbar}[\text{Re}(\bar{\alpha}), \text{Im}(\bar{\alpha})].

        Its ``(A,b,c)`` triple is given by

        .. math::
            A = O_{N\text{x}N}\text{, }b=\bar{\alpha}\text{, and }c=\text{exp}\big(-|\bar{\alpha}^2|/2\big).
    """

    short_name = "Coh"

    def __init__(
        self,
        modes: Sequence[int],
        x: Union[float, Sequence[float]] = 0.0,
        y: Union[float, Sequence[float]] = 0.0,
        x_trainable: bool = False,
        y_trainable: bool = False,
        x_bounds: Tuple[Optional[float], Optional[float]] = (None, None),
        y_bounds: Tuple[Optional[float], Optional[float]] = (None, None),
    ):
        super().__init__(modes=modes, name="Coherent")
        xs, ys = list(reshape_params(len(modes), x=x, y=y))
        self._add_parameter(make_parameter(x_trainable, xs, "x", x_bounds))
        self._add_parameter(make_parameter(y_trainable, ys, "y", y_bounds))

        self._representation = Bargmann.from_function(
            fn=triples.coherent_state_Abc, x=self.x, y=self.y
        )


class DisplacedSqueezed(Ket):
    r"""The `N`-mode displaced squeezed vacuum state.

    If ``x``, ``y``, ``r``, and/or ``phi`` are ``Sequence``\s, their length must be equal to `1`
    or `N`. If their length is equal to `1`, all the modes share the same parameters.

    .. code-block::

        >>> from mrmustard.lab_dev import DisplacedSqueezed, Vacuum, Sgate, Dgate

        >>> state = DisplacedSqueezed(modes=[0, 1, 2], x=1, phi=0.2)
        >>> assert state == Vacuum([0, 1, 2]) >> Sgate([0, 1, 2], phi=0.2) >> Dgate([0, 1, 2], x=1)

    Args:
        modes: The modes of the coherent state.
        x: The displacements along the `x` axis, which represents position axis in phase space.
        y: The displacements along the `y` axis.
        r: The squeezing magnitude.
        phi: The squeezing angles.
        x_trainable: Whether `x` is a trainable variable.
        y_trainable: Whether `y` is a trainable variable.
        r_trainable: Whether `r` is trainable.
        phi_trainable: Whether `phi` is trainable.
        x_bounds: The bounds for the displacement along the `x` axis.
        y_bounds: The bounds for the displacement along the `y` axis, which represents momentum axis in phase space.
        r_bounds: The bounds of `r`.
        phi_bounds: The bounds of `phi`.
    """

    short_name = "DSq"

    def __init__(
        self,
        modes: Sequence[int],
        x: Union[float, Sequence[float]] = 0.0,
        y: Union[float, Sequence[float]] = 0.0,
        r: Union[float, Sequence[float]] = 0.0,
        phi: Union[float, Sequence[float]] = 0.0,
        x_trainable: bool = False,
        y_trainable: bool = False,
        r_trainable: bool = False,
        phi_trainable: bool = False,
        x_bounds: Tuple[Optional[float], Optional[float]] = (None, None),
        y_bounds: Tuple[Optional[float], Optional[float]] = (None, None),
        r_bounds: Tuple[Optional[float], Optional[float]] = (None, None),
        phi_bounds: Tuple[Optional[float], Optional[float]] = (None, None),
    ):
        super().__init__(modes=modes, name="DisplacedSqueezed")
        params = reshape_params(len(modes), x=x, y=y, r=r, phi=phi)
        xs, ys, rs, phis = list(params)
        self._add_parameter(make_parameter(x_trainable, xs, "x", x_bounds))
        self._add_parameter(make_parameter(y_trainable, ys, "y", y_bounds))
        self._add_parameter(make_parameter(r_trainable, rs, "r", r_bounds))
        self._add_parameter(make_parameter(phi_trainable, phis, "phi", phi_bounds))

        self._representation = Bargmann.from_function(
            fn=triples.displaced_squeezed_vacuum_state_Abc,
            x=self.x,
            y=self.y,
            r=self.r,
            phi=self.phi,
        )


class Number(Ket):
    r"""The `N`-mode number state.

    .. code-block::

        >>> from mrmustard.lab_dev import Number

        >>> state = Number(modes=[0, 1], n=[10, 20])
        >>> assert state.modes == [0, 1]

    Args:
        modes: The modes of the number state.
        n: The number of photons in each mode.
        cutoffs: The cutoffs for the various modes. If ``cutoffs`` is given as
            an ``int``, it is broadcasted to all the states. If ``None``, it
            defaults to ``[n1+1, n2+1, ...]``, where ``ni`` is the photon number
            of the ``i``th mode.

    .. details::

        For any :math:`\bar{n} = (n_1,\:\ldots,\:n_N)`, the :math:`N`-mode number state is defined
        by

        .. math::
            \ket{\bar{n}} = \ket{n_1}\otimes\ldots\otimes\ket{n_N}\:,

        where :math:`\ket{n_j}` is the eigenstate of the number operator on mode `j` with eigenvalue
        :math:`n_j`.

    """

    short_name = "N"

    def __init__(
        self,
        modes: Sequence[int],
        n: Union[int, Sequence[int]],
        cutoffs: Optional[Union[int, Sequence[int]]] = None,
    ) -> None:
        super().__init__(modes=modes, name=f"{n}")

<<<<<<< HEAD
        if isinstance(n, int):
            n = (n,) * len(modes)
        elif len(n) != len(modes):
            raise ValueError(f"The number of modes is {len(modes)}, but {n} has length {len(n)}.")
        if isinstance(cutoffs, int):
            cutoffs = (cutoffs,) * len(modes)
        if cutoffs is not None and len(cutoffs) != len(modes):
            raise ValueError(
                f"The number of modes is {len(modes)}, but found {len(cutoffs)} cutoffs."
            )
        self.n = n
        for i, num in enumerate(n):
            self.fock_shape[i] = num + 1 if cutoffs is None else cutoffs[i] + 1
=======
        self._representation = Fock.from_function(fock_state, n=self.n, cutoffs=self.cutoffs)

    @property
    def cutoffs(self):
        r"""
        The cutoffs.
        """
        return self._cutoffs
>>>>>>> 8946ea56

        self._representation = Fock(fock_state(self.n, [s - 1 for s in self.fock_shape]))


class SqueezedVacuum(Ket):
    r"""The `N`-mode squeezed vacuum state.

    If ``r`` and/or ``phi`` are ``Sequence``\s, their length must be equal to `1` or `N`. If their length is equal to `1`,
    all the modes share the same parameters.

    .. code-block::

        >>> from mrmustard.lab_dev import SqueezedVacuum, Vacuum, Sgate

        >>> state = SqueezedVacuum(modes=[0, 1, 2], r=[0.3, 0.4, 0.5], phi=0.2)
        >>> assert state == Vacuum([0, 1, 2]) >> Sgate([0, 1, 2], r=[0.3, 0.4, 0.5], phi=0.2)

    Args:
        modes: The modes of the squeezed vacuum state.
        r: The squeezing magnitude.
        phi: The squeezing angles.
        r_trainable: Whether `r` is trainable.
        phi_trainable: Whether `phi` is trainable.
        r_bounds: The bounds of `r`.
        phi_bounds: The bounds of `phi`.
    """

    short_name = "Sq"

    def __init__(
        self,
        modes: Sequence[int],
        r: Union[float, Sequence[float]] = 0.0,
        phi: Union[float, Sequence[float]] = 0.0,
        r_trainable: bool = False,
        phi_trainable: bool = False,
        r_bounds: Tuple[Optional[float], Optional[float]] = (None, None),
        phi_bounds: Tuple[Optional[float], Optional[float]] = (None, None),
    ):
        super().__init__(modes=modes, name="SqueezedVacuum")
        rs, phis = list(reshape_params(len(modes), r=r, phi=phi))
        self._add_parameter(make_parameter(r_trainable, rs, "r", r_bounds))
        self._add_parameter(make_parameter(phi_trainable, phis, "phi", phi_bounds))

        self._representation = Bargmann.from_function(
            fn=triples.squeezed_vacuum_state_Abc, r=self.r, phi=self.phi
        )


class TwoModeSqueezedVacuum(Ket):
    r"""The two-mode squeezed vacuum state.

    If ``r`` and/or ``phi`` are ``Sequence``\s, their length must be equal to `1`.

    .. code-block::

        >>> from mrmustard.lab_dev import TwoModeSqueezedVacuum, S2gate

        >>> state = TwoModeSqueezedVacuum(modes=[0, 1], r=0.3, phi=0.2)
        >>> assert state == Vacuum([0, 1]) >> S2gate([0, 1], r=0.3, phi=0.2)


    Args:
        modes: The modes of the coherent state.
        r: The squeezing magnitude.
        phi: The squeezing angles.
        r_trainable: Whether `r` is trainable.
        phi_trainable: Whether `phi` is trainable.
        r_bounds: The bounds of `r`.
        phi_bounds: The bounds of `phi`.
    """

    def __init__(
        self,
        modes: Tuple[int, int],
        r: float = 0.0,
        phi: float = 0.0,
        r_trainable: bool = False,
        phi_trainable: bool = False,
        r_bounds: Tuple[Optional[float], Optional[float]] = (None, None),
        phi_bounds: Tuple[Optional[float], Optional[float]] = (None, None),
    ):
        super().__init__(modes=modes, name="TwoModeSqueezedVacuum")
        rs, phis = list(reshape_params(int(len(modes) / 2), r=r, phi=phi))
        self._add_parameter(make_parameter(r_trainable, rs, "r", r_bounds))
        self._add_parameter(make_parameter(phi_trainable, phis, "phi", phi_bounds))

        self._representation = Bargmann.from_function(
            fn=triples.two_mode_squeezed_vacuum_state_Abc, r=self.r, phi=self.phi
        )


class Vacuum(Ket):
    r"""
    The `N`-mode vacuum state.

    .. code-block ::

        >>> from mrmustard.lab_dev import Vacuum

        >>> state = Vacuum([1, 2])
        >>> assert state.modes == [1, 2]

    Args:
        modes: A list of modes.

    .. details::

        The :math:`N`-mode vacuum state is defined by

        .. math::
            V = \frac{\hbar}{2}I_N \text{and } r = \bar{0}_N.

        Its ``(A,b,c)`` triple is given by

        .. math::
            A = O_{N\text{x}N}\text{, }b = O_N\text{, and }c = 1.
    """

    short_name = "Vac"

    def __init__(
        self,
        modes: Sequence[int],
    ) -> None:
<<<<<<< HEAD
        super().__init__(modes=tuple(modes), name="Vac")
        for i in range(len(modes)):
            self.fock_shape[i] = 1

    @property
    def representation(self) -> Bargmann:
        n_modes = len(self.modes)
        return Bargmann(*triples.vacuum_state_Abc(n_modes))
=======
        rep = Bargmann.from_function(fn=triples.vacuum_state_Abc, n_modes=len(modes))
        super().__init__(modes=modes, representation=rep, name="Vac")
>>>>>>> 8946ea56


#  ~~~~~~~~~~~~
#  Mixed States
#  ~~~~~~~~~~~~


class Thermal(DM):
    r"""
    The `N`-mode thermal state.

    If ``nbar`` is a ``Sequence``, its length must be equal to `1` or `N`. If its length is equal to `1`,
    all the modes share the same ``nbar``.

    .. code-block ::

        >>> from mrmustard.lab_dev import Vacuum

        >>> state = Thermal([1, 2], nbar=3)
        >>> assert state.modes == [1, 2]

    Args:
        modes: A list of modes.
        nbar: The expected number of photons in each mode.
        nbar_trainable: Whether ``nbar`` is trainable.
        nbar_bounds: The bounds of ``nbar``.
    """

    short_name = "Th"

    def __init__(
        self,
        modes: Sequence[int],
        nbar: Union[int, Sequence[int]] = 0,
        nbar_trainable: bool = False,
        nbar_bounds: Tuple[Optional[float], Optional[float]] = (0, None),
    ) -> None:
        super().__init__(modes=modes, name="Thermal")
        (nbars,) = list(reshape_params(len(modes), nbar=nbar))
        self._add_parameter(make_parameter(nbar_trainable, nbars, "nbar", nbar_bounds))

        self._representation = Bargmann.from_function(fn=triples.thermal_state_Abc, nbar=self.nbar)<|MERGE_RESOLUTION|>--- conflicted
+++ resolved
@@ -174,7 +174,7 @@
         >>> from mrmustard.lab_dev import Number
 
         >>> state = Number(modes=[0, 1], n=[10, 20])
-        >>> assert state.modes == [0, 1]
+        >>> assert state.representation.__class__.__name__ == "Fock"
 
     Args:
         modes: The modes of the number state.
@@ -197,17 +197,12 @@
 
     """
 
-    short_name = "N"
-
     def __init__(
         self,
         modes: Sequence[int],
         n: Union[int, Sequence[int]],
         cutoffs: Optional[Union[int, Sequence[int]]] = None,
     ) -> None:
-        super().__init__(modes=modes, name=f"{n}")
-
-<<<<<<< HEAD
         if isinstance(n, int):
             n = (n,) * len(modes)
         elif len(n) != len(modes):
@@ -219,20 +214,20 @@
                 f"The number of modes is {len(modes)}, but found {len(cutoffs)} cutoffs."
             )
         self.n = n
+        super().__init__(modes=modes, name=f"N")
+        self.short_name = [str(n) for n in self.n]
+
         for i, num in enumerate(n):
             self.fock_shape[i] = num + 1 if cutoffs is None else cutoffs[i] + 1
-=======
+
+        self.cutoffs = math.atleast_1d(cutoffs) if cutoffs else self.n
+        if len(self.cutoffs) == 1:
+            self.cutoffs = math.tile(self.cutoffs, [len(modes)])
+        if len(self.cutoffs) != len(modes):
+            msg = f"Length of ``cutoffs`` must be 1 or {len(modes)}, found {len(self.cutoffs)}."
+            raise ValueError(msg)
+
         self._representation = Fock.from_function(fock_state, n=self.n, cutoffs=self.cutoffs)
-
-    @property
-    def cutoffs(self):
-        r"""
-        The cutoffs.
-        """
-        return self._cutoffs
->>>>>>> 8946ea56
-
-        self._representation = Fock(fock_state(self.n, [s - 1 for s in self.fock_shape]))
 
 
 class SqueezedVacuum(Ket):
@@ -325,7 +320,7 @@
 
 class Vacuum(Ket):
     r"""
-    The `N`-mode vacuum state.
+    The `N`-mode vacuum state in Bargmann representation.
 
     .. code-block ::
 
@@ -356,19 +351,11 @@
         self,
         modes: Sequence[int],
     ) -> None:
-<<<<<<< HEAD
-        super().__init__(modes=tuple(modes), name="Vac")
+        rep = Bargmann.from_function(fn=triples.vacuum_state_Abc, n_modes=len(modes))
+        super().__init__(modes=modes, representation=rep, name="Vac")
+
         for i in range(len(modes)):
             self.fock_shape[i] = 1
-
-    @property
-    def representation(self) -> Bargmann:
-        n_modes = len(self.modes)
-        return Bargmann(*triples.vacuum_state_Abc(n_modes))
-=======
-        rep = Bargmann.from_function(fn=triples.vacuum_state_Abc, n_modes=len(modes))
-        super().__init__(modes=modes, representation=rep, name="Vac")
->>>>>>> 8946ea56
 
 
 #  ~~~~~~~~~~~~
