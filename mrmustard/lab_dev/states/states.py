# Copyright 2023 Xanadu Quantum Technologies Inc.

# Licensed under the Apache License, Version 2.0 (the "License");
# you may not use this file except in compliance with the License.
# You may obtain a copy of the License at

#     http://www.apache.org/licenses/LICENSE-2.0

# Unless required by applicable law or agreed to in writing, software
# distributed under the License is distributed on an "AS IS" BASIS,
# WITHOUT WARRANTIES OR CONDITIONS OF ANY KIND, either express or implied.
# See the License for the specific language governing permissions and
# limitations under the License.

# pylint: disable=abstract-method

"""
The classes representing states in quantum circuits.
"""

from __future__ import annotations

<<<<<<< HEAD
from typing import Sequence, Optional, Tuple, Union
=======
from typing import Iterable, Optional, Sequence, Tuple, Union
>>>>>>> 2ee1b981

from mrmustard import math
from mrmustard.physics.representations import Bargmann, Fock
from mrmustard.physics.fock import fock_state
from mrmustard.physics import triples
from .base import Ket
from ..utils import make_parameter, reshape_params

__all__ = ["Coherent", "Number", "Vacuum"]


class Coherent(Ket):
    r"""The `N`-mode coherent state.

    If ``x`` and/or ``y`` are ``Sequence``\s, their length must be equal to `1` or `N`. If their length is equal to `1`,
    all the modes share the same parameters.

    .. code-block::

        >>> from mrmustard.lab_dev import Coherent, Vacuum, Dgate

        >>> state = Coherent(modes=[0, 1, 2], x=[0.3, 0.4, 0.5], y=0.2)
        >>> assert state == Vacuum([0, 1, 2]) >> Dgate([0, 1, 2], x=[0.3, 0.4, 0.5], y=0.2)

    Args:
        modes: The modes of the coherent state.
        x: The `x` displacement of the coherent state.
        y: The `y` displacement of the coherent state.
        x_trainable: Whether the `x` displacement is trainable.
        y_trainable: Whether the `y` displacement is trainable.
        x_bounds: The bounds of the `x` displacement.
        y_bounds: The bounds of the `y` displacement.

    .. details::

        For any :math:`\bar{\alpha} = \bar{x} + i\bar{y}` of length :math:`N`, the :math:`N`-mode
        coherent state displaced :math:`N`-mode vacuum state is defined by

        .. math::
            V = \frac{\hbar}{2}I_N \text{and } r = \sqrt{2\hbar}[\text{Re}(\bar{\alpha}), \text{Im}(\bar{\alpha})].

        Its ``(A,b,c)`` triple is given by

        .. math::
            A = O_{N\text{x}N}\text{, }b=\bar{\alpha}\text{, and }c=\text{exp}\big(-|\bar{\alpha}^2|/2\big).
    """

    def __init__(
        self,
        modes: tuple[int, ...],
        x: Union[float, Sequence[float]] = 0.0,
        y: Union[float, Sequence[float]] = 0.0,
        x_trainable: bool = False,
        y_trainable: bool = False,
        x_bounds: Tuple[Optional[float], Optional[float]] = (None, None),
        y_bounds: Tuple[Optional[float], Optional[float]] = (None, None),
    ):
        super().__init__("Coherent", modes=modes)
        self._add_parameter(make_parameter(x_trainable, x, "x", x_bounds))
        self._add_parameter(make_parameter(y_trainable, y, "y", y_bounds))

    @property
    def representation(self) -> Bargmann:
        n_modes = len(self.modes)
        xs, ys = list(reshape_params(n_modes, x=self.x.value, y=self.y.value))
        return Bargmann(*triples.coherent_state_Abc(xs, ys))


class Number(Ket):
    r"""The `N`-mode number state.

    .. code-block::

        >>> from mrmustard.lab_dev import Number

        >>> state = Number(modes=[0, 1], n=[10, 20])
        >>> assert state.modes == [0, 1]

    Args:
        modes: The modes of the number state.
        n: The number of photons in each mode.
        cutoffs: The cutoffs for the various modes. If ``cutoffs`` is given as
            an ``int``, it is broadcasted to all the states. If ``None``, it
            defaults to ``[n1+1, n2+1, ...]``, where ``ni`` is the photon number
            of the ``i``th mode.

    .. details::

        For any :math:`\bar{n} = (n_1,\:\ldots,\:n_N)`, the :math:`N`-mode number state is defined
        by

        .. math::
            \ket{\bar{n}} = \ket{n_1}\otimes\ldots\otimes\ket{n_N}\:,

        where :math:`\ket{n_j}` is the eigenstate of the number operator on mode `j` with eigenvalue
        :math:`n_j`.

    """

<<<<<<< HEAD
    def __init__(self, modes: Sequence[int], n: Union[int, Sequence[int]]) -> None:
=======
    def __init__(
        self,
        modes: Sequence[int],
        n: Union[int, Sequence[int]],
        cutoffs: Optional[Union[int, Sequence[int]]] = None,
    ) -> None:
>>>>>>> 2ee1b981
        super().__init__("N", modes=modes)

        self._n = math.atleast_1d(n)
        if len(self._n) == 1:
            self._n = math.tile(self._n, [len(modes)])
        if len(self._n) != len(modes):
            msg = f"Length of ``n`` must be 1 or {len(modes)}, found {len(self._n)}."
            raise ValueError(msg)

        self._cutoffs = math.atleast_1d(cutoffs) if cutoffs else self.n
        if len(self._cutoffs) == 1:
            self._cutoffs = math.tile(self._cutoffs, [len(modes)])
        if len(self._cutoffs) != len(modes):
            msg = f"Length of ``cutoffs`` must be 1 or {len(modes)}, found {len(self._cutoffs)}."
            raise ValueError(msg)

    @property
    def representation(self) -> Fock:
        return Fock(fock_state(self.n, self.cutoffs))

    @property
    def cutoffs(self):
        r"""
        The cutoffs.
        """
        return self._cutoffs

    @property
    def n(self):
        r"""
        The number of photons in each mode.
        """
        return self._n


class Vacuum(Ket):
    r"""
    The `N`-mode vacuum state.

    .. code-block ::

        >>> from mrmustard.lab_dev import Vacuum

        >>> state = Vacuum([1, 2])
        >>> assert state.modes == [1, 2]

    Args:
        modes: A list of modes.

    .. details::

        The :math:`N`-mode vacuum state is defined by

        .. math::
            V = \frac{\hbar}{2}I_N \text{and } r = \bar{0}_N.

        Its ``(A,b,c)`` triple is given by

        .. math::
            A = O_{N\text{x}N}\text{, }b = O_N\text{, and }c = 1.
    """

    def __init__(
        self,
        modes: Sequence[int],
    ) -> None:
        super().__init__("Vac", modes=modes)

    @property
    def representation(self) -> Bargmann:
        num_modes = len(self.modes)
        return Bargmann(*triples.vacuum_state_Abc(num_modes))<|MERGE_RESOLUTION|>--- conflicted
+++ resolved
@@ -20,11 +20,7 @@
 
 from __future__ import annotations
 
-<<<<<<< HEAD
-from typing import Sequence, Optional, Tuple, Union
-=======
 from typing import Iterable, Optional, Sequence, Tuple, Union
->>>>>>> 2ee1b981
 
 from mrmustard import math
 from mrmustard.physics.representations import Bargmann, Fock
@@ -124,16 +120,12 @@
 
     """
 
-<<<<<<< HEAD
-    def __init__(self, modes: Sequence[int], n: Union[int, Sequence[int]]) -> None:
-=======
     def __init__(
         self,
         modes: Sequence[int],
         n: Union[int, Sequence[int]],
         cutoffs: Optional[Union[int, Sequence[int]]] = None,
     ) -> None:
->>>>>>> 2ee1b981
         super().__init__("N", modes=modes)
 
         self._n = math.atleast_1d(n)
