# Copyright 2023 Xanadu Quantum Technologies Inc.

# Licensed under the Apache License, Version 2.0 (the "License");
# you may not use this file except in compliance with the License.
# You may obtain a copy of the License at

#     http://www.apache.org/licenses/LICENSE-2.0

# Unless required by applicable law or agreed to in writing, software
# distributed under the License is distributed on an "AS IS" BASIS,
# WITHOUT WARRANTIES OR CONDITIONS OF ANY KIND, either express or implied.
# See the License for the specific language governing permissions and
# limitations under the License.

# pylint: disable=abstract-method

"""
The classes representing states in quantum circuits.
"""

from __future__ import annotations

from typing import Optional, Sequence, Tuple, Union

from mrmustard import math
from mrmustard.physics.representations import Bargmann, Fock
from mrmustard.physics.fock import fock_state
from mrmustard.physics import triples
from .base import Ket, DM
from ..utils import make_parameter, reshape_params

__all__ = [
    "Coherent",
    "DisplacedSqueezed",
    "Number",
    "SqueezedVacuum",
    "Thermal",
    "Vacuum",
]


#  ~~~~~~~~~~~
#  Pure States
#  ~~~~~~~~~~~


class Coherent(Ket):
    r"""The `N`-mode coherent state.

    If ``x`` and/or ``y`` are ``Sequence``\s, their length must be equal to `1` or `N`. If their length is equal to `1`,
    all the modes share the same parameters.

    .. code-block::

        >>> from mrmustard.lab_dev import Coherent, Vacuum, Dgate

        >>> state = Coherent(modes=[0, 1, 2], x=[0.3, 0.4, 0.5], y=0.2)
        >>> assert state == Vacuum([0, 1, 2]) >> Dgate([0, 1, 2], x=[0.3, 0.4, 0.5], y=0.2)

    Args:
        modes: The modes of the coherent state.
        x: The `x` displacement of the coherent state.
        y: The `y` displacement of the coherent state.
        x_trainable: Whether the `x` displacement is trainable.
        y_trainable: Whether the `y` displacement is trainable.
        x_bounds: The bounds of the `x` displacement.
        y_bounds: The bounds of the `y` displacement.

    .. details::

        For any :math:`\bar{\alpha} = \bar{x} + i\bar{y}` of length :math:`N`, the :math:`N`-mode
        coherent state displaced :math:`N`-mode vacuum state is defined by

        .. math::
            V = \frac{\hbar}{2}I_N \text{and } r = \sqrt{2\hbar}[\text{Re}(\bar{\alpha}), \text{Im}(\bar{\alpha})].

        Its ``(A,b,c)`` triple is given by

        .. math::
            A = O_{N\text{x}N}\text{, }b=\bar{\alpha}\text{, and }c=\text{exp}\big(-|\bar{\alpha}^2|/2\big).
    """

    def __init__(
        self,
        modes: Sequence[int],
        x: Union[float, Sequence[float]] = 0.0,
        y: Union[float, Sequence[float]] = 0.0,
        x_trainable: bool = False,
        y_trainable: bool = False,
        x_bounds: Tuple[Optional[float], Optional[float]] = (None, None),
        y_bounds: Tuple[Optional[float], Optional[float]] = (None, None),
    ):
        super().__init__(modes=modes, name="Coherent")
        self._add_parameter(make_parameter(x_trainable, x, "x", x_bounds))
        self._add_parameter(make_parameter(y_trainable, y, "y", y_bounds))

    @property
    def representation(self) -> Bargmann:
        n_modes = len(self.modes)
        xs, ys = list(reshape_params(n_modes, x=self.x.value, y=self.y.value))
        return Bargmann(*triples.coherent_state_Abc(xs, ys))


class DisplacedSqueezed(Ket):
    r"""The `N`-mode displaced squeezed vacuum state.

    If ``x``, ``y``, ``r``, and/or ``phi`` are ``Sequence``\s, their length must be equal to `1`
    or `N`. If their length is equal to `1`, all the modes share the same parameters.

    .. code-block::

        >>> from mrmustard.lab_dev import DisplacedSqueezed, Vacuum, Sgate, Dgate

        >>> state = DisplacedSqueezed(modes=[0, 1, 2], x=1, phi=0.2)
        >>> assert state == Vacuum([0, 1, 2]) >> Sgate([0, 1, 2], phi=0.2) >> Dgate([0, 1, 2], x=1)

    Args:
        modes: The modes of the coherent state.
        x: The displacements along the `x` axis, which represents position axis in phase space.
        y: The displacements along the `y` axis.
        r: The squeezing magnitude.
        phi: The squeezing angles.
        x_trainable: Whether `x` is a trainable variable.
        y_trainable: Whether `y` is a trainable variable.
        r_trainable: Whether `r` is trainable.
        phi_trainable: Whether `phi` is trainable.
        x_bounds: The bounds for the displacement along the `x` axis.
        y_bounds: The bounds for the displacement along the `y` axis, which represents momentum axis in phase space.
        r_bounds: The bounds of `r`.
        phi_bounds: The bounds of `phi`.
    """

    def __init__(
        self,
        modes: Sequence[int],
        x: Union[float, Sequence[float]] = 0.0,
        y: Union[float, Sequence[float]] = 0.0,
        r: Union[float, Sequence[float]] = 0.0,
        phi: Union[float, Sequence[float]] = 0.0,
        x_trainable: bool = False,
        y_trainable: bool = False,
        r_trainable: bool = False,
        phi_trainable: bool = False,
        x_bounds: Tuple[Optional[float], Optional[float]] = (None, None),
        y_bounds: Tuple[Optional[float], Optional[float]] = (None, None),
        r_bounds: Tuple[Optional[float], Optional[float]] = (None, None),
        phi_bounds: Tuple[Optional[float], Optional[float]] = (None, None),
    ):
        super().__init__(modes=modes, name="DisplacedSqueezed")
        self._add_parameter(make_parameter(x_trainable, x, "x", x_bounds))
        self._add_parameter(make_parameter(y_trainable, y, "y", y_bounds))
        self._add_parameter(make_parameter(r_trainable, r, "r", r_bounds))
        self._add_parameter(make_parameter(phi_trainable, phi, "phi", phi_bounds))

    @property
    def representation(self) -> Bargmann:
        n_modes = len(self.modes)
        params = reshape_params(
            n_modes, x=self.x.value, y=self.y.value, r=self.r.value, phi=self.phi.value
        )
        xs, ys, rs, phis = list(params)
        return Bargmann(*triples.displaced_squeezed_vacuum_state_Abc(xs, ys, rs, phis))


class Number(Ket):
    r"""The `N`-mode number state.

    .. code-block::

        >>> from mrmustard.lab_dev import Number

        >>> state = Number(modes=[0, 1], n=[10, 20])
        >>> assert state.modes == [0, 1]

    Args:
        modes: The modes of the number state.
        n: The number of photons in each mode.
        cutoffs: The cutoffs for the various modes. If ``cutoffs`` is given as
            an ``int``, it is broadcasted to all the states. If ``None``, it
            defaults to ``[n1+1, n2+1, ...]``, where ``ni`` is the photon number
            of the ``i``th mode.

    .. details::

        For any :math:`\bar{n} = (n_1,\:\ldots,\:n_N)`, the :math:`N`-mode number state is defined
        by

        .. math::
            \ket{\bar{n}} = \ket{n_1}\otimes\ldots\otimes\ket{n_N}\:,

        where :math:`\ket{n_j}` is the eigenstate of the number operator on mode `j` with eigenvalue
        :math:`n_j`.

    """

    def __init__(
        self,
        modes: Sequence[int],
        n: Union[int, Sequence[int]],
        cutoffs: Optional[Union[int, Sequence[int]]] = None,
    ) -> None:
<<<<<<< HEAD
        super().__init__(f"{n}", modes=modes)
=======
        super().__init__(modes=modes, name="N")
>>>>>>> d36cd408

        self._n = math.atleast_1d(n)
        if len(self._n) == 1:
            self._n = math.tile(self._n, [len(modes)])
        if len(self._n) != len(modes):
            msg = f"Length of ``n`` must be 1 or {len(modes)}, found {len(self._n)}."
            raise ValueError(msg)

        self._cutoffs = math.atleast_1d(cutoffs) if cutoffs else self.n
        if len(self._cutoffs) == 1:
            self._cutoffs = math.tile(self._cutoffs, [len(modes)])
        if len(self._cutoffs) != len(modes):
            msg = f"Length of ``cutoffs`` must be 1 or {len(modes)}, found {len(self._cutoffs)}."
            raise ValueError(msg)

    @property
    def representation(self) -> Fock:
        return Fock(fock_state(self.n, self.cutoffs))

    @property
    def cutoffs(self):
        r"""
        The cutoffs.
        """
        return self._cutoffs

    @property
    def n(self):
        r"""
        The number of photons in each mode.
        """
        return self._n


class SqueezedVacuum(Ket):
    r"""The `N`-mode squeezed vacuum state.

    If ``r`` and/or ``phi`` are ``Sequence``\s, their length must be equal to `1` or `N`. If their length is equal to `1`,
    all the modes share the same parameters.

    .. code-block::

        >>> from mrmustard.lab_dev import SqueezedVacuum, Vacuum, Sgate

        >>> state = SqueezedVacuum(modes=[0, 1, 2], r=[0.3, 0.4, 0.5], phi=0.2)
        >>> assert state == Vacuum([0, 1, 2]) >> Sgate([0, 1, 2], r=[0.3, 0.4, 0.5], phi=0.2)

    Args:
        modes: The modes of the coherent state.
        r: The squeezing magnitude.
        phi: The squeezing angles.
        r_trainable: Whether `r` is trainable.
        phi_trainable: Whether `phi` is trainable.
        r_bounds: The bounds of `r`.
        phi_bounds: The bounds of `phi`.
    """

    def __init__(
        self,
        modes: Sequence[int],
        r: Union[float, Sequence[float]] = 0.0,
        phi: Union[float, Sequence[float]] = 0.0,
        r_trainable: bool = False,
        phi_trainable: bool = False,
        r_bounds: Tuple[Optional[float], Optional[float]] = (None, None),
        phi_bounds: Tuple[Optional[float], Optional[float]] = (None, None),
    ):
        super().__init__(modes=modes, name="SqueezedVacuum")
        self._add_parameter(make_parameter(r_trainable, r, "r", r_bounds))
        self._add_parameter(make_parameter(phi_trainable, phi, "phi", phi_bounds))

    @property
    def representation(self) -> Bargmann:
        n_modes = len(self.modes)
        rs, phis = list(reshape_params(n_modes, r=self.r.value, phi=self.phi.value))
        return Bargmann(*triples.squeezed_vacuum_state_Abc(rs, phis))


class Vacuum(Ket):
    r"""
    The `N`-mode vacuum state.

    .. code-block ::

        >>> from mrmustard.lab_dev import Vacuum

        >>> state = Vacuum([1, 2])
        >>> assert state.modes == [1, 2]

    Args:
        modes: A list of modes.

    .. details::

        The :math:`N`-mode vacuum state is defined by

        .. math::
            V = \frac{\hbar}{2}I_N \text{and } r = \bar{0}_N.

        Its ``(A,b,c)`` triple is given by

        .. math::
            A = O_{N\text{x}N}\text{, }b = O_N\text{, and }c = 1.
    """

    def __init__(
        self,
        modes: Sequence[int],
    ) -> None:
        super().__init__(modes=modes, name="Vac")

    @property
    def representation(self) -> Bargmann:
        n_modes = len(self.modes)
        return Bargmann(*triples.vacuum_state_Abc(n_modes))


#  ~~~~~~~~~~~~
#  Mixed States
#  ~~~~~~~~~~~~


class Thermal(DM):
    r"""
    The `N`-mode thermal state.

    If ``nbar`` is a ``Sequence``, its length must be equal to `1` or `N`. If its length is equal to `1`,
    all the modes share the same ``nbar``.

    .. code-block ::

        >>> from mrmustard.lab_dev import Vacuum

        >>> state = Thermal([1, 2], nbar=3)
        >>> assert state.modes == [1, 2]

    Args:
        modes: A list of modes.
        nbar: The expected number of photons in each mode.
        nbar_trainable: Whether ``nbar`` is trainable.
        nbar_bounds: The bounds of ``nbar``.
    """

    def __init__(
        self,
        modes: Sequence[int],
        nbar: Union[int, Sequence[int]] = 0,
        nbar_trainable: bool = False,
        nbar_bounds: Tuple[Optional[float], Optional[float]] = (0, None),
    ) -> None:
        super().__init__(modes=modes, name="Thermal")
        self._add_parameter(make_parameter(nbar_trainable, nbar, "nbar", nbar_bounds))

    @property
    def representation(self) -> Bargmann:
        n_modes = len(self.modes)
        nbars = list(reshape_params(n_modes, nbar=self.nbar.value))[0]
        return Bargmann(*triples.thermal_state_Abc(nbars))<|MERGE_RESOLUTION|>--- conflicted
+++ resolved
@@ -199,11 +199,7 @@
         n: Union[int, Sequence[int]],
         cutoffs: Optional[Union[int, Sequence[int]]] = None,
     ) -> None:
-<<<<<<< HEAD
-        super().__init__(f"{n}", modes=modes)
-=======
-        super().__init__(modes=modes, name="N")
->>>>>>> d36cd408
+        super().__init__(modes=modes, name=f"{n}")
 
         self._n = math.atleast_1d(n)
         if len(self._n) == 1:
