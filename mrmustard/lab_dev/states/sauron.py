# Copyright 2024 Xanadu Quantum Technologies Inc.

# Licensed under the Apache License, Version 2.0 (the "License");
# you may not use this file except in compliance with the License.
# You may obtain a copy of the License at

#     http://www.apache.org/licenses/LICENSE-2.0

# Unless required by applicable law or agreed to in writing, software
# distributed under the License is distributed on an "AS IS" BASIS,
# WITHOUT WARRANTIES OR CONDITIONS OF ANY KIND, either express or implied.
# See the License for the specific language governing permissions and
# limitations under the License.

r"""
The Sauron state is an approximation of the `n`-th Fock states using a ring of `n+1` coherent states.
"""
from __future__ import annotations

from mrmustard.lab_dev.states.ket import Ket
from mrmustard.physics.ansatz import PolyExpAnsatz
from mrmustard.physics import triples
from ..utils import make_parameter


class Sauron(Ket):
    r"""
    The `n`-th Sauron state is an approximation of the `n`-th Fock states using
<<<<<<< HEAD
    a ring of `n+1` coherent states.
=======
    a ring of `n+1` coherent states. The reference to the Lord of the Rings comes from
    the approximation becoming perfect in the limit for the radius of the ring going
    to zero where vacuum (= darkness) is.
    The formula for the Sauron state as a superposition of coherent states on a ring
    is given in https://arxiv.org/abs/2305.17099:
    .. math::
        |\text{Sauron}(n)\rangle = \frac{1}{\mathcal{N}}\sum_{k=0}^{n} e^{i 2\pi k/(n+1)} |\epsilon e^{2\pi k/(n+1)}\rangle_c,
>>>>>>> 4c4ed61d

    Args:
        mode: The mode of the Sauron state.
        n: The Fock state that is approximated.
        epsilon: The radius of the ring of coherent states, default is 0.1.

    Notes:
        The reference to the Lord of the Rings comes from
        the approximation becoming perfect in the limit for the radius of the ring going
        to zero where vacuum (= darkness) is.
        The formula for the Sauron state as a superposition of coherent states on a ring
        is given in https://arxiv.org/abs/2305.17099:

        .. math::

            |\text{Sauron}(n)\rangle = \frac{1}{\mathcal{N}}\sum_{k=0}^{n} e^{i 2\pi k/(n+1)} |\epsilon e^{2\pi k/(n+1)}\rangle_c,

    .. code-block::

        >>> from mrmustard.lab_dev import Sauron

        >>> psi = Sauron([0], 1)
        >>> assert psi.fock_distribution(2)[1] > 0.999
    """

    def __init__(self, mode: int, n: int, epsilon: float = 0.1):
        super().__init__(name=f"Sauron-{n}")

        self.parameters.add_parameter(make_parameter(False, n, "n", (None, None), dtype="int64"))
        self.parameters.add_parameter(make_parameter(False, epsilon, "epsilon", (None, None)))

        self._representation = self.from_ansatz(
            modes=(mode,),
            ansatz=PolyExpAnsatz.from_function(
                triples.sauron_state_Abc,
                n=self.parameters.n,
                epsilon=self.parameters.epsilon,
            ),
        ).representation<|MERGE_RESOLUTION|>--- conflicted
+++ resolved
@@ -26,17 +26,7 @@
 class Sauron(Ket):
     r"""
     The `n`-th Sauron state is an approximation of the `n`-th Fock states using
-<<<<<<< HEAD
     a ring of `n+1` coherent states.
-=======
-    a ring of `n+1` coherent states. The reference to the Lord of the Rings comes from
-    the approximation becoming perfect in the limit for the radius of the ring going
-    to zero where vacuum (= darkness) is.
-    The formula for the Sauron state as a superposition of coherent states on a ring
-    is given in https://arxiv.org/abs/2305.17099:
-    .. math::
-        |\text{Sauron}(n)\rangle = \frac{1}{\mathcal{N}}\sum_{k=0}^{n} e^{i 2\pi k/(n+1)} |\epsilon e^{2\pi k/(n+1)}\rangle_c,
->>>>>>> 4c4ed61d
 
     Args:
         mode: The mode of the Sauron state.
