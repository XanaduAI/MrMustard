--- conflicted
+++ resolved
@@ -33,16 +33,6 @@
     r"""
     The Quadrature eigenstate in Bargmann representation.
 
-<<<<<<< HEAD
-=======
-    .. code-block ::
-
-        >>> from mrmustard.lab_dev import QuadratureEigenstate
-
-        >>> state = QuadratureEigenstate(1, x = 1, phi = 0)
-        >>> assert state.modes == (1,)
->>>>>>> 4c4ed61d
-
     Args:
         mode: The mode of the quadrature eigenstate.
         x: The displacement of the state.
@@ -58,13 +48,13 @@
         .. math::
             A = -I_{N}\exp(i2\phi)\text{, }b = I_Nx\exp(i\phi)\sqrt{2/\hbar}\text{, and }c = 1/(\pi\hbar)^{-1/4}\exp(-\abs{x}^2/(2\hbar)).
 
-    Example:
+
     .. code-block ::
 
         >>> from mrmustard.lab_dev import QuadratureEigenstate
 
-        >>> state = QuadratureEigenstate([1, 2], x = 1, phi = 0)
-        >>> assert state.modes == [1, 2]
+        >>> state = QuadratureEigenstate(1, x = 1, phi = 0)
+        >>> assert state.modes == (1,)
     """
 
     def __init__(
