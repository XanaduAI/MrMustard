# Copyright 2023 Xanadu Quantum Technologies Inc.

# Licensed under the Apache License, Version 2.0 (the "License");
# you may not use this file except in compliance with the License.
# You may obtain a copy of the License at

#     http://www.apache.org/licenses/LICENSE-2.0

# Unless required by applicable law or agreed to in writing, software
# distributed under the License is distributed on an "AS IS" BASIS,
# WITHOUT WARRANTIES OR CONDITIONS OF ANY KIND, either express or implied.
# See the License for the specific language governing permissions and
# limitations under the License.

"""
The class representing a coherent state.
"""

from __future__ import annotations

from mrmustard.physics.ansatz import PolyExpAnsatz
from mrmustard.physics import triples
from .ket import Ket
from ..utils import make_parameter

__all__ = ["Coherent"]


class Coherent(Ket):
    r"""
    The coherent state in Bargmann representation.

<<<<<<< HEAD
=======
    .. code-block::

        >>> from mrmustard.lab_dev import Coherent, Vacuum, Dgate

        >>> state = Coherent(mode=0, x=0.3, y=0.2)
        >>> assert state == Vacuum(0) >> Dgate(0, x=0.3, y=0.2)
>>>>>>> 4c4ed61d

    Args:
        mode: The mode of the coherent state.
        x: The `x` displacement of the coherent state.
        y: The `y` displacement of the coherent state.
        x_trainable: Whether the `x` displacement is trainable.
        y_trainable: Whether the `y` displacement is trainable.
        x_bounds: The bounds of the `x` displacement.
        y_bounds: The bounds of the `y` displacement.

    Returns:
        A ``Ket`` object representing a coherent state.

    .. details::

        For any :math:`\bar{\alpha} = \bar{x} + i\bar{y}` of length :math:`N`, the :math:`N`-mode
        coherent state displaced :math:`N`-mode vacuum state is defined by

        .. math::
            V = \frac{\hbar}{2}I_N \text{and } r = \sqrt{2\hbar}[\text{Re}(\bar{\alpha}), \text{Im}(\bar{\alpha})].

        Its ``(A,b,c)`` triple is given by

        .. math::
            A = O_{N\text{x}N}\text{, }b=\bar{\alpha}\text{, and }c=\text{exp}\big(-|\bar{\alpha}^2|/2\big).
        Note that vector of means in phase space for a coherent state with parameters ``x,y`` is
        ``np.sqrt(2)*x, np.sqrt(2)*y`` (with units ``settings.HBAR=1``).



    .. code-block::

        >>> from mrmustard.lab_dev import Coherent, Vacuum, Dgate

        >>> state = Coherent(modes=[0, 1, 2], x=[0.3, 0.4, 0.5], y=0.2)
        >>> assert state == Vacuum([0, 1, 2]) >> Dgate([0, 1, 2], x=[0.3, 0.4, 0.5], y=0.2)
    """

    short_name = "Coh"

    def __init__(
        self,
        mode: int,
        x: float = 0.0,
        y: float = 0.0,
        x_trainable: bool = False,
        y_trainable: bool = False,
        x_bounds: tuple[float | None, float | None] = (None, None),
        y_bounds: tuple[float | None, float | None] = (None, None),
    ):
        super().__init__(name="Coherent")
        self.parameters.add_parameter(make_parameter(x_trainable, x, "x", x_bounds))
        self.parameters.add_parameter(make_parameter(y_trainable, y, "y", y_bounds))

        self._representation = self.from_ansatz(
            modes=(mode,),
            ansatz=PolyExpAnsatz.from_function(
                fn=triples.coherent_state_Abc, x=self.parameters.x, y=self.parameters.y
            ),
        ).representation<|MERGE_RESOLUTION|>--- conflicted
+++ resolved
@@ -30,15 +30,6 @@
     r"""
     The coherent state in Bargmann representation.
 
-<<<<<<< HEAD
-=======
-    .. code-block::
-
-        >>> from mrmustard.lab_dev import Coherent, Vacuum, Dgate
-
-        >>> state = Coherent(mode=0, x=0.3, y=0.2)
-        >>> assert state == Vacuum(0) >> Dgate(0, x=0.3, y=0.2)
->>>>>>> 4c4ed61d
 
     Args:
         mode: The mode of the coherent state.
@@ -73,8 +64,9 @@
 
         >>> from mrmustard.lab_dev import Coherent, Vacuum, Dgate
 
-        >>> state = Coherent(modes=[0, 1, 2], x=[0.3, 0.4, 0.5], y=0.2)
-        >>> assert state == Vacuum([0, 1, 2]) >> Dgate([0, 1, 2], x=[0.3, 0.4, 0.5], y=0.2)
+        >>> state = Coherent(mode=0, x=0.3, y=0.2)
+        >>> assert state == Vacuum(0) >> Dgate(0, x=0.3, y=0.2)
+
     """
 
     short_name = "Coh"
