--- conflicted
+++ resolved
@@ -270,31 +270,6 @@
         """
         return self / math.sqrt(self.probability)
 
-<<<<<<< HEAD
-    def quadrature_distribution(self, quad: RealVector, phi: float = 0.0) -> ComplexTensor:
-        r"""
-        The (discretized) quadrature distribution of the Ket.
-
-        Args:
-            quad: the discretized quadrature axis over which the distribution is computed.
-            phi: The quadrature angle. ``phi=0`` corresponds to the x quadrature,
-                    ``phi=pi/2`` to the p quadrature. The default value is ``0``.
-        Returns:
-            The quadrature distribution.
-        """
-        quad = np.array(quad)
-        if len(quad.shape) != 1 and len(quad.shape) != self.n_modes:
-            raise ValueError(
-                "The dimensionality of quad should be 1, or match the number of modes."
-            )
-
-        if len(quad.shape) == 1:
-            quad = math.astensor(np.meshgrid(*[quad] * len(self.modes))).T.reshape(
-                -1, len(self.modes)
-            )
-
-        return math.abs(self.quadrature(quad, phi)) ** 2
-
     def physical_stellar_decomposition(self, core_modes: Collection[int]):
         r"""
         Applies the physical stellar decomposition.
@@ -459,8 +434,6 @@
 
         return s, t
 
-=======
->>>>>>> e5723d3f
     def _ipython_display_(self):  # pragma: no cover
         if widgets.IN_INTERACTIVE_SHELL:
             print(self)
