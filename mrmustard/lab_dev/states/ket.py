# Copyright 2023 Xanadu Quantum Technologies Inc.

# Licensed under the Apache License, Version 2.0 (the "License");
# you may not use this file except in compliance with the License.
# You may obtain a copy of the License at

#     http://www.apache.org/licenses/LICENSE-2.0

# Unless required by applicable law or agreed to in writing, software
# distributed under the License is distributed on an "AS IS" BASIS,
# WITHOUT WARRANTIES OR CONDITIONS OF ANY KIND, either express or implied.
# See the License for the specific language governing permissions and
# limitations under the License.

"""
This module contains the defintion of the ket class ``Ket``.
"""

from __future__ import annotations

from typing import Collection, Sequence

from IPython.display import display

import numpy as np

from mrmustard import math, settings, widgets
from mrmustard.math.lattice.autoshape import autoshape_numba
from mrmustard.physics.ansatz import ArrayAnsatz, PolyExpAnsatz
from mrmustard.physics.bargmann_utils import wigner_to_bargmann_psi
from mrmustard.physics.gaussian import purity
from mrmustard.physics.representations import Representation
from mrmustard.physics.wires import Wires, ReprEnum
from mrmustard.utils.typing import (
    Scalar,
    Batch,
)

from .base import State, _validate_operator, OperatorType
from .dm import DM
from ..circuit_components import CircuitComponent
<<<<<<< HEAD
from ..circuit_components_utils import BtoPS, TraceOut
=======
from ..circuit_components_utils import TraceOut
from ..transformations import Unitary, Operation, Dgate
>>>>>>> 559d4cb8
from ..utils import shape_check

__all__ = ["Ket"]


class Ket(State):
    r"""
    Base class for all Hilbert space vectors.
    """

    short_name = "Ket"

    @property
    def is_physical(self) -> bool:
        r"""
        Whether the ket object is a physical one.
        """
        if self.ansatz._lin_sup:
            raise NotImplementedError(
                "Physicality conditions are not implemented for a linear superposition of states."
            )
        if self.ansatz.num_derived_vars > 0:
            raise NotImplementedError(
                "Physicality conditions are not implemented for derived variables."
            )
        if isinstance(self.ansatz, ArrayAnsatz):
            raise NotImplementedError(
                "Physicality conditions are not implemented for states with ArrayAnsatz."
            )
        return math.all(math.abs(math.eigvals(self.ansatz.A)) < 1) and math.allclose(
            self.probability, 1, settings.ATOL
        )

    @property
    def probability(self) -> float:
        r"""Probability of this Ket (L2 norm squared)."""
        return self.L2_norm

    @property
    def purity(self) -> float:
        if self.ansatz:
            shape = (
                self.ansatz.batch_shape[:-1] if self.ansatz._lin_sup else self.ansatz.batch_shape
            )
        else:
            shape = ()
        return math.ones(shape)

    @classmethod
    def from_ansatz(
        cls,
        modes: Collection[int],
        ansatz: PolyExpAnsatz | ArrayAnsatz | None = None,
        name: str | None = None,
    ) -> State:
        if not isinstance(modes, set) and sorted(modes) != list(modes):
            raise ValueError(f"Modes must be sorted. Got {modes}")
        modes = set(modes)
        if ansatz and ansatz.num_vars != len(modes):
            raise ValueError(
                f"Expected an ansatz with {len(modes)} variables, found {ansatz.num_vars}."
            )
        wires = Wires(modes_out_ket=modes)
        if isinstance(ansatz, ArrayAnsatz):
            for w in wires.quantum_wires:
                w.repr = ReprEnum.FOCK
        return Ket(Representation(ansatz, wires), name)

    @classmethod
    def from_phase_space(
        cls,
        modes: Collection[int],
        triple: tuple,
        name: str | None = None,
        atol_purity: float | None = None,
    ) -> Ket:
        cov, means, coeff = triple
        cov = math.astensor(cov)
        means = math.astensor(means)
        if cov.shape[:-2] != ():  # pragma: no cover
            raise NotImplementedError("Not implemented for batched states.")
        shape_check(cov, means, 2 * len(modes), "Phase space")
        if atol_purity:
            p = math.cast(purity(cov), math.float64)
            math.error_if(
                p,
                p < 1.0 - atol_purity,
                f"Cannot initialize a Ket: purity is {p:.5f} (must be at least 1.0-{atol_purity}).",
            )
        return Ket.from_ansatz(
            modes,
            coeff * PolyExpAnsatz.from_function(fn=wigner_to_bargmann_psi, cov=cov, means=means),
            name,
        )

    @classmethod
    def random(cls, modes: Collection[int], max_r: float = 1.0) -> Ket:
        r"""
        Generates a random zero displacement state.

        Args:
            modes: The modes of the state.
            max_r: Maximum squeezing parameter over which we make random choices.
        Output is a Ket
        """

        m = len(modes)
        S = math.random_symplectic(m, max_r)
        transformation = (
            1
            / math.sqrt(complex(2))
            * math.block(
                [
                    [
                        math.eye(m, dtype=math.complex128),
                        math.eye(m, dtype=math.complex128),
                    ],
                    [
                        -1j * math.eye(m, dtype=math.complex128),
                        1j * math.eye(m, dtype=math.complex128),
                    ],
                ]
            )
        )
        S = math.conj(math.transpose(transformation)) @ S @ transformation
        S_1 = S[:m, :m]
        S_2 = S[:m, m:]
        A = math.transpose(math.solve(math.dagger(S_1), math.transpose(S_2)))
        b = math.zeros(m, dtype=A.dtype)
        psi = cls.from_bargmann(modes, (A, b, complex(1)))
        return psi.normalize()

    def auto_shape(
        self, max_prob=None, max_shape=None, respect_manual_shape=True
    ) -> tuple[int, ...]:
        r"""
        A good enough estimate of the Fock shape of this Ket, defined as the shape of the Fock
        array (batch excluded) if it exists, and if it doesn't exist it is computed as the shape
        that captures at least ``settings.AUTOSHAPE_PROBABILITY`` of the probability mass of each
        single-mode marginal (default 99.9%).
        If the ``respect_manual_shape`` flag is set to ``True``, auto_shape will respect the
        non-None values in ``manual_shape``.

        Args:
            max_prob: The maximum probability mass to capture in the shape (default from ``settings.AUTOSHAPE_PROBABILITY``).
            max_shape: The maximum shape to compute (default from ``settings.AUTOSHAPE_MAX``).
            respect_manual_shape: Whether to respect the non-None values in ``manual_shape``.
        """
        batch_shape = (
            self.ansatz.batch_shape[:-1] if self.ansatz._lin_sup else self.ansatz.batch_shape
        )
        if batch_shape:
            raise NotImplementedError("Batched auto_shape is not implemented.")
        if not self.ansatz._lin_sup:
            try:  # fock
                shape = self.ansatz.core_shape
            except AttributeError:  # bargmann
                if self.ansatz.num_derived_vars == 0:
                    ansatz = self.ansatz.conj & self.ansatz
                    A, b, c = ansatz.triple
                    ansatz = ansatz / self.probability
                    shape = autoshape_numba(
                        math.asnumpy(A),
                        math.asnumpy(b),
                        math.asnumpy(c),
                        max_prob or settings.AUTOSHAPE_PROBABILITY,
                        max_shape or settings.AUTOSHAPE_MAX,
                    )
                else:
                    shape = [settings.AUTOSHAPE_MAX] * len(self.modes)
        else:
            shape = [settings.AUTOSHAPE_MAX] * len(self.modes)
        if respect_manual_shape:
            return tuple(c or s for c, s in zip(self.manual_shape, shape))
        return tuple(shape)

    def dm(self) -> DM:
        r"""
        The ``DM`` object obtained from this ``Ket``.
        """
        repr = self.representation.contract(self.adjoint.representation, mode="zip")
        ret = DM(repr, self.name)
        ret.manual_shape = self.manual_shape + self.manual_shape
        return ret

    def expectation(self, operator: CircuitComponent):
        r"""
        The expectation value of an operator calculated with respect to this Ket.

        Given the operator `O`, this function returns :math:`Tr\big(|\psi\rangle\langle\psi| O)`\,
        where :math:`|\psi\rangle` is the vector representing this state.

        The ``operator`` is expected to be a component with ket-like wires (i.e., output wires on
        the ket side), density matrix-like wires (output wires on both ket and bra sides), or
        unitary-like wires (input and output wires on the ket side).

        Args:
            operator: A ket-like, density-matrix like, or unitary-like circuit component.

        Raise:
            ValueError: If ``operator`` is not a ket-like, density-matrix like, or unitary-like
                component.
            ValueError: If ``operator`` is defined over a set of modes that is not a subset of the
                modes of this state.
        """
        if (self.ansatz and self.ansatz.batch_shape) or (
            operator.ansatz and operator.ansatz.batch_shape
        ):  # pragma: no cover
            raise NotImplementedError("Batched expectation values are not implemented.")

        op_type, msg = _validate_operator(operator)
        if op_type is OperatorType.INVALID_TYPE:
            raise ValueError(msg)

        if not operator.wires.modes.issubset(self.wires.modes):
            msg = f"Expected an operator defined on a subset of modes `{self.modes}`, "
            msg += f"found one defined on `{operator.modes}.`"
            raise ValueError(msg)

        leftover_modes = self.wires.modes - operator.wires.modes
        if op_type is OperatorType.KET_LIKE:
            result = self.contract(operator.dual)
            result = result.contract(result.adjoint)
            result >>= TraceOut(leftover_modes)

        elif op_type is OperatorType.DM_LIKE:
            result = (self.adjoint.contract(self.contract(operator.dual))) >> TraceOut(
                leftover_modes
            )

        else:
            result = (self.contract(operator)) >> self.dual

        return result

    def fidelity(self, other: State) -> float:
        r"""
        The fidelity between this ket and another state.

        .. details::

        .. math::
            F(|\psi\rangle, \phi\rangle) = |\langle \psi, \phi \rangle|^2
        """
        if self.modes != other.modes:
            raise ValueError("Cannot compute fidelity between states with different modes.")
        return self.expectation(other)

<<<<<<< HEAD
    @property
    def wigner(self) -> PolyExpAnsatz:
        r"""
        The Wigner representation of this ket.
        """
        if self.ansatz._lin_sup:
            raise NotImplementedError(
                "Wigner representation is not implemented for linear superposition."
            )
        if isinstance(self.ansatz, ArrayAnsatz):
            raise NotImplementedError("Wigner representation is not implemented for ArrayAnsatz.")

        return (self >> BtoPS(self.modes, s=0)).ansatz.PS
=======
    def physical_stellar_decomposition(self, core_modes: Collection[int]) -> tuple[Ket, Unitary]:
        r"""
        Applies the physical stellar decomposition.

        Args:
            core_modes: The set of modes defining core variables.

        Returns:
            psi_core: The core state (`Ket`)
            U: The Gaussian unitary performing the stellar decomposition.

        Note:
            This method pulls out the unitary ``U`` from the given state on the given modes, so that
            the remaining state is a core state. Formally, we have
            .. math::

                \psi = (U\otimes\mathbb I) \psi_{\mathrm{core}}

            where the unitary :math:`U` acts on the given `core_modes` only.
            Core states have favorable properties in the Fock representation
            e.g., being sparse.

        .. code-block::
            >>> from mrmustard import math
            >>> from mrmustard.lab_dev import Ket

            >>> psi = Ket.random([0,1])
            >>> core, U = psi.physical_stellar_decomposition([0])
            >>> assert psi == core >> U

            >>> A_c = core.ansatz.A
            >>> assert math.allclose(A_c[0,0], 0)
        """
        # bringing A to the ordering of our interest
        other_modes = [m for m in self.modes if m not in core_modes]
        core_indices = self.wires[core_modes].indices
        other_indices = self.wires[other_modes].indices
        new_order = core_indices + other_indices

        A, b, _ = self.ansatz.reorder(new_order).triple

        M = len(core_modes)

        # we pick the blocks according to the naming chosen in the paper
        Am = A[..., :M, :M]

        batch_shape = self.ansatz.batch_shape

        gamma_squared = math.eye(M, dtype=math.complex128) - Am @ math.conj(Am)
        gamma_evals, gamma_evecs = math.eigh(gamma_squared)

        gamma = math.einsum(
            "...ij, ...j, ...kj -> ...ik",
            gamma_evecs,
            math.sqrt(gamma_evals),
            math.conj(gamma_evecs),
        )
        gamma_transpose = math.einsum("...ij->...ji", gamma)

        Au = math.block([[Am, gamma], [gamma_transpose, -math.conj(Am)]])

        bu = math.zeros(batch_shape + (2 * M,), dtype=math.complex128)

        cu = math.ones(batch_shape, dtype=math.complex128)
        U = Unitary.from_bargmann(core_modes, core_modes, (Au, bu, cu))

        u_renorm = (U.contract(U.dual, mode="zip")).ansatz.c

        U /= math.sqrt(u_renorm)

        # addressing the displacement problem
        core_p = self.contract(U.dual, mode="zip")
        alpha = core_p.ansatz.b[..., core_indices]
        for i, m in enumerate(core_modes):
            d_g = Dgate(m, -math.real(alpha[..., i]), -math.imag(alpha[..., i]))
            d_g_inv = d_g.dual

            core_p = core_p.contract(d_g, mode="zip")
            U = (d_g_inv).contract(U, mode="zip")

        core = Ket.from_bargmann(self.modes, core_p.ansatz.triple)
        c_core = core.ansatz.c
        phase_core = math.angle(c_core)
        core = core * math.exp(-1j * phase_core)
        U = U * math.exp(1j * phase_core)
        return core, U

    def formal_stellar_decomposition(self, core_modes: Collection[int]) -> tuple[Ket, Operation]:
        r"""
        Applies the formal stellar decomposition.

        Args:
            core_modes: The set of modes defining core variables.

        Returns:
            S: The core state (`Ket`)
            T: The Gaussian `Operation` performing the stellar decomposition.

        Note:
            This method pulls out the unitary ``U`` from the given state on the given modes, so that
            the remaining state is a core state. Formally, we have
            .. math::

                \psi = (T\otimes\mathbb I) S_{\mathrm{core}}

            where the operator :math:`T` acts on the given `core_modes` only.
            Core states have favorable properties in the Fock representation
            e.g., being sparse.

        .. code-block::
            >>> from mrmustard.lab_dev import Ket

            >>> psi = Ket.random([0,1])
            >>> core, t = psi.formal_stellar_decomposition([0])
            >>> A_core, _, _ = core.ansatz.triple

            >>> assert A_core[0,0] == 0
        """
        other_modes = [m for m in self.modes if m not in core_modes]
        core_indices = self.wires[core_modes].indices
        other_indices = self.wires[other_modes].indices
        new_order = core_indices + other_indices

        A, b, c = self.ansatz.reorder(new_order).triple

        M = len(core_modes)

        # we pick the blocks according to the naming chosen in the paper
        Am = A[..., :M, :M]
        R = A[..., M:, :M]
        R_transpose = math.einsum("...ij->...ji", R)
        An = A[..., M:, M:]
        bm = b[..., :M]
        bn = b[..., M:]

        batch_shape = self.ansatz.batch_shape

        Om = math.zeros(batch_shape + (M, M), dtype=math.complex128)
        As = math.block([[Om, R_transpose], [R, An]])

        bs = math.concat([math.zeros(batch_shape + (M,), dtype=math.complex128), bn], -1)
        cs = c

        inverse_order = np.argsort(new_order)
        As = As[..., inverse_order, :]
        As = As[..., :, inverse_order]
        bs = bs[..., inverse_order]

        s = Ket.from_bargmann(self.modes, (As, bs, cs))

        if batch_shape != ():
            Im = math.stack(
                [math.eye(M, dtype=math.complex128)] * int(math.prod(batch_shape))
            ).reshape(batch_shape + (M,) * 2)
        else:
            Im = math.eye(M, dtype=math.complex128)

        At = math.block([[Am, Im], [Im, Om]])

        bt = math.concat([bm, math.zeros(batch_shape + (M,), dtype=math.complex128)], -1)
        ct = math.ones_like(c)
        t = Operation.from_bargmann(core_modes, core_modes, (At, bt, ct))

        return s, t
>>>>>>> 559d4cb8

    def _ipython_display_(self):  # pragma: no cover
        if widgets.IN_INTERACTIVE_SHELL:
            print(self)
            return
        is_fock = isinstance(self.ansatz, ArrayAnsatz)
        display(widgets.state(self, is_ket=True, is_fock=is_fock))

    def __getitem__(self, idx: int | Sequence[int]) -> State:
        r"""
        Reduced density matrix obtained by tracing out all the modes except those in
        ``idx``. Note that the result is returned with modes in increasing order.

        Args:
            idx: The modes to keep.

        Returns:
            A ``DM`` object with the remaining modes.
        """
        return self.dm()[idx]

    def __rshift__(self, other: CircuitComponent | Scalar) -> CircuitComponent | Batch[Scalar]:
        r"""
        Contracts ``self`` and ``other`` (output of self into the inputs of other),
        adding the adjoints when they are missing. Given this is a ``Ket`` object which
        has only ket wires at the output, in expressions like ``ket >> channel`` where ``channel``
        has wires on the ket and bra sides the adjoint of ket is automatically added, effectively
        calling ``ket.adjoint @ (ket @ channel)`` and the method returns a new ``DM``.
        In expressions lke ``ket >> u`` where ``u`` is a unitary, the adjoint of ``ket`` is
        not needed and the method returns a new ``Ket``.

        Returns a ``DM`` or a ``Ket`` when the wires of the resulting components are compatible
        with those of a ``DM`` or of a ``Ket``. Returns a ``CircuitComponent`` in general,
        and a (batched) scalar if there are no wires left, for convenience.
        """
        result = super().__rshift__(other)
        if not isinstance(result, CircuitComponent):
            return result  # scalar case handled here

        if not result.wires.input:
            if not result.wires.bra:
                return Ket(result.representation)
            elif result.wires.bra.modes == result.wires.ket.modes:
                return DM(result.representation)
        return result<|MERGE_RESOLUTION|>--- conflicted
+++ resolved
@@ -39,12 +39,8 @@
 from .base import State, _validate_operator, OperatorType
 from .dm import DM
 from ..circuit_components import CircuitComponent
-<<<<<<< HEAD
 from ..circuit_components_utils import BtoPS, TraceOut
-=======
-from ..circuit_components_utils import TraceOut
 from ..transformations import Unitary, Operation, Dgate
->>>>>>> 559d4cb8
 from ..utils import shape_check
 
 __all__ = ["Ket"]
@@ -293,21 +289,6 @@
             raise ValueError("Cannot compute fidelity between states with different modes.")
         return self.expectation(other)
 
-<<<<<<< HEAD
-    @property
-    def wigner(self) -> PolyExpAnsatz:
-        r"""
-        The Wigner representation of this ket.
-        """
-        if self.ansatz._lin_sup:
-            raise NotImplementedError(
-                "Wigner representation is not implemented for linear superposition."
-            )
-        if isinstance(self.ansatz, ArrayAnsatz):
-            raise NotImplementedError("Wigner representation is not implemented for ArrayAnsatz.")
-
-        return (self >> BtoPS(self.modes, s=0)).ansatz.PS
-=======
     def physical_stellar_decomposition(self, core_modes: Collection[int]) -> tuple[Ket, Unitary]:
         r"""
         Applies the physical stellar decomposition.
@@ -472,7 +453,20 @@
         t = Operation.from_bargmann(core_modes, core_modes, (At, bt, ct))
 
         return s, t
->>>>>>> 559d4cb8
+
+    @property
+    def wigner(self) -> PolyExpAnsatz:
+        r"""
+        The Wigner representation of this ket.
+        """
+        if self.ansatz._lin_sup:
+            raise NotImplementedError(
+                "Wigner representation is not implemented for linear superposition."
+            )
+        if isinstance(self.ansatz, ArrayAnsatz):
+            raise NotImplementedError("Wigner representation is not implemented for ArrayAnsatz.")
+
+        return (self >> BtoPS(self.modes, s=0)).ansatz.PS
 
     def _ipython_display_(self):  # pragma: no cover
         if widgets.IN_INTERACTIVE_SHELL:
