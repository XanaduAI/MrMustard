# Copyright 2023 Xanadu Quantum Technologies Inc.

# Licensed under the Apache License, Version 2.0 (the "License");
# you may not use this file except in compliance with the License.
# You may obtain a copy of the License at

#     http://www.apache.org/licenses/LICENSE-2.0

# Unless required by applicable law or agreed to in writing, software
# distributed under the License is distributed on an "AS IS" BASIS,
# WITHOUT WARRANTIES OR CONDITIONS OF ANY KIND, either express or implied.
# See the License for the specific language governing permissions and
# limitations under the License.

"""
This module contains the defintion of the ket class ``Ket``.
"""

from __future__ import annotations

from typing import Collection, Sequence
import warnings
from IPython.display import display

import numpy as np

from mrmustard import math, settings, widgets
from mrmustard.math.lattice.autoshape import autoshape_numba
from mrmustard.physics.ansatz import ArrayAnsatz, PolyExpAnsatz
from mrmustard.physics.bargmann_utils import wigner_to_bargmann_psi
from mrmustard.physics.gaussian import purity
from mrmustard.physics.representations import Representation
from mrmustard.physics.wires import Wires, ReprEnum
from mrmustard.utils.typing import (
    Scalar,
    Batch,
)

from .base import State, _validate_operator, OperatorType
from .dm import DM
from ..circuit_components import CircuitComponent
from ..circuit_components_utils import TraceOut
from ..transformations import Unitary, Operation
from ..utils import shape_check

__all__ = ["Ket"]


class Ket(State):
    r"""
    Base class for all Hilbert space vectors.
    """

    short_name = "Ket"

    @property
    def is_physical(self) -> bool:
        r"""
        Whether the ket object is a physical one.
        """
        if self.ansatz._lin_sup:
            raise NotImplementedError(
                "Physicality conditions are not implemented for a linear superposition of states."
            )
        if self.ansatz.num_derived_vars > 0:
            raise NotImplementedError(
                "Physicality conditions are not implemented for derived variables."
            )
        if isinstance(self.ansatz, ArrayAnsatz):
            raise NotImplementedError(
                "Physicality conditions are not implemented for states with ArrayAnsatz."
            )
        return math.all(math.abs(math.eigvals(self.ansatz.A)) < 1) and math.allclose(
            self.probability, 1, settings.ATOL
        )

    @property
    def probability(self) -> float:
        r"""Probability of this Ket (L2 norm squared)."""
        return self.L2_norm

    @property
    def purity(self) -> float:
        if self.ansatz:
            shape = (
                self.ansatz.batch_shape[:-1] if self.ansatz._lin_sup else self.ansatz.batch_shape
            )
        else:
            shape = ()
        return math.ones(shape)

    @classmethod
    def from_ansatz(
        cls,
        modes: Collection[int],
        ansatz: PolyExpAnsatz | ArrayAnsatz | None = None,
        name: str | None = None,
    ) -> State:
        if not isinstance(modes, set) and sorted(modes) != list(modes):
            raise ValueError(f"Modes must be sorted. Got {modes}")
        modes = set(modes)
        if ansatz and ansatz.num_vars != len(modes):
            raise ValueError(
                f"Expected an ansatz with {len(modes)} variables, found {ansatz.num_vars}."
            )
        wires = Wires(modes_out_ket=modes)
        if isinstance(ansatz, ArrayAnsatz):
            for w in wires.quantum_wires:
                w.repr = ReprEnum.FOCK
        return Ket(Representation(ansatz, wires), name)

    @classmethod
    def from_phase_space(
        cls,
        modes: Collection[int],
        triple: tuple,
        name: str | None = None,
        atol_purity: float | None = None,
    ) -> Ket:
        cov, means, coeff = triple
        cov = math.astensor(cov)
        means = math.astensor(means)
        if cov.shape[:-2] != ():  # pragma: no cover
            raise NotImplementedError("Not implemented for batched states.")
        shape_check(cov, means, 2 * len(modes), "Phase space")
        if atol_purity:
            p = math.cast(purity(cov), math.float64)
            math.error_if(
                p,
                p < 1.0 - atol_purity,
                f"Cannot initialize a Ket: purity is {p:.5f} (must be at least 1.0-{atol_purity}).",
            )
        return Ket.from_ansatz(
            modes,
            coeff * PolyExpAnsatz.from_function(fn=wigner_to_bargmann_psi, cov=cov, means=means),
            name,
        )

    @classmethod
    def random(cls, modes: Collection[int], max_r: float = 1.0) -> Ket:
        r"""
        Generates a random zero displacement state.

        Args:
            modes: The modes of the state.
            max_r: Maximum squeezing parameter over which we make random choices.
        Output is a Ket
        """

        m = len(modes)
        S = math.random_symplectic(m, max_r)
        transformation = (
            1
            / math.sqrt(complex(2))
            * math.block(
                [
                    [
                        math.eye(m, dtype=math.complex128),
                        math.eye(m, dtype=math.complex128),
                    ],
                    [
                        -1j * math.eye(m, dtype=math.complex128),
                        1j * math.eye(m, dtype=math.complex128),
                    ],
                ]
            )
        )
        S = math.conj(math.transpose(transformation)) @ S @ transformation
        S_1 = S[:m, :m]
        S_2 = S[:m, m:]
        A = math.transpose(math.solve(math.dagger(S_1), math.transpose(S_2)))
        b = math.zeros(m, dtype=A.dtype)
        psi = cls.from_bargmann(modes, (A, b, complex(1)))
        return psi.normalize()

    def auto_shape(
        self, max_prob=None, max_shape=None, respect_manual_shape=True
    ) -> tuple[int, ...]:
        r"""
        A good enough estimate of the Fock shape of this Ket, defined as the shape of the Fock
        array (batch excluded) if it exists, and if it doesn't exist it is computed as the shape
        that captures at least ``settings.AUTOSHAPE_PROBABILITY`` of the probability mass of each
        single-mode marginal (default 99.9%).
        If the ``respect_manual_shape`` flag is set to ``True``, auto_shape will respect the
        non-None values in ``manual_shape``.

        Args:
            max_prob: The maximum probability mass to capture in the shape (default from ``settings.AUTOSHAPE_PROBABILITY``).
            max_shape: The maximum shape to compute (default from ``settings.AUTOSHAPE_MAX``).
            respect_manual_shape: Whether to respect the non-None values in ``manual_shape``.
        """
        batch_shape = (
            self.ansatz.batch_shape[:-1] if self.ansatz._lin_sup else self.ansatz.batch_shape
        )
        if batch_shape:
            raise NotImplementedError("Batched auto_shape is not implemented.")
        if not self.ansatz._lin_sup:
            try:  # fock
                shape = self.ansatz.core_shape
            except AttributeError:  # bargmann
                if self.ansatz.num_derived_vars == 0:
                    ansatz = self.ansatz.conj & self.ansatz
                    A, b, c = ansatz.triple
                    ansatz = ansatz / self.probability
                    shape = autoshape_numba(
                        math.asnumpy(A),
                        math.asnumpy(b),
                        math.asnumpy(c),
                        max_prob or settings.AUTOSHAPE_PROBABILITY,
                        max_shape or settings.AUTOSHAPE_MAX,
                    )
                else:
                    shape = [settings.AUTOSHAPE_MAX] * len(self.modes)
        else:
            shape = [settings.AUTOSHAPE_MAX] * len(self.modes)
        if respect_manual_shape:
            return tuple(c or s for c, s in zip(self.manual_shape, shape))
        return tuple(shape)

    def dm(self) -> DM:
        r"""
        The ``DM`` object obtained from this ``Ket``.
        """
        repr = self.representation.contract(self.adjoint.representation, mode="zip")
        ret = DM(repr, self.name)
        ret.manual_shape = self.manual_shape + self.manual_shape
        return ret

    def expectation(self, operator: CircuitComponent):
        r"""
        The expectation value of an operator calculated with respect to this Ket.

        Given the operator `O`, this function returns :math:`Tr\big(|\psi\rangle\langle\psi| O)`\,
        where :math:`|\psi\rangle` is the vector representing this state.

        The ``operator`` is expected to be a component with ket-like wires (i.e., output wires on
        the ket side), density matrix-like wires (output wires on both ket and bra sides), or
        unitary-like wires (input and output wires on the ket side).

        Args:
            operator: A ket-like, density-matrix like, or unitary-like circuit component.

        Raise:
            ValueError: If ``operator`` is not a ket-like, density-matrix like, or unitary-like
                component.
            ValueError: If ``operator`` is defined over a set of modes that is not a subset of the
                modes of this state.
        """
        if (self.ansatz and self.ansatz.batch_shape) or (
            operator.ansatz and operator.ansatz.batch_shape
        ):  # pragma: no cover
            raise NotImplementedError("Batched expectation values are not implemented.")

        op_type, msg = _validate_operator(operator)
        if op_type is OperatorType.INVALID_TYPE:
            raise ValueError(msg)

        if not operator.wires.modes.issubset(self.wires.modes):
            msg = f"Expected an operator defined on a subset of modes `{self.modes}`, "
            msg += f"found one defined on `{operator.modes}.`"
            raise ValueError(msg)

        leftover_modes = self.wires.modes - operator.wires.modes
        if op_type is OperatorType.KET_LIKE:
            result = self.contract(operator.dual)
            result = result.contract(result.adjoint)
            result >>= TraceOut(leftover_modes)

        elif op_type is OperatorType.DM_LIKE:
            result = (self.adjoint.contract(self.contract(operator.dual))) >> TraceOut(
                leftover_modes
            )

        else:
            result = (self.contract(operator)) >> self.dual

        return result

<<<<<<< HEAD
    def normalize(self) -> Ket:
        r"""
        Returns a rescaled version of the state such that its probability is 1
        """
        return self / math.sqrt(self.probability)

    def physical_stellar_decomposition(self, core_modes: Collection[int]) -> tuple[Ket, Unitary]:
        r"""
        Applies the physical stellar decomposition.

        Args:
            core_modes: The set of modes defining core variables.

        Returns:
            psi_core: The core state (`Ket`)
            U: The Gaussian unitary performing the stellar decomposition.

        Note:
            This method pulls out the unitary ``U`` from the given state on the given modes, so that
            the remaining state is a core state. Formally, we have
            .. math::

                \psi = (U\otimes\mathbb I) \psi_{\mathrm{core}}

            where the unitary :math:`U` acts on the given `core_modes` only.
            Core states have favorable properties in the Fock representation
            e.g., being sparse.

        .. code-block::
            >>> from mrmustard.lab_dev import Ket

            >>> psi = Ket.random([0,1])
            >>> core, U = psi.physical_stellar_decomposition([0])
            >>> assert psi == core >> U

            >>> A_c = core.ansatz.A
            >>> assert A_c[0,0] == 0
        """
        # bringing A to the ordering of our interest
        other_modes = [m for m in self.modes if m not in core_modes]
        core_indices = self.wires[core_modes].indices
        other_indices = self.wires[other_modes].indices
        new_order = core_indices + other_indices

        A, b, _ = self.ansatz.reorder(new_order).triple

        M = len(core_modes)

        # we pick the blocks according to the naming chosen in the paper
        Am = A[..., :M, :M]
        R = A[..., M:, :M]
        R_transpose = math.einsum("...ij->...ji", R)
        An = A[..., M:, M:]
        bm = b[..., :M]
        bn = b[..., M:]

        batch_shape = self.ansatz.batch_shape

        gamma_squared = math.eye(M, dtype=math.complex128) - Am @ math.conj(Am)
        gamma_evals, gamma_evecs = math.eigh(gamma_squared)

        gamma = math.einsum(
            "...ij, ...j, ...kj -> ...ik", gamma_evecs, gamma_evals, math.conj(gamma_evecs)
        )
        gamma_transpose = math.einsum("...ij->...ji", gamma)

        Au = math.block([[Am, gamma], [gamma_transpose, -math.conj(Am)]])

        b_temp = math.einsum(
            "...ij, ...jk, ...k -> ...i", math.conj(Am), math.inv(gamma_transpose), bm
        )
        b_temp2 = math.einsum("...ij, ...j -> ...i", math.inv(gamma), math.conj(bm))

        if batch_shape == ():
            bu = math.block([bm, -b_temp - b_temp2], axes=(0, 0))
        else:
            bu = math.block([bm, -b_temp - b_temp2])

        cu = math.ones(batch_shape, dtype=math.complex128)
        U = Unitary.from_bargmann(core_modes, core_modes, (Au, bu, cu))

        u_renorm = (U.contract(U.dual, mode="zip")).ansatz.c

        U /= math.sqrt(u_renorm)

        A_core = math.block(
            [
                [
                    math.zeros(batch_shape + (M,) * 2, dtype=math.complex128),
                    math.inv(gamma) @ R_transpose,
                ],
                [
                    R @ math.inv(gamma_transpose),
                    An + R @ math.inv(math.inv(math.conj(Am)) - Am) @ R_transpose,
                ],
            ]
        )
        b_temp = math.einsum(
            "...ij, ...jk, ...k -> ...i", R, math.inv(gamma_transpose), bu[..., M:]
        )

        if batch_shape == ():
            b_core = math.block([bm, bn - b_temp], axes=(0, 0))
        else:
            b_core = math.block([bm, bn - b_temp])

        inverse_order = np.argsort(new_order)

        A_core = A_core[..., inverse_order, :]
        A_core = A_core[..., inverse_order]
        b_core = b_core[..., inverse_order]
        c_core = math.ones(batch_shape, dtype=math.complex128)  # to be renormalized

        psi_core = Ket.from_bargmann(self.modes, (A_core, b_core, c_core)).normalize()

        return psi_core, U

    def formal_stellar_decomposition(self, core_modes: Collection[int]) -> tuple[Ket, Operation]:
        r"""
        Applies the formal stellar decomposition.

        Args:
            core_modes: The set of modes defining core variables.

        Returns:
            S: The core state (`Ket`)
            T: The Gaussian `Operation` performing the stellar decomposition.

        Note:
            This method pulls out the unitary ``U`` from the given state on the given modes, so that
            the remaining state is a core state. Formally, we have
            .. math::

                \psi = (T\otimes\mathbb I) S_{\mathrm{core}}

            where the operator :math:`T` acts on the given `core_modes` only.
            Core states have favorable properties in the Fock representation
            e.g., being sparse.

        .. code-block::
            >>> from mrmustard.lab_dev import Ket

            >>> psi = Ket.random([0,1])
            >>> core, t = psi.formal_stellar_decomposition([0])
            >>> A_core, _, _ = core.ansatz.triple

            >>> assert A_core[0,0] == 0
        """
        other_modes = [m for m in self.modes if m not in core_modes]
        core_indices = self.wires[core_modes].indices
        other_indices = self.wires[other_modes].indices
        new_order = core_indices + other_indices

        A, b, c = self.ansatz.reorder(new_order).triple

        M = len(core_modes)

        # we pick the blocks according to the naming chosen in the paper
        Am = A[..., :M, :M]
        R = A[..., M:, :M]
        R_transpose = math.einsum("...ij->...ji", R)
        An = A[..., M:, M:]
        bm = b[..., :M]
        bn = b[..., M:]

        batch_shape = self.ansatz.batch_shape

        As = math.block(
            [
                [
                    math.zeros(
                        batch_shape
                        + (
                            M,
                            M,
                        ),
                        dtype=math.complex128,
                    ),
                    R_transpose,
                ],
                [R, An],
            ]
        )
        bs = math.block([math.zeros(M, dtype=math.complex128), bn], axes=(0, 0))
        cs = c

        inverse_order = np.argsort(new_order)
        As = As[..., inverse_order, :]
        As = As[..., :, inverse_order]
        bs = bs[inverse_order]
        s = Ket.from_bargmann(self.modes, (As, bs, cs))

        if batch_shape != ():
            Im = math.stack([math.eye(M, dtype=math.complex128)] * math.prod(batch_shape)).reshape(
                batch_shape + (M,) * 2
            )
        else:
            Im = math.eye(M, dtype=math.complex128)

        At = math.block(
            [
                [Am, Im],
                [
                    Im,
                    math.zeros(batch_shape + (M, M), dtype=math.complex128),
                ],
            ]
        )
        bt = math.block([bm, math.zeros(M, dtype=math.complex128)], axes=(0, 0))
        ct = math.astensor(1, dtype=math.complex128)
        t = Operation.from_bargmann(core_modes, core_modes, (At, bt, ct))

        return s, t

=======
>>>>>>> bdb07eed
    def _ipython_display_(self):  # pragma: no cover
        if widgets.IN_INTERACTIVE_SHELL:
            print(self)
            return
        is_fock = isinstance(self.ansatz, ArrayAnsatz)
        display(widgets.state(self, is_ket=True, is_fock=is_fock))

    def __getitem__(self, idx: int | Sequence[int]) -> State:
        r"""
        Reduced density matrix obtained by tracing out all the modes except those in
        ``idx``. Note that the result is returned with modes in increasing order.

        Args:
            idx: The modes to keep.

        Returns:
            A ``DM`` object with the remaining modes.
        """
        return self.dm()[idx]

    def __rshift__(self, other: CircuitComponent | Scalar) -> CircuitComponent | Batch[Scalar]:
        r"""
        Contracts ``self`` and ``other`` (output of self into the inputs of other),
        adding the adjoints when they are missing. Given this is a ``Ket`` object which
        has only ket wires at the output, in expressions like ``ket >> channel`` where ``channel``
        has wires on the ket and bra sides the adjoint of ket is automatically added, effectively
        calling ``ket.adjoint @ (ket @ channel)`` and the method returns a new ``DM``.
        In expressions lke ``ket >> u`` where ``u`` is a unitary, the adjoint of ``ket`` is
        not needed and the method returns a new ``Ket``.

        Returns a ``DM`` or a ``Ket`` when the wires of the resulting components are compatible
        with those of a ``DM`` or of a ``Ket``. Returns a ``CircuitComponent`` in general,
        and a (batched) scalar if there are no wires left, for convenience.
        """
        result = super().__rshift__(other)
        if not isinstance(result, CircuitComponent):
            return result  # scalar case handled here

        if not result.wires.input:
            if not result.wires.bra:
                return Ket(result.representation)
            elif result.wires.bra.modes == result.wires.ket.modes:
                return DM(result.representation)
        return result<|MERGE_RESOLUTION|>--- conflicted
+++ resolved
@@ -276,7 +276,6 @@
 
         return result
 
-<<<<<<< HEAD
     def normalize(self) -> Ket:
         r"""
         Returns a rescaled version of the state such that its probability is 1
@@ -491,8 +490,6 @@
 
         return s, t
 
-=======
->>>>>>> bdb07eed
     def _ipython_display_(self):  # pragma: no cover
         if widgets.IN_INTERACTIVE_SHELL:
             print(self)
