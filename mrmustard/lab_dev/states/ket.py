# Copyright 2023 Xanadu Quantum Technologies Inc.

# Licensed under the Apache License, Version 2.0 (the "License");
# you may not use this file except in compliance with the License.
# You may obtain a copy of the License at

#     http://www.apache.org/licenses/LICENSE-2.0

# Unless required by applicable law or agreed to in writing, software
# distributed under the License is distributed on an "AS IS" BASIS,
# WITHOUT WARRANTIES OR CONDITIONS OF ANY KIND, either express or implied.
# See the License for the specific language governing permissions and
# limitations under the License.

"""
This module contains the defintion of the ket class ``Ket``.
"""

from __future__ import annotations

from typing import Collection, Sequence
import warnings

from IPython.display import display

from mrmustard import math, settings, widgets
from mrmustard.math.lattice.autoshape import autoshape_numba
from mrmustard.physics.ansatz import ArrayAnsatz, PolyExpAnsatz
from mrmustard.physics.bargmann_utils import wigner_to_bargmann_psi
from mrmustard.physics.gaussian import purity
from mrmustard.physics.representations import Representation
from mrmustard.physics.wires import Wires, ReprEnum
from mrmustard.utils.typing import (
    Scalar,
    Batch,
    ComplexMatrix,
    ComplexVector,
)

from .base import State, _validate_operator, OperatorType
from .dm import DM
from ..circuit_components import CircuitComponent
from ..circuit_components_utils import TraceOut
from ..utils import shape_check

__all__ = ["Ket"]


class Ket(State):
    r"""
    Base class for all Hilbert space vectors.
    """

    short_name = "Ket"

    @property
    def is_physical(self) -> bool:
        r"""
        Whether the ket object is a physical one.

        Returns:
            A boolean variable.

        Raises:
            ValueError: if the state is batched (i.e., has batch dimension greater than 1).

        Example:
        .. code-block::
            >>> from mrmustard.lab_dev import Ket

            >>> psi = Ket.random([0])

            >>> assert psi.is_physical
        """
        if self.ansatz._lin_sup:
            raise NotImplementedError(
                "Physicality conditions are not implemented for a linear superposition of states."
            )
        if self.ansatz.num_derived_vars > 0:
            raise NotImplementedError(
                "Physicality conditions are not implemented for derived variables."
            )
        if isinstance(self.ansatz, ArrayAnsatz):
            raise NotImplementedError(
                "Physicality conditions are not implemented for states with ArrayAnsatz."
            )
        return math.all(math.abs(math.eigvals(self.ansatz.A)) < 1) and math.allclose(
            self.probability, 1, settings.ATOL
        )

    @property
    def probability(self) -> float:
        r"""
        Probability of this Ket (L2 norm squared).

        Returns:
            A float number.

        Example:
        .. code-block::
            >>> import numpy as np
            >>> from mrmustard.lab_dev import Ket

            >>> psi = Ket.random([0])

            >>> assert np.isclose(psi.probability, 1.0)
        """
        return self.L2_norm

    @property
    def purity(self) -> float:
<<<<<<< HEAD
        r"""
        The purity of the state.

        Returns:
            Always 1.0 as a ``Ket`` object is pure.

        Example:
        .. code-block::
            >>> from mrmustard.lab_dev import Ket
            >>> assert Ket.random([0]).purity == 1.0
        """
        return 1.0

    @property
    def _probabilities(self) -> RealVector:
        r"""Element-wise L2 norm squared along the batch dimension of this Ket."""
        return self._L2_norms
=======
        if self.ansatz:
            shape = (
                self.ansatz.batch_shape[:-1] if self.ansatz._lin_sup else self.ansatz.batch_shape
            )
        else:
            shape = ()
        return math.ones(shape)
>>>>>>> 7869f88a

    @classmethod
    def from_ansatz(
        cls,
        modes: Collection[int],
        ansatz: PolyExpAnsatz | ArrayAnsatz | None = None,
        name: str | None = None,
    ) -> State:
        if not isinstance(modes, set) and sorted(modes) != list(modes):
            raise ValueError(f"Modes must be sorted. Got {modes}")
        modes = set(modes)
        if ansatz and ansatz.num_vars != len(modes):
            raise ValueError(
                f"Expected an ansatz with {len(modes)} variables, found {ansatz.num_vars}."
            )
        wires = Wires(modes_out_ket=modes)
        if isinstance(ansatz, ArrayAnsatz):
            for w in wires.quantum_wires:
                w.repr = ReprEnum.FOCK
        return Ket(Representation(ansatz, wires), name)

    @classmethod
    def from_phase_space(
        cls,
        modes: Collection[int],
        triple: tuple[ComplexMatrix, ComplexVector, complex],
        name: str | None = None,
        atol_purity: float | None = None,
    ) -> Ket:
        cov, means, coeff = triple
        cov = math.astensor(cov)
        means = math.astensor(means)
        if cov.shape[:-2] != ():  # pragma: no cover
            raise NotImplementedError("Not implemented for batched states.")
        shape_check(cov, means, 2 * len(modes), "Phase space")
        if atol_purity:
            p = math.cast(purity(cov), math.float64)
            math.error_if(
                p,
                p < 1.0 - atol_purity,
                f"Cannot initialize a Ket: purity is {p:.5f} (must be at least 1.0-{atol_purity}).",
            )
        return Ket.from_ansatz(
            modes,
            coeff * PolyExpAnsatz.from_function(fn=wigner_to_bargmann_psi, cov=cov, means=means),
            name,
        )

    @classmethod
    def random(cls, modes: Collection[int], max_r: float = 1.0) -> Ket:
        r"""
        Generates a random zero displacement state.

        Args:
            modes: The modes of the state.
            max_r: Maximum squeezing parameter over which we make random choices.

        Returns:
            A ``Ket`` object.

        .. details::
            The output is a random Gaussian unitary :math:`U` over :math:`modes` with
            zero displacement and maximum squeezing `max_r` applied to vacuum state over `modes`,
            i.e., :math:`U|0^{modes}\rangle`.

        Example:
        .. code-block::
            >>> from mrmustard.lab_dev import Ket
            >>> assert isinstance(Ket.random([0,1]), Ket)
        """

        m = len(modes)
        S = math.random_symplectic(m, max_r)
        transformation = (
            1
            / math.sqrt(complex(2))
            * math.block(
                [
                    [
                        math.eye(m, dtype=math.complex128),
                        math.eye(m, dtype=math.complex128),
                    ],
                    [
                        -1j * math.eye(m, dtype=math.complex128),
                        1j * math.eye(m, dtype=math.complex128),
                    ],
                ]
            )
        )
        S = math.conj(math.transpose(transformation)) @ S @ transformation
        S_1 = S[:m, :m]
        S_2 = S[:m, m:]
        A = math.transpose(math.solve(math.dagger(S_1), math.transpose(S_2)))
        b = math.zeros(m, dtype=A.dtype)
        psi = cls.from_bargmann(modes, (A, b, complex(1)))
        return psi.normalize()

    def auto_shape(
        self, max_prob=None, max_shape=None, respect_manual_shape=True
    ) -> tuple[int, ...]:
        r"""
        A good enough estimate of the Fock shape of this Ket, defined as the shape of the Fock
        array (batch excluded) if it exists, and if it doesn't exist it is computed as the shape
        that captures at least ``settings.AUTOSHAPE_PROBABILITY`` of the probability mass of each
        single-mode marginal (default 99.9%).

        Args:
            max_prob: The maximum probability mass to capture in the shape (default from ``settings.AUTOSHAPE_PROBABILITY``).
            max_shape: The maximum shape to compute (default from ``settings.AUTOSHAPE_MAX``).
            respect_manual_shape: Whether to respect the non-None values in ``manual_shape``.

        Returns:
            array: The Fock representation of this component.

        Note:
            If the ``respect_manual_shape`` flag is set to ``True``, auto_shape will respect the
            non-None values in ``manual_shape``.

        Example:
        .. code-block::
            >>> import numpy as np
            >>> from mrmustard.lab_dev import Vacuum, Ket

            >>> assert np.allclose(Vacuum([0]).fock_array(), np.array([1]))
        """
<<<<<<< HEAD
        # experimental:
        if self.ansatz.batch_size <= 1:
=======
        batch_shape = (
            self.ansatz.batch_shape[:-1] if self.ansatz._lin_sup else self.ansatz.batch_shape
        )
        if batch_shape:
            raise NotImplementedError("Batched auto_shape is not implemented.")
        if not self.ansatz._lin_sup:
>>>>>>> 7869f88a
            try:  # fock
                shape = self.ansatz.core_shape
            except AttributeError:  # bargmann
                if self.ansatz.num_derived_vars == 0:
                    ansatz = self.ansatz.conj & self.ansatz
                    A, b, c = ansatz.triple
                    ansatz = ansatz / self.probability
                    shape = autoshape_numba(
                        math.asnumpy(A),
                        math.asnumpy(b),
                        math.asnumpy(c),
                        max_prob or settings.AUTOSHAPE_PROBABILITY,
                        max_shape or settings.AUTOSHAPE_MAX,
                    )
                else:
                    shape = [settings.AUTOSHAPE_MAX] * len(self.modes)
        else:
            shape = [settings.AUTOSHAPE_MAX] * len(self.modes)
        if respect_manual_shape:
            return tuple(c or s for c, s in zip(self.manual_shape, shape))
        return tuple(shape)

    def dm(self) -> DM:
        r"""
        The ``DM`` object obtained from this ``Ket``.

        Returns:
            A ``DM``.


        .. code-block::

            >>> from mrmustard.lab_dev import Vacuum, DM
            >>> assert isinstance(Vacuum([0]).dm(), DM)
        """
        repr = self.representation.contract(self.adjoint.representation, mode="zip")
        ret = DM(repr, self.name)
        ret.manual_shape = self.manual_shape + self.manual_shape
        return ret

    def expectation(self, operator: CircuitComponent):
        r"""
        The expectation value of an operator calculated with respect to this Ket.

        Args:
            operator: A ket-like, density-matrix like, or unitary-like circuit component.

        Returns:
            Expectation value as a complex number.

        Raise:
            ValueError: If ``operator`` is not a ket-like, density-matrix like, or unitary-like
                component.
            ValueError: If ``operator`` is defined over a set of modes that is not a subset of the
                modes of this state.

        Note:
            Given the operator `O`, this function returns :math:`Tr\big(|\psi\rangle\langle\psi| O)`\,
            where :math:`|\psi\rangle` is the vector representing this state.

            The ``operator`` is expected to be a component with ket-like wires (i.e., output wires on
            the ket side), density matrix-like wires (output wires on both ket and bra sides), or
            unitary-like wires (input and output wires on the ket side).

        Example:

        .. code-block::

            >>> import numpy as np
            >>> from mrmustard.lab_dev import Number, Rgate

            >>> psi = Number(0, 1)
            >>> theta = np.random.random()
            >>> answer = np.exp(1j*theta)

            >>> assert np.isclose(psi.expectation(Rgate(0, theta)), answer)
        """
        if (self.ansatz and self.ansatz.batch_shape) or (
            operator.ansatz and operator.ansatz.batch_shape
        ):  # pragma: no cover
            raise NotImplementedError("Batched expectation values are not implemented.")

        op_type, msg = _validate_operator(operator)
        if op_type is OperatorType.INVALID_TYPE:
            raise ValueError(msg)

        if not operator.wires.modes.issubset(self.wires.modes):
            msg = f"Expected an operator defined on a subset of modes `{self.modes}`, "
            msg += f"found one defined on `{operator.modes}.`"
            raise ValueError(msg)

        leftover_modes = self.wires.modes - operator.wires.modes
        if op_type is OperatorType.KET_LIKE:
            result = self.contract(operator.dual)
            result = result.contract(result.adjoint)
            result >>= TraceOut(leftover_modes)

        elif op_type is OperatorType.DM_LIKE:
            result = (self.adjoint.contract(self.contract(operator.dual))) >> TraceOut(
                leftover_modes
            )

        else:
            result = (self.contract(operator)) >> self.dual

        return result

    def fidelity(self, other: State) -> float:
        r"""
<<<<<<< HEAD
        Scales the state so that it has unit L2 norm.

        Returns:
            A ``DM``.

        .. code-block::

            >>> import numpy as np
            >>> from mrmustard.lab_dev import Ket

            >>> psi = Ket.random([0,1]) * 2.0

            >>> assert np.isclose(psi.probability , 4.0)
            >>> assert np.isclose(psi.normalize().probability, 1.0)
=======
        The fidelity between this ket and another state.

        .. details::

        .. math::
            F(|\psi\rangle, \phi\rangle) = |\langle \psi, \phi \rangle|^2
>>>>>>> 7869f88a
        """
        if self.modes != other.modes:
            raise ValueError("Cannot compute fidelity between states with different modes.")
        return self.expectation(other)

    def _ipython_display_(self):  # pragma: no cover
        if widgets.IN_INTERACTIVE_SHELL:
            print(self)
            return
        is_fock = isinstance(self.ansatz, ArrayAnsatz)
        display(widgets.state(self, is_ket=True, is_fock=is_fock))

    def __getitem__(self, idx: int | Sequence[int]) -> State:
        r"""
        Reduced density matrix obtained by tracing out all the modes except those in
        ``idx``. Note that the result is returned with modes in increasing order.

        Args:
            idx: The modes to keep.

        Returns:
            A ``DM`` object with the remaining modes.
        """
        return self.dm()[idx]

    def __rshift__(self, other: CircuitComponent | Scalar) -> CircuitComponent | Batch[Scalar]:
        r"""
        Contracts ``self`` and ``other`` (output of self into the inputs of other),
        adding the adjoints when they are missing.

        Args:
            other: the ``CircuitCompunent`` object that we want to contract the state with.

        Returns:
            A ``DM`` or a ``Ket`` when the wires of the resulting components are compatible
            with those of a ``DM`` or of a ``Ket``. Returns a ``CircuitComponent`` in general,
            and a (batched) scalar if there are no wires left, for convenience.

        Note:
            Given this is a ``Ket`` object which
            has only ket wires at the output, in expressions like ``ket >> channel`` where ``channel``
            has wires on the ket and bra sides the adjoint of ket is automatically added, effectively
            calling ``ket.adjoint @ (ket @ channel)`` and the method returns a new ``DM``.
            In expressions lke ``ket >> u`` where ``u`` is a unitary, the adjoint of ``ket`` is
            not needed and the method returns a new ``Ket``.

        .. code-block::

            >>> from mrmustard.lab_dev import Ket, DM, Attenuator, Dgate

            >>> psi = Ket.random([0,1])
            >>> U = Dgate(0, x=1, y=0)
            >>> channel = Attenuator(0, .5)

            >>> assert isinstance(psi >> U, Ket)
            >>> assert isinstance(psi >> channel, DM)
        """
        result = super().__rshift__(other)
        if not isinstance(result, CircuitComponent):
            return result  # scalar case handled here

        if not result.wires.input:
            if not result.wires.bra:
                return Ket(result.representation)
            elif result.wires.bra.modes == result.wires.ket.modes:
                return DM(result.representation)
        return result<|MERGE_RESOLUTION|>--- conflicted
+++ resolved
@@ -109,7 +109,6 @@
 
     @property
     def purity(self) -> float:
-<<<<<<< HEAD
         r"""
         The purity of the state.
 
@@ -121,13 +120,6 @@
             >>> from mrmustard.lab_dev import Ket
             >>> assert Ket.random([0]).purity == 1.0
         """
-        return 1.0
-
-    @property
-    def _probabilities(self) -> RealVector:
-        r"""Element-wise L2 norm squared along the batch dimension of this Ket."""
-        return self._L2_norms
-=======
         if self.ansatz:
             shape = (
                 self.ansatz.batch_shape[:-1] if self.ansatz._lin_sup else self.ansatz.batch_shape
@@ -135,7 +127,6 @@
         else:
             shape = ()
         return math.ones(shape)
->>>>>>> 7869f88a
 
     @classmethod
     def from_ansatz(
@@ -261,17 +252,12 @@
 
             >>> assert np.allclose(Vacuum([0]).fock_array(), np.array([1]))
         """
-<<<<<<< HEAD
-        # experimental:
-        if self.ansatz.batch_size <= 1:
-=======
         batch_shape = (
             self.ansatz.batch_shape[:-1] if self.ansatz._lin_sup else self.ansatz.batch_shape
         )
         if batch_shape:
             raise NotImplementedError("Batched auto_shape is not implemented.")
         if not self.ansatz._lin_sup:
->>>>>>> 7869f88a
             try:  # fock
                 shape = self.ansatz.core_shape
             except AttributeError:  # bargmann
@@ -381,29 +367,12 @@
 
     def fidelity(self, other: State) -> float:
         r"""
-<<<<<<< HEAD
-        Scales the state so that it has unit L2 norm.
-
-        Returns:
-            A ``DM``.
-
-        .. code-block::
-
-            >>> import numpy as np
-            >>> from mrmustard.lab_dev import Ket
-
-            >>> psi = Ket.random([0,1]) * 2.0
-
-            >>> assert np.isclose(psi.probability , 4.0)
-            >>> assert np.isclose(psi.normalize().probability, 1.0)
-=======
         The fidelity between this ket and another state.
 
         .. details::
 
         .. math::
             F(|\psi\rangle, \phi\rangle) = |\langle \psi, \phi \rangle|^2
->>>>>>> 7869f88a
         """
         if self.modes != other.modes:
             raise ValueError("Cannot compute fidelity between states with different modes.")
