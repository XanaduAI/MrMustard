--- conflicted
+++ resolved
@@ -276,7 +276,19 @@
 
         return result
 
-<<<<<<< HEAD
+    def fidelity(self, other: State) -> float:
+        r"""
+        The fidelity between this ket and another state.
+
+        .. details::
+
+        .. math::
+            F(|\psi\rangle, \phi\rangle) = |\langle \psi, \phi \rangle|^2
+        """
+        if self.modes != other.modes:
+            raise ValueError("Cannot compute fidelity between states with different modes.")
+        return self.expectation(other)
+
     def physical_stellar_decomposition(self, core_modes: Collection[int]) -> tuple[Ket, Unitary]:
         r"""
         Applies the physical stellar decomposition.
@@ -441,20 +453,6 @@
         t = Operation.from_bargmann(core_modes, core_modes, (At, bt, ct))
 
         return s, t
-=======
-    def fidelity(self, other: State) -> float:
-        r"""
-        The fidelity between this ket and another state.
-
-        .. details::
-
-        .. math::
-            F(|\psi\rangle, \phi\rangle) = |\langle \psi, \phi \rangle|^2
-        """
-        if self.modes != other.modes:
-            raise ValueError("Cannot compute fidelity between states with different modes.")
-        return self.expectation(other)
->>>>>>> 7869f88a
 
     def _ipython_display_(self):  # pragma: no cover
         if widgets.IN_INTERACTIVE_SHELL:
