--- conflicted
+++ resolved
@@ -30,10 +30,7 @@
 from mrmustard.physics.representations import Representation
 from mrmustard.physics.wires import Wires, ReprEnum
 from mrmustard.utils.typing import (
-<<<<<<< HEAD
     RealTensor,
-=======
->>>>>>> 4c4ed61d
     RealVector,
     Scalar,
     Batch,
@@ -249,7 +246,8 @@
 
             >>> assert np.allclose(Vacuum([0]).fock_array(), np.array([1]))
         """
-        if self.ansatz.batch_size <= 1:
+        # experimental:
+        if self.ansatz.batch_size == 1:
             try:  # fock
                 shape = self.ansatz.core_shape
             except AttributeError:  # bargmann
@@ -357,7 +355,6 @@
 
         return result
 
-<<<<<<< HEAD
     def fock_distribution(self, cutoff: int) -> RealTensor:
         r"""
         The Fock distribution of the state up to some cutoff.
@@ -388,8 +385,6 @@
             ** 2
         )
 
-=======
->>>>>>> 4c4ed61d
     def normalize(self) -> Ket:
         r"""
         Scales the state so that it has unit L2 norm.
@@ -409,7 +404,6 @@
         """
         return self / math.sqrt(self.probability)
 
-<<<<<<< HEAD
     def quadrature_distribution(self, quad: RealVector, phi: float = 0.0) -> RealTensor:
         r"""
         The (discretized) quadrature distribution of the Ket.
@@ -442,8 +436,6 @@
 
         return math.abs(self.quadrature(quad, phi)) ** 2
 
-=======
->>>>>>> 4c4ed61d
     def _ipython_display_(self):  # pragma: no cover
         if widgets.IN_INTERACTIVE_SHELL:
             print(self)
