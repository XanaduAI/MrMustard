--- conflicted
+++ resolved
@@ -193,33 +193,6 @@
         psi = cls.from_bargmann(modes, [[A], [b], [complex(1)]])
         return psi.normalize()
 
-<<<<<<< HEAD
-=======
-    def quadrature_distribution(self, quad: RealVector, phi: float = 0.0) -> ComplexTensor:
-        r"""
-        The (discretized) quadrature distribution of the State.
-
-        Args:
-            quad: the discretized quadrature axis over which the distribution is computed.
-            phi: The quadrature angle. ``phi=0`` corresponds to the x quadrature,
-                    ``phi=pi/2`` to the p quadrature. The default value is ``0``.
-        Returns:
-            The quadrature distribution.
-        """
-        quad = np.array(quad)
-        if len(quad.shape) != 1 and len(quad.shape) != self.n_modes:
-            raise ValueError(
-                "The dimensionality of quad should be 1, or match the number of modes."
-            )
-
-        if len(quad.shape) == 1:
-            quad = math.astensor(np.meshgrid(*[quad] * len(self.modes))).T.reshape(
-                -1, len(self.modes)
-            )
-
-        return math.abs(self.quadrature(quad, phi)) ** 2
-
->>>>>>> 5fe4a5f3
     def auto_shape(
         self, max_prob=None, max_shape=None, respect_manual_shape=True
     ) -> tuple[int, ...]:
@@ -337,7 +310,8 @@
 
     def quadrature_distribution(self, quad: RealVector, phi: float = 0.0) -> ComplexTensor:
         r"""
-        The (discretized) quadrature distribution of the State.
+        The (discretized) quadrature distribution of the Ket.
+
         Args:
             quad: the discretized quadrature axis over which the distribution is computed.
             phi: The quadrature angle. ``phi=0`` corresponds to the x quadrature,
@@ -345,13 +319,17 @@
         Returns:
             The quadrature distribution.
         """
-        quad = math.astensor(quad)
+        quad = np.array(quad)
         if len(quad.shape) != 1 and len(quad.shape) != self.n_modes:
             raise ValueError(
                 "The dimensionality of quad should be 1, or match the number of modes."
             )
+
         if len(quad.shape) == 1:
-            quad = math.astensor(list(product(quad, repeat=len(self.modes))))
+            quad = math.astensor(np.meshgrid(*[quad] * len(self.modes))).T.reshape(
+                -1, len(self.modes)
+            )
+
         return math.abs(self.quadrature(quad, phi)) ** 2
 
     def _ipython_display_(self):  # pragma: no cover
