--- conflicted
+++ resolved
@@ -19,10 +19,6 @@
 from __future__ import annotations
 
 from typing import Collection, Sequence
-<<<<<<< HEAD
-=======
-
->>>>>>> 559d4cb8
 from IPython.display import display
 
 import numpy as np
