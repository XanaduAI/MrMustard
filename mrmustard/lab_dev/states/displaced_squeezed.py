--- conflicted
+++ resolved
@@ -30,15 +30,6 @@
     r"""
     The displaced squeezed state in Bargmann representation.
 
-<<<<<<< HEAD
-=======
-    .. code-block::
-
-        >>> from mrmustard.lab_dev import DisplacedSqueezed, Vacuum, Sgate, Dgate
-
-        >>> state = DisplacedSqueezed(mode=0, x=1, phi=0.2)
-        >>> assert state == Vacuum(0) >> Sgate(0, phi=0.2) >> Dgate(0, x=1)
->>>>>>> 4c4ed61d
 
     Args:
         mode: The mode of the displaced squeezed state.
@@ -63,13 +54,8 @@
 
         >>> from mrmustard.lab_dev import DisplacedSqueezed, Vacuum, Sgate, Dgate
 
-        >>> state = DisplacedSqueezed(modes=[0, 1, 2], x=1, phi=0.2)
-        >>> assert state == Vacuum([0, 1, 2]) >> Sgate([0, 1, 2], phi=0.2) >> Dgate([0, 1, 2], x=1)
-
-    .. details::
-
-        The covariance matrix :math: `V` and vector of means :math: `r` are parametrized as
-        :math:
+        >>> state = DisplacedSqueezed(mode=0, x=1, phi=0.2)
+        >>> assert state == Vacuum(0) >> Sgate(0, phi=0.2) >> Dgate(0, x=1)
     """
 
     short_name = "DSq"
