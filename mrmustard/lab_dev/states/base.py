# Copyright 2023 Xanadu Quantum Technologies Inc.

# Licensed under the Apache License, Version 2.0 (the "License");
# you may not use this file except in compliance with the License.
# You may obtain a copy of the License at

#     http://www.apache.org/licenses/LICENSE-2.0

# Unless required by applicable law or agreed to in writing, software
# distributed under the License is distributed on an "AS IS" BASIS,
# WITHOUT WARRANTIES OR CONDITIONS OF ANY KIND, either express or implied.
# See the License for the specific language governing permissions and
# limitations under the License.

# pylint: disable=abstract-method, chained-comparison, use-dict-literal, protected-access, inconsistent-return-statements

"""
This module contains the base classes for the available quantum states.

In the docstrings defining the available states we provide a definition in terms of
the covariance matrix :math:`V` and the vector of means :math:`r`. Additionally, we
provide the ``(A, b, c)`` triples that define the states in the Fock Bargmann
representation.
"""

from __future__ import annotations

from typing import Optional, Sequence, Union
import os

from enum import Enum
from IPython.display import display, HTML
from mako.template import Template
from plotly.subplots import make_subplots
import plotly.graph_objects as go
import numpy as np
from functools import cached_property

from mrmustard import math, settings
from mrmustard.math.parameters import Variable
from mrmustard.physics.fock import quadrature_distribution
from mrmustard.physics.wigner import wigner_discretized
from mrmustard.utils.typing import (
    RealMatrix,
    ComplexMatrix,
    ComplexTensor,
    ComplexVector,
    RealVector,
)
from mrmustard.physics.bargmann import wigner_to_bargmann_psi, wigner_to_bargmann_rho
from mrmustard.physics.fock import autocutoffs
from mrmustard.physics.converters import to_fock
from mrmustard.physics.gaussian import purity
from mrmustard.physics.representations import Bargmann, Fock
from mrmustard.lab_dev.utils import shape_check
from mrmustard.physics.ansatze import (
    bargmann_Abc_to_phasespace_cov_means,
)
from mrmustard.lab_dev.circuit_components_utils import BtoPS, BtoQ, TraceOut
from mrmustard.lab_dev.circuit_components import CircuitComponent
from mrmustard.lab_dev.wires import Wires

__all__ = ["State", "DM", "Ket"]

# ~~~~~~~
# Helpers
# ~~~~~~~


class OperatorType(Enum):
    r"""
    A convenience Enum class used to tag the type operators in the ``expectation`` method
    of ``Ket``\s and ``DM``\s.
    """

    KET_LIKE = 1
    DM_LIKE = 2
    UNITARY_LIKE = 3
    INVALID_TYPE = 4


def _validate_operator(operator: CircuitComponent) -> tuple[OperatorType, str]:
    r"""
    A function used to validate an operator inside the ``expectation`` method of ``Ket`` and
    ``DM``.

    If ``operator`` is ket-like, density matrix-like, or unitary-like, returns the corresponding
    ``OperatorType`` and an empty string. Otherwise, it returns ``INVALID_TYPE`` and an error
    message.
    """
    w = operator.wires

    # check if operator is ket-like
    if w.ket.output and not w.ket.input and not w.bra:
        return (
            OperatorType.KET_LIKE,
            "",
        )

    # check if operator is density matrix-like
    if w.ket.output and w.bra.output and not w.ket.input and not w.bra.input:
        if not w.ket.output.modes == w.bra.output.modes:
            msg = "Found DM-like operator with different modes for ket and bra wires."
            return OperatorType.INVALID_TYPE, msg
        return OperatorType.DM_LIKE, ""

    # check if operator is unitary-like
    if w.ket.input and w.ket.output and not w.bra.input and not w.bra.input:
        if not w.ket.input.modes == w.ket.output.modes:
            msg = "Found unitary-like operator with different modes for input and output wires."
            return OperatorType.INVALID_TYPE, msg
        return OperatorType.UNITARY_LIKE, ""

    msg = "Cannot calculate the expectation value of the given ``operator``."
    return OperatorType.INVALID_TYPE, msg


# ~~~~~~~
# Classes
# ~~~~~~~


class State(CircuitComponent):
    r"""
    Base class for all states.
    """

    @classmethod
    def from_bargmann(
        cls,
        modes: Sequence[int],
        triple: tuple[ComplexMatrix, ComplexVector, complex],
        name: Optional[str] = None,
    ) -> State:
        r"""
        Initializes a state from an ``(A, b, c)`` triple defining a Bargmann representation.

        .. code-block::

            >>> from mrmustard.physics.representations import Bargmann
            >>> from mrmustard.physics.triples import coherent_state_Abc
            >>> from mrmustard.lab_dev import Ket

            >>> modes = [0, 1]
            >>> triple = coherent_state_Abc(x=[0.1, 0.2])

            >>> coh = Ket.from_bargmann(modes, triple)
            >>> assert coh.modes == modes
            >>> assert coh.representation == Bargmann(*triple)
            >>> assert isinstance(coh, Ket)

        Args:
            modes: The modes of this states.
            triple: The ``(A, b, c)`` triple.
            name: The name of this state.

        Returns:
            A state.

        Raises:
            ValueError: If the ``A`` or ``b`` have a shape that is inconsistent with
                the number of modes.
        """
        return cls(modes, Bargmann(*triple), name)

    @classmethod
    def from_fock(
        cls,
        modes: Sequence[int],
        array: ComplexTensor,
        name: Optional[str] = None,
        batched: bool = False,
    ) -> State:
        r"""
        Initializes a state from an array describing the state in the Fock representation.

        .. code-block::

            >>> from mrmustard.physics.representations import Fock
            >>> from mrmustard.physics.triples import coherent_state_Abc
            >>> from mrmustard.lab_dev import Coherent, Ket

            >>> modes = [0]
            >>> array = Coherent(modes, x=0.1).to_fock().representation.array
            >>> coh = Ket.from_fock(modes, array, batched=True)

            >>> assert coh.modes == modes
            >>> assert coh.representation == Fock(array)
            >>> assert isinstance(coh, Ket)

        Args:
            modes: The modes of this states.
            array: The Fock array.
            name: The name of this state.
            batched: Whether the given array is batched.

        Returns:
            A state.

        Raises:
            ValueError: If the given array has a shape that is inconsistent with the number of
                modes.
        """
        return cls(modes, Fock(array, batched), name)

    @classmethod
    def from_phase_space(
        cls,
        modes: Sequence[int],
        cov: ComplexMatrix,
        means: ComplexMatrix,
        name: Optional[str] = None,
        atol_purity: Optional[float] = 1e-3,
    ) -> State:  # pylint: disable=abstract-method
        r"""
        Initializes a state from the covariance matrix and the vector of means of a state in
        phase space.

        Args:
            cov: The covariance matrix.
            means: The vector of means.
            modes: The modes of this states.
            name: The name of this state.
            atol_purity: If ``atol_purity`` is given, the purity of the state is computed, and an
                error is raised if its value is smaller than ``1-atol_purity`` or larger than
                ``1+atol_purity``. If ``None``, this check is skipped.

        Returns:
            A state.

        Raises:
            ValueError: If the given ``cov`` and ``means`` have shapes that are inconsistent
                with the number of modes.
            ValueError: If ``atol_purity`` is not ``None`` and the purity of the returned state
                is smaller than ``1-atol_purity`` or larger than ``1+atol_purity``.
        """
        raise NotImplementedError

    @classmethod
    def from_quadrature(
        cls,
        modes: Sequence[int],
        triple: tuple[ComplexMatrix, ComplexVector, complex],
        phi: float = 0.0,
        name: Optional[str] = None,
    ) -> State:
        r"""
        Initializes a state from quadrature with an ABC Ansatz Gaussian exponential form.

        Args:
            modes: The modes of this state.
            triple: The ``(A, b, c)`` triple.
            phi: The angle of the quadrature. 0 corresponds to the x quadrature (default).
            name: The name of this state.

        Returns:
            A state.

        Raises:
            ValueError: If the given triple has shapes that are inconsistent
                with the number of modes.
        """
        print("\nstate from_quadrature", f"cls is {cls.__name__}")
        QtoB = BtoQ(modes, phi).inverse()
        Q = cls(modes, Bargmann(*triple))
        return cls(modes, (Q >> QtoB).representation, name)

    @property
    def _L2_norms(self) -> RealVector:
        r"""
        The `L2` norm (squared) of a ``Ket``, or the Hilbert-Schmidt norm of a ``DM``, element-wise along the batch dimension.
        """
        settings.UNSAFE_ZIP_BATCH = True
        rep = (self >> self.dual).representation
        settings.UNSAFE_ZIP_BATCH = False
        return math.real(rep.c if isinstance(rep, Bargmann) else rep.array)

    @property
    def L2_norm(self) -> float:
        r"""
        The `L2` norm (squared) of a ``Ket``, or the Hilbert-Schmidt norm of a ``DM``.
        """
        rep = (self >> self.dual).representation
        return math.sum(math.real(rep.scalar))

    @property
    def probability(self) -> float:
        r"""
        Returns :math:`\langle\psi|\psi\rangle` for ``Ket`` states
        :math:`|\psi\rangle` and :math:`\text{Tr}(\rho)` for ``DM`` states :math:`\rho`.
        """
        raise NotImplementedError

    @property
    def purity(self) -> float:
        r"""
        The purity of this state.
        """
        raise NotImplementedError

    @property
    def is_pure(self):
        r"""
        Whether this state is pure.
        """
        return math.allclose(self.purity, 1.0)

    def fock(self, shape: Optional[Union[int, Sequence[int]]] = None) -> ComplexTensor:
        r"""
        The array that describes this state in the Fock representation.

        Uses the :meth:`mrmustard.physics.converters.to_fock` method to convert the internal
        representation into a ``Fock`` object.

        Args:
            shape: The shape of the returned array. If ``shape``is given as an ``int``, it is
            broadcasted to all the dimensions. If ``None``, it defaults to the value of
            ``AUTOCUTOFF_MAX_CUTOFF`` in the settings.

        Returns:
            The array that describes this state in the Fock representation.
        """
        return to_fock(self.representation, self.autoshape).array

    def phase_space(self, s: float) -> tuple:
        r"""
        Returns the phase space parametrization of a state, consisting in a covariance matrix, a vector of means and a scaling coefficient. When a state is a linear superposition of Gaussians each of cov, means, coeff are arranged in a batch.
        Phase space representations are labelled by an ``s`` parameter (float) which modifies the exponent of :math:`D_s(\gamma) = e^{\frac{s}{2}|\gamma|^2}D(\gamma)`, which is the operator basis used to expand phase space density matrices.
        The ``s`` parameter typically takes the values of -1, 0, 1 to indicate Glauber/Wigner/Husimi functions. Note that the same ``(cov, means, coeff)`` triple can be used to parametrize the characteristic functions as well.

        Args:
            s: The phase space parameter

            Returns:
                The covariance matrix, the mean vector and the coefficient of the state in s-parametrized phase space.
        """
<<<<<<< HEAD
        if self.representation.__class__.__qualname__ != "Bargmann":
            raise ValueError(f"Can not calculate phase space for ``{self.name}`` object.")
=======
        if not isinstance(self.representation, Bargmann):
            raise ValueError("Can calculate phase space only for Bargmann states.")
>>>>>>> 86065dbf

        new_state = self >> BtoPS(self.modes, s=s)
        return bargmann_Abc_to_phasespace_cov_means(*new_state.representation.triple)

    def visualize_2d(
        self,
        xbounds: tuple[int, int] = (-6, 6),
        pbounds: tuple[int, int] = (-6, 6),
        resolution: int = 200,
        colorscale: str = "viridis",
        return_fig: bool = False,
    ) -> Union[go.Figure, None]:
        r"""
        2D visualization of the Wigner function of this state.

        Plots the Wigner function on a heatmap, alongside the probability distributions on the
        two quadrature axis.

        .. code-block::

            >>> from mrmustard.lab_dev import Coherent

            >>> state = Coherent([0], x=1) / 2**0.5 + Coherent([0], x=-1) / 2**0.5
            >>> # state.visualize_2d()

        Args:
            xbounds: The range of the `x` axis.
            pbounds: The range of the `p` axis.
            resolution: The number of bins on each axes.
            colorscale: A colorscale. Must be one of ``Plotly``\'s built-in continuous color
                scales.
            return_fig: Whether to return the ``Plotly`` figure.

        Returns:
            A ``Plotly`` figure representing the state in 2D.

        Raises:
            ValueError: If this state is a multi-mode state.
        """
        if self.n_modes > 1:
            raise ValueError("2D visualization not available for multi-mode states.")

        state = self.to_fock(settings.AUTOCUTOFF_MAX_CUTOFF)
        state = state if isinstance(state, DM) else state.dm()
        dm = math.sum(state.representation.array, axes=[0])

        x, prob_x = quadrature_distribution(dm)  # TODO: replace with new MM methods
        p, prob_p = quadrature_distribution(dm, np.pi / 2)

        mask_x = math.asnumpy([xi >= xbounds[0] and xi <= xbounds[1] for xi in x])
        x = x[mask_x]
        prob_x = prob_x[mask_x]

        mask_p = math.asnumpy([pi >= pbounds[0] and pi <= pbounds[1] for pi in p])
        p = p[mask_p]
        prob_p = prob_p[mask_p]

        xvec = np.linspace(*xbounds, resolution)
        pvec = np.linspace(*pbounds, resolution)
        z, xs, ps = wigner_discretized(dm, xvec, pvec)
        xs = xs[:, 0]
        ps = ps[0, :]

        fig = make_subplots(
            rows=2,
            cols=2,
            column_widths=[2, 1],
            row_heights=[1, 2],
            vertical_spacing=0.05,
            horizontal_spacing=0.05,
            shared_xaxes="columns",
            shared_yaxes="rows",
        )

        # X-P plot
        # note: heatmaps revert the y axes, which is why the minus in `y=-ps` is required
        fig_21 = go.Heatmap(
            x=xs,
            y=-ps,
            z=math.transpose(z),
            colorscale=colorscale,
            name="Wigner function",
        )
        fig.add_trace(fig_21, row=2, col=1)
        fig.update_traces(row=2, col=1, showscale=False)
        fig.update_xaxes(range=xbounds, title_text="x", row=2, col=1)
        fig.update_yaxes(range=pbounds, title_text="p", row=2, col=1)

        # X quadrature probability distribution
        fig_11 = go.Scatter(x=x, y=prob_x, line=dict(color="steelblue", width=2), name="Prob(x)")
        fig.add_trace(fig_11, row=1, col=1)
        fig.update_xaxes(range=xbounds, row=1, col=1, showticklabels=False)
        fig.update_yaxes(title_text="Prob(x)", range=(0, max(prob_x)), row=1, col=1)

        # P quadrature probability distribution
        fig_22 = go.Scatter(x=prob_p, y=-p, line=dict(color="steelblue", width=2), name="Prob(p)")
        fig.add_trace(fig_22, row=2, col=2)
        fig.update_xaxes(title_text="Prob(p)", range=(0, max(prob_p)), row=2, col=2)
        fig.update_yaxes(range=pbounds, row=2, col=2, showticklabels=False)

        fig.update_layout(
            height=500,
            width=500,
            plot_bgcolor="aliceblue",
            margin=dict(l=20, r=20, t=30, b=20),
            showlegend=False,
        )
        fig.update_xaxes(
            showline=True,
            linewidth=1,
            linecolor="black",
            mirror=True,
            tickfont_family="Arial Black",
        )
        fig.update_yaxes(
            showline=True,
            linewidth=1,
            linecolor="black",
            mirror=True,
            tickfont_family="Arial Black",
        )

        if return_fig:
            return fig
        html = fig.to_html(full_html=False, include_plotlyjs="cdn")  # pragma: no cover
        display(HTML(html))  # pragma: no cover

    def visualize_3d(
        self,
        xbounds: tuple[int] = (-6, 6),
        pbounds: tuple[int] = (-6, 6),
        resolution: int = 200,
        colorscale: str = "viridis",
        return_fig: bool = False,
    ) -> Union[go.Figure, None]:
        r"""
        3D visualization of the Wigner function of this state on a surface plot.

        Args:
            xbounds: The range of the `x` axis.
            pbounds: The range of the `p` axis.
            resolution: The number of bins on each axes.
            colorscale: A colorscale. Must be one of ``Plotly``\'s built-in continuous color
                scales.
            return_fig: Whether to return the ``Plotly`` figure.

        Returns:
            A ``Plotly`` figure representing the state in 3D.

        Raises:
            ValueError: If this state is a multi-mode state.
        """
        if self.n_modes != 1:
            raise ValueError("3D visualization not available for multi-mode states.")

        state = self.to_fock(settings.AUTOCUTOFF_MAX_CUTOFF)
        state = state if isinstance(state, DM) else state.dm()
        dm = math.sum(state.representation.array, axes=[0])

        xvec = np.linspace(*xbounds, resolution)
        pvec = np.linspace(*pbounds, resolution)
        z, xs, ps = wigner_discretized(dm, xvec, pvec)
        xs = xs[:, 0]
        ps = ps[0, :]

        fig = go.Figure(
            data=go.Surface(
                x=xs,
                y=ps,
                z=z,
                colorscale=colorscale,
                hovertemplate="x: %{x:.3f}"
                + "<br>p: %{y:.3f}"
                + "<br>W(x, p): %{z:.3f}<extra></extra>",
            )
        )

        fig.update_layout(
            autosize=False,
            width=500,
            height=500,
            margin=dict(l=0, r=0, b=0, t=0),
            scene_camera_eye=dict(x=-2.1, y=0.88, z=0.64),
        )
        fig.update_traces(
            contours_z=dict(
                show=True, usecolormap=True, highlightcolor="limegreen", project_z=False
            )
        )
        fig.update_traces(
            contours_y=dict(show=True, usecolormap=True, highlightcolor="red", project_y=False)
        )
        fig.update_traces(
            contours_x=dict(show=True, usecolormap=True, highlightcolor="yellow", project_x=False)
        )
        fig.update_scenes(
            xaxis_title_text="x",
            yaxis_title_text="p",
            zaxis_title_text="Wigner function",
        )
        fig.update_xaxes(title_text="x")
        fig.update_yaxes(title="p")

        if return_fig:
            return fig
        html = fig.to_html(full_html=False, include_plotlyjs="cdn")  # pragma: no cover
        display(HTML(html))  # pragma: no cover

    def visualize_dm(
        self,
        cutoff: Optional[int] = None,
        return_fig: bool = False,
    ) -> Union[go.Figure, None]:
        r"""
        Plots the absolute value :math:`abs(\rho)` of the density matrix :math:`\rho` of this state
        on a heatmap.

        Args:
            cutoff: The desired cutoff. Defaults to the value of ``AUTOCUTOFF_MAX_CUTOFF`` in the
                settings.
            return_fig: Whether to return the ``Plotly`` figure.

        Returns:
            A ``Plotly`` figure representing absolute value of the density matrix of this state.

        Raises:
            ValueError: If this state is a multi-mode state.
        """
        if self.n_modes != 1:
            raise ValueError("DM visualization not available for multi-mode states.")
        state = self.to_fock(cutoff or settings.AUTOCUTOFF_MAX_CUTOFF)
        state = state if isinstance(state, DM) else state.dm()
        dm = math.sum(state.representation.array, axes=[0])

        fig = go.Figure(
            data=go.Heatmap(z=abs(dm), colorscale="viridis", name="abs(ρ)", showscale=False)
        )
        fig.update_yaxes(autorange="reversed")
        fig.update_layout(
            height=257,
            width=257,
            margin=dict(l=20, r=20, t=30, b=20),
        )
        fig.update_xaxes(title_text=f"abs(ρ), cutoff={dm.shape[0]}")

        if return_fig:
            return fig
        html = fig.to_html(full_html=False, include_plotlyjs="cdn")  # pragma: no cover
        display(HTML(html))  # pragma: no cover

    def _repr_html_(self):  # pragma: no cover
        template = Template(filename=os.path.dirname(__file__) + "/assets/states.txt")
        display(HTML(template.render(state=self)))

    def _getitem_builtin_state(self, modes: set[int]):
        r"""
        A convenience function to slice built-in states.

        Built-in states come with a parameter set. To slice them, we simply slice the parameter
        set, and then used the sliced parameter set to re-initialize them.

        This approach avoids computing the representation, which may be expensive. Additionally,
        it allows returning trainable states.
        """
        # slice the parameter set
        items = [i for i, m in enumerate(self.modes) if m in modes]
        kwargs = {}
        for name, param in self._parameter_set[items].all_parameters.items():
            kwargs[name] = param.value
            if isinstance(param, Variable):
                kwargs[name + "_trainable"] = True
                kwargs[name + "_bounds"] = param.bounds

        return self.__class__(modes, **kwargs)


class DM(State):
    r"""
    Base class for density matrices.

    Args:
        name: The name of this state.
        modes: The modes of this state.
    """

    def __init__(
        self,
        modes: tuple[int, ...] = (),
        representation: Optional[Bargmann | Fock] = None,
        name: Optional[str] = None,
    ):
        if representation and representation.ansatz.num_vars != 2 * len(modes):
            raise ValueError(
                f"Expected a representation with {2*len(modes)} variables, found {representation.ansatz.num_vars}."
            )
        super().__init__(
            modes_out_bra=modes,
            modes_out_ket=modes,
            name=name or "DM" + "".join(str(m) for m in sorted(modes)),
        )
        if representation is not None:
            self._representation = representation

    @classmethod
    def from_phase_space(
        cls,
        modes: Sequence[int],
        cov: ComplexMatrix,
        means: ComplexMatrix,
        name: Optional[str] = None,
        atol_purity: Optional[float] = 1e-5,
    ) -> DM:
        cov = math.astensor(cov)
        means = math.astensor(means)
        shape_check(cov, means, 2 * len(modes), "Phase space")
        return DM(modes, Bargmann(*wigner_to_bargmann_rho(cov, means)), name)

    @property
    def _probabilities(self) -> RealVector:
        r"""Element-wise probabilities along the batch dimension of this DM.
        Useful for cases where the batch dimension does not mean a convex combination of states."""
        idx_ket = self.wires.output.ket.indices
        idx_bra = self.wires.output.bra.indices
        rep = self.representation.trace(idx_ket, idx_bra)
        return math.real(math.sum(rep.scalar))

    @property
    def probability(self) -> float:
        r"""Probability of this DM, using the batch dimension of the Ansatz
        as a convex combination of states."""
        return math.sum(self._probabilities)

    @property
    def _purities(self) -> RealVector:
        r"""Element-wise purities along the batch dimension of this DM.
        Useful for cases where the batch dimension does not mean a convex combination of states."""
        return self._L2_norms / self._probabilities

    @property
    def purity(self) -> float:
        return self.L2_norm

    def expectation(self, operator: CircuitComponent):
        r"""
        The expectation value of an operator calculated over this DM.

        Given the operator `O`, this function returns :math:`Tr\big(\rho O)`\, where :math:`\rho`
        is the density matrix of this state.

        The ``operator`` is expected to be a component with ket-like wires (i.e., output wires on
        the ket side), density matrix-like wires (output wires on both ket and bra sides), or
        unitary-like wires (input and output wires on the ket side).

        Args:
            operator: A ket-like, density-matrix like, or unitary-like circuit component.

        Raise:
            ValueError: If ``operator`` is not a ket-like, density-matrix like, or unitary-like
                component.
            ValueError: If ``operator`` is defined over a set of modes that is not a subset of the
                modes of this state.
        """
        op_type, msg = _validate_operator(operator)
        if op_type is OperatorType.INVALID_TYPE:
            raise ValueError(msg)

        if not operator.wires.modes.issubset(self.wires.modes):
            msg = f"Expected an operator defined on a subset of modes `{self.modes}`, "
            msg += f"found one defined on `{operator.modes}.`"
            raise ValueError(msg)

        leftover_modes = self.wires.modes - operator.wires.modes
        if op_type is OperatorType.KET_LIKE:
            result = self @ operator.dual @ operator.dual.adjoint
            if leftover_modes:
                result >>= TraceOut(leftover_modes)
        elif op_type is OperatorType.DM_LIKE:
            result = self @ operator.dual
            if leftover_modes:
                result >>= TraceOut(leftover_modes)
        else:
            result = (self @ operator) >> TraceOut(self.modes)

        return result.representation.scalar

    @property
    def autoshape(self) -> tuple[int, ...]:
        r"""
        The shape of this DM calculated by keeping settings.AUTOCUTOFF_PROBABILITY of the norm (default 0.999).
        """
        try:
            return self.representation.array.shape[1:]
        except AttributeError:
            if None not in self.fock_shape:
                return tuple(self.fock_shape)
            cov, means, _ = self.phase_space(0)
            cutoffs = autocutoffs(cov, means, settings.AUTOCUTOFF_PROBABILITY)
            self.fock_shape = [min(c + 1, s or 1e42) for c, s in zip(cutoffs, self.fock_shape)] * 2
            return tuple(self.fock_shape)

    def __rshift__(self, other: CircuitComponent) -> CircuitComponent:
        r"""
        Contracts ``self`` and ``other`` as it would in a circuit, adding the adjoints when
        they are missing.

        Returns a ``DM`` when the wires of the resulting components are compatible with those
        of a ``Ket``, a ``CircuitComponent`` otherwise.
        """
        ret = super().__rshift__(other)

        if not ret.wires.input and ret.wires.bra.modes == ret.wires.ket.modes:
            return DM._from_attributes(ret.representation, ret.wires)
        return ret

    def __repr__(self) -> str:
        return f"DM(name={self.name}, modes={self.modes})"

    def __getitem__(self, modes: Union[int, Sequence[int]]) -> State:
        r"""
        Traces out all the modes, except those in the given ``modes``.
        """
        if isinstance(modes, int):
            modes = [modes]
        modes = set(modes)

        if not modes.issubset(self.modes):
            msg = f"Expected a subset of `{self.modes}, found `{list(modes)}`."
            raise ValueError(msg)

        if self._parameter_set:
            # if ``self`` has a parameter set, it is a built-in state, and we slice the
            # parameters
            return self._getitem_builtin_state(modes)

        # if ``self`` has no parameter set, it is not a built-in state, and we must slice the
        # representation
        wires = Wires(modes_out_bra=modes, modes_out_ket=modes)

        idxz = [i for i, m in enumerate(self.modes) if m not in modes]
        idxz_conj = [i + len(self.modes) for i, m in enumerate(self.modes) if m not in modes]
        representation = self.representation.trace(idxz, idxz_conj)

        return self.__class__._from_attributes(
            representation, wires, self.name
        )  # pylint: disable=protected-access


class Ket(State):
    r"""
    Base class for all pure states, potentially unnormalized.

    Arguments:
        name: The name of this state.
        modes: The modes of this states.
    """

    def __init__(
        self,
        modes: tuple[int, ...] = (),
        representation: Optional[Bargmann | Fock] = None,
        name: Optional[str] = None,
    ):
        if representation and representation.ansatz.num_vars != len(modes):
            raise ValueError(
                f"Expected a representation with {len(modes)} variables, found {representation.ansatz.num_vars}."
            )
        super().__init__(
            modes_out_ket=modes,
            name=name or "Ket" + "".join(str(m) for m in sorted(modes)),
        )
        if representation is not None:
            self._representation = representation

    @classmethod
    def from_phase_space(
        cls,
        modes: Sequence[int],
        cov: RealMatrix,
        means: RealVector,
        name: Optional[str] = None,
        atol_purity: Optional[float] = 1e-5,
    ) -> Ket:
        cov = math.astensor(cov)
        means = math.astensor(means)
        shape_check(cov, means, 2 * len(modes), "Phase space")
        if atol_purity:
            p = purity(cov)
            if p < 1.0 - atol_purity:
                msg = f"Cannot initialize a ket: purity is {p:.5f} (must be at least 1.0-{atol_purity})."
                raise ValueError(msg)
        return Ket(modes, Bargmann(*wigner_to_bargmann_psi(cov, means)), name)

    @property
    def _probabilities(self) -> RealVector:
        r"""Element-wise probabilities along the batch dimension of this Ket.
        Useful for cases where the batch dimension does not mean a linear combination of states."""
        return self._L2_norms

    @property
    def probability(self) -> float:
        r"""Probability of this state, where the batch dimension of the Ansatz
        means a linear combination of states."""
        return self.L2_norm

    @property
    def _purities(self) -> float:
        r"""Purity of each ket in the batch."""
        return math.ones((self.representation.ansatz.batch_size,), math.float64)

    @property
    def purity(self) -> float:
        return 1.0

    def dm(self) -> DM:
        r"""
        The ``DM`` object obtained from this ``Ket``.
        """
        dm = self @ self.adjoint
        return DM._from_attributes(dm.representation, dm.wires, self.name)

    @property
    def autoshape(self) -> tuple[int, ...]:
        r"""
        The shape of this Ket calculated as the minimum of the autocutoff and
        the fock_shape, if set.
        """
        try:
            return self.representation.array.shape[1:]
        except AttributeError:
            if None not in self.fock_shape:
                return tuple(self.fock_shape)
            cov, means, _ = self.phase_space(0)
            cutoffs = autocutoffs(cov[0], means[0], settings.AUTOCUTOFF_PROBABILITY)
            self.fock_shape = [min(c + 1, s or 1e42) for c, s in zip(cutoffs, self.fock_shape)]
            return tuple(self.fock_shape)

    def expectation(self, operator: CircuitComponent):
        r"""
        The expectation value of an operator calculated over this Ket.

        Given the operator `O`, this function returns :math:`Tr\big(|\psi\rangle\langle\psi| O)`\,
        where :math:`|\psi\rangle` is the vector representing this state.

        The ``operator`` is expected to be a component with ket-like wires (i.e., output wires on
        the ket side), density matrix-like wires (output wires on both ket and bra sides), or
        unitary-like wires (input and output wires on the ket side).

        Args:
            operator: A ket-like, density-matrix like, or unitary-like circuit component.

        Raise:
            ValueError: If ``operator`` is not a ket-like, density-matrix like, or unitary-like
                component.
            ValueError: If ``operator`` is defined over a set of modes that is not a subset of the
                modes of this state.
        """
        op_type, msg = _validate_operator(operator)
        if op_type is OperatorType.INVALID_TYPE:
            raise ValueError(msg)

        if not operator.wires.modes.issubset(self.wires.modes):
            msg = f"Expected an operator defined on a subset of modes `{self.modes}`, "
            msg += f"found one defined on `{operator.modes}.`"
            raise ValueError(msg)

        leftover_modes = self.wires.modes - operator.wires.modes
        if op_type is OperatorType.KET_LIKE:
            result = self @ operator.dual
            result = result >> TraceOut(leftover_modes) if leftover_modes else result @ result.dual
        elif op_type is OperatorType.DM_LIKE:
            result = self @ (self.adjoint @ operator.dual)
            if leftover_modes:
                result >>= TraceOut(leftover_modes)
        else:
            result = self @ operator @ self.dual

        return result.representation.scalar

    def __getitem__(self, modes: Union[int, Sequence[int]]) -> State:
        r"""
        Traces out all the modes, except those in the given ``modes``.
        """
        if isinstance(modes, int):
            modes = [modes]
        modes = set(modes)

        if not modes.issubset(self.modes):
            msg = f"Expected a subset of `{self.modes}, found `{list(modes)}`."
            raise ValueError(msg)

        if self._parameter_set:
            # if ``self`` has a parameter set, it is a built-in state, and we slice the
            # parameters
            return self._getitem_builtin_state(modes)

        # if ``self`` has no parameter set, it is not a built-in state.
        # we must turn it into a density matrix and slice the representation
        return self.dm()[modes]

    def __rshift__(self, other: CircuitComponent) -> CircuitComponent:
        r"""
        Contracts ``self`` and ``other`` as it would in a circuit, adding the adjoints when
        they are missing.

        Returns a ``DM`` or a ``Ket`` when the wires of the resulting components are compatible
        with those of a ``DM`` or of a ``Ket``, a ``CircuitComponent`` otherwise.
        """
        print("in Ket __rshift__")
        ret = super().__rshift__(other)

        if not ret.wires.input:
            if not ret.wires.bra:
                return Ket._from_attributes(ret.representation, ret.wires)
            if ret.wires.bra.modes == ret.wires.ket.modes:
                return DM._from_attributes(ret.representation, ret.wires)
        return ret

    def __repr__(self) -> str:
        return f"Ket(name={self.name}, modes={self.modes})"<|MERGE_RESOLUTION|>--- conflicted
+++ resolved
@@ -260,10 +260,26 @@
             ValueError: If the given triple has shapes that are inconsistent
                 with the number of modes.
         """
-        print("\nstate from_quadrature", f"cls is {cls.__name__}")
         QtoB = BtoQ(modes, phi).inverse()
         Q = cls(modes, Bargmann(*triple))
         return cls(modes, (Q >> QtoB).representation, name)
+
+    @property
+    def autoshape(self) -> tuple[int, ...]:
+        r"""
+        The recommended Fock shape of this State calculated as the minimum
+        of the autocutoff and the fock_shape. The autocutoff of a state aims
+        at capturing at least ``settings.AUTOCUTOFF_PROBABILITY`` of the probability
+        mass of the state (99.9% by default).
+        """
+        if None not in self.fock_shape:
+            return tuple(self.fock_shape)
+        cov, means, _ = self.phase_space(0)
+        cutoffs = autocutoffs(cov[0], means[0], settings.AUTOCUTOFF_PROBABILITY)
+        if len(cutoffs) == len(self.wires) // 2:
+            cutoffs = cutoffs + cutoffs
+        self._fock_shape = [s if s else c + 1 for s, c in zip(self.fock_shape, cutoffs)]
+        return tuple([min(s, c + 1) if s else c + 1 for s, c in zip(self.fock_shape, cutoffs)])
 
     @property
     def _L2_norms(self) -> RealVector:
@@ -320,7 +336,7 @@
         Returns:
             The array that describes this state in the Fock representation.
         """
-        return to_fock(self.representation, self.autoshape).array
+        return to_fock(self.representation, shape or self.autoshape).array
 
     def phase_space(self, s: float) -> tuple:
         r"""
@@ -334,13 +350,8 @@
             Returns:
                 The covariance matrix, the mean vector and the coefficient of the state in s-parametrized phase space.
         """
-<<<<<<< HEAD
-        if self.representation.__class__.__qualname__ != "Bargmann":
-            raise ValueError(f"Can not calculate phase space for ``{self.name}`` object.")
-=======
         if not isinstance(self.representation, Bargmann):
             raise ValueError("Can calculate phase space only for Bargmann states.")
->>>>>>> 86065dbf
 
         new_state = self >> BtoPS(self.modes, s=s)
         return bargmann_Abc_to_phasespace_cov_means(*new_state.representation.triple)
@@ -725,21 +736,6 @@
             result = (self @ operator) >> TraceOut(self.modes)
 
         return result.representation.scalar
-
-    @property
-    def autoshape(self) -> tuple[int, ...]:
-        r"""
-        The shape of this DM calculated by keeping settings.AUTOCUTOFF_PROBABILITY of the norm (default 0.999).
-        """
-        try:
-            return self.representation.array.shape[1:]
-        except AttributeError:
-            if None not in self.fock_shape:
-                return tuple(self.fock_shape)
-            cov, means, _ = self.phase_space(0)
-            cutoffs = autocutoffs(cov, means, settings.AUTOCUTOFF_PROBABILITY)
-            self.fock_shape = [min(c + 1, s or 1e42) for c, s in zip(cutoffs, self.fock_shape)] * 2
-            return tuple(self.fock_shape)
 
     def __rshift__(self, other: CircuitComponent) -> CircuitComponent:
         r"""
@@ -861,22 +857,6 @@
         dm = self @ self.adjoint
         return DM._from_attributes(dm.representation, dm.wires, self.name)
 
-    @property
-    def autoshape(self) -> tuple[int, ...]:
-        r"""
-        The shape of this Ket calculated as the minimum of the autocutoff and
-        the fock_shape, if set.
-        """
-        try:
-            return self.representation.array.shape[1:]
-        except AttributeError:
-            if None not in self.fock_shape:
-                return tuple(self.fock_shape)
-            cov, means, _ = self.phase_space(0)
-            cutoffs = autocutoffs(cov[0], means[0], settings.AUTOCUTOFF_PROBABILITY)
-            self.fock_shape = [min(c + 1, s or 1e42) for c, s in zip(cutoffs, self.fock_shape)]
-            return tuple(self.fock_shape)
-
     def expectation(self, operator: CircuitComponent):
         r"""
         The expectation value of an operator calculated over this Ket.
@@ -948,7 +928,6 @@
         Returns a ``DM`` or a ``Ket`` when the wires of the resulting components are compatible
         with those of a ``DM`` or of a ``Ket``, a ``CircuitComponent`` otherwise.
         """
-        print("in Ket __rshift__")
         ret = super().__rshift__(other)
 
         if not ret.wires.input:
