# Copyright 2023 Xanadu Quantum Technologies Inc.

# Licensed under the Apache License, Version 2.0 (the "License");
# you may not use this file except in compliance with the License.
# You may obtain a copy of the License at

#     http://www.apache.org/licenses/LICENSE-2.0

# Unless required by applicable law or agreed to in writing, software
# distributed under the License is distributed on an "AS IS" BASIS,
# WITHOUT WARRANTIES OR CONDITIONS OF ANY KIND, either express or implied.
# See the License for the specific language governing permissions and
# limitations under the License.

# pylint: disable=abstract-method, chained-comparison, use-dict-literal, protected-access, inconsistent-return-statements

"""
This module contains the base classes for the available quantum states.

In the docstrings defining the available states we provide a definition in terms of
the covariance matrix :math:`V` and the vector of means :math:`r`. Additionally, we
provide the ``(A, b, c)`` triples that define the states in the Fock Bargmann
representation.
"""

from __future__ import annotations

from typing import Optional, Sequence, Union
import os

from enum import Enum
from IPython.display import display, HTML
from mako.template import Template
from plotly.subplots import make_subplots
import plotly.graph_objects as go
import numpy as np

from mrmustard import math, settings
from mrmustard.math.parameters import Variable
from mrmustard.physics.fock import quadrature_distribution
from mrmustard.physics.wigner import wigner_discretized
from mrmustard.utils.typing import (
    RealMatrix,
    ComplexMatrix,
    ComplexTensor,
    ComplexVector,
    RealVector,
)
from mrmustard.physics.bargmann import wigner_to_bargmann_psi, wigner_to_bargmann_rho
from mrmustard.physics.converters import to_fock
from mrmustard.physics.gaussian import purity
from mrmustard.physics.representations import Bargmann, Fock
from mrmustard.lab_dev.utils import shape_check
from mrmustard.physics.ansatze import (
    bargmann_Abc_to_phasespace_cov_means,
)
<<<<<<< HEAD
from mrmustard.lab_dev.circuit_components_utils import BtoPS, BtoQ, TraceOut
from mrmustard.lab_dev.circuit_components import CircuitComponent
from mrmustard.lab_dev.wires import Wires
=======
from ..circuit_components_utils import BtoPS, BtoQ
from ..circuit_components import CircuitComponent
from ..circuit_components_utils import TraceOut
from ..wires import Wires
>>>>>>> d36cd408

__all__ = ["State", "DM", "Ket"]

# ~~~~~~~
# Helpers
# ~~~~~~~


class OperatorType(Enum):
    r"""
    A convenience Enum class used to tag the type operators in the ``expectation`` method
    of ``Ket``\s and ``DM``\s.
    """

    KET_LIKE = 1
    DM_LIKE = 2
    UNITARY_LIKE = 3
    INVALID_TYPE = 4


def _validate_operator(operator: CircuitComponent) -> tuple[OperatorType, str]:
    r"""
    A function used to validate an operator inside the ``expectation`` method of ``Ket`` and
    ``DM``.

    If ``operator`` is ket-like, density matrix-like, or unitary-like, returns the corresponding
    ``OperatorType`` and an empty string. Otherwise, it returns ``INVALID_TYPE`` and an error
    message.
    """
    w = operator.wires

    # check if operator is ket-like
    if w.ket.output and not w.ket.input and not w.bra:
        return (
            OperatorType.KET_LIKE,
            "",
        )

    # check if operator is density matrix-like
    if w.ket.output and w.bra.output and not w.ket.input and not w.bra.input:
        if not w.ket.output.modes == w.bra.output.modes:
            msg = "Found DM-like operator with different modes for ket and bra wires."
            return OperatorType.INVALID_TYPE, msg
        return OperatorType.DM_LIKE, ""

    # check if operator is unitary-like
    if w.ket.input and w.ket.output and not w.bra.input and not w.bra.input:
        if not w.ket.input.modes == w.ket.output.modes:
            msg = "Found unitary-like operator with different modes for input and output wires."
            return OperatorType.INVALID_TYPE, msg
        return OperatorType.UNITARY_LIKE, ""

    msg = "Cannot calculate the expectation value of the given ``operator``."
    return OperatorType.INVALID_TYPE, msg


# ~~~~~~~
# Classes
# ~~~~~~~


class State(CircuitComponent):
    r"""
    Base class for all states.
    """

    @classmethod
    def from_bargmann(
        cls,
        modes: Sequence[int],
        triple: tuple[ComplexMatrix, ComplexVector, complex],
        name: Optional[str] = None,
    ) -> State:
        r"""
        Initializes a state from an ``(A, b, c)`` triple defining a Bargmann representation.

        .. code-block::

            >>> from mrmustard.physics.representations import Bargmann
            >>> from mrmustard.physics.triples import coherent_state_Abc
            >>> from mrmustard.lab_dev import Ket

            >>> modes = [0, 1]
            >>> triple = coherent_state_Abc(x=[0.1, 0.2])

            >>> coh = Ket.from_bargmann(modes, triple)
            >>> assert coh.modes == modes
            >>> assert coh.representation == Bargmann(*triple)
            >>> assert isinstance(coh, Ket)

        Args:
            modes: The modes of this states.
            triple: The ``(A, b, c)`` triple.
            name: The name of this state.

        Returns:
            A state.

        Raises:
            ValueError: If the ``A`` or ``b`` have a shape that is inconsistent with
                the number of modes.
        """
        return cls(modes, Bargmann(*triple), name)

    @classmethod
    def from_fock(
        cls,
        modes: Sequence[int],
        array: ComplexTensor,
        name: Optional[str] = None,
        batched: bool = False,
    ) -> State:
        r"""
        Initializes a state from an array describing the state in the Fock representation.

        .. code-block::

            >>> from mrmustard.physics.representations import Fock
            >>> from mrmustard.physics.triples import coherent_state_Abc
            >>> from mrmustard.lab_dev import Coherent, Ket

            >>> modes = [0]
            >>> array = Coherent(modes, x=0.1).to_fock().representation.array
            >>> coh = Ket.from_fock(modes, array, batched=True)

            >>> assert coh.modes == modes
            >>> assert coh.representation == Fock(array)
            >>> assert isinstance(coh, Ket)

        Args:
            modes: The modes of this states.
            array: The Fock array.
            name: The name of this state.
            batched: Whether the given array is batched.

        Returns:
            A state.

        Raises:
            ValueError: If the given array has a shape that is inconsistent with the number of
                modes.
        """
        return cls(modes, Fock(array, batched), name)

    @classmethod
    def from_phase_space(
        cls,
        modes: Sequence[int],
        cov: ComplexMatrix,
        means: ComplexMatrix,
        name: Optional[str] = None,
        atol_purity: Optional[float] = 1e-3,
    ) -> State:  # pylint: disable=abstract-method
        r"""
        Initializes a state from the covariance matrix and the vector of means of a state in
        phase space.

        Args:
            cov: The covariance matrix.
            means: The vector of means.
            modes: The modes of this states.
            name: The name of this state.
            atol_purity: If ``atol_purity`` is given, the purity of the state is computed, and an
                error is raised if its value is smaller than ``1-atol_purity`` or larger than
                ``1+atol_purity``. If ``None``, this check is skipped.

        Returns:
            A state.

        Raises:
            ValueError: If the given ``cov`` and ``means`` have shapes that are inconsistent
                with the number of modes.
            ValueError: If ``atol_purity`` is not ``None`` and the purity of the returned state
                is smaller than ``1-atol_purity`` or larger than ``1+atol_purity``.
        """
        raise NotImplementedError

    @classmethod
    def from_quadrature(
        cls,
        modes: Sequence[int],
        triple: tuple[ComplexMatrix, ComplexVector, complex],
        phi: float = 0.0,
        name: Optional[str] = None,
    ) -> State:
        r"""
        Initializes a state from quadrature with an ABC Ansatz Gaussian exponential form.

        Args:
            modes: The modes of this state.
            triple: The ``(A, b, c)`` triple.
            phi: The angle of the quadrature. 0 corresponds to the x quadrature (default).
            name: The name of this state.

        Returns:
            A state.

        Raises:
            ValueError: If the given triple has shapes that are inconsistent
                with the number of modes.
        """
        print("\nstate from_quadrature", f"cls is {cls.__name__}")
        QtoB = BtoQ(modes, phi).inverse()
        Q = cls(modes, Bargmann(*triple))
        return cls(modes, (Q >> QtoB).representation, name)

    @property
    def _L2_norms(self) -> RealVector:
        r"""
        The `L2` norm (squared) of a ``Ket``, or the Hilbert-Schmidt norm of a ``DM``, element-wise along the batch dimension.
        """
        settings.UNSAFE_ZIP_BATCH = True
        rep = (self >> self.dual).representation
        settings.UNSAFE_ZIP_BATCH = False
        return math.real(rep.c if isinstance(rep, Bargmann) else rep.array)

    @property
    def L2_norm(self) -> float:
        r"""
        The `L2` norm (squared) of a ``Ket``, or the Hilbert-Schmidt norm of a ``DM``.
        """
        rep = (self >> self.dual).representation
        return math.sum(math.real(rep.scalar))

    @property
    def probability(self) -> float:
        r"""
        Returns :math:`\langle\psi|\psi\rangle` for ``Ket`` states
        :math:`|\psi\rangle` and :math:`\text{Tr}(\rho)` for ``DM`` states :math:`\rho`.
        """
        raise NotImplementedError

    @property
    def purity(self) -> float:
        r"""
        The purity of this state.
        """
        raise NotImplementedError

    @property
    def is_pure(self):
        r"""
        Whether this state is pure.
        """
        return math.allclose(self.purity, 1.0)

    def fock(self, shape: Optional[Union[int, Sequence[int]]] = None) -> ComplexTensor:
        r"""
        The array that describes this state in the Fock representation.

        Uses the :meth:`mrmustard.physics.converters.to_fock` method to convert the internal
        representation into a ``Fock`` object.

        Args:
            shape: The shape of the returned array. If ``shape``is given as an ``int``, it is
            broadcasted to all the dimensions. If ``None``, it defaults to the value of
            ``AUTOCUTOFF_MAX_CUTOFF`` in the settings.

        Returns:
            The array that describes this state in the Fock representation.
        """
        return to_fock(self.representation, shape).array

    def phase_space(self, s: float) -> tuple:
        r"""
        Returns the phase space parametrization of a state, consisting in a covariance matrix, a vector of means and a scaling coefficient. When a state is a linear superposition of Gaussians each of cov, means, coeff are arranged in a batch.
        Phase space representations are labelled by an ``s`` parameter (float) which modifies the exponent of :math:`D_s(\gamma) = e^{\frac{s}{2}|\gamma|^2}D(\gamma)`, which is the operator basis used to expand phase space density matrices.
        The ``s`` parameter typically takes the values of -1, 0, 1 to indicate Glauber/Wigner/Husimi functions. Note that the same ``(cov, means, coeff)`` triple can be used to parametrize the characteristic functions as well.

        Args:
            s: The phase space parameter

            Returns:
                The covariance matrix, the mean vector and the coefficient of the state in s-parametrized phase space.
        """
        if not isinstance(self.representation, Bargmann):
            raise ValueError("Can calculate phase space only for Bargmann states.")

<<<<<<< HEAD
        new_state = self >> BtoPS(self.modes, s=s)
        return bargmann_Abc_to_phasespace_cov_means(*new_state.representation.triple)
=======
        new_state = self >> BtoPS(self.modes, s=s)  # pylint: disable=protected-access
        return bargmann_Abc_to_phasespace_cov_means(
            new_state.representation.ansatz.A,
            new_state.representation.ansatz.b,
            new_state.representation.ansatz.c,
        )
>>>>>>> d36cd408

    def visualize_2d(
        self,
        xbounds: tuple[int, int] = (-6, 6),
        pbounds: tuple[int, int] = (-6, 6),
        resolution: int = 200,
        colorscale: str = "viridis",
        return_fig: bool = False,
    ) -> Union[go.Figure, None]:
        r"""
        2D visualization of the Wigner function of this state.

        Plots the Wigner function on a heatmap, alongside the probability distributions on the
        two quadrature axis.

        .. code-block::

            >>> from mrmustard.lab_dev import Coherent

            >>> state = Coherent([0], x=1) / 2**0.5 + Coherent([0], x=-1) / 2**0.5
            >>> # state.visualize_2d()

        Args:
            xbounds: The range of the `x` axis.
            pbounds: The range of the `p` axis.
            resolution: The number of bins on each axes.
            colorscale: A colorscale. Must be one of ``Plotly``\'s built-in continuous color
                scales.
            return_fig: Whether to return the ``Plotly`` figure.

        Returns:
            A ``Plotly`` figure representing the state in 2D.

        Raises:
            ValueError: If this state is a multi-mode state.
        """
        if self.n_modes > 1:
            raise ValueError("2D visualization not available for multi-mode states.")

        state = self.to_fock(settings.AUTOCUTOFF_MAX_CUTOFF)
        state = state if isinstance(state, DM) else state.dm()
        dm = math.sum(state.representation.array, axes=[0])

        x, prob_x = quadrature_distribution(dm)  # TODO: replace with new MM methods
        p, prob_p = quadrature_distribution(dm, np.pi / 2)

        mask_x = math.asnumpy([xi >= xbounds[0] and xi <= xbounds[1] for xi in x])
        x = x[mask_x]
        prob_x = prob_x[mask_x]

        mask_p = math.asnumpy([pi >= pbounds[0] and pi <= pbounds[1] for pi in p])
        p = p[mask_p]
        prob_p = prob_p[mask_p]

        xvec = np.linspace(*xbounds, resolution)
        pvec = np.linspace(*pbounds, resolution)
        z, xs, ps = wigner_discretized(dm, xvec, pvec)
        xs = xs[:, 0]
        ps = ps[0, :]

        fig = make_subplots(
            rows=2,
            cols=2,
            column_widths=[2, 1],
            row_heights=[1, 2],
            vertical_spacing=0.05,
            horizontal_spacing=0.05,
            shared_xaxes="columns",
            shared_yaxes="rows",
        )

        # X-P plot
        # note: heatmaps revert the y axes, which is why the minus in `y=-ps` is required
        fig_21 = go.Heatmap(
            x=xs,
            y=-ps,
            z=math.transpose(z),
            colorscale=colorscale,
            name="Wigner function",
        )
        fig.add_trace(fig_21, row=2, col=1)
        fig.update_traces(row=2, col=1, showscale=False)
        fig.update_xaxes(range=xbounds, title_text="x", row=2, col=1)
        fig.update_yaxes(range=pbounds, title_text="p", row=2, col=1)

        # X quadrature probability distribution
        fig_11 = go.Scatter(x=x, y=prob_x, line=dict(color="steelblue", width=2), name="Prob(x)")
        fig.add_trace(fig_11, row=1, col=1)
        fig.update_xaxes(range=xbounds, row=1, col=1, showticklabels=False)
        fig.update_yaxes(title_text="Prob(x)", range=(0, max(prob_x)), row=1, col=1)

        # P quadrature probability distribution
        fig_22 = go.Scatter(x=prob_p, y=-p, line=dict(color="steelblue", width=2), name="Prob(p)")
        fig.add_trace(fig_22, row=2, col=2)
        fig.update_xaxes(title_text="Prob(p)", range=(0, max(prob_p)), row=2, col=2)
        fig.update_yaxes(range=pbounds, row=2, col=2, showticklabels=False)

        fig.update_layout(
            height=500,
            width=500,
            plot_bgcolor="aliceblue",
            margin=dict(l=20, r=20, t=30, b=20),
            showlegend=False,
        )
        fig.update_xaxes(
            showline=True,
            linewidth=1,
            linecolor="black",
            mirror=True,
            tickfont_family="Arial Black",
        )
        fig.update_yaxes(
            showline=True,
            linewidth=1,
            linecolor="black",
            mirror=True,
            tickfont_family="Arial Black",
        )

        if return_fig:
            return fig
        html = fig.to_html(full_html=False, include_plotlyjs="cdn")  # pragma: no cover
        display(HTML(html))  # pragma: no cover

    def visualize_3d(
        self,
        xbounds: tuple[int] = (-6, 6),
        pbounds: tuple[int] = (-6, 6),
        resolution: int = 200,
        colorscale: str = "viridis",
        return_fig: bool = False,
    ) -> Union[go.Figure, None]:
        r"""
        3D visualization of the Wigner function of this state on a surface plot.

        Args:
            xbounds: The range of the `x` axis.
            pbounds: The range of the `p` axis.
            resolution: The number of bins on each axes.
            colorscale: A colorscale. Must be one of ``Plotly``\'s built-in continuous color
                scales.
            return_fig: Whether to return the ``Plotly`` figure.

        Returns:
            A ``Plotly`` figure representing the state in 3D.

        Raises:
            ValueError: If this state is a multi-mode state.
        """
        if self.n_modes != 1:
            raise ValueError("3D visualization not available for multi-mode states.")

        state = self.to_fock(settings.AUTOCUTOFF_MAX_CUTOFF)
        state = state if isinstance(state, DM) else state.dm()
        dm = math.sum(state.representation.array, axes=[0])

        xvec = np.linspace(*xbounds, resolution)
        pvec = np.linspace(*pbounds, resolution)
        z, xs, ps = wigner_discretized(dm, xvec, pvec)
        xs = xs[:, 0]
        ps = ps[0, :]

        fig = go.Figure(
            data=go.Surface(
                x=xs,
                y=ps,
                z=z,
                colorscale=colorscale,
                hovertemplate="x: %{x:.3f}"
                + "<br>p: %{y:.3f}"
                + "<br>W(x, p): %{z:.3f}<extra></extra>",
            )
        )

        fig.update_layout(
            autosize=False,
            width=500,
            height=500,
            margin=dict(l=0, r=0, b=0, t=0),
            scene_camera_eye=dict(x=-2.1, y=0.88, z=0.64),
        )
        fig.update_traces(
            contours_z=dict(
                show=True, usecolormap=True, highlightcolor="limegreen", project_z=False
            )
        )
        fig.update_traces(
            contours_y=dict(show=True, usecolormap=True, highlightcolor="red", project_y=False)
        )
        fig.update_traces(
            contours_x=dict(show=True, usecolormap=True, highlightcolor="yellow", project_x=False)
        )
        fig.update_scenes(
            xaxis_title_text="x",
            yaxis_title_text="p",
            zaxis_title_text="Wigner function",
        )
        fig.update_xaxes(title_text="x")
        fig.update_yaxes(title="p")

        if return_fig:
            return fig
        html = fig.to_html(full_html=False, include_plotlyjs="cdn")  # pragma: no cover
        display(HTML(html))  # pragma: no cover

    def visualize_dm(
        self,
        cutoff: Optional[int] = None,
        return_fig: bool = False,
    ) -> Union[go.Figure, None]:
        r"""
        Plots the absolute value :math:`abs(\rho)` of the density matrix :math:`\rho` of this state
        on a heatmap.

        Args:
            cutoff: The desired cutoff. Defaults to the value of ``AUTOCUTOFF_MAX_CUTOFF`` in the
                settings.
            return_fig: Whether to return the ``Plotly`` figure.

        Returns:
            A ``Plotly`` figure representing absolute value of the density matrix of this state.

        Raises:
            ValueError: If this state is a multi-mode state.
        """
        if self.n_modes != 1:
            raise ValueError("DM visualization not available for multi-mode states.")
        state = self.to_fock(cutoff or settings.AUTOCUTOFF_MAX_CUTOFF)
        state = state if isinstance(state, DM) else state.dm()
        dm = math.sum(state.representation.array, axes=[0])

        fig = go.Figure(
            data=go.Heatmap(z=abs(dm), colorscale="viridis", name="abs(ρ)", showscale=False)
        )
        fig.update_yaxes(autorange="reversed")
        fig.update_layout(
            height=257,
            width=257,
            margin=dict(l=20, r=20, t=30, b=20),
        )
        fig.update_xaxes(title_text=f"abs(ρ), cutoff={dm.shape[0]}")

        if return_fig:
            return fig
        html = fig.to_html(full_html=False, include_plotlyjs="cdn")  # pragma: no cover
        display(HTML(html))  # pragma: no cover

    def _repr_html_(self):  # pragma: no cover
        template = Template(filename=os.path.dirname(__file__) + "/assets/states.txt")
        display(HTML(template.render(state=self)))

    def _getitem_builtin_state(self, modes: set[int]):
        r"""
        A convenience function to slice built-in states.

        Built-in states come with a parameter set. To slice them, we simply slice the parameter
        set, and then used the sliced parameter set to re-initialize them.

        This approach avoids computing the representation, which may be expensive. Additionally,
        it allows returning trainable states.
        """
        # slice the parameter set
        items = [i for i, m in enumerate(self.modes) if m in modes]
        kwargs = {}
        for name, param in self._parameter_set[items].all_parameters.items():
            kwargs[name] = param.value
            if isinstance(param, Variable):
                kwargs[name + "_trainable"] = True
                kwargs[name + "_bounds"] = param.bounds

        return self.__class__(modes, **kwargs)


class DM(State):
    r"""
    Base class for density matrices.

    Args:
        name: The name of this state.
        modes: The modes of this state.
    """

    def __init__(
        self,
        modes: tuple[int, ...] = (),
        representation: Optional[Bargmann | Fock] = None,
        name: Optional[str] = None,
    ):
        if representation and representation.ansatz.num_vars != 2 * len(modes):
            raise ValueError(
                f"Expected a representation with {2*len(modes)} variables, found {representation.ansatz.num_vars}."
            )
        super().__init__(
            modes_out_bra=modes,
            modes_out_ket=modes,
            name=name or "DM" + "".join(str(m) for m in sorted(modes)),
        )
        if representation is not None:
            self._representation = representation

    @classmethod
    def from_phase_space(
        cls,
        modes: Sequence[int],
        cov: ComplexMatrix,
        means: ComplexMatrix,
        name: Optional[str] = None,
        atol_purity: Optional[float] = 1e-5,
    ) -> DM:
        cov = math.astensor(cov)
        means = math.astensor(means)
        shape_check(cov, means, 2 * len(modes), "Phase space")

<<<<<<< HEAD
        return DM(modes, Bargmann(*wigner_to_bargmann_rho(cov, means)), name)
=======
        ret = DM(name, modes)
        ret._representation = Bargmann(*wigner_to_bargmann_rho(cov, means))
        return ret

    @classmethod
    def from_quadrature(
        cls,
        modes: Sequence[int],
        triple: tuple[ComplexMatrix, ComplexVector, complex],
        name: Optional[str] = None,
    ) -> DM:
        # The representation change from quadrature into Bargmann is to use the BtoQ.dual.
        # Plus this map is on a single wire, here for a DM, we need to add a adjoint wire as well.
        QtoBMap_CC = BtoQ(modes).dual.adjoint @ BtoQ(modes).dual
        QtoBMap_A, QtoBMap_b, QtoBMap_c = (
            QtoBMap_CC.representation.A[0],
            QtoBMap_CC.representation.b[0],
            QtoBMap_CC.representation.c[0],
        )
        full_order_list = math.arange(4 * len(modes))
        bargmann_A, bargmann_b, bargmann_c = real_gaussian_integral(
            join_Abc_real(
                triple,
                (QtoBMap_A, QtoBMap_b, QtoBMap_c),
                idx1=list(math.cast(full_order_list[: 2 * len(modes)], math.int32)),
                idx2=list(
                    math.cast(
                        math.concat(
                            [
                                full_order_list[len(modes) : 2 * len(modes)],
                                full_order_list[3 * len(modes) :],
                            ],
                            axis=0,
                        ),
                        math.int32,
                    )
                ),
            ),
            idx=list(math.cast(full_order_list[: 2 * len(modes)], math.int32)),
        )
        ret = DM(name, modes)
        ret._representation = Bargmann(bargmann_A, bargmann_b, bargmann_c)
        return ret
>>>>>>> d36cd408

    @property
    def _probabilities(self) -> RealVector:
        r"""Element-wise probabilities along the batch dimension of this DM.
        Useful for cases where the batch dimension does not mean a convex combination of states."""
        idx_ket = self.wires.output.ket.indices
        idx_bra = self.wires.output.bra.indices
        rep = self.representation.trace(idx_ket, idx_bra)
        return math.real(math.sum(rep.scalar))

    @property
    def probability(self) -> float:
        r"""Probability of this DM, using the batch dimension of the Ansatz
        as a convex combination of states."""
        return math.sum(self._probabilities)

    @property
    def _purities(self) -> RealVector:
        r"""Element-wise purities along the batch dimension of this DM.
        Useful for cases where the batch dimension does not mean a convex combination of states."""
        return self._L2_norms / self._probabilities

    @property
    def purity(self) -> float:
        return self.L2_norm

    def expectation(self, operator: CircuitComponent):
        r"""
        The expectation value of an operator calculated over this DM.

        Given the operator `O`, this function returns :math:`Tr\big(\rho O)`\, where :math:`\rho`
        is the density matrix of this state.

        The ``operator`` is expected to be a component with ket-like wires (i.e., output wires on
        the ket side), density matrix-like wires (output wires on both ket and bra sides), or
        unitary-like wires (input and output wires on the ket side).

        Args:
            operator: A ket-like, density-matrix like, or unitary-like circuit component.

        Raise:
            ValueError: If ``operator`` is not a ket-like, density-matrix like, or unitary-like
                component.
            ValueError: If ``operator`` is defined over a set of modes that is not a subset of the
                modes of this state.
        """
        op_type, msg = _validate_operator(operator)
        if op_type is OperatorType.INVALID_TYPE:
            raise ValueError(msg)

        if not operator.wires.modes.issubset(self.wires.modes):
            msg = f"Expected an operator defined on a subset of modes `{self.modes}`, "
            msg += f"found one defined on `{operator.modes}.`"
            raise ValueError(msg)

        leftover_modes = self.wires.modes - operator.wires.modes
        if op_type is OperatorType.KET_LIKE:
            result = self @ operator.dual @ operator.dual.adjoint
            if leftover_modes:
                result >>= TraceOut(leftover_modes)
        elif op_type is OperatorType.DM_LIKE:
            result = self @ operator.dual
            if leftover_modes:
                result >>= TraceOut(leftover_modes)
        else:
            result = (self @ operator) >> TraceOut(self.modes)

        return result.representation.scalar

    def __rshift__(self, other: CircuitComponent) -> CircuitComponent:
        r"""
        Contracts ``self`` and ``other`` as it would in a circuit, adding the adjoints when
        they are missing.

        Returns a ``DM`` when the wires of the resulting components are compatible with those
        of a ``Ket``, a ``CircuitComponent`` otherwise.
        """
        ret = super().__rshift__(other)

        if not ret.wires.input and ret.wires.bra.modes == ret.wires.ket.modes:
            return DM._from_attributes(ret.representation, ret.wires)
        return ret

    def __repr__(self) -> str:
        return ""

    def __getitem__(self, modes: Union[int, Sequence[int]]) -> State:
        r"""
        Traces out all the modes, except those in the given ``modes``.
        """
        if isinstance(modes, int):
            modes = [modes]
        modes = set(modes)

        if not modes.issubset(self.modes):
            msg = f"Expected a subset of `{self.modes}, found `{list(modes)}`."
            raise ValueError(msg)

        if self._parameter_set:
            # if ``self`` has a parameter set, it is a built-in state, and we slice the
            # parameters
            return self._getitem_builtin_state(modes)

        # if ``self`` has no parameter set, it is not a built-in state, and we must slice the
        # representation
        wires = Wires(modes_out_bra=modes, modes_out_ket=modes)

        idxz = [i for i, m in enumerate(self.modes) if m not in modes]
        idxz_conj = [i + len(self.modes) for i, m in enumerate(self.modes) if m not in modes]
        representation = self.representation.trace(idxz, idxz_conj)

        return self.__class__._from_attributes(
            representation, wires, self.name
        )  # pylint: disable=protected-access


class Ket(State):
    r"""
    Base class for all pure states, potentially unnormalized.

    Arguments:
        name: The name of this state.
        modes: The modes of this states.
    """

    def __init__(
        self,
        modes: tuple[int, ...] = (),
        representation: Optional[Bargmann | Fock] = None,
        name: Optional[str] = None,
    ):
        if representation and representation.ansatz.num_vars != len(modes):
            raise ValueError(
                f"Expected a representation with {len(modes)} variables, found {representation.ansatz.num_vars}."
            )
        super().__init__(
            modes_out_ket=modes,
            name=name or "Ket" + "".join(str(m) for m in sorted(modes)),
        )
        if representation is not None:
            self._representation = representation

    @classmethod
    def from_phase_space(
        cls,
        modes: Sequence[int],
        cov: RealMatrix,
        means: RealVector,
        name: Optional[str] = None,
        atol_purity: Optional[float] = 1e-5,
    ) -> Ket:
        cov = math.astensor(cov)
        means = math.astensor(means)
        shape_check(cov, means, 2 * len(modes), "Phase space")

        if atol_purity:
            p = purity(cov)
            if p < 1.0 - atol_purity:
                msg = f"Cannot initialize a ket: purity is {p:.5f} (must be at least 1.0-{atol_purity})."
                raise ValueError(msg)

<<<<<<< HEAD
        return Ket(modes, Bargmann(*wigner_to_bargmann_psi(cov, means)), name)
=======
        ret = Ket(name, modes)
        ret._representation = Bargmann(*wigner_to_bargmann_psi(cov, means))
        return ret

    @classmethod
    def from_quadrature(
        cls,
        modes: Sequence[int],
        triple: tuple[ComplexMatrix, ComplexVector, complex],
        name: Optional[str] = None,
    ) -> Ket:
        QtoB_rep = BtoQ(modes).dual.representation
        QtoB_triple = tuple(el[0] for el in QtoB_rep.triple)
        joined_triples = join_Abc_real(
            triple,
            QtoB_triple,
            idx1=list(range(len(modes))),
            idx2=list(range(len(modes), 2 * len(modes))),
        )
        bargmann_triple = real_gaussian_integral(
            joined_triples,
            idx=list(range(len(modes))),
        )
        ret = Ket(name, modes)
        ret._representation = Bargmann(*bargmann_triple)
        return ret
>>>>>>> d36cd408

    @property
    def _probabilities(self) -> RealVector:
        r"""Element-wise probabilities along the batch dimension of this Ket.
        Useful for cases where the batch dimension does not mean a linear combination of states."""
        return self._L2_norms

    @property
    def probability(self) -> float:
        r"""Probability of this state, where the batch dimension of the Ansatz
        means a linear combination of states."""
        return self.L2_norm

    @property
    def _purities(self) -> float:
        r"""Purity of each ket in the batch."""
        return math.ones((self.representation.ansatz.batch_size,), math.float64)

    @property
    def purity(self) -> float:
        return 1.0

    def dm(self) -> DM:
        r"""
        The ``DM`` object obtained from this ``Ket``.
        """
        dm = self @ self.adjoint
        return DM._from_attributes(dm.representation, dm.wires, self.name)

    def expectation(self, operator: CircuitComponent):
        r"""
        The expectation value of an operator calculated over this Ket.

        Given the operator `O`, this function returns :math:`Tr\big(|\psi\rangle\langle\psi| O)`\,
        where :math:`|\psi\rangle` is the vector representing this state.

        The ``operator`` is expected to be a component with ket-like wires (i.e., output wires on
        the ket side), density matrix-like wires (output wires on both ket and bra sides), or
        unitary-like wires (input and output wires on the ket side).

        Args:
            operator: A ket-like, density-matrix like, or unitary-like circuit component.

        Raise:
            ValueError: If ``operator`` is not a ket-like, density-matrix like, or unitary-like
                component.
            ValueError: If ``operator`` is defined over a set of modes that is not a subset of the
                modes of this state.
        """
        op_type, msg = _validate_operator(operator)
        if op_type is OperatorType.INVALID_TYPE:
            raise ValueError(msg)

        if not operator.wires.modes.issubset(self.wires.modes):
            msg = f"Expected an operator defined on a subset of modes `{self.modes}`, "
            msg += f"found one defined on `{operator.modes}.`"
            raise ValueError(msg)

        leftover_modes = self.wires.modes - operator.wires.modes
        if op_type is OperatorType.KET_LIKE:
            result = self @ operator.dual
            result = result >> TraceOut(leftover_modes) if leftover_modes else result @ result.dual
        elif op_type is OperatorType.DM_LIKE:
            result = self @ (self.adjoint @ operator.dual)
            if leftover_modes:
                result >>= TraceOut(leftover_modes)
        else:
            result = self @ operator @ self.dual

        return result.representation.scalar

    def __getitem__(self, modes: Union[int, Sequence[int]]) -> State:
        r"""
        Traces out all the modes, except those in the given ``modes``.
        """
        if isinstance(modes, int):
            modes = [modes]
        modes = set(modes)

        if not modes.issubset(self.modes):
            msg = f"Expected a subset of `{self.modes}, found `{list(modes)}`."
            raise ValueError(msg)

        if self._parameter_set:
            # if ``self`` has a parameter set, it is a built-in state, and we slice the
            # parameters
            return self._getitem_builtin_state(modes)

        # if ``self`` has no parameter set, it is not a built-in state.
        # we must turn it into a density matrix and slice the representation
        return self.dm()[modes]

    def __rshift__(self, other: CircuitComponent) -> CircuitComponent:
        r"""
        Contracts ``self`` and ``other`` as it would in a circuit, adding the adjoints when
        they are missing.

        Returns a ``DM`` or a ``Ket`` when the wires of the resulting components are compatible
        with those of a ``DM`` or of a ``Ket``, a ``CircuitComponent`` otherwise.
        """
        print("in Ket __rshift__")
        ret = super().__rshift__(other)

        if not ret.wires.input:
            if not ret.wires.bra:
<<<<<<< HEAD
                return Ket._from_attributes(ret.representation, ret.wires)
            if ret.wires.bra.modes == ret.wires.ket.modes:
                return DM._from_attributes(ret.representation, ret.wires)
=======
                return Ket._from_attributes(ret.representation, ret.wires, "")
            if ret.wires.bra.modes == ret.wires.ket.modes:
                return DM._from_attributes(ret.representation, ret.wires, "")
>>>>>>> d36cd408
        return ret

    def __repr__(self) -> str:
        return ""<|MERGE_RESOLUTION|>--- conflicted
+++ resolved
@@ -54,16 +54,9 @@
 from mrmustard.physics.ansatze import (
     bargmann_Abc_to_phasespace_cov_means,
 )
-<<<<<<< HEAD
 from mrmustard.lab_dev.circuit_components_utils import BtoPS, BtoQ, TraceOut
 from mrmustard.lab_dev.circuit_components import CircuitComponent
 from mrmustard.lab_dev.wires import Wires
-=======
-from ..circuit_components_utils import BtoPS, BtoQ
-from ..circuit_components import CircuitComponent
-from ..circuit_components_utils import TraceOut
-from ..wires import Wires
->>>>>>> d36cd408
 
 __all__ = ["State", "DM", "Ket"]
 
@@ -342,17 +335,8 @@
         if not isinstance(self.representation, Bargmann):
             raise ValueError("Can calculate phase space only for Bargmann states.")
 
-<<<<<<< HEAD
         new_state = self >> BtoPS(self.modes, s=s)
         return bargmann_Abc_to_phasespace_cov_means(*new_state.representation.triple)
-=======
-        new_state = self >> BtoPS(self.modes, s=s)  # pylint: disable=protected-access
-        return bargmann_Abc_to_phasespace_cov_means(
-            new_state.representation.ansatz.A,
-            new_state.representation.ansatz.b,
-            new_state.representation.ansatz.c,
-        )
->>>>>>> d36cd408
 
     def visualize_2d(
         self,
@@ -665,54 +649,7 @@
         cov = math.astensor(cov)
         means = math.astensor(means)
         shape_check(cov, means, 2 * len(modes), "Phase space")
-
-<<<<<<< HEAD
         return DM(modes, Bargmann(*wigner_to_bargmann_rho(cov, means)), name)
-=======
-        ret = DM(name, modes)
-        ret._representation = Bargmann(*wigner_to_bargmann_rho(cov, means))
-        return ret
-
-    @classmethod
-    def from_quadrature(
-        cls,
-        modes: Sequence[int],
-        triple: tuple[ComplexMatrix, ComplexVector, complex],
-        name: Optional[str] = None,
-    ) -> DM:
-        # The representation change from quadrature into Bargmann is to use the BtoQ.dual.
-        # Plus this map is on a single wire, here for a DM, we need to add a adjoint wire as well.
-        QtoBMap_CC = BtoQ(modes).dual.adjoint @ BtoQ(modes).dual
-        QtoBMap_A, QtoBMap_b, QtoBMap_c = (
-            QtoBMap_CC.representation.A[0],
-            QtoBMap_CC.representation.b[0],
-            QtoBMap_CC.representation.c[0],
-        )
-        full_order_list = math.arange(4 * len(modes))
-        bargmann_A, bargmann_b, bargmann_c = real_gaussian_integral(
-            join_Abc_real(
-                triple,
-                (QtoBMap_A, QtoBMap_b, QtoBMap_c),
-                idx1=list(math.cast(full_order_list[: 2 * len(modes)], math.int32)),
-                idx2=list(
-                    math.cast(
-                        math.concat(
-                            [
-                                full_order_list[len(modes) : 2 * len(modes)],
-                                full_order_list[3 * len(modes) :],
-                            ],
-                            axis=0,
-                        ),
-                        math.int32,
-                    )
-                ),
-            ),
-            idx=list(math.cast(full_order_list[: 2 * len(modes)], math.int32)),
-        )
-        ret = DM(name, modes)
-        ret._representation = Bargmann(bargmann_A, bargmann_b, bargmann_c)
-        return ret
->>>>>>> d36cd408
 
     @property
     def _probabilities(self) -> RealVector:
@@ -867,43 +804,12 @@
         cov = math.astensor(cov)
         means = math.astensor(means)
         shape_check(cov, means, 2 * len(modes), "Phase space")
-
         if atol_purity:
             p = purity(cov)
             if p < 1.0 - atol_purity:
                 msg = f"Cannot initialize a ket: purity is {p:.5f} (must be at least 1.0-{atol_purity})."
                 raise ValueError(msg)
-
-<<<<<<< HEAD
         return Ket(modes, Bargmann(*wigner_to_bargmann_psi(cov, means)), name)
-=======
-        ret = Ket(name, modes)
-        ret._representation = Bargmann(*wigner_to_bargmann_psi(cov, means))
-        return ret
-
-    @classmethod
-    def from_quadrature(
-        cls,
-        modes: Sequence[int],
-        triple: tuple[ComplexMatrix, ComplexVector, complex],
-        name: Optional[str] = None,
-    ) -> Ket:
-        QtoB_rep = BtoQ(modes).dual.representation
-        QtoB_triple = tuple(el[0] for el in QtoB_rep.triple)
-        joined_triples = join_Abc_real(
-            triple,
-            QtoB_triple,
-            idx1=list(range(len(modes))),
-            idx2=list(range(len(modes), 2 * len(modes))),
-        )
-        bargmann_triple = real_gaussian_integral(
-            joined_triples,
-            idx=list(range(len(modes))),
-        )
-        ret = Ket(name, modes)
-        ret._representation = Bargmann(*bargmann_triple)
-        return ret
->>>>>>> d36cd408
 
     @property
     def _probabilities(self) -> RealVector:
@@ -1009,15 +915,9 @@
 
         if not ret.wires.input:
             if not ret.wires.bra:
-<<<<<<< HEAD
                 return Ket._from_attributes(ret.representation, ret.wires)
             if ret.wires.bra.modes == ret.wires.ket.modes:
                 return DM._from_attributes(ret.representation, ret.wires)
-=======
-                return Ket._from_attributes(ret.representation, ret.wires, "")
-            if ret.wires.bra.modes == ret.wires.ket.modes:
-                return DM._from_attributes(ret.representation, ret.wires, "")
->>>>>>> d36cd408
         return ret
 
     def __repr__(self) -> str:
