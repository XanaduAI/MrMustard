--- conflicted
+++ resolved
@@ -320,37 +320,6 @@
             *new_state.bargmann_triple(batched=True), batched=True
         )
 
-<<<<<<< HEAD
-    def quadrature_distribution(self, quad: Vector, phi: float = 0.0) -> ComplexTensor:
-        r"""
-        The (discretized) quadrature distribution of the State.
-
-        Args:
-            quad: the discretized quadrature axis over which the distribution is computed.
-            phi: The quadrature angle. ``phi=0`` corresponds to the x quadrature,
-                    ``phi=pi/2`` to the p quadrature. The default value is ``0``.
-        Returns:
-            The quadrature distribution.
-        """
-        quad = np.array(quad)
-        if len(quad.shape) != 1 and len(quad.shape) != self.n_modes:
-            raise ValueError(
-                "The dimensionality of quad should be 1, or match the number of modes."
-            )
-
-        if len(quad.shape) == 1:
-            quad = math.astensor(np.meshgrid(*[quad] * len(self.modes))).T.reshape(
-                -1, len(self.modes)
-            )
-
-        if isinstance(self, Ket):
-            return math.abs(self.quadrature(quad, phi)) ** 2
-        else:
-            quad = math.tile(quad, (1, 2))
-            return self.quadrature(quad, phi)
-
-=======
->>>>>>> 67b86240
     def visualize_2d(
         self,
         xbounds: tuple[int, int] = (-6, 6),
