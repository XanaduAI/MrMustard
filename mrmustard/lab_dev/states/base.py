# Copyright 2023 Xanadu Quantum Technologies Inc.

# Licensed under the Apache License, Version 2.0 (the "License");
# you may not use this file except in compliance with the License.
# You may obtain a copy of the License at

#     http://www.apache.org/licenses/LICENSE-2.0

# Unless required by applicable law or agreed to in writing, software
# distributed under the License is distributed on an "AS IS" BASIS,
# WITHOUT WARRANTIES OR CONDITIONS OF ANY KIND, either express or implied.
# See the License for the specific language governing permissions and
# limitations under the License.

# pylint: disable=abstract-method, chained-comparison, use-dict-literal, protected-access, inconsistent-return-statements

"""
This module contains the base classes for the available quantum states.

In the docstrings defining the available states we provide a definition in terms of
the covariance matrix :math:`V` and the vector of means :math:`r`. Additionally, we
provide the ``(A, b, c)`` triples that define the states in the Fock Bargmann
representation.
"""

from __future__ import annotations

from typing import Sequence

from enum import Enum
import warnings

import numpy as np
from IPython.display import display
from plotly.subplots import make_subplots
import plotly.graph_objects as go

from mrmustard import math, settings, widgets
from mrmustard.physics.fock import quadrature_distribution
from mrmustard.physics.wigner import wigner_discretized
from mrmustard.utils.typing import (
    Batch,
    ComplexMatrix,
    ComplexTensor,
    ComplexVector,
    RealVector,
    Scalar,
)
from mrmustard.physics.bargmann import (
    wigner_to_bargmann_psi,
    wigner_to_bargmann_rho,
)
from mrmustard.math.lattice.strategies.vanilla import autoshape_numba
from mrmustard.physics.gaussian import purity
from mrmustard.physics.representations import Bargmann, Fock
from mrmustard.lab_dev.utils import shape_check
from mrmustard.physics.ansatze import (
    bargmann_Abc_to_phasespace_cov_means,
)
from mrmustard.lab_dev.circuit_components_utils import BtoPS, BtoQ, TraceOut
from mrmustard.lab_dev.circuit_components import CircuitComponent
from mrmustard.lab_dev.wires import Wires

__all__ = ["State", "DM", "Ket"]

# ~~~~~~~
# Helpers
# ~~~~~~~


class OperatorType(Enum):
    r"""
    A convenience Enum class used to tag the type operators in the ``expectation`` method
    of ``Ket``\s and ``DM``\s.
    """

    KET_LIKE = 1
    DM_LIKE = 2
    UNITARY_LIKE = 3
    INVALID_TYPE = 4


def _validate_operator(operator: CircuitComponent) -> tuple[OperatorType, str]:
    r"""
    A function used to validate an operator inside the ``expectation`` method of ``Ket`` and
    ``DM``.

    If ``operator`` is ket-like, density matrix-like, or unitary-like, returns the corresponding
    ``OperatorType`` and an empty string. Otherwise, it returns ``INVALID_TYPE`` and an error
    message.
    """
    w = operator.wires

    # check if operator is ket-like
    if w.ket.output and not w.ket.input and not w.bra:
        return (
            OperatorType.KET_LIKE,
            "",
        )

    # check if operator is density matrix-like
    if w.ket.output and w.bra.output and not w.ket.input and not w.bra.input:
        if not w.ket.output.modes == w.bra.output.modes:
            msg = "Found DM-like operator with different modes for ket and bra wires."
            return OperatorType.INVALID_TYPE, msg
        return OperatorType.DM_LIKE, ""

    # check if operator is unitary-like
    if w.ket.input and w.ket.output and not w.bra.input and not w.bra.input:
        if not w.ket.input.modes == w.ket.output.modes:
            msg = "Found unitary-like operator with different modes for input and output wires."
            return OperatorType.INVALID_TYPE, msg
        return OperatorType.UNITARY_LIKE, ""

    msg = "Cannot calculate the expectation value of the given ``operator``."
    return OperatorType.INVALID_TYPE, msg


# ~~~~~~~
# Classes
# ~~~~~~~


class State(CircuitComponent):
    r"""
    Base class for all states.
    """

    @classmethod
    def from_bargmann(
        cls,
        modes: Sequence[int],
        triple: tuple[ComplexMatrix, ComplexVector, complex],
        name: str | None = None,
    ) -> State:
        r"""
        Initializes a state of type ``cls`` from an ``(A, b, c)`` triple
        parametrizing the Ansatz in Bargmann representation.

        .. code-block::

            >>> from mrmustard.physics.representations import Bargmann
            >>> from mrmustard.physics.triples import coherent_state_Abc
            >>> from mrmustard.lab_dev.states.base import Ket

            >>> modes = [0, 1]
            >>> triple = coherent_state_Abc(x=[0.1, 0.2])  # parallel coherent states

            >>> coh = Ket.from_bargmann(modes, triple)
            >>> assert coh.modes == modes
            >>> assert coh.representation == Bargmann(*triple)
            >>> assert isinstance(coh, Ket)

        Args:
            modes: The modes of this states.
            triple: The ``(A, b, c)`` triple.
            name: The name of this state.

        Returns:
            A state.

        Raises:
            ValueError: If the ``A`` or ``b`` have a shape that is inconsistent with
                the number of modes.
        """
        return cls(modes, Bargmann(*triple), name)

    @classmethod
    def from_fock(
        cls,
        modes: Sequence[int],
        array: ComplexTensor,
        name: str | None = None,
        batched: bool = False,
    ) -> State:
        r"""
        Initializes a state of type ``cls`` from an array parametrizing the
        state in Fock representation.

        .. code-block::

            >>> from mrmustard.physics.representations import Fock
            >>> from mrmustard.physics.triples import coherent_state_Abc
            >>> from mrmustard.lab_dev import Coherent, Ket

            >>> modes = [0]
            >>> array = Coherent(modes, x=0.1).to_fock().representation.array
            >>> coh = Ket.from_fock(modes, array, batched=True)

            >>> assert coh.modes == modes
            >>> assert coh.representation == Fock(array, batched=True)
            >>> assert isinstance(coh, Ket)

        Args:
            modes: The modes of this states.
            array: The Fock array.
            name: The name of this state.
            batched: Whether the given array is batched.

        Returns:
            A state.

        Raises:
            ValueError: If the given array has a shape that is inconsistent with the number of
                modes.
        """
        return cls(modes, Fock(array, batched), name)

    @classmethod
    def from_phase_space(
        cls,
        modes: Sequence[int],
        cov: ComplexMatrix,
        means: ComplexMatrix,
        name: str | None = None,
        atol_purity: float | None = 1e-5,
    ) -> Ket | DM:  # pylint: disable=abstract-method
        r"""
        Initializes a state from the covariance matrix and the vector of means of a state in
        phase space.

        Note that if the given covariance matrix and vector of means are consistent with a pure
        state, a ``Ket`` is returned. Otherwise, a ``DM`` is returned. One can skip this check by
        setting ``atol_purity`` to ``None``.

        Args:
            modes: The modes of this states.
            cov: The covariance matrix.
            means: The vector of means.
            name: The name of this state.
            atol_purity: If ``atol_purity`` is given, the purity of the state is computed, and an
                error is raised if its value is smaller than ``1-atol_purity`` or larger than
                ``1+atol_purity``. If ``None``, this check is skipped.

        Returns:
            A state.

        Raises:
            ValueError: If the given ``cov`` and ``means`` have shapes that are inconsistent
                with the number of modes.
            ValueError: If ``atol_purity`` is not ``None`` and the purity of the returned state
                is smaller than ``1-atol_purity`` or larger than ``1+atol_purity``.
        """
        raise NotImplementedError

    @classmethod
    def from_quadrature(
        cls,
        modes: Sequence[int],
        triple: tuple[ComplexMatrix, ComplexVector, complex],
        phi: float = 0.0,
        name: str | None = None,
    ) -> State:
        r"""
        Initializes a state from a triple (A,b,c) that parametrizes the wavefunction
        as `c * exp(0.5 z^T A z + b^T z)` in the quadrature representation.

        Args:
            modes: The modes of this state.
            triple: The ``(A, b, c)`` triple.
            phi: The angle of the quadrature. 0 corresponds to the x quadrature (default).
            name: The name of this state.

        Returns:
            A state of type ``cls``.

        Raises:
            ValueError: If the given triple has shapes that are inconsistent
                with the number of modes.
        """
        QtoB = BtoQ(modes, phi).inverse()
        Q = cls(modes, Bargmann(*triple))
        return cls(modes, (Q >> QtoB).representation, name)

    @property
    def _L2_norms(self) -> RealVector:
        r"""
        The `L2` norm squared of a ``Ket``, or the Hilbert-Schmidt norm of a ``DM``,
        element-wise along the batch dimension.
        """
        settings.UNSAFE_ZIP_BATCH = True
        rep = self >> self.dual
        settings.UNSAFE_ZIP_BATCH = False
        return math.real(rep)

    @property
    def L2_norm(self) -> float:
        r"""
        The `L2` norm squared of a ``Ket``, or the Hilbert-Schmidt norm of a ``DM``.
        """
        return math.sum(math.real(self >> self.dual))

    @property
    def probability(self) -> float:
        r"""
        Returns :math:`\langle\psi|\psi\rangle` for ``Ket`` states
        :math:`|\psi\rangle` and :math:`\text{Tr}(\rho)` for ``DM`` states :math:`\rho`.
        """
        raise NotImplementedError

    @property
    def purity(self) -> float:
        r"""
        The purity of this state.
        """
        raise NotImplementedError

    @property
    def is_pure(self):
        r"""
        Whether this state is pure.
        """
        return math.allclose(self.purity, 1.0)

    def phase_space(self, s: float) -> tuple:
        r"""
        Returns the phase space parametrization of a state, consisting in a covariance matrix, a vector of means and a scaling coefficient. When a state is a linear superposition of Gaussians, each of cov, means, coeff are arranged in a batch.
        Phase space representations are labelled by an ``s`` parameter (float) which modifies the exponent of :math:`D_s(\gamma) = e^{\frac{s}{2}|\gamma|^2}D(\gamma)`, which is the operator basis used to expand phase space density matrices.
        The ``s`` parameter typically takes the values of -1, 0, 1 to indicate Glauber/Wigner/Husimi functions.

        Args:
            s: The phase space parameter

            Returns:
                The covariance matrix, the mean vector and the coefficient of the state in s-parametrized phase space.
        """
        if not isinstance(self.representation, Bargmann):
            raise ValueError("Can calculate phase space only for Bargmann states.")

        new_state = self >> BtoPS(self.modes, s=s)
        return bargmann_Abc_to_phasespace_cov_means(*new_state.bargmann_triple(batched=True))

    def visualize_2d(
        self,
        xbounds: tuple[int, int] = (-6, 6),
        pbounds: tuple[int, int] = (-6, 6),
        resolution: int = 200,
        colorscale: str = "RdBu",
        return_fig: bool = False,
<<<<<<< HEAD
    ) -> go.Figure | None:
=======
        min_shape: int = 50,
    ) -> Union[go.Figure, None]:
>>>>>>> 7255f258
        r"""
        2D visualization of the Wigner function of this state.

        Plots the Wigner function on a heatmap, alongside the probability distributions on the
        two quadrature axis.

        .. code-block::

            >>> from mrmustard.lab_dev import Coherent

            >>> state = Coherent([0], x=1) / 2**0.5 + Coherent([0], x=-1) / 2**0.5
            >>> # state.visualize_2d()

        Args:
            xbounds: The range of the `x` axis.
            pbounds: The range of the `p` axis.
            resolution: The number of bins on each axes.
            colorscale: A colorscale. Must be one of ``Plotly``\'s built-in continuous color
                scales.
            return_fig: Whether to return the ``Plotly`` figure.
            min_shape: The minimum fock shape to use for the Wigner function plot (default 50).

        Returns:
            A ``Plotly`` figure representing the state in 2D.

        Raises:
            ValueError: If this state is a multi-mode state.
        """
        if self.n_modes > 1:
            raise ValueError("2D visualization not available for multi-mode states.")
        shape = [max(min_shape, d) for d in self.auto_shape()]
        state = self.to_fock(shape)
        state = state if isinstance(state, DM) else state.dm()
        dm = math.sum(state.representation.array, axes=[0])

        x, prob_x = quadrature_distribution(dm)
        p, prob_p = quadrature_distribution(dm, np.pi / 2)

        mask_x = math.asnumpy([xi >= xbounds[0] and xi <= xbounds[1] for xi in x])
        x = x[mask_x]
        prob_x = prob_x[mask_x]

        mask_p = math.asnumpy([pi >= pbounds[0] and pi <= pbounds[1] for pi in p])
        p = p[mask_p]
        prob_p = prob_p[mask_p]

        xvec = np.linspace(*xbounds, resolution)
        pvec = np.linspace(*pbounds, resolution)
        z, xs, ps = wigner_discretized(dm, xvec, pvec)
        xs = xs[:, 0]
        ps = ps[0, :]

        fig = make_subplots(
            rows=2,
            cols=2,
            column_widths=[5, 3],
            row_heights=[1, 2],
            vertical_spacing=0.05,
            horizontal_spacing=0.05,
            shared_xaxes="columns",
            shared_yaxes="rows",
        )

        # X-P plot
        # note: heatmaps revert the y axes, which is why the minus in `y=-ps` is required
        fig_21 = go.Heatmap(
            x=xs,
            y=-ps,
            z=math.transpose(z),
            coloraxis="coloraxis",
            name="Wigner function",
            autocolorscale=False,
        )
        fig.add_trace(fig_21, row=2, col=1)
        fig.update_traces(row=2, col=1)
        fig.update_xaxes(range=xbounds, title_text="x", row=2, col=1)
        fig.update_yaxes(range=pbounds, title_text="p", row=2, col=1)

        # X quadrature probability distribution
        fig_11 = go.Scatter(x=x, y=prob_x, line=dict(color="steelblue", width=2), name="Prob(x)")
        fig.add_trace(fig_11, row=1, col=1)
        fig.update_xaxes(range=xbounds, row=1, col=1, showticklabels=False)
        fig.update_yaxes(title_text="Prob(x)", range=(0, max(prob_x)), row=1, col=1)

        # P quadrature probability distribution
        fig_22 = go.Scatter(x=prob_p, y=-p, line=dict(color="steelblue", width=2), name="Prob(p)")
        fig.add_trace(fig_22, row=2, col=2)
        fig.update_xaxes(title_text="Prob(p)", range=(0, max(prob_p)), row=2, col=2)
        fig.update_yaxes(range=pbounds, row=2, col=2, showticklabels=False)

        fig.update_layout(
            height=500,
            width=580,
            plot_bgcolor="aliceblue",
            margin=dict(l=20, r=20, t=30, b=20),
            showlegend=False,
            coloraxis={"colorscale": colorscale, "cmid": 0},
        )
        fig.update_xaxes(
            showline=True,
            linewidth=1,
            linecolor="black",
            mirror=True,
            tickfont_family="Arial Black",
        )
        fig.update_yaxes(
            showline=True,
            linewidth=1,
            linecolor="black",
            mirror=True,
            tickfont_family="Arial Black",
        )

        if return_fig:
            return fig
        display(fig)

    def visualize_3d(
        self,
        xbounds: tuple[int] = (-6, 6),
        pbounds: tuple[int] = (-6, 6),
        resolution: int = 200,
        colorscale: str = "RdBu",
        return_fig: bool = False,
<<<<<<< HEAD
    ) -> go.Figure | None:
=======
        min_shape: int = 50,
    ) -> Union[go.Figure, None]:
>>>>>>> 7255f258
        r"""
        3D visualization of the Wigner function of this state on a surface plot.

        Args:
            xbounds: The range of the `x` axis.
            pbounds: The range of the `p` axis.
            resolution: The number of bins on each axes.
            colorscale: A colorscale. Must be one of ``Plotly``\'s built-in continuous color
                scales.
            return_fig: Whether to return the ``Plotly`` figure.
            min_shape: The minimum fock shape to use for the Wigner function plot (default 50).

        Returns:
            A ``Plotly`` figure representing the state in 3D.

        Raises:
            ValueError: If this state is a multi-mode state.
        """
        if self.n_modes != 1:
            raise ValueError("3D visualization not available for multi-mode states.")
        shape = [max(min_shape, d) for d in self.auto_shape()]
        state = self.to_fock(shape)
        state = state if isinstance(state, DM) else state.dm()
        dm = math.sum(state.representation.array, axes=[0])

        xvec = np.linspace(*xbounds, resolution)
        pvec = np.linspace(*pbounds, resolution)
        z, xs, ps = wigner_discretized(dm, xvec, pvec)
        xs = xs[:, 0]
        ps = ps[0, :]

        fig = go.Figure(
            data=go.Surface(
                x=xs,
                y=ps,
                z=z,
                coloraxis="coloraxis",
                hovertemplate="x: %{x:.3f}"
                + "<br>p: %{y:.3f}"
                + "<br>W(x, p): %{z:.3f}<extra></extra>",
            )
        )

        fig.update_layout(
            autosize=False,
            width=500,
            height=500,
            margin=dict(l=0, r=0, b=0, t=0),
            scene_camera_eye=dict(x=-2.1, y=0.88, z=0.64),
            coloraxis={"colorscale": colorscale, "cmid": 0},
        )
        fig.update_traces(
            contours_z=dict(
                show=True, usecolormap=True, highlightcolor="limegreen", project_z=False
            )
        )
        fig.update_traces(
            contours_y=dict(show=True, usecolormap=True, highlightcolor="red", project_y=False)
        )
        fig.update_traces(
            contours_x=dict(show=True, usecolormap=True, highlightcolor="yellow", project_x=False)
        )
        fig.update_scenes(
            xaxis_title_text="x",
            yaxis_title_text="p",
            zaxis_title_text="Wigner function",
        )
        fig.update_xaxes(title_text="x")
        fig.update_yaxes(title="p")

        if return_fig:
            return fig
        display(fig)

    def visualize_dm(
        self,
        cutoff: int | None = None,
        return_fig: bool = False,
    ) -> go.Figure | None:
        r"""
        Plots the absolute value :math:`abs(\rho)` of the density matrix :math:`\rho` of this state
        on a heatmap.

        Args:
            cutoff: The desired cutoff. Defaults to the value of auto_shape.
            return_fig: Whether to return the ``Plotly`` figure.

        Returns:
            A ``Plotly`` figure representing absolute value of the density matrix of this state.

        Raises:
            ValueError: If this state is a multi-mode state.
        """
        if self.n_modes != 1:
            raise ValueError("DM visualization not available for multi-mode states.")
        state = self.to_fock(cutoff)
        state = state if isinstance(state, DM) else state.dm()
        dm = math.sum(state.representation.array, axes=[0])

        fig = go.Figure(
            data=go.Heatmap(z=abs(dm), colorscale="viridis", name="abs(ρ)", showscale=False)
        )
        fig.update_yaxes(autorange="reversed")
        fig.update_layout(
            height=257,
            width=257,
            margin=dict(l=30, r=30, t=30, b=20),
        )
        fig.update_xaxes(title_text=f"abs(ρ), cutoff={dm.shape[0]}")

        if return_fig:
            return fig
        display(fig)

    def _ipython_display_(self):  # pragma: no cover
        is_ket = isinstance(self, Ket)
        is_fock = isinstance(self.representation, Fock)
        display(widgets.state(self, is_ket=is_ket, is_fock=is_fock))


class DM(State):
    r"""
    Base class for density matrices.

    Args:
        modes: The modes of this density matrix.
        representation: The representation of this density matrix.
        name: The name of this density matrix.
    """

    short_name = "DM"

    def __init__(
        self,
        modes: Sequence[int] = (),
        representation: Bargmann | Fock | None = None,
        name: str | None = None,
    ):
        if representation and representation.ansatz.num_vars != 2 * len(modes):
            raise ValueError(
                f"Expected a representation with {2*len(modes)} variables, found {representation.ansatz.num_vars}."
            )
        super().__init__(
            wires=[modes, (), modes, ()],
            name=name,
        )
        if representation is not None:
            self._representation = representation

    def auto_shape(
        self, max_prob=None, max_shape=None, respect_manual_shape=True
    ) -> tuple[int, ...]:
        r"""
        A good enough estimate of the Fock shape of this DM, defined as the shape of the Fock
        array (batch excluded) if it exists, and if it doesn't exist it is computed as the shape
        that captures at least ``settings.AUTOSHAPE_PROBABILITY`` of the probability mass of each
        single-mode marginal (default 99.9%).
        If the ``respect_manual_shape`` flag is set to ``True``, auto_shape will respect the
        non-None values in ``manual_shape``.

        Args:
            max_prob: The maximum probability mass to capture in the shape (default in ``settings.AUTOSHAPE_PROBABILITY``).
            max_shape: The maximum shape to compute (default in ``settings.AUTOSHAPE_MAX``).
            respect_manual_shape: Whether to respect the non-None values in ``manual_shape``.
        """
        # experimental:
        if self.representation.ansatz.batch_size == 1:
            try:  # fock
                shape = self._representation.array.shape[1:]
            except AttributeError:  # bargmann
                repr = self.representation
                A, b, c = repr.A[0], repr.b[0], repr.c[0]
                repr = repr / self.probability
                shape = autoshape_numba(
                    math.asnumpy(A),
                    math.asnumpy(b),
                    math.asnumpy(c),
                    max_prob or settings.AUTOSHAPE_PROBABILITY,
                    max_shape or settings.AUTOSHAPE_MAX,
                )
                shape = tuple(shape) + tuple(shape)
        else:
            warnings.warn("auto_shape only looks at the shape of the first element of the batch.")
            shape = [settings.AUTOSHAPE_MAX] * 2 * len(self.modes)
        if respect_manual_shape:
            return tuple(c or s for c, s in zip(self.manual_shape, shape))
        return tuple(shape)

    @classmethod
    def from_phase_space(
        cls,
        modes: Sequence[int],
        triple: tuple,
        name: str | None = None,
        s: float = 0,  # pylint: disable=unused-argument
    ) -> DM:
        r"""
        Initializes a density matrix from the covariance matrix, vector of means and a coefficient,
        which parametrize the s-parametrized phase space function
        :math:`coeff * exp(-1/2(x-means)^T cov^{-1} (x-means))`.h:`coeff * exp((x-means)^T cov^{-1} (x-means))`.


        Args:
            modes: The modes of this states.
            triple: The ``(cov, means, coeff)`` triple.
            name: The name of this state.
            s: The phase space parameter, defaults to 0 (Wigner).
        """
        cov, means, coeff = triple
        cov = math.astensor(cov)
        means = math.astensor(means)
        shape_check(cov, means, 2 * len(modes), "Phase space")
        return coeff * DM(
            modes,
            Bargmann.from_function(fn=wigner_to_bargmann_rho, cov=cov, means=means),
            name,
        )

    def normalize(self) -> DM:
        r"""
        Returns a rescaled version of the state such that its probability is 1.
        """
        return self / self.probability

    @property
    def _probabilities(self) -> RealVector:
        r"""Element-wise probabilities along the batch dimension of this DM.
        Useful for cases where the batch dimension does not mean a convex combination of states.
        """
        idx_ket = self.wires.output.ket.indices
        idx_bra = self.wires.output.bra.indices
        rep = self.representation.trace(idx_ket, idx_bra)
        return math.real(math.sum(rep.scalar))

    @property
    def probability(self) -> float:
        r"""Probability (trace) of this DM, using the batch dimension of the Ansatz
        as a convex combination of states."""
        return math.sum(self._probabilities)

    @property
    def _purities(self) -> RealVector:
        r"""Element-wise purities along the batch dimension of this DM.
        Useful for cases where the batch dimension does not mean a convex combination of states.
        """
        return self._L2_norms / self._probabilities

    @property
    def purity(self) -> float:
        return self.L2_norm

    def expectation(self, operator: CircuitComponent):
        r"""
        The expectation value of an operator with respect to this DM.

        Given the operator `O`, this function returns :math:`Tr\big(\rho O)`\, where :math:`\rho`
        is the density matrix of this state.

        The ``operator`` is expected to be a component with ket-like wires (i.e., output wires on
        the ket side), density matrix-like wires (output wires on both ket and bra sides), or
        unitary-like wires (input and output wires on the ket side).

        Args:
            operator: A ket-like, density-matrix like, or unitary-like circuit component.

        Raise:
            ValueError: If ``operator`` is not a ket-like, density-matrix like, or unitary-like
                component.
            ValueError: If ``operator`` is defined over a set of modes that is not a subset of the
                modes of this state.
        """
        op_type, msg = _validate_operator(operator)
        if op_type is OperatorType.INVALID_TYPE:
            raise ValueError(msg)

        if not operator.wires.modes.issubset(self.wires.modes):
            msg = f"Expected an operator defined on a subset of modes `{self.modes}`, "
            msg += f"found one defined on `{operator.modes}.`"
            raise ValueError(msg)

        leftover_modes = self.wires.modes - operator.wires.modes
        if op_type is OperatorType.KET_LIKE:
            result = self >> operator.dual
            if leftover_modes:
                result >>= TraceOut(leftover_modes)
        elif op_type is OperatorType.DM_LIKE:
            result = self >> operator.dual
            if leftover_modes:
                result >>= TraceOut(leftover_modes)
        else:
            result = (self @ operator) >> TraceOut(self.modes)

        return result

    def __rshift__(self, other: CircuitComponent) -> CircuitComponent:
        r"""
        Contracts ``self`` and ``other`` (output of self into the inputs of other),
        adding the adjoints when they are missing. Given this is a ``DM`` object which
        has both ket and bra wires at the output, expressions like ``dm >> u`` where
        ``u`` is a unitary will automatically apply the adjoint of ``u`` on the bra side.

        Returns a ``DM`` when the wires of the resulting components are compatible with
        those of a ``DM``, a ``CircuitComponent`` otherwise, and a scalar if there are no wires left.
        """
        result = super().__rshift__(other)
        if not isinstance(result, CircuitComponent):
            return result  # scalar case handled here

        w = result.wires
        if not w.input and w.bra.modes == w.ket.modes:
            return DM(w.modes, result.representation)
        return result

    def __getitem__(self, modes: int | Sequence[int]) -> State:
        r"""
        Traces out all the modes except those given.
        The result is returned with modes in increasing order.
        """
        if isinstance(modes, int):
            modes = [modes]
        modes = set(modes)

        if not modes.issubset(self.modes):
            msg = f"Expected a subset of `{self.modes}, found `{list(modes)}`."
            raise ValueError(msg)

        if self._parameter_set:
            # if ``self`` has a parameter set it means it is a built-in state,
            # in which case we slice the parameters
            return self._getitem_builtin(modes)

        # if ``self`` has no parameter set it is not a built-in state,
        # in which case we trace the representation
        wires = Wires(modes_out_bra=modes, modes_out_ket=modes)

        idxz = [i for i, m in enumerate(self.modes) if m not in modes]
        idxz_conj = [i + len(self.modes) for i, m in enumerate(self.modes) if m not in modes]
        representation = self.representation.trace(idxz, idxz_conj)

        return self.__class__._from_attributes(
            representation, wires, self.name
        )  # pylint: disable=protected-access

    @classmethod
    def random(cls, modes: Sequence[int], m: int | None = None, max_r: float = 1.0) -> DM:
        r"""
        Samples a random density matrix. The final state has zero displacement.

        Args:
        modes: the modes where the state is defined over
        m: is the number modes to be considered for tracing out from a random pure state (Ket)
        if not specified, m is considered to be len(modes)
        """
        if m is None:
            m = len(modes)

        max_idx = max(modes)

        ancilla = list(range(max_idx + 1, max_idx + m + 1))
        full_wires = list(modes) + ancilla

        psi = Ket.random(full_wires, max_r)
        return psi[modes]

    @property
    def is_positive(self) -> bool:
        r"""
        Whether this DM is a positive operator.
        """
        batch_dim = self.representation.ansatz.batch_size
        if batch_dim > 1:
            raise ValueError(
                "Physicality conditions are not implemented for batch dimension larger than 1."
            )
        A = self.representation.A[0]
        m = A.shape[-1] // 2
        gamma_A = A[:m, m:]

        if (
            math.real(math.norm(gamma_A - math.conj(gamma_A.T))) > settings.ATOL
        ):  # checks if gamma_A is Hermitian
            return False

        return all(math.real(math.eigvals(gamma_A)) >= 0)

    @property
    def is_physical(self) -> bool:
        r"""
        Whether this DM is a physical density operator.
        """
        return self.is_positive and math.allclose(self.probability, 1, settings.ATOL)


class Ket(State):
    r"""
    Base class for all Hilbert space vectors.

    Arguments:
        modes: The modes of this ket.
        representation: The representation of this ket.
        name: The name of this ket.
    """

    short_name = "Ket"

    def __init__(
        self,
        modes: Sequence[int] = (),
        representation: Bargmann | Fock | None = None,
        name: str | None = None,
    ):
        if representation and representation.ansatz.num_vars != len(modes):
            raise ValueError(
                f"Expected a representation with {len(modes)} variables, found {representation.ansatz.num_vars}."
            )
        super().__init__(
            wires=[(), (), modes, ()],
            name=name,
        )
        if representation is not None:
            self._representation = representation

    def auto_shape(
        self, max_prob=None, max_shape=None, respect_manual_shape=True
    ) -> tuple[int, ...]:
        r"""
        A good enough estimate of the Fock shape of this Ket, defined as the shape of the Fock
        array (batch excluded) if it exists, and if it doesn't exist it is computed as the shape
        that captures at least ``settings.AUTOSHAPE_PROBABILITY`` of the probability mass of each
        single-mode marginal (default 99.9%).
        If the ``respect_manual_shape`` flag is set to ``True``, auto_shape will respect the
        non-None values in ``manual_shape``.

        Args:
            max_prob: The maximum probability mass to capture in the shape (default from ``settings.AUTOSHAPE_PROBABILITY``).
            max_shape: The maximum shape to compute (default from ``settings.AUTOSHAPE_MAX``).
            respect_manual_shape: Whether to respect the non-None values in ``manual_shape``.
        """
        # experimental:
        if self.representation.ansatz.batch_size == 1:
            try:  # fock
                shape = self._representation.array.shape[1:]
            except AttributeError:  # bargmann
                repr = self.representation.conj() & self.representation
                A, b, c = repr.A[0], repr.b[0], repr.c[0]
                repr = repr / self.probability
                shape = autoshape_numba(
                    math.asnumpy(A),
                    math.asnumpy(b),
                    math.asnumpy(c),
                    max_prob or settings.AUTOSHAPE_PROBABILITY,
                    max_shape or settings.AUTOSHAPE_MAX,
                )
        else:
            warnings.warn("auto_shape only looks at the shape of the first element of the batch.")
            shape = [settings.AUTOSHAPE_MAX] * len(self.modes)
        if respect_manual_shape:
            return tuple(c or s for c, s in zip(self.manual_shape, shape))
        return tuple(shape)

    @classmethod
    def from_phase_space(
        cls,
        modes: Sequence[int],
        triple: tuple,
        name: str | None = None,
        atol_purity: float | None = 1e-5,
    ) -> Ket:
        cov, means, coeff = triple
        cov = math.astensor(cov)
        means = math.astensor(means)
        shape_check(cov, means, 2 * len(modes), "Phase space")
        if atol_purity:
            p = purity(cov)
            if p < 1.0 - atol_purity:
                msg = f"Cannot initialize a Ket: purity is {p:.5f} (must be at least 1.0-{atol_purity})."
                raise ValueError(msg)
        return Ket(
            modes,
            coeff * Bargmann.from_function(fn=wigner_to_bargmann_psi, cov=cov, means=means),
            name,
        )

    def normalize(self) -> Ket:
        r"""
        Returns a rescaled version of the state such that its probability is 1
        """
        return self / math.sqrt(self.probability)

    @property
    def _probabilities(self) -> RealVector:
        r"""Element-wise L2 norm squared along the batch dimension of this Ket."""
        return self._L2_norms

    @property
    def probability(self) -> float:
        r"""Probability of this Ket (L2 norm squared)."""
        return self.L2_norm

    @property
    def _purities(self) -> float:
        r"""Purity of each ket in the batch."""
        return math.ones((self.representation.ansatz.batch_size,), math.float64)

    @property
    def purity(self) -> float:
        return 1.0

    def dm(self) -> DM:
        r"""
        The ``DM`` object obtained from this ``Ket``.
        """
        dm = self @ self.adjoint
        ret = DM._from_attributes(dm.representation, dm.wires, self.name)
        ret.manual_shape = self.manual_shape + self.manual_shape
        return ret

    def expectation(self, operator: CircuitComponent):
        r"""
        The expectation value of an operator calculated with respect to this Ket.

        Given the operator `O`, this function returns :math:`Tr\big(|\psi\rangle\langle\psi| O)`\,
        where :math:`|\psi\rangle` is the vector representing this state.

        The ``operator`` is expected to be a component with ket-like wires (i.e., output wires on
        the ket side), density matrix-like wires (output wires on both ket and bra sides), or
        unitary-like wires (input and output wires on the ket side).

        Args:
            operator: A ket-like, density-matrix like, or unitary-like circuit component.

        Raise:
            ValueError: If ``operator`` is not a ket-like, density-matrix like, or unitary-like
                component.
            ValueError: If ``operator`` is defined over a set of modes that is not a subset of the
                modes of this state.
        """
        op_type, msg = _validate_operator(operator)
        if op_type is OperatorType.INVALID_TYPE:
            raise ValueError(msg)

        if not operator.wires.modes.issubset(self.wires.modes):
            msg = f"Expected an operator defined on a subset of modes `{self.modes}`, "
            msg += f"found one defined on `{operator.modes}.`"
            raise ValueError(msg)

        leftover_modes = self.wires.modes - operator.wires.modes
        if op_type is OperatorType.KET_LIKE:
            result = self @ operator.dual
            result @= result.adjoint
            result >>= TraceOut(leftover_modes)

        elif op_type is OperatorType.DM_LIKE:
            result = (self.adjoint @ (self @ operator.dual)) >> TraceOut(leftover_modes)

        else:
            result = (self @ operator) >> self.dual

        return result

    def __getitem__(self, modes: int | Sequence[int]) -> State:
        r"""
        Reduced density matrix obtained by tracing out all the modes except those in the given
        ``modes``. Note that the result is returned with modes in increasing order.
        """
        if isinstance(modes, int):
            modes = [modes]
        modes = set(modes)

        if not modes.issubset(self.modes):
            raise ValueError(f"Expected a subset of `{self.modes}, found `{list(modes)}`.")

        if self._parameter_set:
            # if ``self`` has a parameter set, it is a built-in state, and we slice the
            # parameters
            return self._getitem_builtin(modes)

        # if ``self`` has no parameter set, it is not a built-in state.
        # we must turn it into a density matrix and slice the representation
        return self.dm()[modes]

    def __rshift__(self, other: CircuitComponent | Scalar) -> CircuitComponent | Batch[Scalar]:
        r"""
        Contracts ``self`` and ``other`` (output of self into the inputs of other),
        adding the adjoints when they are missing. Given this is a ``Ket`` object which
        has only ket wires at the output, in expressions like ``ket >> channel`` where ``channel``
        has wires on the ket and bra sides the adjoint of ket is automatically added, effectively
        calling ``ket.adjoint @ (ket @ channel)`` and the method returns a new ``DM``.
        In expressions lke ``ket >> u`` where ``u`` is a unitary, the adjoint of ``ket`` is
        not needed and the method returns a new ``Ket``.

        Returns a ``DM`` or a ``Ket`` when the wires of the resulting components are compatible
        with those of a ``DM`` or of a ``Ket``. Returns a ``CircuitComponent`` in general,
        and a (batched) scalar if there are no wires left, for convenience.
        """
        result = super().__rshift__(other)
        if not isinstance(result, CircuitComponent):
            return result  # scalar case handled here

        if not result.wires.input:
            if not result.wires.bra:
                return Ket(result.wires.modes, result.representation)
            elif result.wires.bra.modes == result.wires.ket.modes:
                result = DM(result.wires.modes, result.representation)
        return result

    @classmethod
    def random(cls, modes: Sequence[int], max_r: float = 1.0) -> Ket:
        r"""
        Generates a random zero displacement state.

        Args:
            modes: The modes of the state.
            max_r: Maximum squeezing parameter over which we make random choices.
        Output is a Ket
        """

        m = len(modes)
        S = math.random_symplectic(m, max_r)
        transformation = (
            1
            / np.sqrt(2)
            * math.block(
                [
                    [
                        math.eye(m, dtype=math.complex128),
                        math.eye(m, dtype=math.complex128),
                    ],
                    [
                        -1j * math.eye(m, dtype=math.complex128),
                        1j * math.eye(m, dtype=math.complex128),
                    ],
                ]
            )
        )
        S = math.conj(math.transpose(transformation)) @ S @ transformation
        S_1 = S[:m, :m]
        S_2 = S[:m, m:]
        A = S_2 @ math.conj(math.inv(S_1))  # use solve for inverse
        b = math.zeros(m, dtype=A.dtype)
        psi = cls.from_bargmann(modes, [[A], [b], [complex(1)]])
        return psi.normalize()

    @property
    def is_physical(self) -> bool:
        r"""
        Whether the ket object is a physical one.
        """
        batch_dim = self.representation.ansatz.batch_size
        if batch_dim > 1:
            raise ValueError(
                "Physicality conditions are not implemented for batch dimension larger than 1."
            )

        A = self.representation.A[0]

        return all(math.abs(math.eigvals(A)) < 1) and math.allclose(
            self.probability, 1, settings.ATOL
        )<|MERGE_RESOLUTION|>--- conflicted
+++ resolved
@@ -337,12 +337,8 @@
         resolution: int = 200,
         colorscale: str = "RdBu",
         return_fig: bool = False,
-<<<<<<< HEAD
+        min_shape: int = 50,
     ) -> go.Figure | None:
-=======
-        min_shape: int = 50,
-    ) -> Union[go.Figure, None]:
->>>>>>> 7255f258
         r"""
         2D visualization of the Wigner function of this state.
 
@@ -467,12 +463,8 @@
         resolution: int = 200,
         colorscale: str = "RdBu",
         return_fig: bool = False,
-<<<<<<< HEAD
+        min_shape: int = 50,
     ) -> go.Figure | None:
-=======
-        min_shape: int = 50,
-    ) -> Union[go.Figure, None]:
->>>>>>> 7255f258
         r"""
         3D visualization of the Wigner function of this state on a surface plot.
 
