# Copyright 2023 Xanadu Quantum Technologies Inc.

# Licensed under the Apache License, Version 2.0 (the "License");
# you may not use this file except in compliance with the License.
# You may obtain a copy of the License at

#     http://www.apache.org/licenses/LICENSE-2.0

# Unless required by applicable law or agreed to in writing, software
# distributed under the License is distributed on an "AS IS" BASIS,
# WITHOUT WARRANTIES OR CONDITIONS OF ANY KIND, either express or implied.
# See the License for the specific language governing permissions and
# limitations under the License.

# pylint: disable=abstract-method

"""
This module contains the base classes for the available quantum states.

In the docstrings defining the available states we provide a definition in terms of
the covariance matrix :math:`V` and the vector of means :math:`r`. Additionally, we
provide the ``(A, b, c)`` triples that define the states in the Fock Bargmann
representation.
"""

from __future__ import annotations

from typing import Optional, Sequence, Union

from mrmustard import math
from mrmustard.utils.typing import ComplexMatrix, ComplexTensor, ComplexVector
from mrmustard.physics.bargmann import wigner_to_bargmann_psi, wigner_to_bargmann_rho
from mrmustard.physics.converters import to_fock
from mrmustard.physics.gaussian import purity
from mrmustard.physics.representations import Bargmann, Fock
from ..circuit_components import CircuitComponent

__all__ = ["State", "DM", "Ket"]


class State(CircuitComponent):
    r"""
    Base class for all states.
    """

    @classmethod
    def from_bargmann(
        cls,
        modes: Sequence[int],
        triple: tuple[ComplexMatrix, ComplexVector, complex],
        name: Optional[str] = None,
        batched: bool = False,
    ) -> State:
        r"""
        Initializes a state from an ``(A, b, c)`` triple defining a Bargmann representation.

        .. code-block::

            >>> from mrmustard.physics.representations import Bargmann
            >>> from mrmustard.physics.triples import coherent_state_Abc
            >>> from mrmustard.lab_dev import Ket

            >>> modes = [0, 1]
            >>> triple = coherent_state_Abc(x=[0.1, 0.2])

            >>> coh = Ket.from_bargmann(modes, triple)
            >>> assert coh.modes == modes
            >>> assert coh.representation == Bargmann(*triple)
            >>> assert isinstance(coh, Ket)

        Args:
            modes: The modes of this states.
            triple: The ``(A, b, c)`` triple.
            name: The name of this state.
            batched: Whether the given triple is batched.

        Returns:
            A state.

        Raises:
            ValueError: If the ``A`` or ``b`` have a shape that is inconsistent with
                the number of modes.
        """
        raise NotImplementedError

    @classmethod
    def from_fock(
        cls,
        modes: Sequence[int],
        array: ComplexTensor,
        name: Optional[str] = None,
        batched: bool = False,
    ) -> State:
        r"""
        Initializes a state from an array describing the state in the Fock representation.

        .. code-block::

            >>> from mrmustard.physics.representations import Fock
            >>> from mrmustard.physics.triples import coherent_state_Abc
            >>> from mrmustard.lab_dev import Coherent, Ket

            >>> modes = [0]
            >>> array = Coherent(modes, x=0.1).to_fock_component().representation.array
            >>> coh = Ket.from_fock(modes, array, batched=True)

            >>> assert coh.modes == modes
            >>> assert coh.representation == Fock(array)
            >>> assert isinstance(coh, Ket)

        Args:
            modes: The modes of this states.
            array: The Fock array.
            name: The name of this state.
            batched: Whether the given array is batched.

        Returns:
            A state.

        Raises:
            ValueError: If the given array has a shape that is inconsistent with the number of
                modes.
        """
        raise NotImplementedError

    @classmethod
    def from_phase_space(
        cls,
        modes: Sequence[int],
        cov: ComplexMatrix,
        means: ComplexMatrix,
        name: Optional[str] = None,
        atol_purity: Optional[float] = 1e-3,
    ) -> State:  # pylint: disable=abstract-method
        r"""
        Initializes a state from the covariance matrix and the vector of means of a state in
        phase space.

        Args:
            cov: The covariance matrix.
            means: The vector of means.
            modes: The modes of this states.
            name: The name of this state.
            atol_purity: If ``atol_purity`` is given, the purity of the state is computed, and an
                error is raised if its value is smaller than ``1-atol_purity`` or larger than
                ``1+atol_purity``. If ``None``, this check is skipped.

        Returns:
            A state.

        Raises:
            ValueError: If the given ``cov`` and ``means`` have shapes that are inconsistent
                with the number of modes.
            ValueError: If ``atol_purity`` is not ``None`` and the purity of the returned state
                is smaller than ``1-atol_purity`` or larger than ``1+atol_purity``.
        """
        raise NotImplementedError

    @classmethod
    def from_quadrature(self) -> State:
        r"""
        Initializes a state from quadrature.
        """
        raise NotImplementedError

    @property
    def bargmann_triple(self) -> tuple[ComplexMatrix, ComplexVector, complex]:
        r"""
        The ``(A, b, c)`` triple that describes this state in the Bargmann representation.

        Returns:
            The ``(A, b, c)`` triple that describes this state in the Bargmann representation.

        Raises:
            ValueError: If the triple cannot be calculated given the state's representation.
        """
        rep = self.representation
        if isinstance(rep, Bargmann):
            return rep.A, rep.b, rep.c
        msg = f"Cannot compute triple from representation of type ``{rep.__class__.__name__}``."
        raise ValueError(msg)

    @property
    def L2_norm(self) -> float:
        r"""
        The `L2` norm of a ``Ket``, or the Hilbert-Schmidt norm of a ``DM``.
        """
        rep = self.representation
        msg = "Method ``L2_norm`` not supported for batched representations."
        if isinstance(rep, Fock):
            if rep.array.shape[0] > 1:
                raise ValueError(msg)
        else:
            if rep.A.shape[0] > 1:
                raise ValueError(msg)

        rep = (self >> self.dual).representation
        ret = rep.c if isinstance(rep, Bargmann) else rep.array
        return math.atleast_1d(ret, math.float64)[0]

    @property
    def probability(self) -> float:
        r"""
        Returns :math:`\langle\psi|\psi\rangle` for ``Ket`` states
        :math:`|\psi\rangle` and :math:`\text{Tr}(\rho)` for ``DM`` states :math:`\rho`.
        """
        raise NotImplementedError

    @property
    def purity(self) -> float:
        r"""
        The purity of this state.
        """
        raise NotImplementedError

    @property
    def is_pure(self):
        r"""
        Whether this state is pure.
        """
        return math.allclose(self.purity, 1.0)

    def fock_array(self, shape: Optional[Union[int, Sequence[int]]] = None) -> ComplexTensor:
        r"""
        The array that describes this state in the Fock representation.

        Uses the :meth:`mrmustard.physics.converters.to_fock` method to convert the internal
        representation into a ``Fock`` object.

        Args:
            shape: The shape of the returned array. If ``shape``is given as an ``int``, it is
            broadcasted to all the dimensions. If ``None``, it defaults to the value of
            ``AUTOCUTOFF_MAX_CUTOFF`` in the settings.

        Returns:
            The array that describes this state in the Fock representation.
        """
        return to_fock(self.representation, shape).array

    def phase_space(self) -> tuple[ComplexMatrix, ComplexVector]:
        r"""
        The covariance matrix and the vector of means that describe this state in phase space.
        """
        raise NotImplementedError


class DM(State):
    r"""
    Base class for density matrices.

    Args:
        name: The name of this state.
        modes: The modes of this state.
    """

    def __init__(self, name: Optional[str] = None, modes: tuple[int, ...] = ()):
        super().__init__(
            name or "DM" + "".join(str(m) for m in sorted(modes)),
            modes_out_bra=modes,
            modes_out_ket=modes,
        )

    @classmethod
    def from_bargmann(
        cls,
        modes: Sequence[int],
        triple: tuple[ComplexMatrix, ComplexVector, complex],
        name: Optional[str] = None,
        batched: bool = False,
    ) -> DM:
        A = math.astensor(triple[0])
        b = math.astensor(triple[1])
        c = math.astensor(triple[2])

        n_modes = len(modes)
        A_sh = (1, 2 * n_modes, 2 * n_modes) if batched else (2 * n_modes, 2 * n_modes)
        b_sh = (1, 2 * n_modes) if batched else (2 * n_modes,)
        if A.shape != A_sh or b.shape != b_sh:
            msg = f"Given triple is inconsistent with modes=``{modes}``."
            raise ValueError(msg)

        ret = DM(name, modes)
        ret._representation = Bargmann(A, b, c)
        return ret

    @classmethod
    def from_fock(
        cls,
        modes: Sequence[int],
        array: ComplexTensor,
        name: Optional[str] = None,
        batched: bool = False,
    ) -> DM:
        array = math.astensor(array)

        n_modes = len(modes)
        if len(array.shape) != 2 * n_modes + (1 if batched else 0):
            msg = f"Given array is inconsistent with modes=``{modes}``."
            raise ValueError(msg)

        ret = DM(name, modes)
        ret._representation = Fock(array, batched)
        return ret

    @classmethod
    def from_phase_space(
        cls,
        modes: Sequence[int],
        cov: ComplexMatrix,
        means: ComplexMatrix,
        name: Optional[str] = None,
        atol_purity: Optional[float] = 1e-3,
    ) -> DM:
        cov = math.astensor(cov)
        means = math.astensor(means)

        n_modes = len(modes)
        if means.shape != (2 * n_modes,):
            msg = f"Given ``means`` is inconsistent with modes=``{modes}``."
            raise ValueError(msg)
        if cov.shape != (2 * n_modes, 2 * n_modes):
            msg = f"Given ``cov`` is inconsistent with modes=``{modes}``."
            raise ValueError(msg)

        if atol_purity:
            p = purity(cov)
            if p < 1.0 - atol_purity:
                msg = f"Cannot initialize a ket: purity is {p:.3f} (must be 1.0)."
                raise ValueError(msg)

        ret = DM(name, modes)
        ret._representation = Bargmann(*wigner_to_bargmann_rho(cov, means))
        return ret

    @property
    def probability(self) -> float:
        idx_ket = self.wires.output.ket.indices
        idx_bra = self.wires.output.bra.indices

        rep = self.representation.trace(idx_ket, idx_bra)

        if isinstance(rep, Bargmann):
            return math.real(math.sum(rep.c, axes=[0]))
        return math.real(math.sum(rep.array, axes=[0]))

    @property
    def purity(self) -> float:
        return (self / self.probability).L2_norm

    def __rshift__(self, other: CircuitComponent) -> CircuitComponent:
        r"""
        Contracts ``self`` and ``other`` as it would in a circuit, adding the adjoints when
        they are missing.

        Returns a ``DM`` when the wires of the resulting components are compatible with those
        of a ``Ket``, a ``CircuitComponent`` otherwise.
        """
        ret = super().__rshift__(other)

<<<<<<< HEAD
        if isinstance(other, (Unitary, Channel)) and set(other.modes).issubset(self.modes):
            dm = DM()
            dm._wires = component.wires
            dm._representation = component.representation
            dm._name += "".join(str(m) for m in component.modes)
            return dm
        return component
=======
        if not ret.wires.input and ret.wires.bra.modes == ret.wires.ket.modes:
            return DM._from_attributes("", ret.representation, ret.wires)
        return ret
>>>>>>> 71995a76

    def __repr__(self) -> str:
        return super().__repr__().replace("CircuitComponent", "DM")


class Ket(State):
    r"""
    Base class for all pure states, potentially unnormalized.

    Arguments:
        name: The name of this state.
        modes: The modes of this states.
    """

    def __init__(self, name: Optional[str] = None, modes: tuple[int, ...] = ()):
        super().__init__(
            name or "Ket" + "".join(str(m) for m in sorted(modes)), modes_out_ket=modes
        )

    @classmethod
    def from_bargmann(
        cls,
        modes: Sequence[int],
        triple: tuple[ComplexMatrix, ComplexVector, complex],
        name: Optional[str] = None,
        batched: bool = False,
    ) -> Ket:
        A = math.astensor(triple[0])
        b = math.astensor(triple[1])
        c = math.astensor(triple[2])

        n_modes = len(modes)
        A_sh = (1, n_modes, n_modes) if batched else (n_modes, n_modes)
        b_sh = (1, n_modes) if batched else (n_modes,)
        if A.shape != A_sh or b.shape != b_sh:
            msg = f"Given triple is inconsistent with modes=``{modes}``."
            raise ValueError(msg)

        ret = Ket(name, modes)
        ret._representation = Bargmann(A, b, c)
        return ret

    @classmethod
    def from_fock(
        cls,
        modes: Sequence[int],
        array: ComplexTensor,
        name: Optional[str] = None,
        batched: bool = False,
    ) -> Ket:
        array = math.astensor(array)

        n_modes = len(modes)
        if len(array.shape) != n_modes + (1 if batched else 0):
            msg = f"Given array is inconsistent with modes=``{modes}``."
            raise ValueError(msg)

        ret = Ket(name, modes)
        ret._representation = Fock(array, batched)
        return ret

    @classmethod
    def from_phase_space(
        cls,
        modes: Sequence[int],
        cov: ComplexMatrix,
        means: ComplexMatrix,
        name: Optional[str] = None,
        atol_purity: Optional[float] = 1e-3,
    ):
        cov = math.astensor(cov)
        means = math.astensor(means)

        n_modes = len(modes)
        if means.shape != (2 * n_modes,):
            msg = f"Given ``means`` is inconsistent with modes=``{modes}``."
            raise ValueError(msg)
        if cov.shape != (2 * n_modes, 2 * n_modes):
            msg = f"Given ``cov`` is inconsistent with modes=``{modes}``."
            raise ValueError(msg)

        if atol_purity:
            p = purity(cov)
            if p < 1.0 - atol_purity:
                msg = f"Cannot initialize a ket: purity is {p:.3f} (must be 1.0)."
                raise ValueError(msg)

        ret = Ket(name, modes)
        ret._representation = Bargmann(*wigner_to_bargmann_psi(cov, means))
        return ret

    @property
    def probability(self) -> float:
        rep = (self >> self.dual).representation
        if isinstance(rep, Bargmann):
            return math.real(math.sum(rep.c, axes=[0]))
        return math.real(math.sum(rep.array, axes=[0]))

    @property
    def purity(self) -> float:
        return 1.0

    def dm(self) -> DM:
        r"""
        The ``DM`` object obtained from this ``Ket``.
        """
        dm = self @ self.adjoint
        return DM._from_attributes(
            self.name, dm.representation, dm.wires
        )  # pylint: disable=protected-access

    def __rshift__(self, other: CircuitComponent) -> CircuitComponent:
        r"""
        Contracts ``self`` and ``other`` as it would in a circuit, adding the adjoints when
        they are missing.

        Returns a ``DM`` or a ``Ket`` when the wires of the resulting components are compatible
        with those of a ``DM`` or of a ``Ket``, a ``CircuitComponent`` otherwise.
        """
<<<<<<< HEAD
        component = super().__rshift__(other)

        if isinstance(other, Unitary) and set(other.modes).issubset(set(self.modes)):
            ket = Ket()
            ket._wires = component.wires
            ket._representation = component.representation
            ket._name += "".join(str(m) for m in component.modes)
            return ket
        elif isinstance(other, Channel) and set(other.modes).issubset(set(self.modes)):
            dm = DM()
            dm._wires = component.wires
            dm._representation = component.representation
            dm._name += "".join(str(m) for m in component.modes)
            return dm
        return component
=======
        ret = super().__rshift__(other)

        if not ret.wires.input:
            if not ret.wires.bra:
                return Ket._from_attributes("", ret.representation, ret.wires)
            if ret.wires.bra.modes == ret.wires.ket.modes:
                return DM._from_attributes("", ret.representation, ret.wires)
        return ret
>>>>>>> 71995a76

    def __repr__(self) -> str:
        return super().__repr__().replace("CircuitComponent", "Ket")<|MERGE_RESOLUTION|>--- conflicted
+++ resolved
@@ -357,19 +357,9 @@
         """
         ret = super().__rshift__(other)
 
-<<<<<<< HEAD
-        if isinstance(other, (Unitary, Channel)) and set(other.modes).issubset(self.modes):
-            dm = DM()
-            dm._wires = component.wires
-            dm._representation = component.representation
-            dm._name += "".join(str(m) for m in component.modes)
-            return dm
-        return component
-=======
         if not ret.wires.input and ret.wires.bra.modes == ret.wires.ket.modes:
             return DM._from_attributes("", ret.representation, ret.wires)
         return ret
->>>>>>> 71995a76
 
     def __repr__(self) -> str:
         return super().__repr__().replace("CircuitComponent", "DM")
@@ -489,23 +479,6 @@
         Returns a ``DM`` or a ``Ket`` when the wires of the resulting components are compatible
         with those of a ``DM`` or of a ``Ket``, a ``CircuitComponent`` otherwise.
         """
-<<<<<<< HEAD
-        component = super().__rshift__(other)
-
-        if isinstance(other, Unitary) and set(other.modes).issubset(set(self.modes)):
-            ket = Ket()
-            ket._wires = component.wires
-            ket._representation = component.representation
-            ket._name += "".join(str(m) for m in component.modes)
-            return ket
-        elif isinstance(other, Channel) and set(other.modes).issubset(set(self.modes)):
-            dm = DM()
-            dm._wires = component.wires
-            dm._representation = component.representation
-            dm._name += "".join(str(m) for m in component.modes)
-            return dm
-        return component
-=======
         ret = super().__rshift__(other)
 
         if not ret.wires.input:
@@ -514,7 +487,6 @@
             if ret.wires.bra.modes == ret.wires.ket.modes:
                 return DM._from_attributes("", ret.representation, ret.wires)
         return ret
->>>>>>> 71995a76
 
     def __repr__(self) -> str:
         return super().__repr__().replace("CircuitComponent", "Ket")