--- conflicted
+++ resolved
@@ -428,13 +428,17 @@
         fig.update_yaxes(range=pbounds, title_text="p", row=2, col=1)
 
         # X quadrature probability distribution
-        fig_11 = go.Scatter(x=x, y=prob_x, line=dict(color="steelblue", width=2), name="Prob(x)")
+        fig_11 = go.Scatter(
+            x=x, y=prob_x, line=dict(color="steelblue", width=2), name="Prob(x)"
+        )
         fig.add_trace(fig_11, row=1, col=1)
         fig.update_xaxes(range=xbounds, row=1, col=1, showticklabels=False)
         fig.update_yaxes(title_text="Prob(x)", range=(0, max(prob_x)), row=1, col=1)
 
         # P quadrature probability distribution
-        fig_22 = go.Scatter(x=prob_p, y=-p, line=dict(color="steelblue", width=2), name="Prob(p)")
+        fig_22 = go.Scatter(
+            x=prob_p, y=-p, line=dict(color="steelblue", width=2), name="Prob(p)"
+        )
         fig.add_trace(fig_22, row=2, col=2)
         fig.update_xaxes(title_text="Prob(p)", range=(0, max(prob_p)), row=2, col=2)
         fig.update_yaxes(range=pbounds, row=2, col=2, showticklabels=False)
@@ -529,10 +533,14 @@
             )
         )
         fig.update_traces(
-            contours_y=dict(show=True, usecolormap=True, highlightcolor="red", project_y=False)
+            contours_y=dict(
+                show=True, usecolormap=True, highlightcolor="red", project_y=False
+            )
         )
         fig.update_traces(
-            contours_x=dict(show=True, usecolormap=True, highlightcolor="yellow", project_x=False)
+            contours_x=dict(
+                show=True, usecolormap=True, highlightcolor="yellow", project_x=False
+            )
         )
         fig.update_scenes(
             xaxis_title_text="x",
@@ -574,7 +582,9 @@
         dm = math.sum(state.representation.array, axes=[0])
 
         fig = go.Figure(
-            data=go.Heatmap(z=abs(dm), colorscale="viridis", name="abs(ρ)", showscale=False)
+            data=go.Heatmap(
+                z=abs(dm), colorscale="viridis", name="abs(ρ)", showscale=False
+            )
         )
         fig.update_yaxes(autorange="reversed")
         fig.update_layout(
@@ -734,7 +744,7 @@
         else:
             result = (self @ operator) >> TraceOut(self.modes)
 
-        return result.representation.scalar
+        return result
 
     def __rshift__(self, other: CircuitComponent) -> CircuitComponent:
         r"""
@@ -747,6 +757,8 @@
         those of a ``DM``, a ``CircuitComponent`` otherwise.
         """
         ret = super().__rshift__(other)
+        if not isinstance(ret, CircuitComponent):
+            return ret
 
         if not ret.wires.input and ret.wires.bra.modes == ret.wires.ket.modes:
             ret = DM._from_attributes(ret.representation, ret.wires)
@@ -775,12 +787,12 @@
         wires = Wires(modes_out_bra=modes, modes_out_ket=modes)
 
         idxz = [i for i, m in enumerate(self.modes) if m not in modes]
-        idxz_conj = [i + len(self.modes) for i, m in enumerate(self.modes) if m not in modes]
+        idxz_conj = [
+            i + len(self.modes) for i, m in enumerate(self.modes) if m not in modes
+        ]
         representation = self.representation.trace(idxz, idxz_conj)
 
-        return self.__class__._from_attributes(
-            representation, wires, self.name
-        )  # pylint: disable=protected-access
+        return self.__class__._from_attributes(representation, wires, self.name)  # pylint: disable=protected-access
 
 
 class Ket(State):
@@ -887,7 +899,11 @@
         leftover_modes = self.wires.modes - operator.wires.modes
         if op_type is OperatorType.KET_LIKE:
             result = self @ operator.dual
-            result = result >> TraceOut(leftover_modes) if leftover_modes else result @ result.dual
+            result = (
+                result >> TraceOut(leftover_modes)
+                if leftover_modes
+                else result @ result.dual
+            )
         elif op_type is OperatorType.DM_LIKE:
             result = self @ (self.adjoint @ operator.dual)
             if leftover_modes:
@@ -895,7 +911,7 @@
         else:
             result = self @ operator @ self.dual
 
-        return result.representation.scalar
+        return result
 
     def __getitem__(self, modes: Union[int, Sequence[int]]) -> State:
         r"""
@@ -933,20 +949,12 @@
         with those of a ``DM`` or of a ``Ket``. Returns a ``CircuitComponent`` otherwise.
         """
         ret = super().__rshift__(other)
+        if not isinstance(ret, CircuitComponent):
+            return ret
 
         if not ret.wires.input:
             if not ret.wires.bra:
-<<<<<<< HEAD
                 ret = Ket._from_attributes(ret.representation, ret.wires, "")
             elif ret.wires.bra.modes == ret.wires.ket.modes:
                 ret = DM._from_attributes(ret.representation, ret.wires, "")
-        return ret.representation.scalar if len(ret.wires) == 0 else ret
-
-    def __repr__(self) -> str:
-        return ""
-=======
-                return Ket._from_attributes(ret.representation, ret.wires)
-            if ret.wires.bra.modes == ret.wires.ket.modes:
-                return DM._from_attributes(ret.representation, ret.wires)
-        return ret
->>>>>>> 7627b589
+        return ret.representation.scalar if len(ret.wires) == 0 else ret