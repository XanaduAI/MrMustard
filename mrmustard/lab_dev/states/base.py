--- conflicted
+++ resolved
@@ -28,17 +28,14 @@
 from typing import Optional, Sequence, Union
 
 from enum import Enum
+import warnings
+
 from IPython.display import display
 from plotly.subplots import make_subplots
 import plotly.graph_objects as go
 import numpy as np
-<<<<<<< HEAD
 
 from mrmustard import math, settings, widgets
-=======
-import warnings
-from mrmustard import math, settings
->>>>>>> e1d96672
 from mrmustard.math.parameters import Variable
 from mrmustard.physics.fock import quadrature_distribution
 from mrmustard.physics.wigner import wigner_discretized
@@ -548,15 +545,9 @@
         on a heatmap.
 
         Args:
-<<<<<<< HEAD
-            cutoff: The desired cutoff. Defaults to the value of ``AUTOCUTOFF_MAX_CUTOFF`` in the
-                settings.
+            cutoff: The desired cutoff. Defaults to the value of auto_shape.
             batch_idx: The batch index of the DM to plot. If None provided, the DM will be
                 summed over the batch axis instead.
-=======
-            cutoff: The desired cutoff. Defaults to the value of auto_shape.
-            return_fig: Whether to return the ``Plotly`` figure.
->>>>>>> e1d96672
 
         Returns:
             A ``Plotly`` figure representing absolute value of the density matrix of this state.
