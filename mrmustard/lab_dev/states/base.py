--- conflicted
+++ resolved
@@ -130,7 +130,7 @@
         r"""
         The `L2` norm squared of a ``Ket``, or the Hilbert-Schmidt norm of a ``DM``.
         """
-        return math.sum(self._compute_L2_norm())
+        return math.sum(math.real(self >> self.dual))
 
     @property
     @abstractmethod
@@ -153,14 +153,9 @@
         The `L2` norm squared of a ``Ket``, or the Hilbert-Schmidt norm of a ``DM``,
         element-wise along the batch dimension.
         """
-<<<<<<< HEAD
-        with settings(UNSAFE_ZIP_BATCH=True):
-            return self._compute_L2_norm()
-=======
         return math.real(
             self.representation.contract(self.dual.representation, mode="zip").ansatz.c
         )
->>>>>>> 564dd221
 
     @classmethod
     def from_bargmann(
@@ -647,15 +642,4 @@
 
         if return_fig:
             return fig
-        display(fig)
-
-    def _compute_L2_norm(self) -> float:
-        r"""
-        Computes the `L2` norm squared of a ``Ket``, or the Hilbert-Schmidt norm of a ``DM``.
-        """
-        if isinstance(self.ansatz, PolyExpAnsatz) and self.ansatz.polynomial_shape[0] > 0:
-            fock_state = self.to_fock()
-            L2_norm = fock_state >> fock_state.dual
-        else:
-            L2_norm = self >> self.dual
-        return math.real(L2_norm)+        display(fig)