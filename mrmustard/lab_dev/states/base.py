# Copyright 2023 Xanadu Quantum Technologies Inc.

# Licensed under the Apache License, Version 2.0 (the "License");
# you may not use this file except in compliance with the License.
# You may obtain a copy of the License at

#     http://www.apache.org/licenses/LICENSE-2.0

# Unless required by applicable law or agreed to in writing, software
# distributed under the License is distributed on an "AS IS" BASIS,
# WITHOUT WARRANTIES OR CONDITIONS OF ANY KIND, either express or implied.
# See the License for the specific language governing permissions and
# limitations under the License.

# pylint: disable=abstract-method, chained-comparison, use-dict-literal, protected-access, inconsistent-return-statements

"""
This module contains the base classes for the available quantum states.

In the docstrings defining the available states we provide a definition in terms of
the covariance matrix :math:`V` and the vector of means :math:`r`. Additionally, we
provide the ``(A, b, c)`` triples that define the states in the Fock Bargmann
representation.
"""

from __future__ import annotations

from typing import Optional, Sequence, Union
import os

from enum import Enum
from IPython.display import display, HTML
from mako.template import Template
from plotly.subplots import make_subplots
import plotly.graph_objects as go
import numpy as np

from mrmustard import math, settings
from mrmustard.math.parameters import Variable
from mrmustard.physics.fock import quadrature_distribution
from mrmustard.physics.wigner import wigner_discretized
from mrmustard.utils.typing import (
    ComplexMatrix,
    ComplexTensor,
    ComplexVector,
    RealVector,
)
from mrmustard.physics.bargmann import wigner_to_bargmann_psi, wigner_to_bargmann_rho
from mrmustard.physics.fock import autocutoffs
from mrmustard.physics.gaussian import purity
from mrmustard.physics.representations import Bargmann, Fock
from mrmustard.lab_dev.utils import shape_check
from mrmustard.physics.ansatze import (
    bargmann_Abc_to_phasespace_cov_means,
)
from mrmustard.lab_dev.circuit_components_utils import BtoPS, BtoQ, TraceOut
from mrmustard.lab_dev.circuit_components import CircuitComponent
from mrmustard.lab_dev.wires import Wires

__all__ = ["State", "DM", "Ket"]

# ~~~~~~~
# Helpers
# ~~~~~~~


class OperatorType(Enum):
    r"""
    A convenience Enum class used to tag the type operators in the ``expectation`` method
    of ``Ket``\s and ``DM``\s.
    """

    KET_LIKE = 1
    DM_LIKE = 2
    UNITARY_LIKE = 3
    INVALID_TYPE = 4


def _validate_operator(operator: CircuitComponent) -> tuple[OperatorType, str]:
    r"""
    A function used to validate an operator inside the ``expectation`` method of ``Ket`` and
    ``DM``.

    If ``operator`` is ket-like, density matrix-like, or unitary-like, returns the corresponding
    ``OperatorType`` and an empty string. Otherwise, it returns ``INVALID_TYPE`` and an error
    message.
    """
    w = operator.wires

    # check if operator is ket-like
    if w.ket.output and not w.ket.input and not w.bra:
        return (
            OperatorType.KET_LIKE,
            "",
        )

    # check if operator is density matrix-like
    if w.ket.output and w.bra.output and not w.ket.input and not w.bra.input:
        if not w.ket.output.modes == w.bra.output.modes:
            msg = "Found DM-like operator with different modes for ket and bra wires."
            return OperatorType.INVALID_TYPE, msg
        return OperatorType.DM_LIKE, ""

    # check if operator is unitary-like
    if w.ket.input and w.ket.output and not w.bra.input and not w.bra.input:
        if not w.ket.input.modes == w.ket.output.modes:
            msg = "Found unitary-like operator with different modes for input and output wires."
            return OperatorType.INVALID_TYPE, msg
        return OperatorType.UNITARY_LIKE, ""

    msg = "Cannot calculate the expectation value of the given ``operator``."
    return OperatorType.INVALID_TYPE, msg


# ~~~~~~~
# Classes
# ~~~~~~~


class State(CircuitComponent):
    r"""
    Base class for all states.
    """

    @classmethod
    def from_bargmann(
        cls,
        modes: Sequence[int],
        triple: tuple[ComplexMatrix, ComplexVector, complex],
        name: Optional[str] = None,
    ) -> State:
        r"""
        Initializes a state of type ``cls`` from an ``(A, b, c)`` triple
        parametrizing the Ansatz in Bargmann representation.

        .. code-block::

            >>> from mrmustard.physics.representations import Bargmann
            >>> from mrmustard.physics.triples import coherent_state_Abc
            >>> from mrmustard.lab_dev import Ket

            >>> modes = [0, 1]
            >>> triple = coherent_state_Abc(x=[0.1, 0.2])  # parallel coherent states

            >>> coh = Ket.from_bargmann(modes, triple)
            >>> assert coh.modes == modes
            >>> assert coh.representation == Bargmann(*triple)
            >>> assert isinstance(coh, Ket)

        Args:
            modes: The modes of this states.
            triple: The ``(A, b, c)`` triple.
            name: The name of this state.

        Returns:
            A state.

        Raises:
            ValueError: If the ``A`` or ``b`` have a shape that is inconsistent with
                the number of modes.
        """
        return cls(modes, Bargmann(*triple), name)

    @classmethod
    def from_fock(
        cls,
        modes: Sequence[int],
        array: ComplexTensor,
        name: Optional[str] = None,
        batched: bool = False,
    ) -> State:
        r"""
        Initializes a state of type ``cls`` from an array parametrizing the
        state in Fock representation.

        .. code-block::

            >>> from mrmustard.physics.representations import Fock
            >>> from mrmustard.physics.triples import coherent_state_Abc
            >>> from mrmustard.lab_dev import Coherent, Ket

            >>> modes = [0]
            >>> array = Coherent(modes, x=0.1).to_fock().representation.array
            >>> coh = Ket.from_fock(modes, array, batched=True)

            >>> assert coh.modes == modes
            >>> assert coh.representation == Fock(array)
            >>> assert isinstance(coh, Ket)

        Args:
            modes: The modes of this states.
            array: The Fock array.
            name: The name of this state.
            batched: Whether the given array is batched.

        Returns:
            A state.

        Raises:
            ValueError: If the given array has a shape that is inconsistent with the number of
                modes.
        """
        return cls(modes, Fock(array, batched), name)

    @classmethod
    def from_phase_space(
        cls,
        modes: Sequence[int],
        cov: ComplexMatrix,
        means: ComplexMatrix,
        name: Optional[str] = None,
        atol_purity: Optional[float] = 1e-5,
    ) -> Ket | DM:  # pylint: disable=abstract-method
        r"""
        Initializes a state from the covariance matrix and the vector of means of a state in
        phase space.

        Note that if the given covariance matrix and vector of means are consistent with a pure
        state, a ``Ket`` is returned. Otherwise, a ``DM`` is returned. One can skip this check by
        setting ``atol_purity`` to ``None``.

        Args:
            modes: The modes of this states.
            cov: The covariance matrix.
            means: The vector of means.
            name: The name of this state.
            atol_purity: If ``atol_purity`` is given, the purity of the state is computed, and an
                error is raised if its value is smaller than ``1-atol_purity`` or larger than
                ``1+atol_purity``. If ``None``, this check is skipped.

        Returns:
            A state.

        Raises:
            ValueError: If the given ``cov`` and ``means`` have shapes that are inconsistent
                with the number of modes.
            ValueError: If ``atol_purity`` is not ``None`` and the purity of the returned state
                is smaller than ``1-atol_purity`` or larger than ``1+atol_purity``.
        """
        raise NotImplementedError

    @classmethod
    def from_quadrature(
        cls,
        modes: Sequence[int],
        triple: tuple[ComplexMatrix, ComplexVector, complex],
        phi: float = 0.0,
        name: Optional[str] = None,
    ) -> State:
        r"""
        Initializes a state from a triple (A,b,c) that parametrizes the wavefunction
        as `c * exp(0.5 z^T A z + b^T z)` in the quadrature representation.

        Args:
            modes: The modes of this state.
            triple: The ``(A, b, c)`` triple.
            phi: The angle of the quadrature. 0 corresponds to the x quadrature (default).
            name: The name of this state.

        Returns:
            A state of type ``cls``.

        Raises:
            ValueError: If the given triple has shapes that are inconsistent
                with the number of modes.
        """
        QtoB = BtoQ(modes, phi).inverse()
        Q = cls(modes, Bargmann(*triple))
        return cls(modes, (Q >> QtoB).representation, name)

    @property
    def autoshape(self) -> tuple[int, ...]:
        r"""
        The recommended Fock shape of this State calculated as the minimum
        of the autocutoff and the fock_shape. The autocutoff of a state aims
        at capturing at least ``settings.AUTOCUTOFF_PROBABILITY`` of the probability
        mass of the state (99.9% by default).
        """
        if None not in self.fock_shape:
            return tuple(self.fock_shape)
        cov, means, _ = self.phase_space(0)
        cutoffs = autocutoffs(cov[0], means[0], settings.AUTOCUTOFF_PROBABILITY)
        if len(cutoffs) == len(self.wires) // 2:
            cutoffs = cutoffs + cutoffs
        self._fock_shape = [s if s else c + 1 for s, c in zip(self.fock_shape, cutoffs)]
        return tuple([min(s, c + 1) if s else c + 1 for s, c in zip(self.fock_shape, cutoffs)])

    @property
    def _L2_norms(self) -> RealVector:
        r"""
        The `L2` norm squared of a ``Ket``, or the Hilbert-Schmidt norm of a ``DM``,
        element-wise along the batch dimension.
        """
        settings.UNSAFE_ZIP_BATCH = True
        rep = (self >> self.dual).representation
        settings.UNSAFE_ZIP_BATCH = False
        return math.real(rep.c if isinstance(rep, Bargmann) else rep.array)

    @property
    def L2_norm(self) -> float:
        r"""
        The `L2` norm squared of a ``Ket``, or the Hilbert-Schmidt norm of a ``DM``.
        """
        rep = (self >> self.dual).representation
        return math.sum(math.real(rep.scalar))

    @property
    def probability(self) -> float:
        r"""
        Returns :math:`\langle\psi|\psi\rangle` for ``Ket`` states
        :math:`|\psi\rangle` and :math:`\text{Tr}(\rho)` for ``DM`` states :math:`\rho`.
        """
        raise NotImplementedError

    @property
    def purity(self) -> float:
        r"""
        The purity of this state.
        """
        raise NotImplementedError

    @property
    def is_pure(self):
        r"""
        Whether this state is pure.
        """
        return math.allclose(self.purity, 1.0)

    def phase_space(self, s: float) -> tuple:
        r"""
        Returns the phase space parametrization of a state, consisting in a covariance matrix, a vector of means and a scaling coefficient. When a state is a linear superposition of Gaussians, each of cov, means, coeff are arranged in a batch.
        Phase space representations are labelled by an ``s`` parameter (float) which modifies the exponent of :math:`D_s(\gamma) = e^{\frac{s}{2}|\gamma|^2}D(\gamma)`, which is the operator basis used to expand phase space density matrices.
        The ``s`` parameter typically takes the values of -1, 0, 1 to indicate Glauber/Wigner/Husimi functions.

        Args:
            s: The phase space parameter

            Returns:
                The covariance matrix, the mean vector and the coefficient of the state in s-parametrized phase space.
        """
        if not isinstance(self.representation, Bargmann):
            raise ValueError("Can calculate phase space only for Bargmann states.")

        new_state = self >> BtoPS(self.modes, s=s)
        return bargmann_Abc_to_phasespace_cov_means(*new_state.bargmann)

    def visualize_2d(
        self,
        xbounds: tuple[int, int] = (-6, 6),
        pbounds: tuple[int, int] = (-6, 6),
        resolution: int = 200,
        colorscale: str = "viridis",
        return_fig: bool = False,
    ) -> Union[go.Figure, None]:
        r"""
        2D visualization of the Wigner function of this state.

        Plots the Wigner function on a heatmap, alongside the probability distributions on the
        two quadrature axis.

        .. code-block::

            >>> from mrmustard.lab_dev import Coherent

            >>> state = Coherent([0], x=1) / 2**0.5 + Coherent([0], x=-1) / 2**0.5
            >>> # state.visualize_2d()

        Args:
            xbounds: The range of the `x` axis.
            pbounds: The range of the `p` axis.
            resolution: The number of bins on each axes.
            colorscale: A colorscale. Must be one of ``Plotly``\'s built-in continuous color
                scales.
            return_fig: Whether to return the ``Plotly`` figure.

        Returns:
            A ``Plotly`` figure representing the state in 2D.

        Raises:
            ValueError: If this state is a multi-mode state.
        """
        if self.n_modes > 1:
            raise ValueError("2D visualization not available for multi-mode states.")

        state = self.to_fock(settings.AUTOCUTOFF_MAX_CUTOFF)
        state = state if isinstance(state, DM) else state.dm()
        dm = math.sum(state.representation.array, axes=[0])

        x, prob_x = quadrature_distribution(dm)
        p, prob_p = quadrature_distribution(dm, np.pi / 2)

        mask_x = math.asnumpy([xi >= xbounds[0] and xi <= xbounds[1] for xi in x])
        x = x[mask_x]
        prob_x = prob_x[mask_x]

        mask_p = math.asnumpy([pi >= pbounds[0] and pi <= pbounds[1] for pi in p])
        p = p[mask_p]
        prob_p = prob_p[mask_p]

        xvec = np.linspace(*xbounds, resolution)
        pvec = np.linspace(*pbounds, resolution)
        z, xs, ps = wigner_discretized(dm, xvec, pvec)
        xs = xs[:, 0]
        ps = ps[0, :]

        fig = make_subplots(
            rows=2,
            cols=2,
            column_widths=[2, 1],
            row_heights=[1, 2],
            vertical_spacing=0.05,
            horizontal_spacing=0.05,
            shared_xaxes="columns",
            shared_yaxes="rows",
        )

        # X-P plot
        # note: heatmaps revert the y axes, which is why the minus in `y=-ps` is required
        fig_21 = go.Heatmap(
            x=xs,
            y=-ps,
            z=math.transpose(z),
            colorscale=colorscale,
            name="Wigner function",
        )
        fig.add_trace(fig_21, row=2, col=1)
        fig.update_traces(row=2, col=1, showscale=False)
        fig.update_xaxes(range=xbounds, title_text="x", row=2, col=1)
        fig.update_yaxes(range=pbounds, title_text="p", row=2, col=1)

        # X quadrature probability distribution
        fig_11 = go.Scatter(x=x, y=prob_x, line=dict(color="steelblue", width=2), name="Prob(x)")
        fig.add_trace(fig_11, row=1, col=1)
        fig.update_xaxes(range=xbounds, row=1, col=1, showticklabels=False)
        fig.update_yaxes(title_text="Prob(x)", range=(0, max(prob_x)), row=1, col=1)

        # P quadrature probability distribution
        fig_22 = go.Scatter(x=prob_p, y=-p, line=dict(color="steelblue", width=2), name="Prob(p)")
        fig.add_trace(fig_22, row=2, col=2)
        fig.update_xaxes(title_text="Prob(p)", range=(0, max(prob_p)), row=2, col=2)
        fig.update_yaxes(range=pbounds, row=2, col=2, showticklabels=False)

        fig.update_layout(
            height=500,
            width=500,
            plot_bgcolor="aliceblue",
            margin=dict(l=20, r=20, t=30, b=20),
            showlegend=False,
        )
        fig.update_xaxes(
            showline=True,
            linewidth=1,
            linecolor="black",
            mirror=True,
            tickfont_family="Arial Black",
        )
        fig.update_yaxes(
            showline=True,
            linewidth=1,
            linecolor="black",
            mirror=True,
            tickfont_family="Arial Black",
        )

        if return_fig:
            return fig
        html = fig.to_html(full_html=False, include_plotlyjs="cdn")  # pragma: no cover
        display(HTML(html))  # pragma: no cover

    def visualize_3d(
        self,
        xbounds: tuple[int] = (-6, 6),
        pbounds: tuple[int] = (-6, 6),
        resolution: int = 200,
        colorscale: str = "viridis",
        return_fig: bool = False,
    ) -> Union[go.Figure, None]:
        r"""
        3D visualization of the Wigner function of this state on a surface plot.

        Args:
            xbounds: The range of the `x` axis.
            pbounds: The range of the `p` axis.
            resolution: The number of bins on each axes.
            colorscale: A colorscale. Must be one of ``Plotly``\'s built-in continuous color
                scales.
            return_fig: Whether to return the ``Plotly`` figure.

        Returns:
            A ``Plotly`` figure representing the state in 3D.

        Raises:
            ValueError: If this state is a multi-mode state.
        """
        if self.n_modes != 1:
            raise ValueError("3D visualization not available for multi-mode states.")

        state = self.to_fock(settings.AUTOCUTOFF_MAX_CUTOFF)
        state = state if isinstance(state, DM) else state.dm()
        dm = math.sum(state.representation.array, axes=[0])

        xvec = np.linspace(*xbounds, resolution)
        pvec = np.linspace(*pbounds, resolution)
        z, xs, ps = wigner_discretized(dm, xvec, pvec)
        xs = xs[:, 0]
        ps = ps[0, :]

        fig = go.Figure(
            data=go.Surface(
                x=xs,
                y=ps,
                z=z,
                colorscale=colorscale,
                hovertemplate="x: %{x:.3f}"
                + "<br>p: %{y:.3f}"
                + "<br>W(x, p): %{z:.3f}<extra></extra>",
            )
        )

        fig.update_layout(
            autosize=False,
            width=500,
            height=500,
            margin=dict(l=0, r=0, b=0, t=0),
            scene_camera_eye=dict(x=-2.1, y=0.88, z=0.64),
        )
        fig.update_traces(
            contours_z=dict(
                show=True, usecolormap=True, highlightcolor="limegreen", project_z=False
            )
        )
        fig.update_traces(
            contours_y=dict(show=True, usecolormap=True, highlightcolor="red", project_y=False)
        )
        fig.update_traces(
            contours_x=dict(show=True, usecolormap=True, highlightcolor="yellow", project_x=False)
        )
        fig.update_scenes(
            xaxis_title_text="x",
            yaxis_title_text="p",
            zaxis_title_text="Wigner function",
        )
        fig.update_xaxes(title_text="x")
        fig.update_yaxes(title="p")

        if return_fig:
            return fig
        html = fig.to_html(full_html=False, include_plotlyjs="cdn")  # pragma: no cover
        display(HTML(html))  # pragma: no cover

    def visualize_dm(
        self,
        cutoff: Optional[int] = None,
        return_fig: bool = False,
    ) -> Union[go.Figure, None]:
        r"""
        Plots the absolute value :math:`abs(\rho)` of the density matrix :math:`\rho` of this state
        on a heatmap.

        Args:
            cutoff: The desired cutoff. Defaults to the value of ``AUTOCUTOFF_MAX_CUTOFF`` in the
                settings.
            return_fig: Whether to return the ``Plotly`` figure.

        Returns:
            A ``Plotly`` figure representing absolute value of the density matrix of this state.

        Raises:
            ValueError: If this state is a multi-mode state.
        """
        if self.n_modes != 1:
            raise ValueError("DM visualization not available for multi-mode states.")
        state = self.to_fock(cutoff or settings.AUTOCUTOFF_MAX_CUTOFF)
        state = state if isinstance(state, DM) else state.dm()
        dm = math.sum(state.representation.array, axes=[0])

        fig = go.Figure(
            data=go.Heatmap(z=abs(dm), colorscale="viridis", name="abs(ρ)", showscale=False)
        )
        fig.update_yaxes(autorange="reversed")
        fig.update_layout(
            height=257,
            width=257,
            margin=dict(l=20, r=20, t=30, b=20),
        )
        fig.update_xaxes(title_text=f"abs(ρ), cutoff={dm.shape[0]}")

        if return_fig:
            return fig
        html = fig.to_html(full_html=False, include_plotlyjs="cdn")  # pragma: no cover
        display(HTML(html))  # pragma: no cover

    def _repr_html_(self):  # pragma: no cover
        template = Template(filename=os.path.dirname(__file__) + "/assets/states.txt")
        display(HTML(template.render(state=self)))

    def _getitem_builtin_state(self, modes: set[int]):
        r"""
        A convenience function to slice built-in states.

        Built-in states come with a parameter set. To slice them, we simply slice the parameter
        set, and then used the sliced parameter set to re-initialize them.

        This approach avoids computing the representation, which may be expensive. Additionally,
        it allows returning trainable states.
        """
        # slice the parameter set
        items = [i for i, m in enumerate(self.modes) if m in modes]
        kwargs = {}
        for name, param in self._parameter_set[items].all_parameters.items():
            kwargs[name] = param.value
            if isinstance(param, Variable):
                kwargs[name + "_trainable"] = True
                kwargs[name + "_bounds"] = param.bounds

        return self.__class__(modes, **kwargs)


class DM(State):
    r"""
    Base class for density matrices.

    Args:
        modes: The modes of this density matrix.
        representation: The representation of this density matrix.
        name: The name of this density matrix.
    """

    short_name = "DM"

    def __init__(
        self,
        modes: Sequence[int, ...] = (),
        representation: Optional[Bargmann | Fock] = None,
        name: Optional[str] = None,
    ):
        if representation and representation.ansatz.num_vars != 2 * len(modes):
            raise ValueError(
                f"Expected a representation with {2*len(modes)} variables, found {representation.ansatz.num_vars}."
            )
        super().__init__(
            modes_out_bra=modes,
            modes_out_ket=modes,
            name=name,
        )
        if representation is not None:
            self._representation = representation

    @classmethod
    def from_phase_space(
        cls,
        modes: Sequence[int],
        triple: tuple,
        name: Optional[str] = None,
        s: float = 0,  # pylint: disable=unused-argument
    ) -> DM:
        r"""
        Initializes a density matrix from the covariance matrix, vector of means and a coefficient,
        which parametrize the s-parametrized phase space function
        ``coeff * exp((x-means)^T cov^-1 (x-means))``.

        Args:
            modes: The modes of this states.
            triple: The ``(cov, means, coeff)`` triple.
            name: The name of this state.
            s: The phase space parameter, defaults to 0 (Wigner).
        """
        cov, means, coeff = triple
        cov = math.astensor(cov)
        means = math.astensor(means)
        shape_check(cov, means, 2 * len(modes), "Phase space")
        return coeff * DM(modes, Bargmann(*wigner_to_bargmann_rho(cov, means)), name)

    @property
    def _probabilities(self) -> RealVector:
        r"""Element-wise probabilities along the batch dimension of this DM.
        Useful for cases where the batch dimension does not mean a convex combination of states."""
        idx_ket = self.wires.output.ket.indices
        idx_bra = self.wires.output.bra.indices
        rep = self.representation.trace(idx_ket, idx_bra)
        return math.real(math.sum(rep.scalar))

    @property
    def probability(self) -> float:
        r"""Probability (trace) of this DM, using the batch dimension of the Ansatz
        as a convex combination of states."""
        return math.sum(self._probabilities)

    @property
    def _purities(self) -> RealVector:
        r"""Element-wise purities along the batch dimension of this DM.
        Useful for cases where the batch dimension does not mean a convex combination of states."""
        return self._L2_norms / self._probabilities

    @property
    def purity(self) -> float:
        return self.L2_norm

    def expectation(self, operator: CircuitComponent):
        r"""
        The expectation value of an operator with respect to this DM.

        Given the operator `O`, this function returns :math:`Tr\big(\rho O)`\, where :math:`\rho`
        is the density matrix of this state.

        The ``operator`` is expected to be a component with ket-like wires (i.e., output wires on
        the ket side), density matrix-like wires (output wires on both ket and bra sides), or
        unitary-like wires (input and output wires on the ket side).

        Args:
            operator: A ket-like, density-matrix like, or unitary-like circuit component.

        Raise:
            ValueError: If ``operator`` is not a ket-like, density-matrix like, or unitary-like
                component.
            ValueError: If ``operator`` is defined over a set of modes that is not a subset of the
                modes of this state.
        """
        op_type, msg = _validate_operator(operator)
        if op_type is OperatorType.INVALID_TYPE:
            raise ValueError(msg)

        if not operator.wires.modes.issubset(self.wires.modes):
            msg = f"Expected an operator defined on a subset of modes `{self.modes}`, "
            msg += f"found one defined on `{operator.modes}.`"
            raise ValueError(msg)

        leftover_modes = self.wires.modes - operator.wires.modes
        if op_type is OperatorType.KET_LIKE:
            result = self @ operator.dual @ operator.dual.adjoint
            if leftover_modes:
                result >>= TraceOut(leftover_modes)
        elif op_type is OperatorType.DM_LIKE:
            result = self @ operator.dual
            if leftover_modes:
                result >>= TraceOut(leftover_modes)
        else:
            result = (self @ operator) >> TraceOut(self.modes)

        return result.representation.scalar

    def __rshift__(self, other: CircuitComponent) -> CircuitComponent:
        r"""
        Contracts ``self`` and ``other`` (output of self into the inputs of other),
        adding the adjoints when they are missing. Given this is a ``DM`` object which
        has both ket and bra wires at the output, expressions like ``dm >> u`` where
        ``u`` is a unitary will automatically apply the adjoint of ``u`` on the bra side.

        Returns a ``DM`` when the wires of the resulting components are compatible with
        those of a ``DM``, a ``CircuitComponent`` otherwise.
        """
        ret = super().__rshift__(other)

        if not ret.wires.input and ret.wires.bra.modes == ret.wires.ket.modes:
            return DM._from_attributes(ret.representation, ret.wires)
        return ret

<<<<<<< HEAD
    def __repr__(self) -> str:
        return f"DM(name={self.name}, modes={self.modes})"

=======
>>>>>>> ff8091c7
    def __getitem__(self, modes: Union[int, Sequence[int]]) -> State:
        r"""
        Traces out all the modes except those given.
        The result is returned with modes in increasing order.
        """
        if isinstance(modes, int):
            modes = [modes]
        modes = set(modes)

        if not modes.issubset(self.modes):
            msg = f"Expected a subset of `{self.modes}, found `{list(modes)}`."
            raise ValueError(msg)

        if self._parameter_set:
            # if ``self`` has a parameter set it means it is a built-in state,
            # in which case we slice the parameters
            return self._getitem_builtin_state(modes)

        # if ``self`` has no parameter set it is not a built-in state,
        # in which case we trace the representation
        wires = Wires(modes_out_bra=modes, modes_out_ket=modes)

        idxz = [i for i, m in enumerate(self.modes) if m not in modes]
        idxz_conj = [i + len(self.modes) for i, m in enumerate(self.modes) if m not in modes]
        representation = self.representation.trace(idxz, idxz_conj)

        return self.__class__._from_attributes(
            representation, wires, self.name
        )  # pylint: disable=protected-access


class Ket(State):
    r"""
    Base class for all Hilbert space vectors.

    Arguments:
        modes: The modes of this ket.
        representation: The representation of this ket.
        name: The name of this ket.
    """

    short_name = "Ket"

    def __init__(
        self,
        modes: tuple[int, ...] = (),
        representation: Optional[Bargmann | Fock] = None,
        name: Optional[str] = None,
    ):
        if representation and representation.ansatz.num_vars != len(modes):
            raise ValueError(
                f"Expected a representation with {len(modes)} variables, found {representation.ansatz.num_vars}."
            )
        super().__init__(
            modes_out_ket=modes,
            name=name,
        )
        if representation is not None:
            self._representation = representation

    @classmethod
    def from_phase_space(
        cls,
        modes: Sequence[int],
        triple: tuple,
        name: Optional[str] = None,
        atol_purity: Optional[float] = 1e-5,
    ) -> Ket:
        cov, means, coeff = triple
        cov = math.astensor(cov)
        means = math.astensor(means)
        shape_check(cov, means, 2 * len(modes), "Phase space")
        if atol_purity:
            p = purity(cov)
            if p < 1.0 - atol_purity:
                msg = f"Cannot initialize a Ket: purity is {p:.5f} (must be at least 1.0-{atol_purity})."
                raise ValueError(msg)
        return Ket(modes, coeff * Bargmann(*wigner_to_bargmann_psi(cov, means)), name)

    @property
    def _probabilities(self) -> RealVector:
        r"""Element-wise L2 norm squared along the batch dimension of this Ket."""
        return self._L2_norms

    @property
    def probability(self) -> float:
        r"""Probability of this Ket (L2 norm squared)."""
        return self.L2_norm

    @property
    def _purities(self) -> float:
        r"""Purity of each ket in the batch."""
        return math.ones((self.representation.ansatz.batch_size,), math.float64)

    @property
    def purity(self) -> float:
        return 1.0

    def dm(self) -> DM:
        r"""
        The ``DM`` object obtained from this ``Ket``.
        """
        dm = self @ self.adjoint
        return DM._from_attributes(dm.representation, dm.wires, self.name)

    def expectation(self, operator: CircuitComponent):
        r"""
        The expectation value of an operator calculated with respect to this Ket.

        Given the operator `O`, this function returns :math:`Tr\big(|\psi\rangle\langle\psi| O)`\,
        where :math:`|\psi\rangle` is the vector representing this state.

        The ``operator`` is expected to be a component with ket-like wires (i.e., output wires on
        the ket side), density matrix-like wires (output wires on both ket and bra sides), or
        unitary-like wires (input and output wires on the ket side).

        Args:
            operator: A ket-like, density-matrix like, or unitary-like circuit component.

        Raise:
            ValueError: If ``operator`` is not a ket-like, density-matrix like, or unitary-like
                component.
            ValueError: If ``operator`` is defined over a set of modes that is not a subset of the
                modes of this state.
        """
        op_type, msg = _validate_operator(operator)
        if op_type is OperatorType.INVALID_TYPE:
            raise ValueError(msg)

        if not operator.wires.modes.issubset(self.wires.modes):
            msg = f"Expected an operator defined on a subset of modes `{self.modes}`, "
            msg += f"found one defined on `{operator.modes}.`"
            raise ValueError(msg)

        leftover_modes = self.wires.modes - operator.wires.modes
        if op_type is OperatorType.KET_LIKE:
            result = self @ operator.dual
            result = result >> TraceOut(leftover_modes) if leftover_modes else result @ result.dual
        elif op_type is OperatorType.DM_LIKE:
            result = self @ (self.adjoint @ operator.dual)
            if leftover_modes:
                result >>= TraceOut(leftover_modes)
        else:
            result = self @ operator @ self.dual

        return result.representation.scalar

    def __getitem__(self, modes: Union[int, Sequence[int]]) -> State:
        r"""
        Reduced density matrix obtained by tracing out all the modes except those in the given
        ``modes``. Note that the result is returned with modes in increasing order.
        """
        if isinstance(modes, int):
            modes = [modes]
        modes = set(modes)

        if not modes.issubset(self.modes):
            msg = f"Expected a subset of `{self.modes}, found `{list(modes)}`."
            raise ValueError(msg)

        if self._parameter_set:
            # if ``self`` has a parameter set, it is a built-in state, and we slice the
            # parameters
            return self._getitem_builtin_state(modes)

        # if ``self`` has no parameter set, it is not a built-in state.
        # we must turn it into a density matrix and slice the representation
        return self.dm()[modes]

    def __rshift__(self, other: CircuitComponent) -> CircuitComponent:
        r"""
        Contracts ``self`` and ``other`` (output of self into the inputs of other),
        adding the adjoints when they are missing. Given this is a ``Ket`` object which
        has only ket wires at the output, in expressions like ``ket >> channel`` where ``channel``
        has wires on the ket and bra sides the adjoint of ket is automatically added, effectively
        calling ``ket.adjoint @ (ket @ channel)`` and the method returns a new ``DM``.
        In expressions lke ``ket >> u`` where ``u`` is a unitary, the adjoint of ``ket`` is
        not needed and the method returns a new ``Ket``.

        Returns a ``DM`` or a ``Ket`` when the wires of the resulting components are compatible
        with those of a ``DM`` or of a ``Ket``. Returns a ``CircuitComponent`` otherwise.
        """
        ret = super().__rshift__(other)

        if not ret.wires.input:
            if not ret.wires.bra:
                return Ket._from_attributes(ret.representation, ret.wires)
            if ret.wires.bra.modes == ret.wires.ket.modes:
                return DM._from_attributes(ret.representation, ret.wires)
<<<<<<< HEAD
        return ret

    def __repr__(self) -> str:
        return f"Ket(name={self.name}, modes={self.modes})"
=======
        return ret
>>>>>>> ff8091c7
<|MERGE_RESOLUTION|>--- conflicted
+++ resolved
@@ -283,7 +283,9 @@
         if len(cutoffs) == len(self.wires) // 2:
             cutoffs = cutoffs + cutoffs
         self._fock_shape = [s if s else c + 1 for s, c in zip(self.fock_shape, cutoffs)]
-        return tuple([min(s, c + 1) if s else c + 1 for s, c in zip(self.fock_shape, cutoffs)])
+        return tuple(
+            [min(s, c + 1) if s else c + 1 for s, c in zip(self.fock_shape, cutoffs)]
+        )
 
     @property
     def _L2_norms(self) -> RealVector:
@@ -429,13 +431,17 @@
         fig.update_yaxes(range=pbounds, title_text="p", row=2, col=1)
 
         # X quadrature probability distribution
-        fig_11 = go.Scatter(x=x, y=prob_x, line=dict(color="steelblue", width=2), name="Prob(x)")
+        fig_11 = go.Scatter(
+            x=x, y=prob_x, line=dict(color="steelblue", width=2), name="Prob(x)"
+        )
         fig.add_trace(fig_11, row=1, col=1)
         fig.update_xaxes(range=xbounds, row=1, col=1, showticklabels=False)
         fig.update_yaxes(title_text="Prob(x)", range=(0, max(prob_x)), row=1, col=1)
 
         # P quadrature probability distribution
-        fig_22 = go.Scatter(x=prob_p, y=-p, line=dict(color="steelblue", width=2), name="Prob(p)")
+        fig_22 = go.Scatter(
+            x=prob_p, y=-p, line=dict(color="steelblue", width=2), name="Prob(p)"
+        )
         fig.add_trace(fig_22, row=2, col=2)
         fig.update_xaxes(title_text="Prob(p)", range=(0, max(prob_p)), row=2, col=2)
         fig.update_yaxes(range=pbounds, row=2, col=2, showticklabels=False)
@@ -530,10 +536,14 @@
             )
         )
         fig.update_traces(
-            contours_y=dict(show=True, usecolormap=True, highlightcolor="red", project_y=False)
+            contours_y=dict(
+                show=True, usecolormap=True, highlightcolor="red", project_y=False
+            )
         )
         fig.update_traces(
-            contours_x=dict(show=True, usecolormap=True, highlightcolor="yellow", project_x=False)
+            contours_x=dict(
+                show=True, usecolormap=True, highlightcolor="yellow", project_x=False
+            )
         )
         fig.update_scenes(
             xaxis_title_text="x",
@@ -575,7 +585,9 @@
         dm = math.sum(state.representation.array, axes=[0])
 
         fig = go.Figure(
-            data=go.Heatmap(z=abs(dm), colorscale="viridis", name="abs(ρ)", showscale=False)
+            data=go.Heatmap(
+                z=abs(dm), colorscale="viridis", name="abs(ρ)", showscale=False
+            )
         )
         fig.update_yaxes(autorange="reversed")
         fig.update_layout(
@@ -755,12 +767,6 @@
             return DM._from_attributes(ret.representation, ret.wires)
         return ret
 
-<<<<<<< HEAD
-    def __repr__(self) -> str:
-        return f"DM(name={self.name}, modes={self.modes})"
-
-=======
->>>>>>> ff8091c7
     def __getitem__(self, modes: Union[int, Sequence[int]]) -> State:
         r"""
         Traces out all the modes except those given.
@@ -784,12 +790,12 @@
         wires = Wires(modes_out_bra=modes, modes_out_ket=modes)
 
         idxz = [i for i, m in enumerate(self.modes) if m not in modes]
-        idxz_conj = [i + len(self.modes) for i, m in enumerate(self.modes) if m not in modes]
+        idxz_conj = [
+            i + len(self.modes) for i, m in enumerate(self.modes) if m not in modes
+        ]
         representation = self.representation.trace(idxz, idxz_conj)
 
-        return self.__class__._from_attributes(
-            representation, wires, self.name
-        )  # pylint: disable=protected-access
+        return self.__class__._from_attributes(representation, wires, self.name)  # pylint: disable=protected-access
 
 
 class Ket(State):
@@ -898,7 +904,11 @@
         leftover_modes = self.wires.modes - operator.wires.modes
         if op_type is OperatorType.KET_LIKE:
             result = self @ operator.dual
-            result = result >> TraceOut(leftover_modes) if leftover_modes else result @ result.dual
+            result = (
+                result >> TraceOut(leftover_modes)
+                if leftover_modes
+                else result @ result.dual
+            )
         elif op_type is OperatorType.DM_LIKE:
             result = self @ (self.adjoint @ operator.dual)
             if leftover_modes:
@@ -950,11 +960,4 @@
                 return Ket._from_attributes(ret.representation, ret.wires)
             if ret.wires.bra.modes == ret.wires.ket.modes:
                 return DM._from_attributes(ret.representation, ret.wires)
-<<<<<<< HEAD
-        return ret
-
-    def __repr__(self) -> str:
-        return f"Ket(name={self.name}, modes={self.modes})"
-=======
-        return ret
->>>>>>> ff8091c7
+        return ret