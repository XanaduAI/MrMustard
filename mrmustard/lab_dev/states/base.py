--- conflicted
+++ resolved
@@ -35,13 +35,8 @@
 from plotly.subplots import make_subplots
 import plotly.graph_objects as go
 
-<<<<<<< HEAD
-from mrmustard import math, settings, widgets
+from mrmustard import math, settings
 from mrmustard.physics.fock_utils import quadrature_distribution
-=======
-from mrmustard import math, settings
-from mrmustard.physics.fock import quadrature_distribution
->>>>>>> 67b86240
 from mrmustard.physics.wigner import wigner_discretized
 from mrmustard.utils.typing import (
     ComplexMatrix,
@@ -49,29 +44,11 @@
     ComplexVector,
     RealVector,
 )
-<<<<<<< HEAD
+from mrmustard.physics.ansatz import PolyExpAnsatz, ArrayAnsatz
 from mrmustard.physics.bargmann_utils import (
-    wigner_to_bargmann_psi,
-    wigner_to_bargmann_rho,
-)
-from mrmustard.math.lattice.strategies.vanilla import autoshape_numba
-from mrmustard.physics.gaussian import purity
-from mrmustard.physics.ansatz import PolyExpAnsatz, ArrayAnsatz
-from mrmustard.lab_dev.utils import shape_check
-from mrmustard.physics.bargmann_utils import (
-=======
-from mrmustard.physics.representations import Bargmann
-from mrmustard.physics.ansatze import (
->>>>>>> 67b86240
     bargmann_Abc_to_phasespace_cov_means,
 )
-from mrmustard.lab_dev.circuit_components_utils import BtoPS
-from mrmustard.lab_dev.circuit_components import CircuitComponent
-<<<<<<< HEAD
-from mrmustard.physics.wires import Wires
-from mrmustard.physics.representations import Representation
-=======
->>>>>>> 67b86240
+from mrmustard.lab_dev import CircuitComponent, BtoPS
 
 __all__ = ["State"]
 
@@ -342,33 +319,6 @@
                 with the number of modes.
         """
 
-<<<<<<< HEAD
-    def fock_distribution(self, cutoff: int) -> ComplexTensor:
-        r"""
-        Returns the Fock distribution of the state up to some cutoff.
-
-        Args:
-            cutoff: The photon cutoff.
-
-        Returns:
-            The Fock distribution.
-        """
-        fock_array = self.fock_array(cutoff)
-        if isinstance(self, Ket):
-            probs = (
-                math.astensor(
-                    [fock_array[ns] for ns in product(list(range(cutoff)), repeat=self.n_modes)]
-                )
-                ** 2
-            )
-        else:
-            probs = math.astensor(
-                [fock_array[ns * 2] for ns in product(list(range(cutoff)), repeat=self.n_modes)]
-            )
-        return probs
-
-=======
->>>>>>> 67b86240
     def phase_space(self, s: float) -> tuple:
         r"""
         Returns the phase space parametrization of a state, consisting in a covariance matrix, a vector of means and a scaling coefficient. When a state is a linear superposition of Gaussians, each of cov, means, coeff are arranged in a batch.
@@ -430,13 +380,8 @@
             raise ValueError("2D visualization not available for multi-mode states.")
         shape = [max(min_shape, d) for d in self.auto_shape()]
         state = self.to_fock(tuple(shape))
-<<<<<<< HEAD
-        state = state if isinstance(state, DM) else state.dm()
+        state = state.dm()
         dm = math.sum(state.ansatz.array, axes=[0])
-=======
-        state = state.dm()
-        dm = math.sum(state.representation.array, axes=[0])
->>>>>>> 67b86240
 
         x, prob_x = quadrature_distribution(dm)
         p, prob_p = quadrature_distribution(dm, np.pi / 2)
@@ -551,13 +496,8 @@
             raise ValueError("3D visualization not available for multi-mode states.")
         shape = [max(min_shape, d) for d in self.auto_shape()]
         state = self.to_fock(tuple(shape))
-<<<<<<< HEAD
-        state = state if isinstance(state, DM) else state.dm()
+        state = state.dm()
         dm = math.sum(state.ansatz.array, axes=[0])
-=======
-        state = state.dm()
-        dm = math.sum(state.representation.array, axes=[0])
->>>>>>> 67b86240
 
         xvec = np.linspace(*xbounds, resolution)
         pvec = np.linspace(*pbounds, resolution)
@@ -630,13 +570,8 @@
         if self.n_modes != 1:
             raise ValueError("DM visualization not available for multi-mode states.")
         state = self.to_fock(cutoff)
-<<<<<<< HEAD
-        state = state if isinstance(state, DM) else state.dm()
+        state = state.dm()
         dm = math.sum(state.ansatz.array, axes=[0])
-=======
-        state = state.dm()
-        dm = math.sum(state.representation.array, axes=[0])
->>>>>>> 67b86240
 
         fig = go.Figure(
             data=go.Heatmap(z=abs(dm), colorscale="viridis", name="abs(ρ)", showscale=False)
@@ -651,637 +586,4 @@
 
         if return_fig:
             return fig
-<<<<<<< HEAD
-        display(fig)
-
-    def _ipython_display_(self):  # pragma: no cover
-        is_ket = isinstance(self, Ket)
-        is_fock = isinstance(self.ansatz, ArrayAnsatz)
-        display(widgets.state(self, is_ket=is_ket, is_fock=is_fock))
-
-
-class DM(State):
-    r"""
-    Base class for density matrices.
-
-    Args:
-        modes: The modes of this density matrix.
-        ansatz: The ansatz of this density matrix.
-        name: The name of this density matrix.
-    """
-
-    short_name = "DM"
-
-    @property
-    def is_positive(self) -> bool:
-        r"""
-        Whether this DM is a positive operator.
-        """
-        batch_dim = self.ansatz.batch_size
-        if batch_dim > 1:
-            raise ValueError(
-                "Physicality conditions are not implemented for batch dimension larger than 1."
-            )
-        A = self.ansatz.A[0]
-        m = A.shape[-1] // 2
-        gamma_A = A[:m, m:]
-
-        if (
-            math.real(math.norm(gamma_A - math.conj(gamma_A.T))) > settings.ATOL
-        ):  # checks if gamma_A is Hermitian
-            return False
-
-        return all(math.real(math.eigvals(gamma_A)) >= 0)
-
-    @property
-    def is_physical(self) -> bool:
-        r"""
-        Whether this DM is a physical density operator.
-        """
-        return self.is_positive and math.allclose(self.probability, 1, settings.ATOL)
-
-    @property
-    def probability(self) -> float:
-        r"""
-        Probability (trace) of this DM, using the batch dimension of the Ansatz
-        as a convex combination of states.
-        """
-        return math.sum(self._probabilities)
-
-    @property
-    def purity(self) -> float:
-        return self.L2_norm
-
-    @property
-    def _probabilities(self) -> RealVector:
-        r"""
-        Element-wise probabilities along the batch dimension of this DM.
-        Useful for cases where the batch dimension does not mean a convex combination of states.
-        """
-        idx_ket = self.wires.output.ket.indices
-        idx_bra = self.wires.output.bra.indices
-        rep = self.ansatz.trace(idx_ket, idx_bra)
-        return math.real(math.sum(rep.scalar))
-
-    @property
-    def _purities(self) -> RealVector:
-        r"""
-        Element-wise purities along the batch dimension of this DM.
-        Useful for cases where the batch dimension does not mean a convex combination of states.
-        """
-        return self._L2_norms / self._probabilities
-
-    @classmethod
-    def from_bargmann(
-        cls,
-        modes: Sequence[int],
-        triple: tuple[ComplexMatrix, ComplexVector, complex],
-        name: str | None = None,
-    ) -> State:
-        return DM.from_modes(modes, PolyExpAnsatz(*triple), name)
-
-    @classmethod
-    def from_fock(
-        cls,
-        modes: Sequence[int],
-        array: ComplexTensor,
-        name: str | None = None,
-        batched: bool = False,
-    ) -> State:
-        return DM.from_modes(modes, ArrayAnsatz(array, batched), name)
-
-    @classmethod
-    def from_modes(
-        cls,
-        modes: Sequence[int],
-        ansatz: PolyExpAnsatz | ArrayAnsatz | None = None,
-        name: str | None = None,
-    ) -> State:
-        modes = set(modes)
-        if ansatz and ansatz.num_vars != 2 * len(modes):
-            raise ValueError(
-                f"Expected a representation with {2*len(modes)} variables, found {ansatz.num_vars}."
-            )
-        wires = Wires(modes_out_bra=modes, modes_out_ket=modes)
-        return DM(Representation(ansatz, wires), name)
-
-    @classmethod
-    def from_phase_space(
-        cls,
-        modes: Sequence[int],
-        triple: tuple,
-        name: str | None = None,
-        s: float = 0,  # pylint: disable=unused-argument
-    ) -> DM:
-        r"""
-        Initializes a density matrix from the covariance matrix, vector of means and a coefficient,
-        which parametrize the s-parametrized phase space function
-        :math:`coeff * exp(-1/2(x-means)^T cov^{-1} (x-means))`.h:`coeff * exp((x-means)^T cov^{-1} (x-means))`.
-
-
-        Args:
-            modes: The modes of this states.
-            triple: The ``(cov, means, coeff)`` triple.
-            name: The name of this state.
-            s: The phase space parameter, defaults to 0 (Wigner).
-        """
-        cov, means, coeff = triple
-        cov = math.astensor(cov)
-        means = math.astensor(means)
-        shape_check(cov, means, 2 * len(modes), "Phase space")
-        return coeff * DM.from_modes(
-            modes,
-            PolyExpAnsatz.from_function(fn=wigner_to_bargmann_rho, cov=cov, means=means),
-            name,
-        )
-
-    @classmethod
-    def from_quadrature(
-        cls,
-        modes: Sequence[int],
-        triple: tuple[ComplexMatrix, ComplexVector, complex],
-        phi: float = 0.0,
-        name: str | None = None,
-    ) -> State:
-        r"""
-        Initializes a state from a triple (A,b,c) that parametrizes the wavefunction
-        as `c * exp(0.5 z^T A z + b^T z)` in the quadrature representation.
-
-        Args:
-            modes: The modes of this state.
-            triple: The ``(A, b, c)`` triple.
-            phi: The angle of the quadrature. 0 corresponds to the x quadrature (default).
-            name: The name of this state.
-
-        Returns:
-            A state of type ``cls``.
-
-        Raises:
-            ValueError: If the given triple has shapes that are inconsistent
-                with the number of modes.
-        """
-        QtoB = BtoQ(modes, phi).inverse()
-        Q = DM.from_modes(modes, PolyExpAnsatz(*triple))
-        return DM.from_modes(modes, (Q >> QtoB).ansatz, name)
-
-    @classmethod
-    def random(cls, modes: Sequence[int], m: int | None = None, max_r: float = 1.0) -> DM:
-        r"""
-        Samples a random density matrix. The final state has zero displacement.
-
-        Args:
-        modes: the modes where the state is defined over
-        m: is the number modes to be considered for tracing out from a random pure state (Ket)
-        if not specified, m is considered to be len(modes)
-        """
-        if m is None:
-            m = len(modes)
-
-        max_idx = max(modes)
-
-        ancilla = list(range(max_idx + 1, max_idx + m + 1))
-        full_wires = list(modes) + ancilla
-
-        psi = Ket.random(full_wires, max_r)
-        return psi[modes]
-
-    def auto_shape(
-        self, max_prob=None, max_shape=None, respect_manual_shape=True
-    ) -> tuple[int, ...]:
-        r"""
-        A good enough estimate of the Fock shape of this DM, defined as the shape of the Fock
-        array (batch excluded) if it exists, and if it doesn't exist it is computed as the shape
-        that captures at least ``settings.AUTOSHAPE_PROBABILITY`` of the probability mass of each
-        single-mode marginal (default 99.9%).
-        If the ``respect_manual_shape`` flag is set to ``True``, auto_shape will respect the
-        non-None values in ``manual_shape``.
-
-        Args:
-            max_prob: The maximum probability mass to capture in the shape (default in ``settings.AUTOSHAPE_PROBABILITY``).
-            max_shape: The maximum shape to compute (default in ``settings.AUTOSHAPE_MAX``).
-            respect_manual_shape: Whether to respect the non-None values in ``manual_shape``.
-        """
-        # experimental:
-        if self.ansatz.batch_size == 1:
-            try:  # fock
-                shape = self.ansatz.array.shape[1:]
-            except AttributeError:  # bargmann
-                if self.ansatz.polynomial_shape[0] == 0:
-                    ansatz = self.ansatz
-                    A, b, c = ansatz.A[0], ansatz.b[0], ansatz.c[0]
-                    ansatz = ansatz / self.probability
-                    shape = autoshape_numba(
-                        math.asnumpy(A),
-                        math.asnumpy(b),
-                        math.asnumpy(c),
-                        max_prob or settings.AUTOSHAPE_PROBABILITY,
-                        max_shape or settings.AUTOSHAPE_MAX,
-                    )
-                    shape = tuple(shape) + tuple(shape)
-                else:
-                    shape = [settings.AUTOSHAPE_MAX] * 2 * len(self.modes)
-        else:
-            warnings.warn("auto_shape only looks at the shape of the first element of the batch.")
-            shape = [settings.AUTOSHAPE_MAX] * 2 * len(self.modes)
-        if respect_manual_shape:
-            return tuple(c or s for c, s in zip(self.manual_shape, shape))
-        return tuple(shape)
-
-    def dm(self) -> DM:
-        r"""
-        The ``DM`` object obtained from this ``DM``.
-        """
-        return self
-
-    def expectation(self, operator: CircuitComponent):
-        r"""
-        The expectation value of an operator with respect to this DM.
-
-        Given the operator `O`, this function returns :math:`Tr\big(\rho O)`\, where :math:`\rho`
-        is the density matrix of this state.
-
-        The ``operator`` is expected to be a component with ket-like wires (i.e., output wires on
-        the ket side), density matrix-like wires (output wires on both ket and bra sides), or
-        unitary-like wires (input and output wires on the ket side).
-
-        Args:
-            operator: A ket-like, density-matrix like, or unitary-like circuit component.
-
-        Raise:
-            ValueError: If ``operator`` is not a ket-like, density-matrix like, or unitary-like
-                component.
-            ValueError: If ``operator`` is defined over a set of modes that is not a subset of the
-                modes of this state.
-        """
-        op_type, msg = _validate_operator(operator)
-        if op_type is OperatorType.INVALID_TYPE:
-            raise ValueError(msg)
-
-        if not operator.wires.modes.issubset(self.wires.modes):
-            msg = f"Expected an operator defined on a subset of modes `{self.modes}`, "
-            msg += f"found one defined on `{operator.modes}.`"
-            raise ValueError(msg)
-
-        leftover_modes = self.wires.modes - operator.wires.modes
-        if op_type is OperatorType.KET_LIKE:
-            result = self >> operator.dual
-            if leftover_modes:
-                result >>= TraceOut(leftover_modes)
-        elif op_type is OperatorType.DM_LIKE:
-            result = self >> operator.dual
-            if leftover_modes:
-                result >>= TraceOut(leftover_modes)
-        else:
-            result = (self @ operator) >> TraceOut(self.modes)
-
-        return result
-
-    def normalize(self) -> DM:
-        r"""
-        Returns a rescaled version of the state such that its probability is 1.
-        """
-        return self / self.probability
-
-    def __getitem__(self, modes: int | Sequence[int]) -> State:
-        r"""
-        Traces out all the modes except those given.
-        The result is returned with modes in increasing order.
-        """
-        if isinstance(modes, int):
-            modes = [modes]
-        modes = set(modes)
-
-        if not modes.issubset(self.modes):
-            msg = f"Expected a subset of `{self.modes}, found `{list(modes)}`."
-            raise ValueError(msg)
-
-        if self._parameter_set:
-            # if ``self`` has a parameter set it means it is a built-in state,
-            # in which case we slice the parameters
-            return self._getitem_builtin(modes)
-
-        # if ``self`` has no parameter set it is not a built-in state,
-        # in which case we trace the representation
-        wires = Wires(modes_out_bra=modes, modes_out_ket=modes)
-
-        idxz = [i for i, m in enumerate(self.modes) if m not in modes]
-        idxz_conj = [i + len(self.modes) for i, m in enumerate(self.modes) if m not in modes]
-        ansatz = self.ansatz.trace(idxz, idxz_conj)
-
-        return self._from_attributes(Representation(ansatz, wires), self.name)
-
-    def __rshift__(self, other: CircuitComponent) -> CircuitComponent:
-        r"""
-        Contracts ``self`` and ``other`` (output of self into the inputs of other),
-        adding the adjoints when they are missing. Given this is a ``DM`` object which
-        has both ket and bra wires at the output, expressions like ``dm >> u`` where
-        ``u`` is a unitary will automatically apply the adjoint of ``u`` on the bra side.
-
-        Returns a ``DM`` when the wires of the resulting components are compatible with
-        those of a ``DM``, a ``CircuitComponent`` otherwise, and a scalar if there are no wires left.
-        """
-        result = super().__rshift__(other)
-        if not isinstance(result, CircuitComponent):
-            return result  # scalar case handled here
-
-        if not result.wires.input and result.wires.bra.modes == result.wires.ket.modes:
-            return DM(result.representation)
-        return result
-
-
-class Ket(State):
-    r"""
-    Base class for all Hilbert space vectors.
-
-    Arguments:
-        modes: The modes of this ket.
-        ansatz: The ansatz of this ket.
-        name: The name of this ket.
-    """
-
-    short_name = "Ket"
-
-    @property
-    def is_physical(self) -> bool:
-        r"""
-        Whether the ket object is a physical one.
-        """
-        batch_dim = self.ansatz.batch_size
-        if batch_dim > 1:
-            raise ValueError(
-                "Physicality conditions are not implemented for batch dimension larger than 1."
-            )
-
-        A = self.ansatz.A[0]
-
-        return all(math.abs(math.eigvals(A)) < 1) and math.allclose(
-            self.probability, 1, settings.ATOL
-        )
-
-    @property
-    def probability(self) -> float:
-        r"""Probability of this Ket (L2 norm squared)."""
-        return self.L2_norm
-
-    @property
-    def purity(self) -> float:
-        return 1.0
-
-    @property
-    def _probabilities(self) -> RealVector:
-        r"""Element-wise L2 norm squared along the batch dimension of this Ket."""
-        return self._L2_norms
-
-    @classmethod
-    def from_bargmann(
-        cls,
-        modes: Sequence[int],
-        triple: tuple[ComplexMatrix, ComplexVector, complex],
-        name: str | None = None,
-    ) -> State:
-        return Ket.from_modes(modes, PolyExpAnsatz(*triple), name)
-
-    @classmethod
-    def from_fock(
-        cls,
-        modes: Sequence[int],
-        array: ComplexTensor,
-        name: str | None = None,
-        batched: bool = False,
-    ) -> State:
-        return Ket.from_modes(modes, ArrayAnsatz(array, batched), name)
-
-    @classmethod
-    def from_modes(
-        cls,
-        modes: Sequence[int],
-        ansatz: PolyExpAnsatz | ArrayAnsatz | None = None,
-        name: str | None = None,
-    ) -> State:
-        modes = set(modes)
-        if ansatz and ansatz.num_vars != len(modes):
-            raise ValueError(
-                f"Expected a representation with {len(modes)} variables, found {ansatz.num_vars}."
-            )
-        wires = Wires(modes_out_ket=modes)
-        return Ket(Representation(ansatz, wires), name)
-
-    @classmethod
-    def from_phase_space(
-        cls,
-        modes: Sequence[int],
-        triple: tuple,
-        name: str | None = None,
-        atol_purity: float | None = 1e-5,
-    ) -> Ket:
-        cov, means, coeff = triple
-        cov = math.astensor(cov)
-        means = math.astensor(means)
-        shape_check(cov, means, 2 * len(modes), "Phase space")
-        if atol_purity:
-            p = purity(cov)
-            if p < 1.0 - atol_purity:
-                msg = f"Cannot initialize a Ket: purity is {p:.5f} (must be at least 1.0-{atol_purity})."
-                raise ValueError(msg)
-        return Ket.from_modes(
-            modes,
-            coeff * PolyExpAnsatz.from_function(fn=wigner_to_bargmann_psi, cov=cov, means=means),
-            name,
-        )
-
-    @classmethod
-    def from_quadrature(
-        cls,
-        modes: Sequence[int],
-        triple: tuple[ComplexMatrix, ComplexVector, complex],
-        phi: float = 0.0,
-        name: str | None = None,
-    ) -> State:
-        QtoB = BtoQ(modes, phi).inverse()
-        Q = Ket.from_modes(modes, PolyExpAnsatz(*triple))
-        return Ket.from_modes(modes, (Q >> QtoB).ansatz, name)
-
-    @classmethod
-    def random(cls, modes: Sequence[int], max_r: float = 1.0) -> Ket:
-        r"""
-        Generates a random zero displacement state.
-
-        Args:
-            modes: The modes of the state.
-            max_r: Maximum squeezing parameter over which we make random choices.
-        Output is a Ket
-        """
-
-        m = len(modes)
-        S = math.random_symplectic(m, max_r)
-        transformation = (
-            1
-            / np.sqrt(2)
-            * math.block(
-                [
-                    [
-                        math.eye(m, dtype=math.complex128),
-                        math.eye(m, dtype=math.complex128),
-                    ],
-                    [
-                        -1j * math.eye(m, dtype=math.complex128),
-                        1j * math.eye(m, dtype=math.complex128),
-                    ],
-                ]
-            )
-        )
-        S = math.conj(math.transpose(transformation)) @ S @ transformation
-        S_1 = S[:m, :m]
-        S_2 = S[:m, m:]
-        A = S_2 @ math.conj(math.inv(S_1))  # use solve for inverse
-        b = math.zeros(m, dtype=A.dtype)
-        psi = cls.from_bargmann(modes, [[A], [b], [complex(1)]])
-        return psi.normalize()
-
-    def auto_shape(
-        self, max_prob=None, max_shape=None, respect_manual_shape=True
-    ) -> tuple[int, ...]:
-        r"""
-        A good enough estimate of the Fock shape of this Ket, defined as the shape of the Fock
-        array (batch excluded) if it exists, and if it doesn't exist it is computed as the shape
-        that captures at least ``settings.AUTOSHAPE_PROBABILITY`` of the probability mass of each
-        single-mode marginal (default 99.9%).
-        If the ``respect_manual_shape`` flag is set to ``True``, auto_shape will respect the
-        non-None values in ``manual_shape``.
-
-        Args:
-            max_prob: The maximum probability mass to capture in the shape (default from ``settings.AUTOSHAPE_PROBABILITY``).
-            max_shape: The maximum shape to compute (default from ``settings.AUTOSHAPE_MAX``).
-            respect_manual_shape: Whether to respect the non-None values in ``manual_shape``.
-        """
-        # experimental:
-        if self.ansatz.batch_size == 1:
-            try:  # fock
-                shape = self.ansatz.array.shape[1:]
-            except AttributeError:  # bargmann
-                if self.ansatz.polynomial_shape[0] == 0:
-                    ansatz = self.ansatz.conj & self.ansatz
-                    A, b, c = ansatz.A[0], ansatz.b[0], ansatz.c[0]
-                    ansatz = ansatz / self.probability
-                    shape = autoshape_numba(
-                        math.asnumpy(A),
-                        math.asnumpy(b),
-                        math.asnumpy(c),
-                        max_prob or settings.AUTOSHAPE_PROBABILITY,
-                        max_shape or settings.AUTOSHAPE_MAX,
-                    )
-                else:
-                    shape = [settings.AUTOSHAPE_MAX] * len(self.modes)
-        else:
-            warnings.warn("auto_shape only looks at the shape of the first element of the batch.")
-            shape = [settings.AUTOSHAPE_MAX] * len(self.modes)
-        if respect_manual_shape:
-            return tuple(c or s for c, s in zip(self.manual_shape, shape))
-        return tuple(shape)
-
-    def dm(self) -> DM:
-        r"""
-        The ``DM`` object obtained from this ``Ket``.
-        """
-        dm = self @ self.adjoint
-        ret = DM(dm.representation, self.name)
-        ret.manual_shape = self.manual_shape + self.manual_shape
-        return ret
-
-    def expectation(self, operator: CircuitComponent):
-        r"""
-        The expectation value of an operator calculated with respect to this Ket.
-
-        Given the operator `O`, this function returns :math:`Tr\big(|\psi\rangle\langle\psi| O)`\,
-        where :math:`|\psi\rangle` is the vector representing this state.
-
-        The ``operator`` is expected to be a component with ket-like wires (i.e., output wires on
-        the ket side), density matrix-like wires (output wires on both ket and bra sides), or
-        unitary-like wires (input and output wires on the ket side).
-
-        Args:
-            operator: A ket-like, density-matrix like, or unitary-like circuit component.
-
-        Raise:
-            ValueError: If ``operator`` is not a ket-like, density-matrix like, or unitary-like
-                component.
-            ValueError: If ``operator`` is defined over a set of modes that is not a subset of the
-                modes of this state.
-        """
-        op_type, msg = _validate_operator(operator)
-        if op_type is OperatorType.INVALID_TYPE:
-            raise ValueError(msg)
-
-        if not operator.wires.modes.issubset(self.wires.modes):
-            msg = f"Expected an operator defined on a subset of modes `{self.modes}`, "
-            msg += f"found one defined on `{operator.modes}.`"
-            raise ValueError(msg)
-
-        leftover_modes = self.wires.modes - operator.wires.modes
-        if op_type is OperatorType.KET_LIKE:
-            result = self @ operator.dual
-            result @= result.adjoint
-            result >>= TraceOut(leftover_modes)
-
-        elif op_type is OperatorType.DM_LIKE:
-            result = (self.adjoint @ (self @ operator.dual)) >> TraceOut(leftover_modes)
-
-        else:
-            result = (self @ operator) >> self.dual
-
-        return result
-
-    def normalize(self) -> Ket:
-        r"""
-        Returns a rescaled version of the state such that its probability is 1
-        """
-        return self / math.sqrt(self.probability)
-
-    def __getitem__(self, modes: int | Sequence[int]) -> State:
-        r"""
-        Reduced density matrix obtained by tracing out all the modes except those in the given
-        ``modes``. Note that the result is returned with modes in increasing order.
-        """
-        if isinstance(modes, int):
-            modes = [modes]
-        modes = set(modes)
-
-        if not modes.issubset(self.modes):
-            raise ValueError(f"Expected a subset of `{self.modes}, found `{list(modes)}`.")
-
-        if self._parameter_set:
-            # if ``self`` has a parameter set, it is a built-in state, and we slice the
-            # parameters
-            return self._getitem_builtin(modes)
-
-        # if ``self`` has no parameter set, it is not a built-in state.
-        # we must turn it into a density matrix and slice the representation
-        return self.dm()[modes]
-
-    def __rshift__(self, other: CircuitComponent | Scalar) -> CircuitComponent | Batch[Scalar]:
-        r"""
-        Contracts ``self`` and ``other`` (output of self into the inputs of other),
-        adding the adjoints when they are missing. Given this is a ``Ket`` object which
-        has only ket wires at the output, in expressions like ``ket >> channel`` where ``channel``
-        has wires on the ket and bra sides the adjoint of ket is automatically added, effectively
-        calling ``ket.adjoint @ (ket @ channel)`` and the method returns a new ``DM``.
-        In expressions lke ``ket >> u`` where ``u`` is a unitary, the adjoint of ``ket`` is
-        not needed and the method returns a new ``Ket``.
-
-        Returns a ``DM`` or a ``Ket`` when the wires of the resulting components are compatible
-        with those of a ``DM`` or of a ``Ket``. Returns a ``CircuitComponent`` in general,
-        and a (batched) scalar if there are no wires left, for convenience.
-        """
-        result = super().__rshift__(other)
-        if not isinstance(result, CircuitComponent):
-            return result  # scalar case handled here
-
-        if not result.wires.input:
-            if not result.wires.bra:
-                return Ket(result.representation)
-            elif result.wires.bra.modes == result.wires.ket.modes:
-                return DM(result.representation)
-        return result
-=======
-        display(fig)
->>>>>>> 67b86240
+        display(fig)