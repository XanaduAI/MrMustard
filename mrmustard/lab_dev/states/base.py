# Copyright 2023 Xanadu Quantum Technologies Inc.

# Licensed under the Apache License, Version 2.0 (the "License");
# you may not use this file except in compliance with the License.
# You may obtain a copy of the License at

#     http://www.apache.org/licenses/LICENSE-2.0

# Unless required by applicable law or agreed to in writing, software
# distributed under the License is distributed on an "AS IS" BASIS,
# WITHOUT WARRANTIES OR CONDITIONS OF ANY KIND, either express or implied.
# See the License for the specific language governing permissions and
# limitations under the License.

# pylint: disable=abstract-method, chained-comparison, use-dict-literal, protected-access, inconsistent-return-statements

"""
This module contains the base classes for the available quantum states.

In the docstrings defining the available states we provide a definition in terms of
the covariance matrix :math:`V` and the vector of means :math:`r`. Additionally, we
provide the ``(A, b, c)`` triples that define the states in the Fock Bargmann
representation.
"""

from __future__ import annotations

from typing import Optional, Sequence, Union

from enum import Enum
import warnings
<<<<<<< HEAD

from IPython.display import display
from plotly.subplots import make_subplots
import plotly.graph_objects as go
import numpy as np

from mrmustard import math, settings, widgets
=======
from IPython.display import display, HTML
from mako.template import Template
from plotly.subplots import make_subplots
import plotly.graph_objects as go
import numpy as np
from mrmustard import math, settings
>>>>>>> c61ac1dc
from mrmustard.math.parameters import Variable
from mrmustard.physics.fock import quadrature_distribution
from mrmustard.physics.wigner import wigner_discretized
from mrmustard.utils.typing import (
    Batch,
    ComplexMatrix,
    ComplexTensor,
    ComplexVector,
    RealVector,
    Scalar,
)
from mrmustard.physics.bargmann import (
    wigner_to_bargmann_psi,
    wigner_to_bargmann_rho,
    norm_ket,
    trace_dm,
)
from mrmustard.math.lattice.strategies.vanilla import autoshape_numba
from mrmustard.physics.gaussian import purity
from mrmustard.physics.representations import Bargmann, Fock
from mrmustard.lab_dev.utils import shape_check
from mrmustard.physics.ansatze import (
    bargmann_Abc_to_phasespace_cov_means,
)
from mrmustard.lab_dev.circuit_components_utils import BtoPS, BtoQ, TraceOut
from mrmustard.lab_dev.circuit_components import CircuitComponent
from mrmustard.lab_dev.wires import Wires

__all__ = ["State", "DM", "Ket"]

# ~~~~~~~
# Helpers
# ~~~~~~~


class OperatorType(Enum):
    r"""
    A convenience Enum class used to tag the type operators in the ``expectation`` method
    of ``Ket``\s and ``DM``\s.
    """

    KET_LIKE = 1
    DM_LIKE = 2
    UNITARY_LIKE = 3
    INVALID_TYPE = 4


def _validate_operator(operator: CircuitComponent) -> tuple[OperatorType, str]:
    r"""
    A function used to validate an operator inside the ``expectation`` method of ``Ket`` and
    ``DM``.

    If ``operator`` is ket-like, density matrix-like, or unitary-like, returns the corresponding
    ``OperatorType`` and an empty string. Otherwise, it returns ``INVALID_TYPE`` and an error
    message.
    """
    w = operator.wires

    # check if operator is ket-like
    if w.ket.output and not w.ket.input and not w.bra:
        return (
            OperatorType.KET_LIKE,
            "",
        )

    # check if operator is density matrix-like
    if w.ket.output and w.bra.output and not w.ket.input and not w.bra.input:
        if not w.ket.output.modes == w.bra.output.modes:
            msg = "Found DM-like operator with different modes for ket and bra wires."
            return OperatorType.INVALID_TYPE, msg
        return OperatorType.DM_LIKE, ""

    # check if operator is unitary-like
    if w.ket.input and w.ket.output and not w.bra.input and not w.bra.input:
        if not w.ket.input.modes == w.ket.output.modes:
            msg = "Found unitary-like operator with different modes for input and output wires."
            return OperatorType.INVALID_TYPE, msg
        return OperatorType.UNITARY_LIKE, ""

    msg = "Cannot calculate the expectation value of the given ``operator``."
    return OperatorType.INVALID_TYPE, msg


# ~~~~~~~
# Classes
# ~~~~~~~


class State(CircuitComponent):
    r"""
    Base class for all states.
    """

    @classmethod
    def from_bargmann(
        cls,
        modes: Sequence[int],
        triple: tuple[ComplexMatrix, ComplexVector, complex],
        name: Optional[str] = None,
    ) -> State:
        r"""
        Initializes a state of type ``cls`` from an ``(A, b, c)`` triple
        parametrizing the Ansatz in Bargmann representation.

        .. code-block::

            >>> from mrmustard.physics.representations import Bargmann
            >>> from mrmustard.physics.triples import coherent_state_Abc
            >>> from mrmustard.lab_dev import Ket

            >>> modes = [0, 1]
            >>> triple = coherent_state_Abc(x=[0.1, 0.2])  # parallel coherent states

            >>> coh = Ket.from_bargmann(modes, triple)
            >>> assert coh.modes == modes
            >>> assert coh.representation == Bargmann(*triple)
            >>> assert isinstance(coh, Ket)

        Args:
            modes: The modes of this states.
            triple: The ``(A, b, c)`` triple.
            name: The name of this state.

        Returns:
            A state.

        Raises:
            ValueError: If the ``A`` or ``b`` have a shape that is inconsistent with
                the number of modes.
        """
        return cls(modes, Bargmann(*triple), name)

    @classmethod
    def from_fock(
        cls,
        modes: Sequence[int],
        array: ComplexTensor,
        name: Optional[str] = None,
        batched: bool = False,
    ) -> State:
        r"""
        Initializes a state of type ``cls`` from an array parametrizing the
        state in Fock representation.

        .. code-block::

            >>> from mrmustard.physics.representations import Fock
            >>> from mrmustard.physics.triples import coherent_state_Abc
            >>> from mrmustard.lab_dev import Coherent, Ket

            >>> modes = [0]
            >>> array = Coherent(modes, x=0.1).to_fock().representation.array
            >>> coh = Ket.from_fock(modes, array, batched=True)

            >>> assert coh.modes == modes
            >>> assert coh.representation == Fock(array, batched=True)
            >>> assert isinstance(coh, Ket)

        Args:
            modes: The modes of this states.
            array: The Fock array.
            name: The name of this state.
            batched: Whether the given array is batched.

        Returns:
            A state.

        Raises:
            ValueError: If the given array has a shape that is inconsistent with the number of
                modes.
        """
        return cls(modes, Fock(array, batched), name)

    @classmethod
    def from_phase_space(
        cls,
        modes: Sequence[int],
        cov: ComplexMatrix,
        means: ComplexMatrix,
        name: Optional[str] = None,
        atol_purity: Optional[float] = 1e-5,
    ) -> Ket | DM:  # pylint: disable=abstract-method
        r"""
        Initializes a state from the covariance matrix and the vector of means of a state in
        phase space.

        Note that if the given covariance matrix and vector of means are consistent with a pure
        state, a ``Ket`` is returned. Otherwise, a ``DM`` is returned. One can skip this check by
        setting ``atol_purity`` to ``None``.

        Args:
            modes: The modes of this states.
            cov: The covariance matrix.
            means: The vector of means.
            name: The name of this state.
            atol_purity: If ``atol_purity`` is given, the purity of the state is computed, and an
                error is raised if its value is smaller than ``1-atol_purity`` or larger than
                ``1+atol_purity``. If ``None``, this check is skipped.

        Returns:
            A state.

        Raises:
            ValueError: If the given ``cov`` and ``means`` have shapes that are inconsistent
                with the number of modes.
            ValueError: If ``atol_purity`` is not ``None`` and the purity of the returned state
                is smaller than ``1-atol_purity`` or larger than ``1+atol_purity``.
        """
        raise NotImplementedError

    @classmethod
    def from_quadrature(
        cls,
        modes: Sequence[int],
        triple: tuple[ComplexMatrix, ComplexVector, complex],
        phi: float = 0.0,
        name: Optional[str] = None,
    ) -> State:
        r"""
        Initializes a state from a triple (A,b,c) that parametrizes the wavefunction
        as `c * exp(0.5 z^T A z + b^T z)` in the quadrature representation.

        Args:
            modes: The modes of this state.
            triple: The ``(A, b, c)`` triple.
            phi: The angle of the quadrature. 0 corresponds to the x quadrature (default).
            name: The name of this state.

        Returns:
            A state of type ``cls``.

        Raises:
            ValueError: If the given triple has shapes that are inconsistent
                with the number of modes.
        """
        QtoB = BtoQ(modes, phi).inverse()
        Q = cls(modes, Bargmann(*triple))
        return cls(modes, (Q >> QtoB).representation, name)

    @property
    def _L2_norms(self) -> RealVector:
        r"""
        The `L2` norm squared of a ``Ket``, or the Hilbert-Schmidt norm of a ``DM``,
        element-wise along the batch dimension.
        """
        settings.UNSAFE_ZIP_BATCH = True
        rep = self >> self.dual
        settings.UNSAFE_ZIP_BATCH = False
        return math.real(rep)

    @property
    def L2_norm(self) -> float:
        r"""
        The `L2` norm squared of a ``Ket``, or the Hilbert-Schmidt norm of a ``DM``.
        """
        return math.sum(math.real(self >> self.dual))

    @property
    def probability(self) -> float:
        r"""
        Returns :math:`\langle\psi|\psi\rangle` for ``Ket`` states
        :math:`|\psi\rangle` and :math:`\text{Tr}(\rho)` for ``DM`` states :math:`\rho`.
        """
        raise NotImplementedError

    @property
    def purity(self) -> float:
        r"""
        The purity of this state.
        """
        raise NotImplementedError

    @property
    def is_pure(self):
        r"""
        Whether this state is pure.
        """
        return math.allclose(self.purity, 1.0)

    def phase_space(self, s: float) -> tuple:
        r"""
        Returns the phase space parametrization of a state, consisting in a covariance matrix, a vector of means and a scaling coefficient. When a state is a linear superposition of Gaussians, each of cov, means, coeff are arranged in a batch.
        Phase space representations are labelled by an ``s`` parameter (float) which modifies the exponent of :math:`D_s(\gamma) = e^{\frac{s}{2}|\gamma|^2}D(\gamma)`, which is the operator basis used to expand phase space density matrices.
        The ``s`` parameter typically takes the values of -1, 0, 1 to indicate Glauber/Wigner/Husimi functions.

        Args:
            s: The phase space parameter

            Returns:
                The covariance matrix, the mean vector and the coefficient of the state in s-parametrized phase space.
        """
        if not isinstance(self.representation, Bargmann):
            raise ValueError("Can calculate phase space only for Bargmann states.")

        new_state = self >> BtoPS(self.modes, s=s)
        return bargmann_Abc_to_phasespace_cov_means(*new_state.bargmann)

    def visualize_2d(
        self,
        xbounds: tuple[int, int] = (-6, 6),
        pbounds: tuple[int, int] = (-6, 6),
        resolution: int = 200,
        colorscale: str = "viridis",
    ) -> Union[go.Figure, None]:
        r"""
        2D visualization of the Wigner function of this state.

        Plots the Wigner function on a heatmap, alongside the probability distributions on the
        two quadrature axis.

        .. code-block::

            >>> from mrmustard.lab_dev import Coherent

            >>> state = Coherent([0], x=1) / 2**0.5 + Coherent([0], x=-1) / 2**0.5
            >>> # state.visualize_2d()

        Args:
            xbounds: The range of the `x` axis.
            pbounds: The range of the `p` axis.
            resolution: The number of bins on each axes.
            colorscale: A colorscale. Must be one of ``Plotly``\'s built-in continuous color
                scales.

        Returns:
            A ``Plotly`` figure representing the state in 2D.

        Raises:
            ValueError: If this state is a multi-mode state.
        """
        if self.n_modes > 1:
            raise ValueError("2D visualization not available for multi-mode states.")

        state = self.to_fock()
        state = state if isinstance(state, DM) else state.dm()
        dm = math.sum(state.representation.array, axes=[0])

        x, prob_x = quadrature_distribution(dm)
        p, prob_p = quadrature_distribution(dm, np.pi / 2)

        mask_x = math.asnumpy([xi >= xbounds[0] and xi <= xbounds[1] for xi in x])
        x = x[mask_x]
        prob_x = prob_x[mask_x]

        mask_p = math.asnumpy([pi >= pbounds[0] and pi <= pbounds[1] for pi in p])
        p = p[mask_p]
        prob_p = prob_p[mask_p]

        xvec = np.linspace(*xbounds, resolution)
        pvec = np.linspace(*pbounds, resolution)
        z, xs, ps = wigner_discretized(dm, xvec, pvec)
        xs = xs[:, 0]
        ps = ps[0, :]

        fig = make_subplots(
            rows=2,
            cols=2,
            column_widths=[2, 1],
            row_heights=[1, 2],
            vertical_spacing=0.05,
            horizontal_spacing=0.05,
            shared_xaxes="columns",
            shared_yaxes="rows",
        )

        # X-P plot
        # note: heatmaps revert the y axes, which is why the minus in `y=-ps` is required
        fig_21 = go.Heatmap(
            x=xs,
            y=-ps,
            z=math.transpose(z),
            colorscale=colorscale,
            name="Wigner function",
            autocolorscale=False,
        )
        fig.add_trace(fig_21, row=2, col=1)
        fig.update_traces(row=2, col=1, showscale=False)
        fig.update_xaxes(range=xbounds, title_text="x", row=2, col=1)
        fig.update_yaxes(range=pbounds, title_text="p", row=2, col=1)

        # X quadrature probability distribution
        fig_11 = go.Scatter(x=x, y=prob_x, line=dict(color="steelblue", width=2), name="Prob(x)")
        fig.add_trace(fig_11, row=1, col=1)
        fig.update_xaxes(range=xbounds, row=1, col=1, showticklabels=False)
        fig.update_yaxes(title_text="Prob(x)", range=(0, max(prob_x)), row=1, col=1)

        # P quadrature probability distribution
        fig_22 = go.Scatter(x=prob_p, y=-p, line=dict(color="steelblue", width=2), name="Prob(p)")
        fig.add_trace(fig_22, row=2, col=2)
        fig.update_xaxes(title_text="Prob(p)", range=(0, max(prob_p)), row=2, col=2)
        fig.update_yaxes(range=pbounds, row=2, col=2, showticklabels=False)

        fig.update_layout(
            height=500,
            width=500,
            plot_bgcolor="aliceblue",
            margin=dict(l=20, r=20, t=30, b=20),
            showlegend=False,
        )
        fig.update_xaxes(
            showline=True,
            linewidth=1,
            linecolor="black",
            mirror=True,
            tickfont_family="Arial Black",
        )
        fig.update_yaxes(
            showline=True,
            linewidth=1,
            linecolor="black",
            mirror=True,
            tickfont_family="Arial Black",
        )

        return fig

    def visualize_3d(
        self,
        xbounds: tuple[int] = (-6, 6),
        pbounds: tuple[int] = (-6, 6),
        resolution: int = 200,
        colorscale: str = "viridis",
    ) -> Union[go.Figure, None]:
        r"""
        3D visualization of the Wigner function of this state on a surface plot.

        Args:
            xbounds: The range of the `x` axis.
            pbounds: The range of the `p` axis.
            resolution: The number of bins on each axes.
            colorscale: A colorscale. Must be one of ``Plotly``\'s built-in continuous color
                scales.

        Returns:
            A ``Plotly`` figure representing the state in 3D.

        Raises:
            ValueError: If this state is a multi-mode state.
        """
        if self.n_modes != 1:
            raise ValueError("3D visualization not available for multi-mode states.")

        state = self.to_fock()
        state = state if isinstance(state, DM) else state.dm()
        dm = math.sum(state.representation.array, axes=[0])

        xvec = np.linspace(*xbounds, resolution)
        pvec = np.linspace(*pbounds, resolution)
        z, xs, ps = wigner_discretized(dm, xvec, pvec)
        xs = xs[:, 0]
        ps = ps[0, :]

        fig = go.Figure(
            data=go.Surface(
                x=xs,
                y=ps,
                z=z,
                colorscale=colorscale,
                hovertemplate="x: %{x:.3f}"
                + "<br>p: %{y:.3f}"
                + "<br>W(x, p): %{z:.3f}<extra></extra>",
            )
        )

        fig.update_layout(
            autosize=False,
            width=500,
            height=500,
            margin=dict(l=0, r=0, b=0, t=0),
            scene_camera_eye=dict(x=-2.1, y=0.88, z=0.64),
        )
        fig.update_traces(
            contours_z=dict(
                show=True, usecolormap=True, highlightcolor="limegreen", project_z=False
            )
        )
        fig.update_traces(
            contours_y=dict(show=True, usecolormap=True, highlightcolor="red", project_y=False)
        )
        fig.update_traces(
            contours_x=dict(show=True, usecolormap=True, highlightcolor="yellow", project_x=False)
        )
        fig.update_scenes(
            xaxis_title_text="x",
            yaxis_title_text="p",
            zaxis_title_text="Wigner function",
        )
        fig.update_xaxes(title_text="x")
        fig.update_yaxes(title="p")

        return fig

    def visualize_dm(
        self,
        cutoff: Optional[int] = None,
    ) -> Union[go.Figure, None]:
        r"""
        Plots the absolute value :math:`abs(\rho)` of the density matrix :math:`\rho` of this state
        on a heatmap.

        Args:
            cutoff: The desired cutoff. Defaults to the value of auto_shape.

        Returns:
            A ``Plotly`` figure representing absolute value of the density matrix of this state.

        Raises:
            ValueError: If this state is a multi-mode state.
        """
        if self.n_modes != 1:
            raise ValueError("DM visualization not available for multi-mode states.")
        state = self.to_fock(cutoff)
        state = state if isinstance(state, DM) else state.dm()
        dm = math.sum(state.representation.array, axes=[0])

        fig = go.Figure(
            data=go.Heatmap(z=abs(dm), colorscale="viridis", name="abs(ρ)", showscale=False)
        )
        fig.update_yaxes(autorange="reversed")
        fig.update_layout(
            height=257,
            width=257,
            margin=dict(l=30, r=30, t=30, b=20),
        )
        fig.update_xaxes(title_text=f"abs(ρ), cutoff={dm.shape[0]}")

        return fig

    def _ipython_display_(self):  # pragma: no cover
        is_ket = isinstance(self, Ket)
        is_fock = isinstance(self.representation, Fock)
        display(widgets.state(self, is_ket=is_ket, is_fock=is_fock))

    def _getitem_builtin_state(self, modes: set[int]):
        r"""
        A convenience function to slice built-in states.

        Built-in states come with a parameter set. To slice them, we simply slice the parameter
        set, and then used the sliced parameter set to re-initialize them.

        This approach avoids computing the representation, which may be expensive. Additionally,
        it allows returning trainable states.
        """
        # slice the parameter set
        items = [i for i, m in enumerate(self.modes) if m in modes]
        kwargs = {}
        for name, param in self._parameter_set[items].all_parameters.items():
            kwargs[name] = param.value
            if isinstance(param, Variable):
                kwargs[name + "_trainable"] = True
                kwargs[name + "_bounds"] = param.bounds

        return self.__class__(modes, **kwargs)


class DM(State):
    r"""
    Base class for density matrices.

    Args:
        modes: The modes of this density matrix.
        representation: The representation of this density matrix.
        name: The name of this density matrix.
    """

    short_name = "DM"

    def __init__(
        self,
        modes: Sequence[int] = (),
        representation: Optional[Bargmann | Fock] = None,
        name: Optional[str] = None,
    ):
        if representation and representation.ansatz.num_vars != 2 * len(modes):
            raise ValueError(
                f"Expected a representation with {2*len(modes)} variables, found {representation.ansatz.num_vars}."
            )
        super().__init__(
            modes_out_bra=modes,
            modes_out_ket=modes,
            name=name,
        )
        if representation is not None:
            self._representation = representation

    def auto_shape(
        self, max_prob=None, max_shape=None, respect_manual_shape=True
    ) -> tuple[int, ...]:
        r"""
        A good enough estimate of the Fock shape of this DM, defined as the shape of the Fock
        array (batch excluded) if it exists, and if it doesn't exist it is computed as the shape
        that captures at least ``settings.AUTOSHAPE_PROBABILITY`` of the probability mass of each
        single-mode marginal (default 99.9%).
        If the ``respect_manual_shape`` flag is set to ``True``, auto_shape will respect the
        non-None values in ``manual_shape``.

        Args:
            max_prob: The maximum probability mass to capture in the shape (default in ``settings.AUTOSHAPE_PROBABILITY``).
            max_shape: The maximum shape to compute (default in ``settings.AUTOSHAPE_MAX``).
            respect_manual_shape: Whether to respect the non-None values in ``manual_shape``.
        """
        # experimental:
        if self.representation.ansatz.batch_size == 1:
            try:  # fock
                shape = self._representation.array.shape[1:]
            except AttributeError:  # bargmann
                repr = self.representation
                A, b, c = repr.A[0], repr.b[0], repr.c[0]
                repr = repr / trace_dm(A, b, c)
                shape = autoshape_numba(
                    math.asnumpy(A),
                    math.asnumpy(b),
                    math.asnumpy(c),
                    max_prob or settings.AUTOSHAPE_PROBABILITY,
                    max_shape or settings.AUTOSHAPE_MAX,
                )
                shape = tuple(shape) + tuple(shape)
        else:
            warnings.warn("auto_shape only looks at the shape of the first element of the batch.")
            shape = [settings.AUTOSHAPE_MAX] * 2 * len(self.modes)
        if respect_manual_shape:
            return tuple(c or s for c, s in zip(self.manual_shape, shape))
        return tuple(shape)

    @classmethod
    def from_phase_space(
        cls,
        modes: Sequence[int],
        triple: tuple,
        name: Optional[str] = None,
        s: float = 0,  # pylint: disable=unused-argument
    ) -> DM:
        r"""
        Initializes a density matrix from the covariance matrix, vector of means and a coefficient,
        which parametrize the s-parametrized phase space function
        :math:`coeff * exp(-1/2(x-means)^T cov^{-1} (x-means))`.h:`coeff * exp((x-means)^T cov^{-1} (x-means))`.


        Args:
            modes: The modes of this states.
            triple: The ``(cov, means, coeff)`` triple.
            name: The name of this state.
            s: The phase space parameter, defaults to 0 (Wigner).
        """
        cov, means, coeff = triple
        cov = math.astensor(cov)
        means = math.astensor(means)
        shape_check(cov, means, 2 * len(modes), "Phase space")
        return coeff * DM(
            modes,
            Bargmann.from_function(fn=wigner_to_bargmann_rho, cov=cov, means=means),
            name,
        )

    def normalize(self) -> DM:
        r"""
        Returns a rescaled version of the state such that its probability is 1.
        """
        return self / self.probability

    @property
    def _probabilities(self) -> RealVector:
        r"""Element-wise probabilities along the batch dimension of this DM.
        Useful for cases where the batch dimension does not mean a convex combination of states.
        """
        idx_ket = self.wires.output.ket.indices
        idx_bra = self.wires.output.bra.indices
        rep = self.representation.trace(idx_ket, idx_bra)
        return math.real(math.sum(rep.scalar))

    @property
    def probability(self) -> float:
        r"""Probability (trace) of this DM, using the batch dimension of the Ansatz
        as a convex combination of states."""
        return math.sum(self._probabilities)

    @property
    def _purities(self) -> RealVector:
        r"""Element-wise purities along the batch dimension of this DM.
        Useful for cases where the batch dimension does not mean a convex combination of states.
        """
        return self._L2_norms / self._probabilities

    @property
    def purity(self) -> float:
        return self.L2_norm

    def expectation(self, operator: CircuitComponent):
        r"""
        The expectation value of an operator with respect to this DM.

        Given the operator `O`, this function returns :math:`Tr\big(\rho O)`\, where :math:`\rho`
        is the density matrix of this state.

        The ``operator`` is expected to be a component with ket-like wires (i.e., output wires on
        the ket side), density matrix-like wires (output wires on both ket and bra sides), or
        unitary-like wires (input and output wires on the ket side).

        Args:
            operator: A ket-like, density-matrix like, or unitary-like circuit component.

        Raise:
            ValueError: If ``operator`` is not a ket-like, density-matrix like, or unitary-like
                component.
            ValueError: If ``operator`` is defined over a set of modes that is not a subset of the
                modes of this state.
        """
        op_type, msg = _validate_operator(operator)
        if op_type is OperatorType.INVALID_TYPE:
            raise ValueError(msg)

        if not operator.wires.modes.issubset(self.wires.modes):
            msg = f"Expected an operator defined on a subset of modes `{self.modes}`, "
            msg += f"found one defined on `{operator.modes}.`"
            raise ValueError(msg)

        leftover_modes = self.wires.modes - operator.wires.modes
        if op_type is OperatorType.KET_LIKE:
            result = self >> operator.dual
            if leftover_modes:
                result >>= TraceOut(leftover_modes)
        elif op_type is OperatorType.DM_LIKE:
            result = self >> operator.dual
            if leftover_modes:
                result >>= TraceOut(leftover_modes)
        else:
            result = (self @ operator) >> TraceOut(self.modes)

        return result

    def __rshift__(self, other: CircuitComponent) -> CircuitComponent:
        r"""
        Contracts ``self`` and ``other`` (output of self into the inputs of other),
        adding the adjoints when they are missing. Given this is a ``DM`` object which
        has both ket and bra wires at the output, expressions like ``dm >> u`` where
        ``u`` is a unitary will automatically apply the adjoint of ``u`` on the bra side.

        Returns a ``DM`` when the wires of the resulting components are compatible with
        those of a ``DM``, a ``CircuitComponent`` otherwise, and a scalar if there are no wires left.
        """
        result = super().__rshift__(other)
        if not isinstance(result, CircuitComponent):
            return result  # scalar case handled here

        w = result.wires
        if not w.input and w.bra.modes == w.ket.modes:
            return DM(w.modes, result.representation)
        return result

    def __getitem__(self, modes: Union[int, Sequence[int]]) -> State:
        r"""
        Traces out all the modes except those given.
        The result is returned with modes in increasing order.
        """
        if isinstance(modes, int):
            modes = [modes]
        modes = set(modes)

        if not modes.issubset(self.modes):
            msg = f"Expected a subset of `{self.modes}, found `{list(modes)}`."
            raise ValueError(msg)

        if self._parameter_set:
            # if ``self`` has a parameter set it means it is a built-in state,
            # in which case we slice the parameters
            return self._getitem_builtin_state(modes)

        # if ``self`` has no parameter set it is not a built-in state,
        # in which case we trace the representation
        wires = Wires(modes_out_bra=modes, modes_out_ket=modes)

        idxz = [i for i, m in enumerate(self.modes) if m not in modes]
        idxz_conj = [i + len(self.modes) for i, m in enumerate(self.modes) if m not in modes]
        representation = self.representation.trace(idxz, idxz_conj)

        return self.__class__._from_attributes(
            representation, wires, self.name
        )  # pylint: disable=protected-access

    @classmethod
    def random(cls, modes, m=None, max_r=1.0):
        r"""
        Samples a random density matrix. The final state has zero displacement.

        Args:
        modes: the modes where the state is defined over
        m: is the number modes to be considered for tracing out from a random pure state (Ket)
        if not specified, m is considered to be len(modes)
        """
        if m is None:
            m = len(modes)

        max_idx = max(modes)

        ancilla = list(range(max_idx + 1, max_idx + m + 1))
        full_wires = modes + ancilla

        psi = Ket.random(full_wires, max_r)
        return psi[modes]


class Ket(State):
    r"""
    Base class for all Hilbert space vectors.

    Arguments:
        modes: The modes of this ket.
        representation: The representation of this ket.
        name: The name of this ket.
    """

    short_name = "Ket"

    def __init__(
        self,
        modes: Sequence[int] = (),
        representation: Optional[Bargmann | Fock] = None,
        name: Optional[str] = None,
    ):
        if representation and representation.ansatz.num_vars != len(modes):
            raise ValueError(
                f"Expected a representation with {len(modes)} variables, found {representation.ansatz.num_vars}."
            )
        super().__init__(
            modes_out_ket=modes,
            name=name,
        )
        if representation is not None:
            self._representation = representation

    def auto_shape(
        self, max_prob=None, max_shape=None, respect_manual_shape=True
    ) -> tuple[int, ...]:
        r"""
        A good enough estimate of the Fock shape of this Ket, defined as the shape of the Fock
        array (batch excluded) if it exists, and if it doesn't exist it is computed as the shape
        that captures at least ``settings.AUTOSHAPE_PROBABILITY`` of the probability mass of each
        single-mode marginal (default 99.9%).
        If the ``respect_manual_shape`` flag is set to ``True``, auto_shape will respect the
        non-None values in ``manual_shape``.

        Args:
            max_prob: The maximum probability mass to capture in the shape (default from ``settings.AUTOSHAPE_PROBABILITY``).
            max_shape: The maximum shape to compute (default from ``settings.AUTOSHAPE_MAX``).
            respect_manual_shape: Whether to respect the non-None values in ``manual_shape``.
        """
        # experimental:
        if self.representation.ansatz.batch_size == 1:
            try:  # fock
                shape = self._representation.array.shape[1:]
            except AttributeError:  # bargmann
                repr = self.representation.conj() & self.representation
                A, b, c = repr.A[0], repr.b[0], repr.c[0]
                repr = repr / norm_ket(A, b, c)
                shape = autoshape_numba(
                    math.asnumpy(A),
                    math.asnumpy(b),
                    math.asnumpy(c),
                    max_prob or settings.AUTOSHAPE_PROBABILITY,
                    max_shape or settings.AUTOSHAPE_MAX,
                )
        else:
            warnings.warn("auto_shape only looks at the shape of the first element of the batch.")
            shape = [settings.AUTOSHAPE_MAX] * len(self.modes)
        if respect_manual_shape:
            return tuple(c or s for c, s in zip(self.manual_shape, shape))
        return tuple(shape)

    @classmethod
    def from_phase_space(
        cls,
        modes: Sequence[int],
        triple: tuple,
        name: Optional[str] = None,
        atol_purity: Optional[float] = 1e-5,
    ) -> Ket:
        cov, means, coeff = triple
        cov = math.astensor(cov)
        means = math.astensor(means)
        shape_check(cov, means, 2 * len(modes), "Phase space")
        if atol_purity:
            p = purity(cov)
            if p < 1.0 - atol_purity:
                msg = f"Cannot initialize a Ket: purity is {p:.5f} (must be at least 1.0-{atol_purity})."
                raise ValueError(msg)
        return Ket(
            modes,
            coeff * Bargmann.from_function(fn=wigner_to_bargmann_psi, cov=cov, means=means),
            name,
        )

    def normalize(self) -> Ket:
        r"""
        Returns a rescaled version of the state such that its probability is 1
        """
        return self / math.sqrt(self.probability)

    @property
    def _probabilities(self) -> RealVector:
        r"""Element-wise L2 norm squared along the batch dimension of this Ket."""
        return self._L2_norms

    @property
    def probability(self) -> float:
        r"""Probability of this Ket (L2 norm squared)."""
        return self.L2_norm

    @property
    def _purities(self) -> float:
        r"""Purity of each ket in the batch."""
        return math.ones((self.representation.ansatz.batch_size,), math.float64)

    @property
    def purity(self) -> float:
        return 1.0

    def dm(self) -> DM:
        r"""
        The ``DM`` object obtained from this ``Ket``.
        """
        dm = self @ self.adjoint
        ret = DM._from_attributes(dm.representation, dm.wires, self.name)
        ret.manual_shape = self.manual_shape + self.manual_shape
        return ret

    def expectation(self, operator: CircuitComponent):
        r"""
        The expectation value of an operator calculated with respect to this Ket.

        Given the operator `O`, this function returns :math:`Tr\big(|\psi\rangle\langle\psi| O)`\,
        where :math:`|\psi\rangle` is the vector representing this state.

        The ``operator`` is expected to be a component with ket-like wires (i.e., output wires on
        the ket side), density matrix-like wires (output wires on both ket and bra sides), or
        unitary-like wires (input and output wires on the ket side).

        Args:
            operator: A ket-like, density-matrix like, or unitary-like circuit component.

        Raise:
            ValueError: If ``operator`` is not a ket-like, density-matrix like, or unitary-like
                component.
            ValueError: If ``operator`` is defined over a set of modes that is not a subset of the
                modes of this state.
        """
        op_type, msg = _validate_operator(operator)
        if op_type is OperatorType.INVALID_TYPE:
            raise ValueError(msg)

        if not operator.wires.modes.issubset(self.wires.modes):
            msg = f"Expected an operator defined on a subset of modes `{self.modes}`, "
            msg += f"found one defined on `{operator.modes}.`"
            raise ValueError(msg)

        leftover_modes = self.wires.modes - operator.wires.modes
        if op_type is OperatorType.KET_LIKE:
            result = self @ operator.dual
            result @= result.adjoint
            result >>= TraceOut(leftover_modes)

        elif op_type is OperatorType.DM_LIKE:
            result = (self.adjoint @ (self @ operator.dual)) >> TraceOut(leftover_modes)

        else:
            result = (self @ operator) >> self.dual

        return result

    def __getitem__(self, modes: Union[int, Sequence[int]]) -> State:
        r"""
        Reduced density matrix obtained by tracing out all the modes except those in the given
        ``modes``. Note that the result is returned with modes in increasing order.
        """
        if isinstance(modes, int):
            modes = [modes]
        modes = set(modes)

        if not modes.issubset(self.modes):
            msg = f"Expected a subset of `{self.modes}, found `{list(modes)}`."
            raise ValueError(msg)

        if self._parameter_set:
            # if ``self`` has a parameter set, it is a built-in state, and we slice the
            # parameters
            return self._getitem_builtin_state(modes)

        # if ``self`` has no parameter set, it is not a built-in state.
        # we must turn it into a density matrix and slice the representation
        return self.dm()[modes]

    def __rshift__(self, other: CircuitComponent | Scalar) -> CircuitComponent | Batch[Scalar]:
        r"""
        Contracts ``self`` and ``other`` (output of self into the inputs of other),
        adding the adjoints when they are missing. Given this is a ``Ket`` object which
        has only ket wires at the output, in expressions like ``ket >> channel`` where ``channel``
        has wires on the ket and bra sides the adjoint of ket is automatically added, effectively
        calling ``ket.adjoint @ (ket @ channel)`` and the method returns a new ``DM``.
        In expressions lke ``ket >> u`` where ``u`` is a unitary, the adjoint of ``ket`` is
        not needed and the method returns a new ``Ket``.

        Returns a ``DM`` or a ``Ket`` when the wires of the resulting components are compatible
        with those of a ``DM`` or of a ``Ket``. Returns a ``CircuitComponent`` in general,
        and a (batched) scalar if there are no wires left, for convenience.
        """
        result = super().__rshift__(other)
        if not isinstance(result, CircuitComponent):
            return result  # scalar case handled here

        if not result.wires.input:
            if not result.wires.bra:
                return Ket(result.wires.modes, result.representation)
            elif result.wires.bra.modes == result.wires.ket.modes:
                result = DM(result.wires.modes, result.representation)
        return result

    @classmethod
    def random(cls, modes, max_r=1.0):
        r"""
        generates random states with 0 displacement, using the random_symplectic funcionality
        Args: "modes" are the modes where the state is defined on
        Output is a Ket
        """
        # TODO: use __class_getitem_ and sample from broader probabilities
        # TODO: random any gate

        # generate a random ket repr.
        # e.g. S = math.random_symplectic(dim) and then apply to vacuum
        m = len(modes)
        S = math.random_symplectic(m, max_r)
        transformation = (
            1
            / np.sqrt(2)
            * math.block(
                [
                    [math.eye(m, dtype=math.complex128), math.eye(m, dtype=math.complex128)],
                    [
                        -1j * math.eye(m, dtype=math.complex128),
                        1j * math.eye(m, dtype=math.complex128),
                    ],
                ]
            )
        )
        S = math.conj(math.transpose(transformation)) @ S @ transformation
        S_1 = S[:m, :m]
        S_2 = S[:m, m:]
        A = S_2 @ math.conj(math.inv(S_1))  # use solve for inverse
        b = math.zeros(m, dtype=A.dtype)
        psi = cls.from_bargmann(modes, [[A], [b], [complex(1)]])
        return psi.normalize()<|MERGE_RESOLUTION|>--- conflicted
+++ resolved
@@ -29,7 +29,6 @@
 
 from enum import Enum
 import warnings
-<<<<<<< HEAD
 
 from IPython.display import display
 from plotly.subplots import make_subplots
@@ -37,14 +36,6 @@
 import numpy as np
 
 from mrmustard import math, settings, widgets
-=======
-from IPython.display import display, HTML
-from mako.template import Template
-from plotly.subplots import make_subplots
-import plotly.graph_objects as go
-import numpy as np
-from mrmustard import math, settings
->>>>>>> c61ac1dc
 from mrmustard.math.parameters import Variable
 from mrmustard.physics.fock import quadrature_distribution
 from mrmustard.physics.wigner import wigner_discretized
