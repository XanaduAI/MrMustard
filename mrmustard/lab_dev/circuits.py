# Copyright 2023 Xanadu Quantum Technologies Inc.

# Licensed under the Apache License, Version 2.0 (the "License");
# you may not use this file except in compliance with the License.
# You may obtain a copy of the License at

#     http://www.apache.org/licenses/LICENSE-2.0

# Unless required by applicable law or agreed to in writing, software
# distributed under the License is distributed on an "AS IS" BASIS,
# WITHOUT WARRANTIES OR CONDITIONS OF ANY KIND, either express or implied.
# See the License for the specific language governing permissions and
# limitations under the License.


"""
A class to simulate quantum circuits.
"""

from __future__ import annotations

from collections import defaultdict
<<<<<<< HEAD
from typing import Optional, Sequence, Union, Any
=======
from pydoc import locate
from typing import Optional, Sequence, Union

>>>>>>> 4ac64c1b
from mrmustard import math, settings
from mrmustard.utils.serialize import save
from mrmustard.lab_dev.circuit_components import CircuitComponent
from mrmustard.lab_dev import bb

__all__ = ["Circuit"]


class Circuit:
    r"""
    A quantum circuit. It is a sequence of uncontracted components, which leaves the
    possibility of contracting them in different orders. The order in which the components
    are contracted is specified by the ``path`` attribute.

    Different orders of contraction lead to the same result, but the cost of the contraction
    can vary significantly. The ``optimize`` method optimizes the Fock shapes and the contraction
    path of the circuit, while the ``contract`` method contracts the components in the order
    specified by the ``path`` attribute.

    .. code-block::

        >>> from mrmustard.lab_dev import BSgate, Sgate, Vacuum, Circuit

        >>> vac = Vacuum([0, 1, 2])
        >>> s01 = Sgate([0, 1], r=[0.1, 0.2])
        >>> bs01 = BSgate([0, 1])
        >>> bs12 = BSgate([1, 2])

        >>> components = [vac, s01, bs01, bs12]
        >>> circ = Circuit(components)
        >>> assert circ.components == components

    New components (or entire circuits) can be appended using the ``>>`` operator.

    .. code-block::

        >>> from mrmustard.lab_dev import BSgate, Sgate, Vacuum, Circuit

        >>> vac = Vacuum([0, 1, 2])
        >>> s01 = Sgate([0, 1], r=[0.1, 0.2])
        >>> bs01 = BSgate([0, 1])
        >>> bs12 = BSgate([1, 2])

        >>> circ1 = Circuit() >> vac >> s01
        >>> circ2 = Circuit([bs01]) >> bs12
        >>> assert circ1 >> circ2 == Circuit([vac, s01, bs01, bs12])

    Args:
        components: A list of circuit components.
    """

    def __init__(
        self,
        components: Optional[Sequence[CircuitComponent]] = None,
    ) -> None:
        self.components = [c._light_copy() for c in components] if components else []
        self._graph = bb.parse(self.components)
        self.path: list[tuple[int, int]] = [
            (0, i) for i in range(1, len(self.components))
        ]  # default path (likely not optimal)
        self._optimized_graph = bb.Graph()

    def optimize(self, n_init=100, with_BF_heuristic: bool = True, verbose: bool = True) -> None:
        r"""
        Optimizes the Fock shapes and the contraction path of this circuit.
        It allows one to exclude the 1BF and 1FB heuristic in case contracting 1-wire Fock/Bagmann
        components with multimode Bargmann/Fock components leads to a higher total cost.

        Args:
            with_BF_heuristic: If True (default), the 1BF/1FB heuristics are included in the optimization process.
            verbose: If True (default), the progress of the optimization is shown.
        """
        self._optimize_fock_shapes(verbose)
        if with_BF_heuristic:
            self._optimize_contraction_path(
                n_init, ("1BB", "2BB", "1BF", "1FB", "1FF", "2FF"), verbose
            )
        else:
            self._optimize_contraction_path(n_init, ("1BB", "2BB", "1FF", "2FF"), verbose)

    def contract(self) -> CircuitComponent:
        r"""
        Contracts the components in this circuit in the order specified by the ``path`` attribute.

        Returns:
            The result of contracting the circuit.

        Raises:
            ValueError: If ``circuit`` has an incomplete path.
        """
        if len(self.path) != len(self) - 1:
            msg = f"``circuit.path`` needs to specify {len(self) - 1} contractions, found "
            msg += (
                f"{len(self.path)}. Please run the ``.optimize()`` method or set the path manually."
            )
            raise ValueError(msg)

        ret = dict(enumerate(self.components))
        for idx0, idx1 in self.path:
            ret[idx0] = ret[idx0] >> ret.pop(idx1)

        return list(ret.values())[0]

    def _optimize_fock_shapes(self, verbose: bool) -> None:
        r"""
        Optimizes the Fock shapes of the components in this circuit.
        It starts by matching the existing connected wires and keeps the smaller shape,
        then it enforces the BSgate symmetry (conservation of photon number) to further
        reduce the shapes across the circuit.
        This operation acts in place.
        """
        if verbose:
            print("===== Optimizing Fock shapes =====")
        self._graph = bb.optimize_fock_shapes(self._graph, 0, verbose)
        for i, c in enumerate(self.components):
            c.manual_shape = self._graph.component(i).shape

    def _optimize_contraction_path(
        self,
        n_init: int,
        heuristics: tuple[str, ...],
        verbose: bool,
    ) -> None:
        r"""
        Optimizes the contraction path for this circuit. Possible heuristics are
        1BB, 2BB, 1BF, 1FB, 1FF, 2FF. See explanation in the ``optimize`` method.

        Args:
            graph: The graph to contract.
            n_init: The number of random contractions to find an initial cost upper bound.
            heuristics: A sequence of patterns to reduce in order.
            verbose: show the progress of the optimization.
        """
        self._optimized_graph = bb.optimal_contraction(self._graph, n_init, heuristics, verbose)
        self.path = list(self._optimized_graph.solution)

    def check_contraction(self, n: int) -> None:
        r"""
        An auxiliary function that helps visualize the contraction path of the circuit.

        Shows the remaining components and the corresponding contraction indices after n
        of the contractions in ``self.path``.

        .. code-block::

                >>> from mrmustard.lab_dev import BSgate, Sgate, Vacuum, Circuit

                >>> vac = Vacuum([0, 1, 2])
                >>> s01 = Sgate([0, 1], r=[0.1, 0.2])
                >>> bs01 = BSgate([0, 1])
                >>> bs12 = BSgate([1, 2])

                >>> circ = Circuit([vac, s01, bs01, bs12])

                >>> # ``circ`` has no path: all the components are available, and indexed
                >>> # as they appear in the list of components
                >>> circ.check_contraction(0)  # no contractions
                <BLANKLINE>
                → index: 0
                mode 0:     ◖Vac◗
                mode 1:     ◖Vac◗
                mode 2:     ◖Vac◗
                <BLANKLINE>
                <BLANKLINE>
                → index: 1
                mode 0:   ──S(0.1,0.0)
                mode 1:   ──S(0.2,0.0)
                <BLANKLINE>
                <BLANKLINE>
                → index: 2
                mode 0:   ──╭•──────────
                mode 1:   ──╰BS(0.0,0.0)
                <BLANKLINE>
                <BLANKLINE>
                → index: 3
                mode 1:   ──╭•──────────
                mode 2:   ──╰BS(0.0,0.0)
                <BLANKLINE>
                <BLANKLINE>
                <BLANKLINE>

                >>> # start building the path manually
                >>> circ.path = ((0, 1), (2, 3), (0, 2))

                >>> circ.check_contraction(1)  # after 1 contraction
                <BLANKLINE>
                → index: 0
                mode 0:     ◖Vac◗──S(0.1,0.0)
                mode 1:     ◖Vac◗──S(0.2,0.0)
                mode 2:     ◖Vac◗────────────
                <BLANKLINE>
                <BLANKLINE>
                → index: 2
                mode 0:   ──╭•──────────
                mode 1:   ──╰BS(0.0,0.0)
                <BLANKLINE>
                <BLANKLINE>
                → index: 3
                mode 1:   ──╭•──────────
                mode 2:   ──╰BS(0.0,0.0)
                <BLANKLINE>
                <BLANKLINE>
                <BLANKLINE>

                >>> circ.check_contraction(2)  # after 2 contractions
                <BLANKLINE>
                → index: 0
                mode 0:     ◖Vac◗──S(0.1,0.0)
                mode 1:     ◖Vac◗──S(0.2,0.0)
                mode 2:     ◖Vac◗────────────
                <BLANKLINE>
                <BLANKLINE>
                → index: 2
                mode 0:   ──╭•────────────────────────
                mode 1:   ──╰BS(0.0,0.0)──╭•──────────
                mode 2:                 ──╰BS(0.0,0.0)
                <BLANKLINE>
                <BLANKLINE>
                <BLANKLINE>

                >>> circ.check_contraction(3)  # after 3 contractions
                <BLANKLINE>
                → index: 0
                mode 0:     ◖Vac◗──S(0.1,0.0)──╭•────────────────────────
                mode 1:     ◖Vac◗──S(0.2,0.0)──╰BS(0.0,0.0)──╭•──────────
                mode 2:     ◖Vac◗────────────────────────────╰BS(0.0,0.0)
                <BLANKLINE>
                <BLANKLINE>
                <BLANKLINE>


        Raises:
            ValueError: If ``circuit.path`` contains invalid contractions.
        """
        remaining = {i: Circuit([c]) for i, c in enumerate(self.components)}
        for idx0, idx1 in self.path[:n]:
            try:
                left = remaining[idx0].components
                right = remaining.pop(idx1).components
                remaining[idx0] = Circuit(left + right)
            except KeyError as e:
                wrong_key = idx0 if idx0 not in remaining else idx1
                msg = f"index {wrong_key} in pair ({idx0}, {idx1}) is invalid."
                raise ValueError(msg) from e

        msg = "\n"
        for idx, circ in remaining.items():
            msg += f"→ index: {idx}"
            msg += f"{circ}\n"

        print(msg)

<<<<<<< HEAD
    def __eq__(self, other: Any) -> bool:
        if not isinstance(other, Circuit):
            return False
=======
    def make_path(self, strategy: str = "l2r") -> None:
        r"""
        Automatically generates a path for this circuit.

        The available strategies are:
            * ``l2r``: The two left-most components are contracted together, then the
                resulting component is contracted with the third one from the left, et cetera.
            * ``r2l``: The two right-most components are contracted together, then the
                resulting component is contracted with the third one from the right, et cetera.

        Args:
            strategy: The strategy used to generate the path.
        """
        if strategy == "l2r":
            self.path = [(0, i) for i in range(1, len(self))]
        elif strategy == "r2l":
            self.path = [(i, i + 1) for i in range(len(self) - 2, -1, -1)]
        else:
            msg = f"Strategy ``{strategy}`` is not available."
            raise ValueError(msg)

    def validate_path(self, path) -> None:
        r"""
        A convenience function to check whether a given contraction path is valid for this circuit.

        Uses the wires' ``ids`` to understand what pairs of wires would be contracted, if the
        simulation was carried from left to right. Next, it checks whether ``path`` is an equivalent
        contraction path, meaning that it instructs to contract the same wires as a ``l2r`` path.

        Args:
            path: A candidate contraction path.

        Raises:
            ValueError: If the given path is not equivalent to a left-to-right path.
        """
        wires = [c.wires for c in self.components]

        # if at least one of the ``Wires`` has wires on the bra side, add the adjoint
        # to all the other ``Wires``
        add_adjoints = len(set(bool(w.bra) for w in wires)) != 1
        if add_adjoints:
            wires = [(w @ w.adjoint)[0] if bool(w.bra) is False else w for w in wires]

        # if the circuit has no graph, compute it
        if not self._graph:
            # a dictionary to store the ``ids`` of the dangling wires
            ids_dangling_wires = {m: {"ket": None, "bra": None} for w in wires for m in w.modes}

            # populate the graph
            for w in wires:
                # if there is a dangling wire, add a contraction
                for m in w.input.ket.modes:  # ket side
                    if ids_dangling_wires[m]["ket"]:
                        self._graph[ids_dangling_wires[m]["ket"]] = w.input.ket[m].ids[0]
                        ids_dangling_wires[m]["ket"] = None
                for m in w.input.bra.modes:  # bra side
                    if ids_dangling_wires[m]["bra"]:
                        self._graph[ids_dangling_wires[m]["bra"]] = w.input.bra[m].ids[0]
                        ids_dangling_wires[m]["bra"] = None

                # update the dangling wires
                for m in w.output.ket.modes:  # ket side
                    if w.output.ket[m].ids:
                        if ids_dangling_wires[m]["ket"]:
                            raise ValueError("Dangling wires cannot be overwritten.")
                        ids_dangling_wires[m]["ket"] = w.output.ket[m].ids[0]
                for m in w.output.bra.modes:  # bra side
                    if w.output.bra[m].ids:
                        if ids_dangling_wires[m]["bra"]:
                            raise ValueError("Dangling wires cannot be overwritten.")
                        ids_dangling_wires[m]["bra"] = w.output.bra[m].ids[0]

        # use ``self._graph`` to validate the path
        remaining = dict(enumerate(wires))
        for i1, i2 in path:
            overlap_ket = remaining[i1].output.ket.modes & remaining[i2].input.ket.modes
            for m in overlap_ket:
                key = remaining[i1].output.ket[m].ids[0]
                val = remaining[i2].input.ket[m].ids[0]
                if self._graph[key] != val:
                    raise ValueError(f"The contraction ``{(i1, i2)}`` is invalid.")

            overlap_bra = remaining[i1].output.bra.modes & remaining[i2].input.bra.modes
            for m in overlap_bra:
                key = remaining[i1].output.bra[m].ids[0]
                val = remaining[i2].input.bra[m].ids[0]
                if self._graph[key] != val:
                    raise ValueError(f"The contraction ``{i1, i2}`` is invalid.")

            remaining[i1] = (remaining[i1] @ remaining.pop(i2))[0]

    def serialize(self, filestem: str = None):
        r"""
        Serialize a Circuit.

        Args:
            filestem: An optional name to give the resulting file saved to disk.
        """
        components, data = list(zip(*[c._serialize() for c in self.components]))
        kwargs = {
            "arrays": {f"{k}:{i}": v for i, arrs in enumerate(data) for k, v in arrs.items()},
            "path": self.path,
            "components": components,
        }
        return save(type(self), filename=filestem, **kwargs)

    @classmethod
    def deserialize(cls, data: dict) -> Circuit:
        r"""Deserialize a Circuit."""
        comps, path = map(data.pop, ("components", "path"))

        for k, v in data.items():
            kwarg, i = k.split(":")
            comps[int(i)][kwarg] = v

        classes: list[CircuitComponent] = [locate(c.pop("class")) for c in comps]
        circ = cls([c._deserialize(comp_data) for c, comp_data in zip(classes, comps)])
        if path:  # re-evaluates the hidden `_graph` property
            circ.path = [tuple(p) for p in path]
        return circ

    def __eq__(self, other: Circuit) -> bool:
>>>>>>> 4ac64c1b
        return self.components == other.components

    def __getitem__(self, idx: int) -> CircuitComponent:
        r"""
        The component in position ``idx`` of this circuit's components.
        """
        return self.components[idx]

    def __len__(self):
        r"""
        The number of components in this circuit.
        """
        return len(self.components)

    def __rshift__(self, other: Union[CircuitComponent, Circuit]) -> Circuit:
        r"""
        Returns a ``Circuit`` that contains all the components of ``self`` as well as
        ``other`` if ``other`` is a ``CircuitComponent``, or ``other.components`` if
        ``other`` is a ``Circuit``).
        """
        if isinstance(other, CircuitComponent):
            other = Circuit([other])
        return Circuit(self.components + other.components)

    # pylint: disable=too-many-branches,too-many-statements
    def __repr__(self) -> str:
        r"""
        A string-based representation of this component.
        """

        def component_to_str(comp: CircuitComponent) -> list[str]:
            r"""
            Generates a list string-based representation for the given component.

            If ``comp`` is not a controlled gate, the list contains as many elements modes as in
            ``comp.modes``. For example, if ``comp=Sgate([0, 1, 5], r=[0.1, 0.2, 0.5])``, it returns
            ``['Sgate(0.1,0.0)', 'Sgate(0.2,0.0)', 'Sgate(0.5,0.0)']``.

            If ``comp`` is a controlled gate, the list contains the string that needs to be added to
            the target mode. For example, if``comp=BSgate([0, 1], 1, 2)``, it returns
            ``['BSgate(0.0,0.0)']``.

            Args:
                comp: A circuit component.
            """
            cc_name = comp.short_name
            parallel = isinstance(cc_name, list)
            if not comp.wires.input:
                cc_names = [
                    f"◖{cc_name[i] if parallel else cc_name}◗" for i in range(len(comp.modes))
                ]
            elif not comp.wires.output:
                cc_names = [
                    f"|{cc_name[i] if parallel else cc_name})=" for i in range(len(comp.modes))
                ]
            elif cc_name not in control_gates:
                cc_names = [
                    f"{cc_name[i] if parallel else cc_name}" for i in range(len(comp.modes))
                ]
            else:
                cc_names = [f"{cc_name}"]

            if comp.parameter_set.names and settings.DRAW_CIRCUIT_PARAMS:
                values = []
                for name in comp.parameter_set.names:
                    param = comp.parameter_set.constants.get(
                        name
                    ) or comp.parameter_set.variables.get(name)
                    new_values = math.atleast_1d(param.value)
                    if len(new_values) == 1 and cc_name not in control_gates:
                        new_values = math.tile(new_values, (len(comp.modes),))
                    values.append(math.asnumpy(new_values))
                return [
                    cc_names[i] + str(val).replace(" ", "") for i, val in enumerate(zip(*values))
                ]
            return cc_names

        if len(self) == 0:
            return ""

        modes = set(sorted([m for c in self.components for m in c.modes]))
        n_modes = len(modes)

        # update this when new controlled gates are added
        control_gates = ["BSgate", "MZgate", "CZgate", "CXgate"]

        # create a dictionary ``lines`` mapping modes to the heigth of the corresponding line
        #  in the drawing, where:
        # - heigth ``0`` is the mode with smallest index and drawn on the top line
        # - height ``1`` is the second mode from the top
        # - etc.
        lines = {m: h for h, m in enumerate(modes)}

        # create a dictionary ``wires`` that maps height ``h`` to "──" if the line contains
        # a mode, or to "  " if the line does not contain a mode
        wires = {h: "  " for h in range(n_modes)}

        # generate a dictionary to map x-axis coordinates to the components drawn at
        # those coordinates
        layers = defaultdict(list)
        x = 0
        for c1 in self.components:
            # if a component would overlap, increase the x-axis coordinate
            span_c1 = set(range(min(c1.modes), max(c1.modes) + 1))
            for c2 in layers[x]:
                span_c2 = set(range(min(c2.modes), max(c2.modes) + 1))
                if span_c1.intersection(span_c2):
                    x += 1
                    break
            # add component to the dictionary
            layers[x].append(c1)

        # store the returned drawing in a dictionary mapping heigths to strings
        drawing_dict = {height: "" for height in range(n_modes)}

        # loop through the layers and add the components to ``drawing_dict``
        for layer in layers.values():
            for comp in layer:
                # there are two types of components: the controlled gates, and all the other ones
                if comp.name in control_gates:
                    control = min(lines[m] for m in comp.modes)
                    target = max(lines[m] for m in comp.modes)

                    # update ``wires`` and start the line with "──"
                    wires[control] = "──"
                    wires[target] = "──"
                    drawing_dict[control] += "──"
                    drawing_dict[target] += "──"

                    drawing_dict[control] += "╭"
                    drawing_dict[target] += "╰"
                    for h in range(target + 1, control):
                        drawing_dict[h] += "├" if h in comp.modes else "|"

                    drawing_dict[control] += "•"
                    drawing_dict[target] += component_to_str(comp)[0]
                else:
                    labels = component_to_str(comp)
                    for i, m in enumerate(comp.modes):
                        # update ``wires`` and start the line with "──" or "  "
                        if comp.wires.input.modes:
                            wires[lines[m]] = "──"
                        drawing_dict[lines[m]] += wires[lines[m]]

                        # draw the label
                        drawing_dict[lines[m]] += labels[i]

                        # update ``wires`` again
                        if comp.wires.output.modes:
                            wires[lines[m]] = "──"
                        else:
                            wires[lines[m]] = "  "

            # ensure that all the strings in the final drawing have the same lenght
            max_len = max(len(v) for v in drawing_dict.values())
            for h in range(n_modes):
                drawing_dict[h] = drawing_dict[h].ljust(max_len, wires[h][0])

                # add a special character to mark the end of the layer
                drawing_dict[h] += "//"

        # break the drawing in chunks of length <90 characters that can be
        # drawn on top of each other
        for h in range(n_modes):
            splits = drawing_dict[h].split("//")
            drawing_dict[h] = [splits[0]]
            for split in splits[1:]:
                if len(drawing_dict[h][-1] + split) < 90:
                    drawing_dict[h][-1] += split
                else:
                    drawing_dict[h].append(split)
        n_chunks = len(drawing_dict[0])

        # every chunk starts with a recap of the modes
        chunk_start = [f"mode {mode}:   " for mode in modes]
        chunk_start = [s.rjust(max(len(s) for s in chunk_start), " ") for s in chunk_start]

        # every chunk starts with a recap of the modes
        chunk_start = [f"mode {mode}:   " for mode in modes]
        chunk_start = [s.rjust(max(len(s) for s in chunk_start), " ") for s in chunk_start]

        # every chunk starts with a recap of the modes
        chunk_start = [f"mode {mode}:   " for mode in modes]
        chunk_start = [s.rjust(max(len(s) for s in chunk_start), " ") for s in chunk_start]

        # generate the drawing
        ret = ""
        for chunk_idx in range(n_chunks):
            for height in range(n_modes):
                ret += "\n" + chunk_start[height]
                if n_chunks > 1 and chunk_idx != 0:
                    ret += "--- "
                ret += drawing_dict[height][chunk_idx]
                if n_chunks > 1 and chunk_idx != n_chunks - 1:
                    ret += " ---"
            ret += "\n\n"

        return ret<|MERGE_RESOLUTION|>--- conflicted
+++ resolved
@@ -20,13 +20,9 @@
 from __future__ import annotations
 
 from collections import defaultdict
-<<<<<<< HEAD
 from typing import Optional, Sequence, Union, Any
-=======
 from pydoc import locate
-from typing import Optional, Sequence, Union
-
->>>>>>> 4ac64c1b
+
 from mrmustard import math, settings
 from mrmustard.utils.serialize import save
 from mrmustard.lab_dev.circuit_components import CircuitComponent
@@ -279,102 +275,6 @@
 
         print(msg)
 
-<<<<<<< HEAD
-    def __eq__(self, other: Any) -> bool:
-        if not isinstance(other, Circuit):
-            return False
-=======
-    def make_path(self, strategy: str = "l2r") -> None:
-        r"""
-        Automatically generates a path for this circuit.
-
-        The available strategies are:
-            * ``l2r``: The two left-most components are contracted together, then the
-                resulting component is contracted with the third one from the left, et cetera.
-            * ``r2l``: The two right-most components are contracted together, then the
-                resulting component is contracted with the third one from the right, et cetera.
-
-        Args:
-            strategy: The strategy used to generate the path.
-        """
-        if strategy == "l2r":
-            self.path = [(0, i) for i in range(1, len(self))]
-        elif strategy == "r2l":
-            self.path = [(i, i + 1) for i in range(len(self) - 2, -1, -1)]
-        else:
-            msg = f"Strategy ``{strategy}`` is not available."
-            raise ValueError(msg)
-
-    def validate_path(self, path) -> None:
-        r"""
-        A convenience function to check whether a given contraction path is valid for this circuit.
-
-        Uses the wires' ``ids`` to understand what pairs of wires would be contracted, if the
-        simulation was carried from left to right. Next, it checks whether ``path`` is an equivalent
-        contraction path, meaning that it instructs to contract the same wires as a ``l2r`` path.
-
-        Args:
-            path: A candidate contraction path.
-
-        Raises:
-            ValueError: If the given path is not equivalent to a left-to-right path.
-        """
-        wires = [c.wires for c in self.components]
-
-        # if at least one of the ``Wires`` has wires on the bra side, add the adjoint
-        # to all the other ``Wires``
-        add_adjoints = len(set(bool(w.bra) for w in wires)) != 1
-        if add_adjoints:
-            wires = [(w @ w.adjoint)[0] if bool(w.bra) is False else w for w in wires]
-
-        # if the circuit has no graph, compute it
-        if not self._graph:
-            # a dictionary to store the ``ids`` of the dangling wires
-            ids_dangling_wires = {m: {"ket": None, "bra": None} for w in wires for m in w.modes}
-
-            # populate the graph
-            for w in wires:
-                # if there is a dangling wire, add a contraction
-                for m in w.input.ket.modes:  # ket side
-                    if ids_dangling_wires[m]["ket"]:
-                        self._graph[ids_dangling_wires[m]["ket"]] = w.input.ket[m].ids[0]
-                        ids_dangling_wires[m]["ket"] = None
-                for m in w.input.bra.modes:  # bra side
-                    if ids_dangling_wires[m]["bra"]:
-                        self._graph[ids_dangling_wires[m]["bra"]] = w.input.bra[m].ids[0]
-                        ids_dangling_wires[m]["bra"] = None
-
-                # update the dangling wires
-                for m in w.output.ket.modes:  # ket side
-                    if w.output.ket[m].ids:
-                        if ids_dangling_wires[m]["ket"]:
-                            raise ValueError("Dangling wires cannot be overwritten.")
-                        ids_dangling_wires[m]["ket"] = w.output.ket[m].ids[0]
-                for m in w.output.bra.modes:  # bra side
-                    if w.output.bra[m].ids:
-                        if ids_dangling_wires[m]["bra"]:
-                            raise ValueError("Dangling wires cannot be overwritten.")
-                        ids_dangling_wires[m]["bra"] = w.output.bra[m].ids[0]
-
-        # use ``self._graph`` to validate the path
-        remaining = dict(enumerate(wires))
-        for i1, i2 in path:
-            overlap_ket = remaining[i1].output.ket.modes & remaining[i2].input.ket.modes
-            for m in overlap_ket:
-                key = remaining[i1].output.ket[m].ids[0]
-                val = remaining[i2].input.ket[m].ids[0]
-                if self._graph[key] != val:
-                    raise ValueError(f"The contraction ``{(i1, i2)}`` is invalid.")
-
-            overlap_bra = remaining[i1].output.bra.modes & remaining[i2].input.bra.modes
-            for m in overlap_bra:
-                key = remaining[i1].output.bra[m].ids[0]
-                val = remaining[i2].input.bra[m].ids[0]
-                if self._graph[key] != val:
-                    raise ValueError(f"The contraction ``{i1, i2}`` is invalid.")
-
-            remaining[i1] = (remaining[i1] @ remaining.pop(i2))[0]
-
     def serialize(self, filestem: str = None):
         r"""
         Serialize a Circuit.
@@ -406,7 +306,8 @@
         return circ
 
     def __eq__(self, other: Circuit) -> bool:
->>>>>>> 4ac64c1b
+        if not isinstance(other, Circuit):
+            return false
         return self.components == other.components
 
     def __getitem__(self, idx: int) -> CircuitComponent:
