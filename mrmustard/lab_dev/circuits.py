# Copyright 2023 Xanadu Quantum Technologies Inc.

# Licensed under the Apache License, Version 2.0 (the "License");
# you may not use this file except in compliance with the License.
# You may obtain a copy of the License at

#     http://www.apache.org/licenses/LICENSE-2.0

# Unless required by applicable law or agreed to in writing, software
# distributed under the License is distributed on an "AS IS" BASIS,
# WITHOUT WARRANTIES OR CONDITIONS OF ANY KIND, either express or implied.
# See the License for the specific language governing permissions and
# limitations under the License.

# pylint: disable=too-many-branches

"""
A class to quantum circuits.
"""

from __future__ import annotations

from collections import defaultdict
<<<<<<< HEAD
from typing import Sequence
=======
from pydoc import locate
from typing import Optional, Sequence, Union

>>>>>>> 4ac64c1b
from mrmustard import math, settings
from mrmustard.utils.serialize import save
from mrmustard.lab_dev.circuit_components import CircuitComponent
from mrmustard.lab_dev.transformations import BSgate

__all__ = ["Circuit"]


class Circuit:
    r"""
    A quantum circuit. It is a sequence of uncontracted components, which leaves the
    possibility of contracting them in different orders. The order in which the components
    are contracted is specified by the ``path`` attribute.

    Different orders of contraction lead to the same result, but the cost of the contraction
    can vary significantly. The ``path`` attribute is used to specify the order in which the
    components are contracted.

    .. code-block::

        >>> from mrmustard.lab_dev import BSgate, Sgate, Vacuum, Circuit

        >>> vac = Vacuum([0, 1, 2])
        >>> s01 = Sgate([0, 1], r=[0.1, 0.2])
        >>> bs01 = BSgate([0, 1])
        >>> bs12 = BSgate([1, 2])

        >>> components = [vac, s01, bs01, bs12]
        >>> circ = Circuit(components)
        >>> assert circ.components == components

    New components (or entire circuits) can be appended using the ``>>`` operator.

    .. code-block::

        >>> from mrmustard.lab_dev import BSgate, Sgate, Vacuum, Circuit

        >>> vac = Vacuum([0, 1, 2])
        >>> s01 = Sgate([0, 1], r=[0.1, 0.2])
        >>> bs01 = BSgate([0, 1])
        >>> bs12 = BSgate([1, 2])

        >>> circ1 = Circuit() >> vac >> s01
        >>> circ2 = Circuit([bs01]) >> bs12
        >>> assert circ1 >> circ2 == Circuit([vac, s01, bs01, bs12])

    Args:
        components: A list of circuit components.
    """

    def __init__(self, components: Sequence[CircuitComponent] | None = None) -> None:
        self._components = [c._light_copy() for c in components] if components else []
        self._path = []

        # a dictionary to keep track of the underlying graph, mapping the ``ids`` of output wires
        # to the ``ids`` of the input wires that they are being contracted with. It is initialized
        # automatically (once and for all) when a path is validated for the first time.
        self._graph: dict[int, int] = {}

    @property
    def indices_dict(self) -> dict[int, dict[int, dict[int, int]]]:
        r"""
        A dictionary that maps the index of each component to all the components it is connected to.
        For each connected component, the value is a dictionary with a key-value pair for each component
        connected to the first one, where the key is the index of this component and the value is
        a dictionary with all the wire index pairs that are being contracted between the two components.

        For example, if components[i] is connected to components[j] and they are contracting two wires
        at index pairs (a, b) and (c, d), then indices_dict[i][j] = {a: b, c:d}.

        This dictionary is used to propagate the shapes of the components in the circuit.
        """
        if not hasattr(self, "_idxdict"):
            self._idxdict = self._indices_dict()
        return self._idxdict

    def _indices_dict(self):
        ret = {}
        for i, opA in enumerate(self.components):
            out_idx = set(opA.wires.output.indices)
            indices: dict[int, dict[int, int]] = {}
            for j, opB in enumerate(self.components[i + 1 :]):
                ovlp_bra = opA.wires.output.bra.modes & opB.wires.input.bra.modes
                ovlp_ket = opA.wires.output.ket.modes & opB.wires.input.ket.modes
                if not (ovlp_bra or ovlp_ket):
                    continue
                iA = opA.wires.output.bra[ovlp_bra].indices + opA.wires.output.ket[ovlp_ket].indices
                iB = opB.wires.input.bra[ovlp_bra].indices + opB.wires.input.ket[ovlp_ket].indices
                if not out_idx.intersection(iA):
                    continue
                indices[i + j + 1] = dict(zip(iA, iB))
                out_idx -= set(iA)
                if not out_idx:
                    break
            ret[i] = indices
        return ret

    def propagate_shapes(self):
        r"""Propagates the shape information so that the shapes of the components are better
        than those provided by the auto_shape attribute.

        .. code-block::

        >>> from mrmustard.lab_dev import BSgate, Dgate, Coherent, Circuit, SqueezedVacuum

        >>> circ = Circuit([Coherent([0], x=1.0), Dgate([0], 0.1)])
        >>> assert [op.auto_shape() for op in circ] == [(5,), (50,50)]
        >>> circ.propagate_shapes()
        >>> assert [op.auto_shape() for op in circ] == [(5,), (50, 5)]

        >>> circ = Circuit([SqueezedVacuum([0,1], r=[0.5,-0.5]), BSgate([0,1], 0.9)])
        >>> assert [op.auto_shape() for op in circ] == [(6, 6), (50, 50, 50, 50)]
        >>> circ.propagate_shapes()
        >>> assert [op.auto_shape() for op in circ] == [(6, 6), (12, 12, 6, 6)]
        """

        for component in self:
            component.manual_shape = list(component.auto_shape())

        # update the manual_shapes until convergence
        changes = self._update_shapes()
        while changes:
            changes = self._update_shapes()

    def _update_shapes(self) -> bool:
        r"""Updates the shapes of the components in the circuit graph by propagating the known shapes.
        If two wires are connected and one of them has shape n and the other None, the shape of the
        wire with None is updated to n. If both wires have a shape, the minimum is taken.

        For a BSgate, we apply the rule that the sum of the shapes of the inputs must be equal to the sum of
        the shapes of the outputs.

        It returns True if any shape was updated, False otherwise.
        """
        changes = False
        # get shapes from neighbors if needed
        for i, component in enumerate(self.components):
            for j, indices in self.indices_dict[i].items():
                for a, b in indices.items():
                    s_ia = self.components[i].manual_shape[a]
                    s_jb = self.components[j].manual_shape[b]
                    s = min(s_ia or 1e42, s_jb or 1e42) if (s_ia or s_jb) else None
                    if self.components[j].manual_shape[b] != s:
                        self.components[j].manual_shape[b] = s
                        changes = True
                    if self.components[i].manual_shape[a] != s:
                        self.components[i].manual_shape[a] = s
                        changes = True

        # propagate through BSgates
        for i, component in enumerate(self.components):
            if isinstance(component, BSgate):
                a, b, c, d = component.manual_shape
                if c and d:
                    if not a or a > c + d:
                        a = c + d
                        changes = True
                    if not b or b > c + d:
                        b = c + d
                        changes = True
                if a and b:
                    if not c or c > a + b:
                        c = a + b
                        changes = True
                    if not d or d > a + b:
                        d = a + b
                        changes = True

                self.components[i].manual_shape = [a, b, c, d]

        return changes

    @property
    def components(self) -> Sequence[CircuitComponent]:
        r"""
        The components in this circuit.
        """
        return self._components

    @property
    def path(self) -> list[tuple[int, int]]:
        r"""
        A list describing the desired contraction path followed by the ``Simulator``.
        """
        return self._path

    @path.setter
    def path(self, value: list[tuple[int, int]]) -> None:
        r"""
        A function to set the path.

        In addition to setting the path, it validates it using the ``validate_path`` method.

        Args:
            path: The path.
        """
        self.validate_path(value)
        self._path = value

    def lookup_path(self) -> None:
        r"""
        An auxiliary function that helps building the contraction path for this circuit.

        Shows the remaining components and the corresponding contraction indices.

        .. code-block::

                >>> from mrmustard.lab_dev import BSgate, Sgate, Vacuum, Circuit

                >>> vac = Vacuum([0, 1, 2])
                >>> s01 = Sgate([0, 1], r=[0.1, 0.2])
                >>> bs01 = BSgate([0, 1])
                >>> bs12 = BSgate([1, 2])

                >>> circ = Circuit([vac, s01, bs01, bs12])

                >>> # ``circ`` has no path: all the components are available, and indexed
                >>> # as they appear in the list of components
                >>> circ.lookup_path()
                <BLANKLINE>
                → index: 0
                mode 0:     ◖Vac◗
                mode 1:     ◖Vac◗
                mode 2:     ◖Vac◗
                <BLANKLINE>
                <BLANKLINE>
                → index: 1
                mode 0:   ──S(0.1,0.0)
                mode 1:   ──S(0.2,0.0)
                <BLANKLINE>
                <BLANKLINE>
                → index: 2
                mode 0:   ──╭•──────────
                mode 1:   ──╰BS(0.0,0.0)
                <BLANKLINE>
                <BLANKLINE>
                → index: 3
                mode 1:   ──╭•──────────
                mode 2:   ──╰BS(0.0,0.0)
                <BLANKLINE>
                <BLANKLINE>
                <BLANKLINE>

                >>> # start building the path
                >>> circ.path = [(0, 1)]
                >>> circ.lookup_path()
                <BLANKLINE>
                → index: 0
                mode 0:     ◖Vac◗──S(0.1,0.0)
                mode 1:     ◖Vac◗──S(0.2,0.0)
                mode 2:     ◖Vac◗────────────
                <BLANKLINE>
                <BLANKLINE>
                → index: 2
                mode 0:   ──╭•──────────
                mode 1:   ──╰BS(0.0,0.0)
                <BLANKLINE>
                <BLANKLINE>
                → index: 3
                mode 1:   ──╭•──────────
                mode 2:   ──╰BS(0.0,0.0)
                <BLANKLINE>
                <BLANKLINE>
                <BLANKLINE>

                >>> circ.path = [(0, 1), (2, 3)]
                >>> circ.lookup_path()
                <BLANKLINE>
                → index: 0
                mode 0:     ◖Vac◗──S(0.1,0.0)
                mode 1:     ◖Vac◗──S(0.2,0.0)
                mode 2:     ◖Vac◗────────────
                <BLANKLINE>
                <BLANKLINE>
                → index: 2
                mode 0:   ──╭•────────────────────────
                mode 1:   ──╰BS(0.0,0.0)──╭•──────────
                mode 2:                 ──╰BS(0.0,0.0)
                <BLANKLINE>
                <BLANKLINE>
                <BLANKLINE>

                >>> circ.path = [(0, 1), (2, 3), (0, 2)]
                >>> circ.lookup_path()
                <BLANKLINE>
                → index: 0
                mode 0:     ◖Vac◗──S(0.1,0.0)──╭•────────────────────────
                mode 1:     ◖Vac◗──S(0.2,0.0)──╰BS(0.0,0.0)──╭•──────────
                mode 2:     ◖Vac◗────────────────────────────╰BS(0.0,0.0)
                <BLANKLINE>
                <BLANKLINE>
                <BLANKLINE>


        Raises:
            ValueError: If ``circuit.path`` contains invalid contractions.
        """
        remaining = {i: Circuit([c]) for i, c in enumerate(self.components)}
        for idx0, idx1 in self.path:
            try:
                left = remaining[idx0].components
                right = remaining.pop(idx1).components
                remaining[idx0] = Circuit(left + right)
            except KeyError as e:
                wrong_key = idx0 if idx0 not in remaining else idx1
                msg = f"index {wrong_key} in pair ({idx0}, {idx1}) is invalid."
                raise ValueError(msg) from e

        msg = "\n"
        for idx, circ in remaining.items():
            msg += f"→ index: {idx}"
            msg += f"{circ}\n"

        print(msg)

    def make_path(self, strategy: str = "l2r") -> None:
        r"""
        Automatically generates a path for this circuit.

        The available strategies are:
            * ``l2r``: The two left-most components are contracted together, then the
                resulting component is contracted with the third one from the left, et cetera.
            * ``r2l``: The two right-most components are contracted together, then the
                resulting component is contracted with the third one from the right, et cetera.

        Args:
            strategy: The strategy used to generate the path.
        """
        if strategy == "l2r":
            self.path = [(0, i) for i in range(1, len(self))]
        elif strategy == "r2l":
            self.path = [(i, i + 1) for i in range(len(self) - 2, -1, -1)]
        else:
            msg = f"Strategy ``{strategy}`` is not available."
            raise ValueError(msg)

    def validate_path(self, path) -> None:
        r"""
        A convenience function to check whether a given contraction path is valid for this circuit.

        Uses the wires' ``ids`` to understand what pairs of wires would be contracted, if the
        simulation was carried from left to right. Next, it checks whether ``path`` is an equivalent
        contraction path, meaning that it instructs to contract the same wires as a ``l2r`` path.

        Args:
            path: A candidate contraction path.

        Raises:
            ValueError: If the given path is not equivalent to a left-to-right path.
        """
        wires = [c.wires for c in self.components]

        # if at least one of the ``Wires`` has wires on the bra side, add the adjoint
        # to all the other ``Wires``
        add_adjoints = len(set(bool(w.bra) for w in wires)) != 1
        if add_adjoints:
            wires = [(w @ w.adjoint)[0] if bool(w.bra) is False else w for w in wires]

        # if the circuit has no graph, compute it
        if not self._graph:
            # a dictionary to store the ``ids`` of the dangling wires
            ids_dangling_wires = {m: {"ket": None, "bra": None} for w in wires for m in w.modes}

            # populate the graph
            for w in wires:
                # if there is a dangling wire, add a contraction
                for m in w.input.ket.modes:  # ket side
                    if ids_dangling_wires[m]["ket"]:
                        self._graph[ids_dangling_wires[m]["ket"]] = w.input.ket[m].ids[0]
                        ids_dangling_wires[m]["ket"] = None
                for m in w.input.bra.modes:  # bra side
                    if ids_dangling_wires[m]["bra"]:
                        self._graph[ids_dangling_wires[m]["bra"]] = w.input.bra[m].ids[0]
                        ids_dangling_wires[m]["bra"] = None

                # update the dangling wires
                for m in w.output.ket.modes:  # ket side
                    if w.output.ket[m].ids:
                        if ids_dangling_wires[m]["ket"]:
                            raise ValueError("Dangling wires cannot be overwritten.")
                        ids_dangling_wires[m]["ket"] = w.output.ket[m].ids[0]
                for m in w.output.bra.modes:  # bra side
                    if w.output.bra[m].ids:
                        if ids_dangling_wires[m]["bra"]:
                            raise ValueError("Dangling wires cannot be overwritten.")
                        ids_dangling_wires[m]["bra"] = w.output.bra[m].ids[0]

        # use ``self._graph`` to validate the path
        remaining = dict(enumerate(wires))
        for i1, i2 in path:
            overlap_ket = remaining[i1].output.ket.modes & remaining[i2].input.ket.modes
            for m in overlap_ket:
                key = remaining[i1].output.ket[m].ids[0]
                val = remaining[i2].input.ket[m].ids[0]
                if self._graph[key] != val:
                    raise ValueError(f"The contraction ``{(i1, i2)}`` is invalid.")

            overlap_bra = remaining[i1].output.bra.modes & remaining[i2].input.bra.modes
            for m in overlap_bra:
                key = remaining[i1].output.bra[m].ids[0]
                val = remaining[i2].input.bra[m].ids[0]
                if self._graph[key] != val:
                    raise ValueError(f"The contraction ``{i1, i2}`` is invalid.")

            remaining[i1] = (remaining[i1] @ remaining.pop(i2))[0]

    def serialize(self, filestem: str = None):
        r"""
        Serialize a Circuit.

        Args:
            filestem: An optional name to give the resulting file saved to disk.
        """
        components, data = list(zip(*[c._serialize() for c in self.components]))
        kwargs = {
            "arrays": {f"{k}:{i}": v for i, arrs in enumerate(data) for k, v in arrs.items()},
            "path": self.path,
            "components": components,
        }
        return save(type(self), filename=filestem, **kwargs)

    @classmethod
    def deserialize(cls, data: dict) -> Circuit:
        r"""Deserialize a Circuit."""
        comps, path = map(data.pop, ("components", "path"))

        for k, v in data.items():
            kwarg, i = k.split(":")
            comps[int(i)][kwarg] = v

        classes: list[CircuitComponent] = [locate(c.pop("class")) for c in comps]
        circ = cls([c._deserialize(comp_data) for c, comp_data in zip(classes, comps)])
        if path:  # re-evaluates the hidden `_graph` property
            circ.path = [tuple(p) for p in path]
        return circ

    def __eq__(self, other: Circuit) -> bool:
        return self.components == other.components

    def __getitem__(self, idx: int) -> CircuitComponent:
        r"""
        The component in position ``idx`` of this circuit's components.
        """
        return self._components[idx]

    def __len__(self):
        r"""
        The number of components in this circuit.
        """
        return len(self.components)

    def __iter__(self):
        r"""
        An iterator over the components in this circuit.
        """
        return iter(self.components)

    def __rshift__(self, other: Union[CircuitComponent, Circuit]) -> Circuit:
        r"""
        Returns a ``Circuit`` that contains all the components of ``self`` as well as
        ``other`` if ``other`` is a ``CircuitComponent``, or ``other.components`` if
        ``other`` is a ``Circuit``).
        """
        if isinstance(other, CircuitComponent):
            other = Circuit([other])
        return Circuit(self.components + other.components)

    # pylint: disable=too-many-branches,too-many-statements
    def __repr__(self) -> str:
        r"""
        A string-based representation of this component.
        """

        def component_to_str(comp: CircuitComponent) -> list[str]:
            r"""
            Generates a list string-based representation for the given component.

            If ``comp`` is not a controlled gate, the list contains as many elements modes as in
            ``comp.modes``. For example, if ``comp=Sgate([0, 1, 5], r=[0.1, 0.2, 0.5])``, it returns
            ``['Sgate(0.1,0.0)', 'Sgate(0.2,0.0)', 'Sgate(0.5,0.0)']``.

            If ``comp`` is a controlled gate, the list contains the string that needs to be added to
            the target mode. For example, if``comp=BSgate([0, 1], 1, 2)``, it returns
            ``['BSgate(0.0,0.0)']``.

            Args:
                comp: A circuit component.
            """
            cc_name = comp.short_name
            parallel = isinstance(cc_name, list)
            if not comp.wires.input:
                cc_names = [
                    f"◖{cc_name[i] if parallel else cc_name}◗" for i in range(len(comp.modes))
                ]
            elif not comp.wires.output:
                cc_names = [
                    f"|{cc_name[i] if parallel else cc_name})=" for i in range(len(comp.modes))
                ]
            elif cc_name not in control_gates:
                cc_names = [
                    f"{cc_name[i] if parallel else cc_name}" for i in range(len(comp.modes))
                ]
            else:
                cc_names = [f"{cc_name}"]

            if comp.parameter_set.names and settings.DRAW_CIRCUIT_PARAMS:
                values = []
                for name in comp.parameter_set.names:
                    param = comp.parameter_set.constants.get(
                        name
                    ) or comp.parameter_set.variables.get(name)
                    new_values = math.atleast_1d(param.value)
                    if len(new_values) == 1 and cc_name not in control_gates:
                        new_values = math.tile(new_values, (len(comp.modes),))
                    values.append(math.asnumpy(new_values))
                return [
                    cc_names[i] + str(val).replace(" ", "") for i, val in enumerate(zip(*values))
                ]
            return cc_names

        if len(self) == 0:
            return ""

        modes = set(sorted([m for c in self.components for m in c.modes]))
        n_modes = len(modes)

        # update this when new controlled gates are added
        control_gates = ["BSgate", "MZgate", "CZgate", "CXgate"]

        # create a dictionary ``lines`` mapping modes to the heigth of the corresponding line
        #  in the drawing, where:
        # - heigth ``0`` is the mode with smallest index and drawn on the top line
        # - height ``1`` is the second mode from the top
        # - etc.
        lines = {m: h for h, m in enumerate(modes)}

        # create a dictionary ``wires`` that maps height ``h`` to "──" if the line contains
        # a mode, or to "  " if the line does not contain a mode
        wires = {h: "  " for h in range(n_modes)}

        # generate a dictionary to map x-axis coordinates to the components drawn at
        # those coordinates
        layers = defaultdict(list)
        x = 0
        for c1 in self.components:
            # if a component would overlap, increase the x-axis coordinate
            span_c1 = set(range(min(c1.modes), max(c1.modes) + 1))
            for c2 in layers[x]:
                span_c2 = set(range(min(c2.modes), max(c2.modes) + 1))
                if span_c1.intersection(span_c2):
                    x += 1
                    break
            # add component to the dictionary
            layers[x].append(c1)

        # store the returned drawing in a dictionary mapping heigths to strings
        drawing_dict = {height: "" for height in range(n_modes)}

        # loop through the layers and add the components to ``drawing_dict``
        for layer in layers.values():
            for comp in layer:
                # there are two types of components: the controlled gates, and all the other ones
                if comp.name in control_gates:
                    control = min(lines[m] for m in comp.modes)
                    target = max(lines[m] for m in comp.modes)

                    # update ``wires`` and start the line with "──"
                    wires[control] = "──"
                    wires[target] = "──"
                    drawing_dict[control] += "──"
                    drawing_dict[target] += "──"

                    drawing_dict[control] += "╭"
                    drawing_dict[target] += "╰"
                    for h in range(target + 1, control):
                        drawing_dict[h] += "├" if h in comp.modes else "|"

                    drawing_dict[control] += "•"
                    drawing_dict[target] += component_to_str(comp)[0]
                else:
                    labels = component_to_str(comp)
                    for i, m in enumerate(comp.modes):
                        # update ``wires`` and start the line with "──" or "  "
                        if comp.wires.input.modes:
                            wires[lines[m]] = "──"
                        drawing_dict[lines[m]] += wires[lines[m]]

                        # draw the label
                        drawing_dict[lines[m]] += labels[i]

                        # update ``wires`` again
                        if comp.wires.output.modes:
                            wires[lines[m]] = "──"
                        else:
                            wires[lines[m]] = "  "

            # ensure that all the strings in the final drawing have the same lenght
            max_len = max(len(v) for v in drawing_dict.values())
            for h in range(n_modes):
                drawing_dict[h] = drawing_dict[h].ljust(max_len, wires[h][0])

                # add a special character to mark the end of the layer
                drawing_dict[h] += "//"

        # break the drawing in chunks of length <90 characters that can be
        # drawn on top of each other
        for h in range(n_modes):
            splits = drawing_dict[h].split("//")
            drawing_dict[h] = [splits[0]]
            for split in splits[1:]:
                if len(drawing_dict[h][-1] + split) < 90:
                    drawing_dict[h][-1] += split
                else:
                    drawing_dict[h].append(split)
        n_chunks = len(drawing_dict[0])

        # every chunk starts with a recap of the modes
        chunk_start = [f"mode {mode}:   " for mode in modes]
        chunk_start = [s.rjust(max(len(s) for s in chunk_start), " ") for s in chunk_start]

        # generate the drawing
        ret = ""
        for chunk_idx in range(n_chunks):
            for height in range(n_modes):
                ret += "\n" + chunk_start[height]
                if n_chunks > 1 and chunk_idx != 0:
                    ret += "--- "
                ret += drawing_dict[height][chunk_idx]
                if n_chunks > 1 and chunk_idx != n_chunks - 1:
                    ret += " ---"
            ret += "\n\n"

        return ret<|MERGE_RESOLUTION|>--- conflicted
+++ resolved
@@ -21,13 +21,8 @@
 from __future__ import annotations
 
 from collections import defaultdict
-<<<<<<< HEAD
+from pydoc import locate
 from typing import Sequence
-=======
-from pydoc import locate
-from typing import Optional, Sequence, Union
-
->>>>>>> 4ac64c1b
 from mrmustard import math, settings
 from mrmustard.utils.serialize import save
 from mrmustard.lab_dev.circuit_components import CircuitComponent
@@ -485,7 +480,7 @@
         """
         return iter(self.components)
 
-    def __rshift__(self, other: Union[CircuitComponent, Circuit]) -> Circuit:
+    def __rshift__(self, other: CircuitComponent | Circuit) -> Circuit:
         r"""
         Returns a ``Circuit`` that contains all the components of ``self`` as well as
         ``other`` if ``other`` is a ``CircuitComponent``, or ``other.components`` if
