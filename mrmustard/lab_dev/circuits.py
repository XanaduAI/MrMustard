# Copyright 2023 Xanadu Quantum Technologies Inc.

# Licensed under the Apache License, Version 2.0 (the "License");
# you may not use this file except in compliance with the License.
# You may obtain a copy of the License at

#     http://www.apache.org/licenses/LICENSE-2.0

# Unless required by applicable law or agreed to in writing, software
# distributed under the License is distributed on an "AS IS" BASIS,
# WITHOUT WARRANTIES OR CONDITIONS OF ANY KIND, either express or implied.
# See the License for the specific language governing permissions and
# limitations under the License.


"""
A class to simulate quantum circuits.
"""

from __future__ import annotations

from collections import defaultdict
from typing import Sequence, Union
from pydoc import locate
<<<<<<< HEAD

=======
from typing import Sequence
>>>>>>> 04b198a0
from mrmustard import math, settings
from mrmustard.utils.serialize import save
from mrmustard.lab_dev.circuit_components import CircuitComponent
import mrmustard.lab_dev.branch_and_bound as bb

__all__ = ["Circuit"]


class Circuit:
    r"""
    A quantum circuit. It is a sequence of uncontracted components, which leaves the
    possibility of contracting them in different orders. The order in which the components
    are contracted is specified by the ``path`` attribute.

    Different orders of contraction lead to the same result, but the cost of the contraction
    can vary significantly. The ``optimize`` method optimizes the Fock shapes and the contraction
    path of the circuit, while the ``contract`` method contracts the components in the order
    specified by the ``path`` attribute.

    .. code-block::

        >>> from mrmustard.lab_dev import BSgate, Sgate, Vacuum, Circuit

        >>> vac = Vacuum([0, 1, 2])
        >>> s01 = Sgate([0, 1], r=[0.1, 0.2])
        >>> bs01 = BSgate([0, 1])
        >>> bs12 = BSgate([1, 2])

        >>> components = [vac, s01, bs01, bs12]
        >>> circ = Circuit(components)
        >>> assert circ.components == components

    New components (or entire circuits) can be appended using the ``>>`` operator.

    .. code-block::

        >>> from mrmustard.lab_dev import BSgate, Sgate, Vacuum, Circuit

        >>> vac = Vacuum([0, 1, 2])
        >>> s01 = Sgate([0, 1], r=[0.1, 0.2])
        >>> bs01 = BSgate([0, 1])
        >>> bs12 = BSgate([1, 2])

        >>> circ1 = Circuit() >> vac >> s01
        >>> circ2 = Circuit([bs01]) >> bs12
        >>> assert circ1 >> circ2 == Circuit([vac, s01, bs01, bs12])

    Args:
        components: A list of circuit components.
    """

<<<<<<< HEAD
    def __init__(
        self,
        components: Sequence[CircuitComponent] | None = None,
    ) -> None:
        self.components = [c._light_copy() for c in components] if components else []
        self._graph = bb.parse_components(self.components)
        self.path: list[tuple[int, int]] = [
            (0, i) for i in range(1, len(self.components))
        ]  # default path (likely not optimal)

    def optimize(
        self, n_init: int = 100, with_BF_heuristic: bool = True, verbose: bool = True
    ) -> None:
=======
    def __init__(self, components: Sequence[CircuitComponent] | None = None) -> None:
        self._components = [c._light_copy() for c in components] if components else []
        self._path = []

        # a dictionary to keep track of the underlying graph, mapping the ``ids`` of output wires
        # to the ``ids`` of the input wires that they are being contracted with. It is initialized
        # automatically (once and for all) when a path is validated for the first time.
        self._graph: dict[int, int] = {}

    @property
    def indices_dict(self) -> dict[int, dict[int, dict[int, int]]]:
>>>>>>> 04b198a0
        r"""
        Optimizes the Fock shapes and the contraction path of this circuit.
        It allows one to exclude the 1BF and 1FB heuristic in case contracting 1-wire Fock/Bagmann
        components with multimode Bargmann/Fock components leads to a higher total cost.

        Args:
            n_init: The number of random contractions to find an initial cost upper bound.
            with_BF_heuristic: If True (default), the 1BF/1FB heuristics are included in the optimization process.
            verbose: If True (default), the progress of the optimization is shown.
        """
        self.optimize_fock_shapes(verbose)
        heuristics = (
            ("1BB", "2BB", "1BF", "1FB", "1FF", "2FF")
            if with_BF_heuristic
            else ("1BB", "2BB", "1FF", "2FF")
        )
        optimized_graph = bb.optimal_contraction(self._graph, n_init, heuristics, verbose)
        self.path = list(optimized_graph.solution)

    def contract(self) -> CircuitComponent:
        r"""
        Contracts the components in this circuit in the order specified by the ``path`` attribute.

        Returns:
            The result of contracting the circuit.

        Raises:
            ValueError: If ``circuit`` has an incomplete path.
        """
        if len(self.path) != len(self) - 1:
            msg = f"``circuit.path`` needs to specify {len(self) - 1} contractions, found "
            msg += (
                f"{len(self.path)}. Please run the ``.optimize()`` method or set the path manually."
            )
            raise ValueError(msg)

        ret = dict(enumerate(self.components))
        for idx0, idx1 in self.path:
            ret[idx0] = ret[idx0] >> ret.pop(idx1)

        return list(ret.values())[0]

    def optimize_fock_shapes(self, verbose: bool) -> None:
        r"""
        Optimizes the Fock shapes of the components in this circuit.
        It starts by matching the existing connected wires and keeps the smaller shape,
        then it enforces the BSgate symmetry (conservation of photon number) to further
        reduce the shapes across the circuit.
        This operation acts in place.
        """
        if verbose:
            print("===== Optimizing Fock shapes =====")
        self._graph = bb.optimize_fock_shapes(self._graph, 0, verbose)
        for i, c in enumerate(self.components):
            c.manual_shape = self._graph.component(i).shape

    def check_contraction(self, n: int) -> None:
        r"""
        An auxiliary function that helps visualize the contraction path of the circuit.

        Shows the remaining components and the corresponding contraction indices after n
        of the contractions in ``self.path``.

        .. code-block::

                >>> from mrmustard.lab_dev import BSgate, Sgate, Vacuum, Circuit

                >>> vac = Vacuum([0, 1, 2])
                >>> s01 = Sgate([0, 1], r=[0.1, 0.2])
                >>> bs01 = BSgate([0, 1])
                >>> bs12 = BSgate([1, 2])

                >>> circ = Circuit([vac, s01, bs01, bs12])

                >>> # ``circ`` has no path: all the components are available, and indexed
                >>> # as they appear in the list of components
                >>> circ.check_contraction(0)  # no contractions
                <BLANKLINE>
                → index: 0
                mode 0:     ◖Vac◗
                mode 1:     ◖Vac◗
                mode 2:     ◖Vac◗
                <BLANKLINE>
                <BLANKLINE>
                → index: 1
                mode 0:   ──S(0.1,0.0)
                mode 1:   ──S(0.2,0.0)
                <BLANKLINE>
                <BLANKLINE>
                → index: 2
                mode 0:   ──╭•──────────
                mode 1:   ──╰BS(0.0,0.0)
                <BLANKLINE>
                <BLANKLINE>
                → index: 3
                mode 1:   ──╭•──────────
                mode 2:   ──╰BS(0.0,0.0)
                <BLANKLINE>
                <BLANKLINE>
                <BLANKLINE>

                >>> # start building the path manually
                >>> circ.path = ((0, 1), (2, 3), (0, 2))

                >>> circ.check_contraction(1)  # after 1 contraction
                <BLANKLINE>
                → index: 0
                mode 0:     ◖Vac◗──S(0.1,0.0)
                mode 1:     ◖Vac◗──S(0.2,0.0)
                mode 2:     ◖Vac◗────────────
                <BLANKLINE>
                <BLANKLINE>
                → index: 2
                mode 0:   ──╭•──────────
                mode 1:   ──╰BS(0.0,0.0)
                <BLANKLINE>
                <BLANKLINE>
                → index: 3
                mode 1:   ──╭•──────────
                mode 2:   ──╰BS(0.0,0.0)
                <BLANKLINE>
                <BLANKLINE>
                <BLANKLINE>

                >>> circ.check_contraction(2)  # after 2 contractions
                <BLANKLINE>
                → index: 0
                mode 0:     ◖Vac◗──S(0.1,0.0)
                mode 1:     ◖Vac◗──S(0.2,0.0)
                mode 2:     ◖Vac◗────────────
                <BLANKLINE>
                <BLANKLINE>
                → index: 2
                mode 0:   ──╭•────────────────────────
                mode 1:   ──╰BS(0.0,0.0)──╭•──────────
                mode 2:                 ──╰BS(0.0,0.0)
                <BLANKLINE>
                <BLANKLINE>
                <BLANKLINE>

                >>> circ.check_contraction(3)  # after 3 contractions
                <BLANKLINE>
                → index: 0
                mode 0:     ◖Vac◗──S(0.1,0.0)──╭•────────────────────────
                mode 1:     ◖Vac◗──S(0.2,0.0)──╰BS(0.0,0.0)──╭•──────────
                mode 2:     ◖Vac◗────────────────────────────╰BS(0.0,0.0)
                <BLANKLINE>
                <BLANKLINE>
                <BLANKLINE>


        Raises:
            ValueError: If ``circuit.path`` contains invalid contractions.
        """
        remaining = {i: Circuit([c]) for i, c in enumerate(self.components)}
        for idx0, idx1 in self.path[:n]:
            try:
                left = remaining[idx0].components
                right = remaining.pop(idx1).components
                remaining[idx0] = Circuit(left + right)
            except KeyError as e:
                wrong_key = idx0 if idx0 not in remaining else idx1
                msg = f"index {wrong_key} in pair ({idx0}, {idx1}) is invalid."
                raise ValueError(msg) from e

        msg = "\n"
        for idx, circ in remaining.items():
            msg += f"→ index: {idx}"
            msg += f"{circ}\n"

        print(msg)

    def serialize(self, filestem: str = None):
        r"""
        Serialize a Circuit.

        Args:
            filestem: An optional name to give the resulting file saved to disk.
        """
        components, data = list(zip(*[c._serialize() for c in self.components]))
        kwargs = {
            "arrays": {f"{k}:{i}": v for i, arrs in enumerate(data) for k, v in arrs.items()},
            "path": self.path,
            "components": components,
        }
        return save(type(self), filename=filestem, **kwargs)

    @classmethod
    def deserialize(cls, data: dict) -> Circuit:
        r"""Deserialize a Circuit."""
        comps, path = map(data.pop, ("components", "path"))

        for k, v in data.items():
            kwarg, i = k.split(":")
            comps[int(i)][kwarg] = v

        classes: list[CircuitComponent] = [locate(c.pop("class")) for c in comps]
        circ = cls([c._deserialize(comp_data) for c, comp_data in zip(classes, comps)])
        circ.path = [tuple(p) for p in path]
        return circ

    def __eq__(self, other: Circuit) -> bool:
        if not isinstance(other, Circuit):
            return false
        return self.components == other.components

    def __getitem__(self, idx: int) -> CircuitComponent:
        r"""
        The component in position ``idx`` of this circuit's components.
        """
        return self.components[idx]

    def __len__(self):
        r"""
        The number of components in this circuit.
        """
        return len(self.components)

    def __iter__(self):
        r"""
        An iterator over the components in this circuit.
        """
        return iter(self.components)

    def __rshift__(self, other: CircuitComponent | Circuit) -> Circuit:
        r"""
        Returns a ``Circuit`` that contains all the components of ``self`` as well as
        ``other`` if ``other`` is a ``CircuitComponent``, or ``other.components`` if
        ``other`` is a ``Circuit``).
        """
        if isinstance(other, CircuitComponent):
            other = Circuit([other])
        return Circuit(self.components + other.components)

    # pylint: disable=too-many-branches,too-many-statements
    def __repr__(self) -> str:
        r"""
        A string-based representation of this component.
        """

        def component_to_str(comp: CircuitComponent) -> list[str]:
            r"""
            Generates a list string-based representation for the given component.

            If ``comp`` is not a controlled gate, the list contains as many elements modes as in
            ``comp.modes``. For example, if ``comp=Sgate([0, 1, 5], r=[0.1, 0.2, 0.5])``, it returns
            ``['Sgate(0.1,0.0)', 'Sgate(0.2,0.0)', 'Sgate(0.5,0.0)']``.

            If ``comp`` is a controlled gate, the list contains the string that needs to be added to
            the target mode. For example, if``comp=BSgate([0, 1], 1, 2)``, it returns
            ``['BSgate(0.0,0.0)']``.

            Args:
                comp: A circuit component.
            """
            cc_name = comp.short_name
            parallel = isinstance(cc_name, list)
            if not comp.wires.input:
                cc_names = [
                    f"◖{cc_name[i] if parallel else cc_name}◗" for i in range(len(comp.modes))
                ]
            elif not comp.wires.output:
                cc_names = [
                    f"|{cc_name[i] if parallel else cc_name})=" for i in range(len(comp.modes))
                ]
            elif cc_name not in control_gates:
                cc_names = [
                    f"{cc_name[i] if parallel else cc_name}" for i in range(len(comp.modes))
                ]
            else:
                cc_names = [f"{cc_name}"]

            if comp.parameter_set.names and settings.DRAW_CIRCUIT_PARAMS:
                values = []
                for name in comp.parameter_set.names:
                    param = comp.parameter_set.constants.get(
                        name
                    ) or comp.parameter_set.variables.get(name)
                    new_values = math.atleast_1d(param.value)
                    if len(new_values) == 1 and cc_name not in control_gates:
                        new_values = math.tile(new_values, (len(comp.modes),))
                    values.append(math.asnumpy(new_values))
                return [
                    cc_names[i] + str(val).replace(" ", "") for i, val in enumerate(zip(*values))
                ]
            return cc_names

        if len(self) == 0:
            return ""

        modes = set(sorted([m for c in self.components for m in c.modes]))
        n_modes = len(modes)

        # update this when new controlled gates are added
        control_gates = ["BSgate", "MZgate", "CZgate", "CXgate"]

        # create a dictionary ``lines`` mapping modes to the heigth of the corresponding line
        #  in the drawing, where:
        # - heigth ``0`` is the mode with smallest index and drawn on the top line
        # - height ``1`` is the second mode from the top
        # - etc.
        lines = {m: h for h, m in enumerate(modes)}

        # create a dictionary ``wires`` that maps height ``h`` to "──" if the line contains
        # a mode, or to "  " if the line does not contain a mode
        wires = {h: "  " for h in range(n_modes)}

        # generate a dictionary to map x-axis coordinates to the components drawn at
        # those coordinates
        layers = defaultdict(list)
        x = 0
        for c1 in self.components:
            # if a component would overlap, increase the x-axis coordinate
            span_c1 = set(range(min(c1.modes), max(c1.modes) + 1))
            for c2 in layers[x]:
                span_c2 = set(range(min(c2.modes), max(c2.modes) + 1))
                if span_c1.intersection(span_c2):
                    x += 1
                    break
            # add component to the dictionary
            layers[x].append(c1)

        # store the returned drawing in a dictionary mapping heigths to strings
        drawing_dict = {height: "" for height in range(n_modes)}

        # loop through the layers and add the components to ``drawing_dict``
        for layer in layers.values():
            for comp in layer:
                # there are two types of components: the controlled gates, and all the other ones
                if comp.name in control_gates:
                    control = min(lines[m] for m in comp.modes)
                    target = max(lines[m] for m in comp.modes)

                    # update ``wires`` and start the line with "──"
                    wires[control] = "──"
                    wires[target] = "──"
                    drawing_dict[control] += "──"
                    drawing_dict[target] += "──"

                    drawing_dict[control] += "╭"
                    drawing_dict[target] += "╰"
                    for h in range(target + 1, control):
                        drawing_dict[h] += "├" if h in comp.modes else "|"

                    drawing_dict[control] += "•"
                    drawing_dict[target] += component_to_str(comp)[0]
                else:
                    labels = component_to_str(comp)
                    for i, m in enumerate(comp.modes):
                        # update ``wires`` and start the line with "──" or "  "
                        if comp.wires.input.modes:
                            wires[lines[m]] = "──"
                        drawing_dict[lines[m]] += wires[lines[m]]

                        # draw the label
                        drawing_dict[lines[m]] += labels[i]

                        # update ``wires`` again
                        if comp.wires.output.modes:
                            wires[lines[m]] = "──"
                        else:
                            wires[lines[m]] = "  "

            # ensure that all the strings in the final drawing have the same lenght
            max_len = max(len(v) for v in drawing_dict.values())
            for h in range(n_modes):
                drawing_dict[h] = drawing_dict[h].ljust(max_len, wires[h][0])

                # add a special character to mark the end of the layer
                drawing_dict[h] += "//"

        # break the drawing in chunks of length <90 characters that can be
        # drawn on top of each other
        for h in range(n_modes):
            splits = drawing_dict[h].split("//")
            drawing_dict[h] = [splits[0]]
            for split in splits[1:]:
                if len(drawing_dict[h][-1] + split) < 90:
                    drawing_dict[h][-1] += split
                else:
                    drawing_dict[h].append(split)
        n_chunks = len(drawing_dict[0])

        # every chunk starts with a recap of the modes
        chunk_start = [f"mode {mode}:   " for mode in modes]
        chunk_start = [s.rjust(max(len(s) for s in chunk_start), " ") for s in chunk_start]

        # generate the drawing
        ret = ""
        for chunk_idx in range(n_chunks):
            for height in range(n_modes):
                ret += "\n" + chunk_start[height]
                if n_chunks > 1 and chunk_idx != 0:
                    ret += "--- "
                ret += drawing_dict[height][chunk_idx]
                if n_chunks > 1 and chunk_idx != n_chunks - 1:
                    ret += " ---"
            ret += "\n\n"

        return ret<|MERGE_RESOLUTION|>--- conflicted
+++ resolved
@@ -20,13 +20,8 @@
 from __future__ import annotations
 
 from collections import defaultdict
-from typing import Sequence, Union
+from typing import Sequence
 from pydoc import locate
-<<<<<<< HEAD
-
-=======
-from typing import Sequence
->>>>>>> 04b198a0
 from mrmustard import math, settings
 from mrmustard.utils.serialize import save
 from mrmustard.lab_dev.circuit_components import CircuitComponent
@@ -78,7 +73,6 @@
         components: A list of circuit components.
     """
 
-<<<<<<< HEAD
     def __init__(
         self,
         components: Sequence[CircuitComponent] | None = None,
@@ -92,19 +86,6 @@
     def optimize(
         self, n_init: int = 100, with_BF_heuristic: bool = True, verbose: bool = True
     ) -> None:
-=======
-    def __init__(self, components: Sequence[CircuitComponent] | None = None) -> None:
-        self._components = [c._light_copy() for c in components] if components else []
-        self._path = []
-
-        # a dictionary to keep track of the underlying graph, mapping the ``ids`` of output wires
-        # to the ``ids`` of the input wires that they are being contracted with. It is initialized
-        # automatically (once and for all) when a path is validated for the first time.
-        self._graph: dict[int, int] = {}
-
-    @property
-    def indices_dict(self) -> dict[int, dict[int, dict[int, int]]]:
->>>>>>> 04b198a0
         r"""
         Optimizes the Fock shapes and the contraction path of this circuit.
         It allows one to exclude the 1BF and 1FB heuristic in case contracting 1-wire Fock/Bagmann
