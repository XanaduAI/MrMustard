# Copyright 2023 Xanadu Quantum Technologies Inc.

# Licensed under the Apache License, Version 2.0 (the "License");
# you may not use this file except in compliance with the License.
# You may obtain a copy of the License at

#     http://www.apache.org/licenses/LICENSE-2.0

# Unless required by applicable law or agreed to in writing, software
# distributed under the License is distributed on an "AS IS" BASIS,
# WITHOUT WARRANTIES OR CONDITIONS OF ANY KIND, either express or implied.
# See the License for the specific language governing permissions and
# limitations under the License.


"""
A class to quantum circuits.
"""

from __future__ import annotations

from collections import defaultdict
from typing import Optional, Sequence, Union, Any
from mrmustard import math, settings
from mrmustard.lab_dev.circuit_components import CircuitComponent
from mrmustard.lab_dev import bb

__all__ = ["Circuit"]


class Circuit:
    r"""
    A quantum circuit. It is a sequence of uncontracted components, which leaves the
    possibility of contracting them in different orders. The order in which the components
    are contracted is specified by the ``path`` attribute.

    Different orders of contraction lead to the same result, but the cost of the contraction
    can vary significantly. The ``path`` attribute is used to specify the order in which the
    components are contracted.

    .. code-block::

        >>> from mrmustard.lab_dev import BSgate, Sgate, Vacuum, Circuit

        >>> vac = Vacuum([0, 1, 2])
        >>> s01 = Sgate([0, 1], r=[0.1, 0.2])
        >>> bs01 = BSgate([0, 1])
        >>> bs12 = BSgate([1, 2])

        >>> components = [vac, s01, bs01, bs12]
        >>> circ = Circuit(components)
        >>> assert circ.components == components

    New components (or entire circuits) can be appended using the ``>>`` operator.

    .. code-block::

        >>> from mrmustard.lab_dev import BSgate, Sgate, Vacuum, Circuit

        >>> vac = Vacuum([0, 1, 2])
        >>> s01 = Sgate([0, 1], r=[0.1, 0.2])
        >>> bs01 = BSgate([0, 1])
        >>> bs12 = BSgate([1, 2])

        >>> circ1 = Circuit() >> vac >> s01
        >>> circ2 = Circuit([bs01]) >> bs12
        >>> assert circ1 >> circ2 == Circuit([vac, s01, bs01, bs12])

    Args:
        components: A list of circuit components.
    """

    def __init__(
        self,
        components: Optional[Sequence[CircuitComponent]] = None,
    ) -> None:
        self.components = [c._light_copy() for c in components] if components else []
        self._graph = bb.parse(self.components)
        self.path: list[tuple[int, int]] = []
        self._optimized_graph = bb.Graph()

    def optimize(self, with_BF_heuristic: bool = True) -> None:
        r"""
        Optimizes the Fock shapes and the contraction path of this circuit.
        It allows one to use the 1BF and 1FB heuristic in case contracting 1-wire Fock/Bagmann
        components with multimode Bargmann/Fock components leads to a lower total cost.

        Args:
            with_BF_heuristic: If True (default), the 1BF/1FB heuristics are included in the optimization process.
        """
<<<<<<< HEAD
        self._optimize_fock_shapes()
        if with_BF_heuristic:
            self._optimize_contraction_path(heuristics=("1BB", "2BB", "1BF", "1FB", "1FF", "2FF"))
        else:
            self._optimize_contraction_path(heuristics=("1BB", "2BB", "1FF", "2FF"))
=======
        if not hasattr(self, "_idxdict"):
            self._idxdict = self._indices_dict()
        return self._idxdict

    def _indices_dict(self):
        ret = {}
        for i, opA in enumerate(self.components):
            out_idx = set(opA.wires.output.indices)
            indices: dict[int, dict[int, int]] = {}
            for j, opB in enumerate(self.components[i + 1 :]):
                ovlp_bra = opA.wires.output.bra.modes & opB.wires.input.bra.modes
                ovlp_ket = opA.wires.output.ket.modes & opB.wires.input.ket.modes
                if not (ovlp_bra or ovlp_ket):
                    continue
                iA = opA.wires.output.bra[ovlp_bra].indices + opA.wires.output.ket[ovlp_ket].indices
                iB = opB.wires.input.bra[ovlp_bra].indices + opB.wires.input.ket[ovlp_ket].indices
                if not out_idx.intersection(iA):
                    continue
                indices[i + j + 1] = dict(zip(iA, iB))
                out_idx -= set(iA)
                if not out_idx:
                    break
            ret[i] = indices
        return ret

    def propagate_shapes(self):
        r"""Propagates the shape information so that the shapes of the components are better
        than those provided by the auto_shape attribute.

        .. code-block::
>>>>>>> c483c0e6

    def contract(self) -> CircuitComponent:
        r"""
        Contracts the components in this circuit in the order specified by the ``path`` attribute.

        Returns:
            The result of contracting the circuit.

        Raises:
            ValueError: If ``circuit`` has an incomplete path.
        """
        if len(self.path) != len(self) - 1:
            msg = f"``circuit.path`` needs to specify {len(self) - 1} contractions, found "
            msg += (
                f"{len(self.path)}. Please run the ``.optimize()`` method or set the path manually."
            )
            raise ValueError(msg)

        ret = dict(enumerate(self.components))
        for idx0, idx1 in self.path:
            ret[idx0] = ret[idx0] @ ret.pop(idx1)

        return list(ret.values())[0]

    def _optimize_fock_shapes(self) -> None:
        r"""
        Optimizes the Fock shapes of the components in this circuit.
        It starts by matching the existing connected wires and keeps the smaller shape,
        then it enforces the BSgate symmetry (conservation of photon number) to further
        reduce the shapes across the circuit.
        This operation acts in place.
        """
        print("===== Optimizing Fock shapes =====")
        self._graph = bb.optimize_fock_shapes(self._graph, 0)
        for i, c in enumerate(self.components):
            c.manual_shape = self._graph.component(i).shape

    def _optimize_contraction_path(
        self,
        n_init: int = 100,
        heuristics: tuple[str, ...] = ("1BB", "2BB", "1BF", "1FB", "1FF", "2FF"),
    ) -> None:
        r"""
        Optimizes the contraction path for this circuit.

        Args:
            graph: The graph to contract.
            n_init: The number of random contractions to find an initial cost upper bound.
            heuristics: A sequence of patterns to reduce in order.
        """
        self._optimized_graph = bb.optimal_contraction(self._graph, n_init, heuristics)
        self.path = list(self._optimized_graph.solution)

    def check_contraction(self, n: int) -> None:
        r"""
        An auxiliary function that helps visualize the contraction path of the circuit.

        Shows the remaining components and the corresponding contraction indices after n
        of the contractions in ``self.path``.

        .. code-block::

                >>> from mrmustard.lab_dev import BSgate, Sgate, Vacuum, Circuit

                >>> vac = Vacuum([0, 1, 2])
                >>> s01 = Sgate([0, 1], r=[0.1, 0.2])
                >>> bs01 = BSgate([0, 1])
                >>> bs12 = BSgate([1, 2])

                >>> circ = Circuit([vac, s01, bs01, bs12])

                >>> # ``circ`` has no path: all the components are available, and indexed
                >>> # as they appear in the list of components
                >>> circ.check_contraction(0)  # no contractions
                <BLANKLINE>
                → index: 0
                mode 0:     ◖Vac◗
                mode 1:     ◖Vac◗
                mode 2:     ◖Vac◗
                <BLANKLINE>
                <BLANKLINE>
                → index: 1
                mode 0:   ──S(0.1,0.0)
                mode 1:   ──S(0.2,0.0)
                <BLANKLINE>
                <BLANKLINE>
                → index: 2
                mode 0:   ──╭•──────────
                mode 1:   ──╰BS(0.0,0.0)
                <BLANKLINE>
                <BLANKLINE>
                → index: 3
                mode 1:   ──╭•──────────
                mode 2:   ──╰BS(0.0,0.0)
                <BLANKLINE>
                <BLANKLINE>
                <BLANKLINE>

                >>> # start building the path manually
                >>> circ.path = ((0, 1), (2, 3), (0, 2))

                >>> circ.check_contraction(1)  # after 1 contraction
                <BLANKLINE>
                → index: 0
                mode 0:     ◖Vac◗──S(0.1,0.0)
                mode 1:     ◖Vac◗──S(0.2,0.0)
                mode 2:     ◖Vac◗────────────
                <BLANKLINE>
                <BLANKLINE>
                → index: 2
                mode 0:   ──╭•──────────
                mode 1:   ──╰BS(0.0,0.0)
                <BLANKLINE>
                <BLANKLINE>
                → index: 3
                mode 1:   ──╭•──────────
                mode 2:   ──╰BS(0.0,0.0)
                <BLANKLINE>
                <BLANKLINE>
                <BLANKLINE>

                >>> circ.check_contraction(2)  # after 2 contractions
                <BLANKLINE>
                → index: 0
                mode 0:     ◖Vac◗──S(0.1,0.0)
                mode 1:     ◖Vac◗──S(0.2,0.0)
                mode 2:     ◖Vac◗────────────
                <BLANKLINE>
                <BLANKLINE>
                → index: 2
                mode 0:   ──╭•────────────────────────
                mode 1:   ──╰BS(0.0,0.0)──╭•──────────
                mode 2:                 ──╰BS(0.0,0.0)
                <BLANKLINE>
                <BLANKLINE>
                <BLANKLINE>

                >>> circ.check_contraction(3)  # after 3 contractions
                <BLANKLINE>
                → index: 0
                mode 0:     ◖Vac◗──S(0.1,0.0)──╭•────────────────────────
                mode 1:     ◖Vac◗──S(0.2,0.0)──╰BS(0.0,0.0)──╭•──────────
                mode 2:     ◖Vac◗────────────────────────────╰BS(0.0,0.0)
                <BLANKLINE>
                <BLANKLINE>
                <BLANKLINE>


        Raises:
            ValueError: If ``circuit.path`` contains invalid contractions.
        """
        remaining = {i: Circuit([c]) for i, c in enumerate(self.components)}
        for idx0, idx1 in self.path[:n]:
            try:
                left = remaining[idx0].components
                right = remaining.pop(idx1).components
                remaining[idx0] = Circuit(left + right)
            except KeyError as e:
                wrong_key = idx0 if idx0 not in remaining else idx1
                msg = f"index {wrong_key} in pair ({idx0}, {idx1}) is invalid."
                raise ValueError(msg) from e

        msg = "\n"
        for idx, circ in remaining.items():
            msg += f"→ index: {idx}"
            msg += f"{circ}\n"

        print(msg)

    def __eq__(self, other: Any) -> bool:
        if not isinstance(other, Circuit):
            return False
        return self.components == other.components

    def __getitem__(self, idx: int) -> CircuitComponent:
        r"""
        The component in position ``idx`` of this circuit's components.
        """
        return self.components[idx]

    def __len__(self):
        r"""
        The number of components in this circuit.
        """
        return len(self.components)

    def __rshift__(self, other: Union[CircuitComponent, Circuit]) -> Circuit:
        r"""
        Returns a ``Circuit`` that contains all the components of ``self`` as well as
        ``other`` if ``other`` is a ``CircuitComponent``, or ``other.components`` if
        ``other`` is a ``Circuit``).
        """
        if isinstance(other, CircuitComponent):
            other = Circuit([other])
        return Circuit(self.components + other.components)

    # pylint: disable=too-many-branches,too-many-statements
    def __repr__(self) -> str:
        r"""
        A string-based representation of this component.
        """

        def component_to_str(comp: CircuitComponent) -> list[str]:
            r"""
            Generates a list string-based representation for the given component.

            If ``comp`` is not a controlled gate, the list contains as many elements modes as in
            ``comp.modes``. For example, if ``comp=Sgate([0, 1, 5], r=[0.1, 0.2, 0.5])``, it returns
            ``['Sgate(0.1,0.0)', 'Sgate(0.2,0.0)', 'Sgate(0.5,0.0)']``.

            If ``comp`` is a controlled gate, the list contains the string that needs to be added to
            the target mode. For example, if``comp=BSgate([0, 1], 1, 2)``, it returns
            ``['BSgate(0.0,0.0)']``.

            Args:
                comp: A circuit component.
            """
            cc_name = comp.short_name
            parallel = isinstance(cc_name, list)
            if not comp.wires.input:
                cc_names = [
                    f"◖{cc_name[i] if parallel else cc_name}◗" for i in range(len(comp.modes))
                ]
            elif not comp.wires.output:
                cc_names = [
                    f"|{cc_name[i] if parallel else cc_name})=" for i in range(len(comp.modes))
                ]
            elif cc_name not in control_gates:
                cc_names = [
                    f"{cc_name[i] if parallel else cc_name}" for i in range(len(comp.modes))
                ]
            else:
                cc_names = [f"{cc_name}"]

            if comp.parameter_set.names and settings.DRAW_CIRCUIT_PARAMS:
                values = []
                for name in comp.parameter_set.names:
                    param = comp.parameter_set.constants.get(
                        name
                    ) or comp.parameter_set.variables.get(name)
                    new_values = math.atleast_1d(param.value)
                    if len(new_values) == 1 and cc_name not in control_gates:
                        new_values = math.tile(new_values, (len(comp.modes),))
                    values.append(math.asnumpy(new_values))
                return [
                    cc_names[i] + str(val).replace(" ", "") for i, val in enumerate(zip(*values))
                ]
            return cc_names

        if len(self) == 0:
            return ""

        modes = set(sorted([m for c in self.components for m in c.modes]))
        n_modes = len(modes)

        # update this when new controlled gates are added
        control_gates = ["BSgate", "MZgate", "CZgate", "CXgate"]

        # create a dictionary ``lines`` mapping modes to the heigth of the corresponding line
        #  in the drawing, where:
        # - heigth ``0`` is the mode with smallest index and drawn on the top line
        # - height ``1`` is the second mode from the top
        # - etc.
        lines = {m: h for h, m in enumerate(modes)}

        # create a dictionary ``wires`` that maps height ``h`` to "──" if the line contains
        # a mode, or to "  " if the line does not contain a mode
        wires = {h: "  " for h in range(n_modes)}

        # generate a dictionary to map x-axis coordinates to the components drawn at
        # those coordinates
        layers = defaultdict(list)
        x = 0
        for c1 in self.components:
            # if a component would overlap, increase the x-axis coordinate
            span_c1 = set(range(min(c1.modes), max(c1.modes) + 1))
            for c2 in layers[x]:
                span_c2 = set(range(min(c2.modes), max(c2.modes) + 1))
                if span_c1.intersection(span_c2):
                    x += 1
                    break
            # add component to the dictionary
            layers[x].append(c1)

        # store the returned drawing in a dictionary mapping heigths to strings
        drawing_dict = {height: "" for height in range(n_modes)}

        # loop through the layers and add the components to ``drawing_dict``
        for layer in layers.values():
            for comp in layer:
                # there are two types of components: the controlled gates, and all the other ones
                if comp.name in control_gates:
                    control = min(lines[m] for m in comp.modes)
                    target = max(lines[m] for m in comp.modes)

                    # update ``wires`` and start the line with "──"
                    wires[control] = "──"
                    wires[target] = "──"
                    drawing_dict[control] += "──"
                    drawing_dict[target] += "──"

                    drawing_dict[control] += "╭"
                    drawing_dict[target] += "╰"
                    for h in range(target + 1, control):
                        drawing_dict[h] += "├" if h in comp.modes else "|"

                    drawing_dict[control] += "•"
                    drawing_dict[target] += component_to_str(comp)[0]
                else:
                    labels = component_to_str(comp)
                    for i, m in enumerate(comp.modes):
                        # update ``wires`` and start the line with "──" or "  "
                        if comp.wires.input.modes:
                            wires[lines[m]] = "──"
                        drawing_dict[lines[m]] += wires[lines[m]]

                        # draw the label
                        drawing_dict[lines[m]] += labels[i]

                        # update ``wires`` again
                        if comp.wires.output.modes:
                            wires[lines[m]] = "──"
                        else:
                            wires[lines[m]] = "  "

            # ensure that all the strings in the final drawing have the same lenght
            max_len = max(len(v) for v in drawing_dict.values())
            for h in range(n_modes):
                drawing_dict[h] = drawing_dict[h].ljust(max_len, wires[h][0])

                # add a special character to mark the end of the layer
                drawing_dict[h] += "//"

        # break the drawing in chunks of length <90 characters that can be
        # drawn on top of each other
        for h in range(n_modes):
            splits = drawing_dict[h].split("//")
            drawing_dict[h] = [splits[0]]
            for split in splits[1:]:
                if len(drawing_dict[h][-1] + split) < 90:
                    drawing_dict[h][-1] += split
                else:
                    drawing_dict[h].append(split)
        n_chunks = len(drawing_dict[0])

        # every chunk starts with a recap of the modes
        chunk_start = [f"mode {mode}:   " for mode in modes]
        chunk_start = [s.rjust(max(len(s) for s in chunk_start), " ") for s in chunk_start]

        # generate the drawing
        ret = ""
        for chunk_idx in range(n_chunks):
            for height in range(n_modes):
                ret += "\n" + chunk_start[height]
                if n_chunks > 1 and chunk_idx != 0:
                    ret += "--- "
                ret += drawing_dict[height][chunk_idx]
                if n_chunks > 1 and chunk_idx != n_chunks - 1:
                    ret += " ---"
            ret += "\n\n"

        return ret<|MERGE_RESOLUTION|>--- conflicted
+++ resolved
@@ -88,44 +88,11 @@
         Args:
             with_BF_heuristic: If True (default), the 1BF/1FB heuristics are included in the optimization process.
         """
-<<<<<<< HEAD
         self._optimize_fock_shapes()
         if with_BF_heuristic:
             self._optimize_contraction_path(heuristics=("1BB", "2BB", "1BF", "1FB", "1FF", "2FF"))
         else:
             self._optimize_contraction_path(heuristics=("1BB", "2BB", "1FF", "2FF"))
-=======
-        if not hasattr(self, "_idxdict"):
-            self._idxdict = self._indices_dict()
-        return self._idxdict
-
-    def _indices_dict(self):
-        ret = {}
-        for i, opA in enumerate(self.components):
-            out_idx = set(opA.wires.output.indices)
-            indices: dict[int, dict[int, int]] = {}
-            for j, opB in enumerate(self.components[i + 1 :]):
-                ovlp_bra = opA.wires.output.bra.modes & opB.wires.input.bra.modes
-                ovlp_ket = opA.wires.output.ket.modes & opB.wires.input.ket.modes
-                if not (ovlp_bra or ovlp_ket):
-                    continue
-                iA = opA.wires.output.bra[ovlp_bra].indices + opA.wires.output.ket[ovlp_ket].indices
-                iB = opB.wires.input.bra[ovlp_bra].indices + opB.wires.input.ket[ovlp_ket].indices
-                if not out_idx.intersection(iA):
-                    continue
-                indices[i + j + 1] = dict(zip(iA, iB))
-                out_idx -= set(iA)
-                if not out_idx:
-                    break
-            ret[i] = indices
-        return ret
-
-    def propagate_shapes(self):
-        r"""Propagates the shape information so that the shapes of the components are better
-        than those provided by the auto_shape attribute.
-
-        .. code-block::
->>>>>>> c483c0e6
 
     def contract(self) -> CircuitComponent:
         r"""
@@ -475,6 +442,14 @@
         chunk_start = [f"mode {mode}:   " for mode in modes]
         chunk_start = [s.rjust(max(len(s) for s in chunk_start), " ") for s in chunk_start]
 
+        # every chunk starts with a recap of the modes
+        chunk_start = [f"mode {mode}:   " for mode in modes]
+        chunk_start = [s.rjust(max(len(s) for s in chunk_start), " ") for s in chunk_start]
+
+        # every chunk starts with a recap of the modes
+        chunk_start = [f"mode {mode}:   " for mode in modes]
+        chunk_start = [s.rjust(max(len(s) for s in chunk_start), " ") for s in chunk_start]
+
         # generate the drawing
         ret = ""
         for chunk_idx in range(n_chunks):
