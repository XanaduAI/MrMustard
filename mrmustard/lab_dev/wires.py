--- conflicted
+++ resolved
@@ -16,10 +16,7 @@
 
 from __future__ import annotations
 from functools import cached_property
-<<<<<<< HEAD
 from typing import Optional, Sequence
-=======
->>>>>>> 4ac64c1b
 import numpy as np
 
 from IPython.display import display
@@ -33,19 +30,11 @@
     r"""
      A class with wire functionality for tensor network applications.
 
-<<<<<<< HEAD
-     In MrMustard, instances of ``CircuitComponent`` have a ``Wires`` attribute.
-     The wires describe how they connect with the surrounding components in a tensor network picture,
-     where states flow from left to right. ``CircuitComponent``\s can have wires on the
-     bra and/or on the ket side. Here are some examples for the types of components available on
-     ``mrmustard.lab_dev``:
-=======
     In MrMustard, instances of ``CircuitComponent`` have a ``Wires`` attribute.
     The wires describe how they connect with the surrounding components in a tensor network picture,
     where states flow from left to right. ``CircuitComponent``\s can have wires on the
     bra and/or on the ket side. Additionally, they may have classical wires. Here are some examples
     for the types of components available on ``mrmustard.lab_dev``:
->>>>>>> 4ac64c1b
 
      .. code-block::
 
@@ -76,19 +65,12 @@
                          ╚═════════╝      └───────┘
 
 
-<<<<<<< HEAD
-         Also a ket representing the state of mode ``1`` has only output wires:
-=======
         A ket representing the state of mode ``1`` has only output wires:
->>>>>>> 4ac64c1b
 
                          ╔═════════╗   1  ┌───────┐
                          ║   Ket   ║─────▶│Ket out│
                          ╚═════════╝      └───────┘
 
-<<<<<<< HEAD
-     The ``Wires`` class can then be used to create subsets of wires:
-=======
         A measurement acting on mode ``0`` has input wires on the ket side and classical output wires:
 
         ┌──────┐   0  ╔═════════════╗   0  ┌─────────────┐
@@ -96,7 +78,6 @@
         └──────┘      ╚═════════════╝      └─────────────┘
 
     The ``Wires`` class can then be used to create subsets of wires:
->>>>>>> 4ac64c1b
 
      .. code-block::
 
@@ -130,17 +111,6 @@
 
     .. code-block::
 
-<<<<<<< HEAD
-                      ╔═════════╗
-         1 (2) ─────▶ ║         ║─────▶ 0 (0)
-         2 (3) ─────▶ ║         ║─────▶ 1 (1)
-                      ║         ║
-                      ║  ``Wires``  ║
-         1 (6) ─────▶ ║         ║
-         2 (7) ─────▶ ║         ║─────▶ 0 (4)
-        13 (8) ─────▶ ║         ║─────▶ 13 (5)
-                      ╚═════════╝
-=======
                      ╔═════════════╗
         1 (2) ─────▶ ║             ║─────▶ 0 (0)
         2 (3) ─────▶ ║             ║─────▶ 1 (1)
@@ -150,7 +120,6 @@
         2 (7) ─────▶ ║             ║─────▶ 0 (4)
        13 (8) ─────▶ ║             ║─────▶ 13 (5)
                      ╚═════════════╝
->>>>>>> 4ac64c1b
 
      To access the index of a subset of wires in standard order we can use the ``indices``
      property:
@@ -184,13 +153,6 @@
 
      The permutation that takes the contracted representations to the standard order is also returned.
 
-<<<<<<< HEAD
-     Args:
-         modes_out_bra: The output modes on the bra side.
-         modes_in_bra: The input modes on the bra side.
-         modes_out_ket: The output modes on the ket side.
-         modes_in_ket: The input modes on the ket side.
-=======
     Args:
         modes_out_bra: The output modes on the bra side.
         modes_in_bra: The input modes on the bra side.
@@ -198,7 +160,6 @@
         modes_in_ket: The input modes on the ket side.
         classical_out: The output modes for classical information.
         classical_in: The input modes for classical information.
->>>>>>> 4ac64c1b
     """
 
     def __init__(
@@ -383,7 +344,6 @@
         return ret
 
     @cached_property
-<<<<<<< HEAD
     def adjoint(self) -> Wires:
         r"New ``Wires`` object obtained by swapping ket and bra wires."
         return Wires(self.args[2], self.args[3], self.args[0], self.args[1])
@@ -393,21 +353,11 @@
         r"New ``Wires`` object obtained by swapping input and output wires."
         return Wires(self.args[1], self.args[0], self.args[3], self.args[2])
 
-    def __getitem__(self, modes: Sequence[int] | int) -> Wires:
-        r"New ``Wires`` object with wires only on the given modes."
-        modes = {modes} if isinstance(modes, int) else set(modes)
-        if tuple(modes) not in self._mode_cache:
-            w = Wires(*(self.args[t] & modes for t in (0, 1, 2, 3)))
-            w._original = self.original or self
-            self._mode_cache[tuple(modes)] = w
-        return self._mode_cache[tuple(modes)]
-=======
     def sorted_args(self) -> tuple[list[int], ...]:
         r"""
         The sorted arguments. Allows to sort them only once.
         """
         return tuple(sorted(s) for s in self.args)
->>>>>>> 4ac64c1b
 
     def __add__(self, other: Wires) -> Wires:
         r"""
@@ -497,25 +447,6 @@
             ValueError: If any leftover wires would overlap.
         """
         if self.original or other.original:
-<<<<<<< HEAD
-            raise ValueError("cannot contract a subset of wires")
-        A, B, a, b = self.args
-        C, D, c, d = other.args
-        sets = (A - D, B, a - d, b, C, D - A, c, d - a)
-        if m := sets[0] & sets[4]:
-            raise ValueError(f"output bra modes {m} overlap")
-        if m := sets[1] & sets[5]:
-            raise ValueError(f"input bra modes {m} overlap")
-        if m := sets[2] & sets[6]:
-            raise ValueError(f"output ket modes {m} overlap")
-        if m := sets[3] & sets[7]:
-            raise ValueError(f"input ket modes {m} overlap")
-        bra_out = sets[0] | sets[4]
-        bra_in = sets[1] | sets[5]
-        ket_out = sets[2] | sets[6]
-        ket_in = sets[3] | sets[7]
-        w = Wires(bra_out, bra_in, ket_out, ket_in)
-=======
             raise ValueError("Cannot contract a subset of wires.")
         A, B, a, b, E, F = self.args
         C, D, c, d, G, H = other.args
@@ -543,7 +474,6 @@
             sets[5] | sets[11]
         )  # self.input.classical | (other.input.classical - self.output.classical)
         w = Wires(bra_out, bra_in, ket_out, ket_in, classical_out, classical_in)
->>>>>>> 4ac64c1b
 
         # preserve ids
         for t in (0, 1, 2, 3, 4, 5):
