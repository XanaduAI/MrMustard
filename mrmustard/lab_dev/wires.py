--- conflicted
+++ resolved
@@ -16,12 +16,7 @@
 
 from __future__ import annotations
 from functools import cached_property
-<<<<<<< HEAD
 from typing import Optional, Sequence
-import os
-=======
-from typing import Optional
->>>>>>> 51dae3db
 import numpy as np
 
 from IPython.display import display
@@ -427,11 +422,6 @@
     def __repr__(self) -> str:
         return f"Wires{self.args}"
 
-<<<<<<< HEAD
-    def _repr_html_(self):  # pragma: no cover
-        template = Template(filename=os.path.dirname(__file__) + "/assets/wires.txt")
-        display(HTML(template.render(wires=self)))
-
     def contracted_indices(self, other: Wires):
         """Returns the indices being contracted on self and other"""
         ovlp_bra = sorted(self.output.bra.modes & other.input.bra.modes)
@@ -439,7 +429,6 @@
         idxA = self.output.bra[ovlp_bra].indices + self.output.ket[ovlp_ket].indices
         idxB = other.input.bra[ovlp_bra].indices + other.input.ket[ovlp_ket].indices
         return idxA, idxB
-=======
+
     def _ipython_display_(self):
-        display(widgets.wires(self))
->>>>>>> 51dae3db
+        display(widgets.wires(self))