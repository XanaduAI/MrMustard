# Copyright 2023 Xanadu Quantum Technologies Inc.

# Licensed under the Apache License, Version 2.0 (the "License");
# you may not use this file except in compliance with the License.
# You may obtain a copy of the License at

#     http://www.apache.org/licenses/LICENSE-2.0

# Unless required by applicable law or agreed to in writing, software
# distributed under the License is distributed on an "AS IS" BASIS,
# WITHOUT WARRANTIES OR CONDITIONS OF ANY KIND, either express or implied.
# See the License for the specific language governing permissions and
# limitations under the License.

""" ``Wires`` class for supporting tensor network functionalities."""

from __future__ import annotations

from typing import Iterable, Optional
import numpy as np

from mrmustard import settings

__all__ = ["Wires"]



class Wires:
    r"""
    A class with wire functionality for tensor network applications.

    In MrMustard, we represent circuit components as tensors in a tensor network. The wires of
    these components describe how they connect with the surrounding components. For example, an
    `N`-mode pure state has `N` ket wires on the output side, while a `N`-mode mixed state
    has `N` ket wires and `N` bra wires on the output side.

    ``Wires`` objects store the information related to the wires of circuit components. Each wire
    in a ``Wires`` object is specified by a numerical id, which is random and unique. When two different
    ``Wires`` object have one or more wires with the same ids, we treat them as connected. Otherwise,
    we treat them as disconnected.

    The list of all these ids can be accessed using the ``ids`` property.

    .. code-block::

        >>> from mrmustard.lab_dev.wires import Wires

        >>> modes_out_bra=[0, 1]
        >>> modes_in_bra=[1, 2]
        >>> modes_out_ket=[0, 3]
        >>> modes_in_ket=[1, 2, 3]
        >>> w = Wires(modes_out_bra, modes_in_bra, modes_out_ket, modes_in_ket)

        >>> # access the modes
        >>> modes = w.modes
        >>> assert w.modes == [0, 1, 2, 3]

        >>> # access the ids
        >>> ids = w.ids
        >>> assert len(ids) == 9

        >>> # get input/output subsets
        >>> w_in = w.input
        >>> assert w_in.modes == [1, 2, 3]

        >>> # get ket/bra subsets
        >>> w_in_bra = w_in.bra
        >>> assert w_in_bra.modes == [1, 2]

    The standard order for the list of ids is:

    - ids for all the output bra wires.

    - ids for all the input bra wires.

    - ids for all the output ket wires.

    - ids for all the input ket wires.

    .. code-block::

        >>> assert w.output.bra.ids == w.ids[:2]
        >>> assert w.input.bra.ids == w.ids[2:4]
        >>> assert w.output.ket.ids == w.ids[4:6]
        >>> assert w.input.ket.ids == w.ids[6:]

    To access the index of a su set of wires in standard order (i.e. skipping over wires not belonging to the subset),
    one can use the ``indices`` attribute:

    .. code-block::

        >>> w = Wires(modes_in_ket = [0,1], modes_out_ket = [0,1])

        >>> assert w.indices == [0,1,2,3]
        >>> assert w.input.indices == [2,3]

    Note that subsets return new ``Wires`` objects with the same ids as the original object.

    Args:
        modes_out_bra: The output modes on the bra side.
        modes_in_bra: The input modes on the bra side.
        modes_out_ket: The output modes on the ket side.
        modes_in_ket: The input modes on the ket side.

    Note that the order of the modes passed to initialize the object doesn't matter,
    as they get sorted at init time.
    """

    def __init__(
        self,
        modes_out_bra: Optional[Iterable[int]] = None,
        modes_in_bra: Optional[Iterable[int]] = None,
        modes_out_ket: Optional[Iterable[int]] = None,
        modes_in_ket: Optional[Iterable[int]] = None,
    ) -> None:
        modes_out_bra = modes_out_bra or []
        modes_in_bra = modes_in_bra or []
        modes_out_ket = modes_out_ket or []
        modes_in_ket = modes_in_ket or []

        self._modes = sorted(
            set(modes_out_bra) | set(modes_in_bra) | set(modes_out_ket) | set(modes_in_ket)
        )
        randint = settings.rng.integers  # MM random number generator
        outbra = {m: randint(1, 2**62) if m in modes_out_bra else 0 for m in self._modes}
        inbra = {m: randint(1, 2**62) if m in modes_in_bra else 0 for m in self._modes}
        outket = {m: randint(1, 2**62) if m in modes_out_ket else 0 for m in self._modes}
        inket = {m: randint(1, 2**62) if m in modes_in_ket else 0 for m in self._modes}
        self._id_array = np.array([[outbra[m], inbra[m], outket[m], inket[m]] for m in self._modes])
        self._mask = np.ones_like(self._id_array)  # multiplicative mask

    def _args(self):
        r"""
        Returns the input arguments needed to initialize the same ``Wires`` object
        (with different ids).
        """
        ob_modes = np.array(self._modes)[self._id_array[:, 0] > 0].tolist()
        ib_modes = np.array(self._modes)[self._id_array[:, 1] > 0].tolist()
        ok_modes = np.array(self._modes)[self._id_array[:, 2] > 0].tolist()
        ik_modes = np.array(self._modes)[self._id_array[:, 3] > 0].tolist()
        return tuple(ob_modes), tuple(ib_modes), tuple(ok_modes), tuple(ik_modes)

    @classmethod
    def _from_data(cls, id_array, modes, mask=None):
        r"""
        Initializes ``Wires`` object from its private attributes.
        """
        w = cls()
        w._id_array = id_array
        w._modes = modes
        w._mask = mask if mask is not None else np.ones_like(w._id_array)
        return w

    def _view(self, masked_rows: tuple[int, ...] = (), masked_cols: tuple[int, ...] = ()) -> Wires:
        r"""
        A masked view of this Wires object.
        """
        w = self._from_data(self._id_array, self._modes, self._mask.copy())
        w._mask[masked_rows, :] = -1
        w._mask[:, masked_cols] = -1
        return w

    def _mode(self, mode: int) -> np.ndarray:
        r"""
        A slice of the id_array matrix at the given mode.
        """
        return np.maximum(0, self.id_array[[self._modes.index(mode)]])[0]

    @property
    def id_array(self) -> np.ndarray:
        r"""
        The id_array of the available wires in a two-dimensional array, where line ``j`` contains
        the ids (in the standard order) for mode ``j``.
        """
        return self._id_array * self._mask

    @property
    def ids(self) -> list[int]:
        r"""
        The list of ids of the available wires in the standard order.
        """
        flat = self.id_array.T.ravel()
        return flat[flat > 0].tolist()

    @ids.setter
    def ids(self, ids: list[int]):
        r"""
        Sets the ids of the available wires.

        Args:
            ids: The new ids.

        Raises:
            ValueError: If the number of ids does not match the expected number.
        """
        if len(ids) != len(self.ids):
            raise ValueError(f"wrong number of ids (expected {len(self.ids)}, got {len(ids)})")
        self._id_array.flat[self.id_array.flatten() > 0] = ids

    @property
    def modes(self) -> list[int]:
        r"""
        The list of modes of the populated wires.
        """
        return [m for m in self._modes if any(self.id_array[self._modes.index(m)] > 0)]

    @property
    def indices(self) -> list[int]:
        r"""
        The array of indices of this ``Wires`` in the standard order. The array of indices
        of this ``Wires`` in the standard order. When a subset is selected, it skips the
        indices of wires that do not belong to the subset.

        .. code-block::

            >>> w = Wires(modes_in_ket = [0,1], modes_out_ket = [0,1])

            >>> assert w.indices == [0,1,2,3]
            >>> assert w.input.indices == [2,3]
        """
        flat = self.id_array.T.ravel()
        flat = flat[flat != 0]
        return np.where(flat > 0)[0].tolist()

    @property
    def input(self) -> Wires:
        r"""
        A view of this ``Wires`` object without output wires.
        """
        return self._view(masked_cols=(0, 2))

    @property
    def output(self) -> Wires:
        r"""
        A view of this ``Wires`` object without input wires.
        """
        return self._view(masked_cols=(1, 3))

    @property
    def ket(self) -> Wires:
        r"""
        A view of this ``Wires`` object without bra wires.
        """
        return self._view(masked_cols=(0, 1))

    @property
    def bra(self) -> Wires:
        r"""
        A view of this ``Wires`` object without ket wires.
        """
        return self._view(masked_cols=(2, 3))

    @property
    def adjoint(self) -> Wires:
        r"""
        The adjoint of this wires object, obtained by swapping ket and bra wires.
        """
        return self._from_data(self._id_array[:, [2, 3, 0, 1]], self._modes, self._mask)

    @property
    def dual(self) -> Wires:
        r"""
        The dual of this wires object, obtained by swapping input and output wires.
        """
        return self._from_data(self._id_array[:, [1, 0, 3, 2]], self._modes, self._mask)

    def copy(self) -> Wires:
        r"""
        A copy of this ``Wires`` object, with new ids.
        """
        w = Wires(*self._args())
        w._mask = self._mask.copy()
        return w

    def __add__(self, other: Wires) -> Wires:
<<<<<<< HEAD
        "A new Wires object with the wires of self and other combined."
=======
        r"""
        A new ``Wires`` object that combines the wires of ``self`` and those of ``other``.

        Args:
            other: The wire to add.

        Raise:
            ValueError: If the two ``Wires`` being added have an overlap that cannot be resolved.
        """
>>>>>>> ebc10773
        modes_rows = {}
        all_modes = sorted(set(self.modes) | set(other.modes))
        for m in all_modes:
            self_row = self.id_array[self._modes.index(m)] if m in self.modes else np.zeros(4)
            other_row = other.id_array[other._modes.index(m)] if m in other.modes else np.zeros(4)
            if np.any(np.where(self_row > 0) == np.where(other_row > 0)):
                raise ValueError(f"wires overlap on mode {m}")
            modes_rows[m] = [s if s > 0 else o for s, o in zip(self_row, other_row)]
        combined_array = np.array([modes_rows[m] for m in sorted(modes_rows)])
        return self._from_data(combined_array, sorted(modes_rows), np.ones_like(combined_array))

    def __bool__(self) -> bool:
        r"""
        Returns ``True`` if this ``Wires`` object has ids, ``False`` otherwise.
        """
        return len(self.ids) > 0

    def __eq__(self, other: Wires) -> bool:
        return np.array_equal(self.id_array > 0, other.id_array > 0)

    def __getitem__(self, modes: Iterable[int] | int) -> Wires:
        r"""
        A view of this Wires object with wires only on the given modes.
        """
        modes = [modes] if isinstance(modes, int) else modes
        idxs = tuple(list(self._modes).index(m) for m in set(self._modes).difference(modes))
        return self._view(masked_rows=idxs)

    def __lshift__(self, other: Wires) -> Wires:
        return (other.dual >> self.dual).dual  # how cool is this

    @staticmethod
    def _outin(self_in: int, self_out: int, other_in: int, other_out: int) -> np.ndarray:
        r"""
        Returns the ids of the composite object made by connecting an object self with ids
        ``self_in`` and ``self_out`` to an object other with ids ``other_in`` and ``other_out``.

        Assumes that the configurations ``--|self|  --|other|`` or ``|self|--  |other|--``,
        which would lead to an overlap of wires, have already been excluded.

        Note that the order of the returned ids is ``[out, in]``, as per standard order.
        """
        if bool(self_out) == bool(
            other_in
        ):  # if the inner wires are either both there or both not there
            return np.array([other_out, self_in], dtype=np.int64)
        elif not self_in and not self_out:  # no wires on self
            return np.array([other_out, other_in], dtype=np.int64)
        else:  # no wires on other
            return np.array([self_out, self_in], dtype=np.int64)

    def __rshift__(self, other: Wires) -> Wires:
        r"""
        A new Wires object with the wires of ``self`` and ``other`` combined as two
        components in a circuit: the output of self connects to the input of other wherever
        they match. All surviving wires are arranged in the standard order.
        A ValueError is raised if there are any surviving wires that overlap.
        """
        all_modes = sorted(set(self.modes) | set(other.modes))
        new_id_array = np.zeros((len(all_modes), 4), dtype=np.int64)

        for m in set(self.modes) & set(other.modes):
            sob, sib, sok, sik = self._mode(m)  # row of self
            oob, oib, ook, oik = other._mode(m)  # row of other

            out_bra_issue = sob and oob and not oib
            out_ket_issue = sok and ook and not oik
            if out_bra_issue or out_ket_issue:
                raise ValueError(f"Output wire overlap at mode {m}")
            in_bra_issue = oib and sib and not sob
            in_ket_issue = oik and sik and not sok
            if in_bra_issue or in_ket_issue:
                raise ValueError(f"Input wire overlap at mode {m}")

            new_id_array[all_modes.index(m)] = np.hstack(
                [self._outin(sib, sob, oib, oob), self._outin(sik, sok, oik, ook)]
            )
        for m in set(self.modes) - set(other.modes):
            new_id_array[all_modes.index(m)] = self._mode(m)
        for m in set(other.modes) - set(self.modes):
            new_id_array[all_modes.index(m)] = other._mode(m)

        return self._from_data(new_id_array, all_modes)

    def __repr__(self) -> str:
        ob_modes, ib_modes, ok_modes, ik_modes = self._args()
        return f"Wires({ob_modes}, {ib_modes}, {ok_modes}, {ik_modes})"

    def _repr_html_(self):  # pragma: no cover
        "A matrix plot of the id_array."
        row_labels = map(str, self._modes)
        col_labels = ["bra-out", "bra-in", "ket-out", "ket-in"]
        array = np.abs(self.id_array) / (self.id_array + 1e-15)
        idxs = (i for i in self.indices)
        box_size = "60px"  # Set the size of the squares
        html = '<table style="border-collapse: collapse; border: 1px solid black;">'
        # colors
        active = "#5b9bd5"
        inactive = "#d6e8f7"

        # Add column headers
        html += "<tr>"
        for label in [""] + col_labels:  # Add an empty string for the top-left cell
            html += f'<th style="border: 1px solid black; padding: 5px;">{label}</th>'
        html += "</tr>"

        # Initialize rows with row labels
        rows_html = [
            f'<tr><td style="border: 1px solid black; padding: 5px;">{label}</td>'
            for label in row_labels
        ]

        # Add table cells (column by column)
        for label, col in zip(col_labels, array.T):
            for row_idx, value in enumerate(col):
                color = (
                    "white"
                    if np.isclose(value, 0)
                    else (active if np.isclose(value, 1) else inactive)
                )
                cell_html = f'<td style="border: 1px solid black; padding: 5px;\
                      width: {box_size}px; height: {box_size}px; background-color:\
                          {color}; box-sizing: border-box;'
                if color == active:
                    cell_html += (
                        f' text-align: center; vertical-align: middle;">{str(next(idxs))}</td>'
                    )
                else:
                    cell_html += '"></td>'
                rows_html[row_idx] += cell_html

        # Close the rows and add them to the HTML table
        for row_html in rows_html:
            row_html += "</tr>"
            html += row_html

        html += "</table>"

        try:
            from IPython.display import display, HTML

            display(HTML(html))
        except ImportError as e:
            raise ImportError(
                "To display the wires in a jupyter notebook you need to `pip install IPython` first."
            ) from e<|MERGE_RESOLUTION|>--- conflicted
+++ resolved
@@ -273,9 +273,6 @@
         return w
 
     def __add__(self, other: Wires) -> Wires:
-<<<<<<< HEAD
-        "A new Wires object with the wires of self and other combined."
-=======
         r"""
         A new ``Wires`` object that combines the wires of ``self`` and those of ``other``.
 
@@ -285,7 +282,6 @@
         Raise:
             ValueError: If the two ``Wires`` being added have an overlap that cannot be resolved.
         """
->>>>>>> ebc10773
         modes_rows = {}
         all_modes = sorted(set(self.modes) | set(other.modes))
         for m in all_modes:
