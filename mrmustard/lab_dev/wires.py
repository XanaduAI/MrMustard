--- conflicted
+++ resolved
@@ -219,9 +219,7 @@
             >>> assert w.input.indices == (2,3)
         """
         return tuple(
-            self.index_dicts[t][m]
-            for t, modes in enumerate(self.sorted_args)
-            for m in modes
+            self.index_dicts[t][m] for t, modes in enumerate(self.sorted_args) for m in modes
         )
 
     @cached_property
@@ -310,21 +308,12 @@
 
     def __getitem__(self, modes: Sequence[int] | int) -> Wires:
         r"New ``Wires`` object with wires only on the given modes."
-<<<<<<< HEAD
-        modes_set = {modes} if isinstance(modes, int) else set(modes)
-        if tuple(modes_set) not in self._mode_cache:
-            w = Wires(*(self.args[t] & modes_set for t in (0, 1, 2, 3)))
-            w._original = self.original or self
-            self._mode_cache[tuple(modes_set)] = w
-        return self._mode_cache[tuple(modes_set)]
-=======
         modes = {modes} if isinstance(modes, int) else set(modes)
         if tuple(modes) not in self._mode_cache:
             w = Wires(*(self.args[t] & modes for t in (0, 1, 2, 3)))
             w._original = self.original or self
             self._mode_cache[tuple(modes)] = w
         return self._mode_cache[tuple(modes)]
->>>>>>> bc238b90
 
     def __add__(self, other: Wires) -> Wires:
         r"""
@@ -344,11 +333,7 @@
         return any(self.args)
 
     def __len__(self) -> int:
-<<<<<<< HEAD
-        r"The number of wires."
-=======
         r"""The number of wires."""
->>>>>>> bc238b90
         try:
             return self._len
         except AttributeError:
@@ -416,32 +401,22 @@
             raise ValueError(f"output ket modes {m} overlap")
         if m := sets[3] & sets[7]:
             raise ValueError(f"input ket modes {m} overlap")
-        bra_out = (
-            sets[0] | sets[4]
-        )  # (self.output.bra - other.input.bra) | other.output.bra
-        bra_in = (
-            sets[1] | sets[5]
-        )  # self.input.bra | (other.input.bra - self.output.bra)
-        ket_out = (
-            sets[2] | sets[6]
-        )  # (self.output.ket - other.input.ket) | other.output.ket
-        ket_in = (
-            sets[3] | sets[7]
-        )  # self.input.ket | (other.input.ket - self.output.ket)
+        bra_out = sets[0] | sets[4]  # (self.output.bra - other.input.bra) | other.output.bra
+        bra_in = sets[1] | sets[5]  # self.input.bra | (other.input.bra - self.output.bra)
+        ket_out = sets[2] | sets[6]  # (self.output.ket - other.input.ket) | other.output.ket
+        ket_in = sets[3] | sets[7]  # self.input.ket | (other.input.ket - self.output.ket)
         w = Wires(bra_out, bra_in, ket_out, ket_in)
 
         # preserve ids
         for t in (0, 1, 2, 3):
             for m in w.args[t]:
-                w.ids_dicts[t][m] = (
-                    self.ids_dicts[t][m] if m in sets[t] else other.ids_dicts[t][m]
-                )
+                w.ids_dicts[t][m] = self.ids_dicts[t][m] if m in sets[t] else other.ids_dicts[t][m]
 
         # calculate permutation
         result_ids = [id for d in w.ids_dicts for id in d.values()]
-        self_other_ids = [
-            self.ids_dicts[t][m] for t in (0, 1, 2, 3) for m in sorted(sets[t])
-        ] + [other.ids_dicts[t][m] for t in (0, 1, 2, 3) for m in sorted(sets[t + 4])]
+        self_other_ids = [self.ids_dicts[t][m] for t in (0, 1, 2, 3) for m in sorted(sets[t])] + [
+            other.ids_dicts[t][m] for t in (0, 1, 2, 3) for m in sorted(sets[t + 4])
+        ]
         perm = [self_other_ids.index(id) for id in result_ids]
         return w, perm
 
