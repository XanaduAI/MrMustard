[tool.poetry]
name = "mrmustard"
<<<<<<< HEAD
version = "0.7.0"
=======
version = "0.6.1-post1"
>>>>>>> cc199522
description = "Differentiable quantum Gaussian circuits"
authors = ["Xanadu <filippo@xanadu.ai>"]
license = "Apache License 2.0"
readme = "README.md"
include = ["julia_pkg/*"]
classifiers = [
    "Development Status :: 4 - Beta",
    "Environment :: Console",
    "Intended Audience :: Science/Research",
    "License :: OSI Approved :: Apache Software License",
    "Natural Language :: English",
    "Operating System :: POSIX",
    "Operating System :: MacOS :: MacOS X",
    "Operating System :: POSIX :: Linux",
    "Operating System :: Microsoft :: Windows",
    "Programming Language :: Python",
    "Programming Language :: Python :: 3",
    "Programming Language :: Python :: 3.9",
    "Programming Language :: Python :: 3.10",
    "Programming Language :: Python :: 3 :: Only",
    "Topic :: Scientific/Engineering :: Physics",
]

[tool.poetry.dependencies]
python = ">=3.9,<3.11"
<<<<<<< HEAD
grpcio = "1.60.0"
numpy = "1.23.5"
scipy = "1.8.0"
numba = "0.56.4"
thewalrus = "0.19.0"
rich = "10.15.1"
matplotlib = "3.5.0"
ray = { version = "2.9.0", extras = ["tune"], optional = true }
=======
numpy = "^1.23.5"
scipy = "^1.8.0"
numba = "^0.56.4"
thewalrus = "~0.19.0"
rich = "^10.15.1"
matplotlib = "^3.5.0"
ray = { version = "^2.5.0", extras = ["tune"], optional = true }
>>>>>>> cc199522
scikit-optimize = { version = "^0.9.0", optional = true }
networkx = "^3.1"
julia = "0.6.1"

######################  The Tensorflow Section ###################### 
# Dedicated for making sure that poetry can install tensorflow on all platforms.
# This hopefully is a temporary workaround, pending TF starting doing a good job with their pypi release metadata.

# Issue between poetry and tensorflow metadata since >=2.11
# related to https://github.com/python-poetry/poetry/issues/8271
# Inspired from https://github.com/tensorflow/tensorflow/blob/adb39b04e9cb116df4659a7e2de9eea27e62f25c/tensorflow/tools/pip_package/setup.py#L148-L162
tensorflow = {version = "^2.14.0" }
tensorflow-macos = { version = "^2.14.0", platform = "darwin", markers = "platform_machine=='arm64'" }
tensorflow-intel = { version = "^2.14.0", platform = "win32" }
# Disabled to prevent taking over GPU:
# tensorflow-cpu = [
#     { version = "^2.14.0", platform = "linux", markers = "platform_machine!='arm64' and platform_machine!='aarch64'" },
#     { version = "^2.14.0", platform = "darwin", markers = "platform_machine!='arm64' and platform_machine!='aarch64'" },]
tensorflow-cpu-aws = { version = "^2.14.0", platform = "linux", markers = "platform_machine=='arm64' or platform_machine=='aarch64'" }
# https://github.com/tensorflow/tensorflow/blob/adb39b04e9cb116df4659a7e2de9eea27e62f25c/tensorflow/tools/pip_package/setup.py#L107-L108
# https://github.com/python-poetry/poetry/issues/8271#issuecomment-1697740447
tensorflow-io-gcs-filesystem = [
    { version = ">= 0.23.1", markers = "platform_machine!='arm64' or platform_system!='Darwin'" },
    { version = "< 0.32.0", markers = "platform_system == 'Windows'" }
]
tensorflow-probability = "^0.22.0"

[tool.poetry.extras]
ray = ["ray", "scikit-optimize"]

[tool.poetry.group.dev]
optional = true

[tool.poetry.group.dev.dependencies]
pytest = "6.2.5"
pytest-cov ="3.0.0"
hypothesis = "6.31.6"
pylint = "2.10.0"
black = ">=22.1.0"

[tool.poetry.group.doc]
optional = true

[tool.poetry.group.doc.dependencies]
sphinx = "^7.0.1"
docutils = "^0.20.1"
m2r2 = "^0.3.3.post2"
sphinx-autodoc-typehints = "^1.23.3"
sphinx-copybutton = "^0.5.2"
sphinx-automodapi = "^0.15.0"
sphinxcontrib-bibtex = "^2.5.0"
mistune = "0.8.4"
xanadu-sphinx-theme = "0.1.0"

[build-system]
requires = ["poetry-core"]
build-backend = "poetry.core.masonry.api"<|MERGE_RESOLUTION|>--- conflicted
+++ resolved
@@ -1,10 +1,6 @@
 [tool.poetry]
 name = "mrmustard"
-<<<<<<< HEAD
 version = "0.7.0"
-=======
-version = "0.6.1-post1"
->>>>>>> cc199522
 description = "Differentiable quantum Gaussian circuits"
 authors = ["Xanadu <filippo@xanadu.ai>"]
 license = "Apache License 2.0"
@@ -30,16 +26,7 @@
 
 [tool.poetry.dependencies]
 python = ">=3.9,<3.11"
-<<<<<<< HEAD
 grpcio = "1.60.0"
-numpy = "1.23.5"
-scipy = "1.8.0"
-numba = "0.56.4"
-thewalrus = "0.19.0"
-rich = "10.15.1"
-matplotlib = "3.5.0"
-ray = { version = "2.9.0", extras = ["tune"], optional = true }
-=======
 numpy = "^1.23.5"
 scipy = "^1.8.0"
 numba = "^0.56.4"
@@ -47,7 +34,6 @@
 rich = "^10.15.1"
 matplotlib = "^3.5.0"
 ray = { version = "^2.5.0", extras = ["tune"], optional = true }
->>>>>>> cc199522
 scikit-optimize = { version = "^0.9.0", optional = true }
 networkx = "^3.1"
 julia = "0.6.1"
