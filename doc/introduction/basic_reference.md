## Examples

### State Visualization

```python
import numpy as np
from mrmustard.lab.states import Coherent, Number
from mrmustard.lab.transformations import BSgate

# Create cat states
cat_horizontal = (Coherent(mode=0, x=2) + Coherent(mode=0, x=-2)).normalize()
cat_vertical = (Coherent(mode=1, y=2) + Coherent(mode=1, y=-2)).normalize()

# merge with beamsplitter
both_modes = cat_vertical >> cat_horizontal >> BSgate(modes=(0, 1), theta=np.pi/4)

# Wigner function of the marginal
both_modes[0]
```

<img width="571" alt="Wigner function of the marginal" src="https://github.com/user-attachments/assets/85477eef-abd3-4fe3-a00f-c0a6b1dc0260" />

```python
# Wigner function of the projected state
both_modes >> Number(mode=0, n=3).dual
```

<img width="571" alt="Wigner function of the projected state" src="https://github.com/user-attachments/assets/1f4367d2-1dbd-4088-baed-d66e294b554b" />

```python
# Fock amplitudes of the projected state (exact down to machine precision)
both_modes.fock_array(shape=(100, 4))[:,3]
```

### Circuit Simulation

```python
from mrmustard.lab.states import Vacuum
from mrmustard.lab.transformations import BSgate, Dgate, Sgate
from mrmustard.lab.samplers import HomodyneSampler

# Create and apply a circuit
input_state = Vacuum(modes=(0, 1))
output_state = input_state >> BSgate(modes=(0, 1)) >> Sgate(mode=0, r=0.5) >> Dgate(mode=1, x=0.5)

# Measure the result
homodyne = HomodyneSampler()
samples = homodyne.sample(state=output_state, n_samples=100)
```

### Optimization

Transform any simulation into an optimization by marking parameters as trainable:

```python
from mrmustard import math
from mrmustard.lab.states import DisplacedSqueezed
from mrmustard.lab.transformations import Dgate, Ggate
from mrmustard.training import OptimizerJax

math.change_backend("jax")

# Create trainable gates
D = Dgate(mode=0, x=0.1, y=-0.5, x_trainable=True, y_trainable=True)
G = Ggate(modes=0, symplectic_trainable=True)

# Define cost function
def cost_fn(G, D):
    state_out = Vacuum(modes=0) >> G >> D
    target = DisplacedSqueezed(mode=0, r=0.3, phi=1.1, x=0.4, y=-0.2)
    return 1 - state_out.fidelity(target)

# Optimize
opt = OptimizerJax(symplectic_lr=0.1, euclidean_lr=0.01)
(G,D) = opt.minimize(cost_fn, by_optimizing=[G, D])
```

### Advanced: Circuit Optimization

```python
from mrmustard.lab.circuits import Circuit
from mrmustard.lab.states import Coherent, Number
from mrmustard.lab.transformations import Sgate

# Optimize contraction path and Fock shapes
circ = Circuit([Number(0, n=15), Sgate(0, r=1.0), Coherent(0, x=1.0).dual])
circ.optimize(n_init=100, with_BF_heuristic=True, verbose=True)
```

## Backend Flexibility

Switch between numerical backends seamlessly:

<<<<<<< HEAD
### The math module
The math module is the backbone of Mr Mustard, which consists in the [Math](https://github.com/XanaduAI/MrMustard/blob/main/mrmustard/math/math_interface.py) interface
Mr Mustard comes with a plug-and-play backends through a math interface. You can use it as a drop-in replacement for tensorflow or numpy and your code will be plug-and-play too!
Here's an example where the ``numpy`` backend is used.

```python
import mrmustard.math as math

math.cos(0.1)  # numpy
```

In a different session, we can change the backend to ``tensorflow``.
```python
import mrmustard.math as math
math.change_backend("tensorflow")

math.cos(0.1)  # tensorflow
```

### Optimization
The `mrmustard.training.Optimizer` uses Adam underneath the hood for the optimization of Euclidean parameters, a custom symplectic optimizer for Gaussian gates and states and a unitary/orthogonal optimizer for interferometers.
=======
```python
import mrmustard.math as math

# Default numpy backend
math.cos(0.1)  # numpy

# Switch to tensorflow
math.change_backend("tensorflow")
math.cos(0.1)  # tensorflow

# Switch to jax
math.change_backend("jax")
math.cos(0.1)  # jax
```

## Architecture
>>>>>>> ad74a56d

### The lab Module

<<<<<<< HEAD
```python
from mrmustard import math
from mrmustard.lab import Dgate, Ggate, Attenuator, Vacuum, Coherent, DisplacedSqueezed
from mrmustard.physics import fidelity
from mrmustard.training import Optimizer

math.change_backend("tensorflow")

D = Dgate(x = 0.1, y = -0.5, x_trainable=True, y_trainable=True)
L = Attenuator(transmissivity=0.5)
=======
Contains components you'd find in a quantum optics lab: states, transformations, measurements, and circuits. States can be used as initial conditions or as measurements (projections).

### The physics Module
>>>>>>> ad74a56d

Contains the core quantum optics functionality, including the `Ansatz` class responsible for handling the numerics of circuit components.

### The math Module

The backbone providing plug-and-play backend support. Acts as a drop-in replacement for `numpy`, `tensorflow`, or `jax`.

---<|MERGE_RESOLUTION|>--- conflicted
+++ resolved
@@ -91,29 +91,6 @@
 
 Switch between numerical backends seamlessly:
 
-<<<<<<< HEAD
-### The math module
-The math module is the backbone of Mr Mustard, which consists in the [Math](https://github.com/XanaduAI/MrMustard/blob/main/mrmustard/math/math_interface.py) interface
-Mr Mustard comes with a plug-and-play backends through a math interface. You can use it as a drop-in replacement for tensorflow or numpy and your code will be plug-and-play too!
-Here's an example where the ``numpy`` backend is used.
-
-```python
-import mrmustard.math as math
-
-math.cos(0.1)  # numpy
-```
-
-In a different session, we can change the backend to ``tensorflow``.
-```python
-import mrmustard.math as math
-math.change_backend("tensorflow")
-
-math.cos(0.1)  # tensorflow
-```
-
-### Optimization
-The `mrmustard.training.Optimizer` uses Adam underneath the hood for the optimization of Euclidean parameters, a custom symplectic optimizer for Gaussian gates and states and a unitary/orthogonal optimizer for interferometers.
-=======
 ```python
 import mrmustard.math as math
 
@@ -130,26 +107,12 @@
 ```
 
 ## Architecture
->>>>>>> ad74a56d
 
 ### The lab Module
 
-<<<<<<< HEAD
-```python
-from mrmustard import math
-from mrmustard.lab import Dgate, Ggate, Attenuator, Vacuum, Coherent, DisplacedSqueezed
-from mrmustard.physics import fidelity
-from mrmustard.training import Optimizer
-
-math.change_backend("tensorflow")
-
-D = Dgate(x = 0.1, y = -0.5, x_trainable=True, y_trainable=True)
-L = Attenuator(transmissivity=0.5)
-=======
 Contains components you'd find in a quantum optics lab: states, transformations, measurements, and circuits. States can be used as initial conditions or as measurements (projections).
 
 ### The physics Module
->>>>>>> ad74a56d
 
 Contains the core quantum optics functionality, including the `Ansatz` class responsible for handling the numerics of circuit components.
 
