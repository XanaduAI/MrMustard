--- conflicted
+++ resolved
@@ -7,66 +7,7 @@
 [![Actions Status](https://github.com/XanaduAI/MrMustard/workflows/Tensorflow%20tests/badge.svg)](https://github.com/XanaduAI/MrMustard/actions/workflows/tests_tensorflow.yml)
 [![Python version](https://img.shields.io/pypi/pyversions/mrmustard.svg?style=popout-square)](https://pypi.org/project/MrMustard/)
 
-<<<<<<< HEAD
-Mr Mustard is a differentiable simulator with a sophisticated built-in optimizer, that operates seamlessly across phase space and Fock space. It is built on top of an agnostic autodiff interface, to allow for plug-and-play backends (`numpy` by default).
-
-Mr Mustard supports:
-- Phase space representation of Gaussian states and Gaussian channels on an arbitrary number of modes
-- Exact Fock representation of any Gaussian circuit and any Gaussian state up to an arbitrary cutoff
-- Riemannian optimization on the symplectic group (for Gaussian transformations) and on the unitary group (for interferometers)
-- Adam optimizer for euclidean parameters
-- Single-mode gates (parallelizable):
-    - squeezing, displacement, phase rotation, attenuator, amplifier, additive noise, phase noise
-- Two-mode gates:
-    - beam splitter, Mach-Zehnder interferometer, two-mode squeezing, CX, CZ, CPHASE
-- N-mode gates (with dedicated Riemannian optimization):
-    - Interferometer (unitary), RealInterferometer (orthogonal), Gaussian transformation (symplectic)
-- Single-mode states (parallelizable):
-    - Vacuum, Coherent, SqueezedVacuum, Thermal, Fock
-- Two-mode states:
-    - TMSV (two-mode squeezed vacuum)
-- N-mode states:
-    - Gaussian
-- Photon number moments and entropic measures
-- PNR detectors and Threshold detectors with trainable quantum efficiency and dark counts
-- Homodyne, Heterodyne and Generaldyne measurements
-- Composable circuits
-- Plug-and-play backends (`numpy` as default)
-- An abstraction layer `XPTensor` for seamless symplectic algebra (experimental)
-
-# The lab module
-The lab module contains things you'd find in a lab: states, transformations, measurements, circuits. States can be used at the beginning of a circuit as well as at the end, in which case a state is interpreted as a measurement (a projection onto that state). Transformations are usually parametrized and map states to states. The action on states is differentiable with respect to the state and to the gate parameters.
-
-
-## 1. States and Gates
-Here are a few examples of states and gates:
-```python
-import numpy as np
-from mrmustard.lab import *
-
-vac = Vacuum(num_modes=2)        # 2-mode vacuum state
-coh = Coherent(x=0.1, y=-0.4)    # coh state |alpha> with alpha = 0.1 - 0.4j
-sq  = SqueezedVacuum(r=0.5)      # squeezed vacuum state
-g   = Gaussian(num_modes=2)      # 2-mode Gaussian state with zero means
-fock4 = Fock(4)                  # fock state |4>
-
-D  = Dgate(x=1.0, y=-0.4)         # Displacement by 1.0 along x and -0.4 along y
-S  = Sgate(r=0.5)                 # Squeezer with r=0.5
-R  = Rgate(angle=0.3)             # Phase rotation by 0.3
-A  = Amplifier(gain=2.0)          # noisy amplifier with 200% gain
-L  = Attenuator(0.5)              # pure loss channel with 50% transmissivity
-N  = AdditiveNoise(noise=0.1)     # additive noise with noise level 0.1
-
-BS = BSgate(theta=np.pi/4)          # 50/50 beam splitter
-S2 = S2gate(r=0.5)                  # two-mode squeezer
-MZ = MZgate(phi_a=0.3, phi_b=0.1)   # Mach-Zehnder interferometer
-I  = Interferometer(8)              # 8-mode interferometer
-L  = Attenuator(0.5)                # pure lossy channel with 50% transmissivity
-A  = Amplifier(gain=2.0, nbar=1.0)  # noisy amplifier with 200% gain
-```
-=======
 # Mr Mustard: Your Universal Differentiable Toolkit for Quantum Optics
->>>>>>> ad74a56d
 
 Mr Mustard is a differentiable simulator with a sophisticated built-in optimizer, that operates seamlessly across phase space and Fock space. It is built on top of an agnostic autodiff interface, to allow for plug-and-play backends (`numpy` (default), `tensorflow`, `jax`).
 
@@ -86,14 +27,10 @@
 uv sync
 ```
 
-<<<<<<< HEAD
-## 2. Gates and the right shift operator `>>`
-=======
 > [!WARNING]
 > This project uses `uv` for package management. Make sure to activate the virtual environment with `source .venv/bin/activate` before development.
 
 ## Quick Start
->>>>>>> ad74a56d
 
 Make a four-lobed cat state:
 
@@ -234,28 +171,6 @@
 
 Switch between numerical backends seamlessly:
 
-<<<<<<< HEAD
-# The math module
-The math module is the backbone of Mr Mustard. Mr Mustard comes with a plug-and-play backends through a math interface. You can use it as a drop-in replacement for tensorflow or numpy and your code will be plug-and-play too!
-
-Here's an example where the `numpy` backend is used.
-```python
-import mrmustard.math as math
-
-math.cos(0.1)  # numpy
-```
-
-In a different session, we can change the backend to ``tensorflow``.
-```python
-import mrmustard.math as math
-math.change_backend("tensorflow")
-
-math.cos(0.1)  # tensorflow
-```
-
-### Optimization
-The `mrmustard.training.Optimizer` uses Adam underneath the hood for the optimization of Euclidean parameters, a custom symplectic optimizer for Gaussian gates and states and a unitary/orthogonal optimizer for interferometers.
-=======
 ```python
 import mrmustard.math as math
 
@@ -272,38 +187,18 @@
 ```
 
 ## Architecture
->>>>>>> ad74a56d
 
 ### The `lab` Module
 
-<<<<<<< HEAD
-```python
-from mrmustard import math
-from mrmustard.lab import Dgate, Ggate, Attenuator, Vacuum, Coherent, DisplacedSqueezed
-from mrmustard.physics import fidelity
-from mrmustard.training import Optimizer
-
-math.change_backend("tensorflow")
-
-D = Dgate(x = 0.1, y = -0.5, x_trainable=True, y_trainable=True)
-L = Attenuator(transmissivity=0.5)
-=======
 Contains components you'd find in a quantum optics lab: states, transformations, measurements, and circuits. States can be used as initial conditions or as measurements (projections).
 
 ### The `physics` Module
->>>>>>> ad74a56d
 
 Contains the core quantum optics functionality, including the `Ansatz` class responsible for handling the numerics of circuit components.
 
 ### The `math` Module
 
-<<<<<<< HEAD
-# For illustration, here the Euclidean optimization doesn't include squeezing
-opt = Optimizer(symplectic_lr=0.1, euclidean_lr=0.01)
-opt.minimize(cost_fn_eucl, by_optimizing=[D])  # using Adam for D
-=======
 The backbone providing plug-and-play backend support. Acts as a drop-in replacement for `numpy`, `tensorflow`, or `jax`.
->>>>>>> ad74a56d
 
 ## Getting Started
 
