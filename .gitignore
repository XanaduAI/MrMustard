--- conflicted
+++ resolved
@@ -21,10 +21,5 @@
 coverage.xml
 .coverage
 /.serialize_cache/
-<<<<<<< HEAD
-.cursorrules
-.venv
-=======
 
-.venv*
->>>>>>> 03c323ab
+.venv*